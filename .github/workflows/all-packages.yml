--- conflicted
+++ resolved
@@ -6,19 +6,16 @@
     branches:
       - master
       - v[0-9]+\.[0-9]+-dev
-<<<<<<< HEAD
   push:
     branches:
       - master
       - v[0-9]+\.[0-9]+-dev
-=======
   schedule:
     - cron: '30 4 * * *'
 
 concurrency:
   group: ${{ github.workflow }}-${{ github.ref }}
   cancel-in-progress: true
->>>>>>> cfdf3d00
 
 jobs:
   deps-versions:
