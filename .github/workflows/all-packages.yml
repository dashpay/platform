name: All Packages

on:
  workflow_dispatch:
  release:
    types:
      - published
  pull_request:
    branches:
      - master
      - v[0-9]+\.[0-9]+-dev

jobs:
  local-deps:
    name: Check local package dependencies
    runs-on: ubuntu-20.04
    steps:
      - name: Check out repo
        uses: actions/checkout@v2

      - name: Setup Node.JS
        uses: actions/setup-node@v2
        with:
          node-version: '16'

      - name: Enable NPM cache
        uses: actions/cache@v2
        with:
          path: '~/.npm'
          key: ${{ runner.os }}-node-${{ hashFiles('package-lock.json') }}
          restore-keys: |
            ${{ runner.os }}-node-

      - name: Install NPM dependencies
        run: npm ci

<<<<<<< HEAD
      - name: Check local dependencies
        run: packster check --all --error
=======
      - name: Check dependencies
        run: node_modules/.bin/packster check --all --error
>>>>>>> 4ab8cac9

  remote-deps:
    name: Check mismatched package dependencies
    runs-on: ubuntu-20.04
    steps:
      - name: Check out repo
        uses: actions/checkout@v2

      - name: Setup Node.JS
        uses: actions/setup-node@v2
        with:
          node-version: '16'

      - name: Enable NPM cache
        uses: actions/cache@v2
        with:
          path: '~/.npm'
          key: ${{ runner.os }}-node-${{ hashFiles('package-lock.json') }}
          restore-keys: |
            ${{ runner.os }}-node-

      - name: Install NPM dependencies
        run: npm ci

      - name: Check dependencies
        run: node_modules/.bin/syncpack-list-mismatches

  test-suite:
    name: Run Platform Test Suite
    runs-on: ubuntu-20.04
    steps:
      - name: Cancel previous runs
        uses: styfle/cancel-workflow-action@0.9.1
        with:
          access_token: ${{ github.token }}

      - name: Check out repo
        uses: actions/checkout@v2

      - name: Setup Node.JS
        uses: actions/setup-node@v2
        with:
          node-version: '16'

      - name: Enable NPM cache
        uses: actions/cache@v2
        with:
          path: '~/.npm'
          key: ${{ runner.os }}-node-${{ hashFiles('package-lock.json') }}
          restore-keys: |
            ${{ runner.os }}-node-

      - name: Set up Docker BuildX
        id: buildx
        uses: docker/setup-buildx-action@v1
        with:
          version: v0.6.3
          install: true
          driver-opts: image=moby/buildkit:buildx-stable-1

      - name: Enable buildkit cache
        uses: actions/cache@v2
        with:
          path: /tmp/buildkit-cache/buildkit-state.tar
          key: ${{ runner.os }}-buildkit-${{ github.sha }}
          restore-keys: |
            ${{ runner.os }}-buildkit-

      - name: Load buildkit state from cache
        uses: dashevo/gh-action-cache-buildkit-state@v1
        with:
          builder: buildx_buildkit_${{ steps.buildx.outputs.name }}0
          cache-path: /tmp/buildkit-cache
          cache-max-size: 3g

      - name: Install NPM dependencies
        run: npm ci

      - name: Build packages
        run: ultra -r --build

      - name: Setup local network
        run: npm run configure

      - name: Start local network
        run: npm run start

      - name: Run test suite
        run: npm run test:suite<|MERGE_RESOLUTION|>--- conflicted
+++ resolved
@@ -34,13 +34,8 @@
       - name: Install NPM dependencies
         run: npm ci
 
-<<<<<<< HEAD
-      - name: Check local dependencies
-        run: packster check --all --error
-=======
       - name: Check dependencies
         run: node_modules/.bin/packster check --all --error
->>>>>>> 4ab8cac9
 
   remote-deps:
     name: Check mismatched package dependencies
