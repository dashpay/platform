name: Release Platform

on:
  release:
    types:
      - published
  workflow_dispatch:
    inputs:
      tag:
        description: "Version (i.e. v0.22.3-pre.2)"
        required: true
      only_drive:
        type: boolean
        description: Only build Drive image
        default: false

concurrency:
  group: ${{ github.workflow }}-${{ github.ref }}
  cancel-in-progress: true

jobs:
  release-npm:
    name: Release NPM packages
    runs-on: ubuntu-24.04
    timeout-minutes: 15
    if: github.event_name != 'workflow_dispatch'
    steps:
      - name: Check out repo
        uses: actions/checkout@v4

      - name: Check package version matches tag
        uses: geritol/match-tag-to-package-version@0.2.0
        env:
          TAG_PREFIX: v

      - name: Configure AWS credentials and bucket region
        uses: aws-actions/configure-aws-credentials@v4
        with:
          aws-access-key-id: ${{ secrets.AWS_ACCESS_KEY_ID }}
          aws-secret-access-key: ${{ secrets.AWS_SECRET_ACCESS_KEY }}
          aws-region: ${{ secrets.AWS_REGION }}

#      - name: Retrieve JS build artifacts
#        uses: strophy/actions-cache@opendal-update
#        id: cache
#        with:
#          bucket: multi-runner-cache-x1xibo9c
#          root: actions-cache
#          path: build-js-artifacts-${{ github.sha }}.tar
#          key: build-js-artifacts/${{ github.sha }}

      - name: Retrieve JS build artifacts
        uses: actions/cache/restore@v4
        id: cache
        with:
          path: build-js-artifacts-${{ github.sha }}.tar
          key: build-js-artifacts/${{ github.sha }}
          fail-on-cache-miss: 'true'

      - name: Unpack JS build artifacts archive
        run: tar -xf build-js-artifacts-${{ github.sha }}.tar
        if: ${{ steps.cache.outputs.cache-hit == 'true' }}

      - name: Login to DockerHub
        uses: docker/login-action@v3
        if: ${{ steps.cache.outputs.cache-hit != 'true' }}
        with:
          username: ${{ secrets.DOCKERHUB_USERNAME }}
          password: ${{ secrets.DOCKERHUB_TOKEN }}

      - name: Setup Rust
        uses: ./.github/actions/rust
        with:
          target: wasm32-unknown-unknown
        if: ${{ steps.cache.outputs.cache-hit != 'true' }}

      - name: Setup Node.JS
        uses: ./.github/actions/nodejs

<<<<<<< HEAD
      - name: Configure sccache
        uses: actions/github-script@v7
        with:
          script: |
            core.exportVariable('ACTIONS_CACHE_URL', process.env.ACTIONS_CACHE_URL || '');
            core.exportVariable('ACTIONS_RUNTIME_TOKEN', process.env.ACTIONS_RUNTIME_TOKEN || '');
=======
      - name: Install Cargo binstall
        uses: cargo-bins/cargo-binstall@v1.3.1
        if: ${{ steps.cache.outputs.cache-hit != 'true' }}

      - name: Install wasm-bindgen-cli
        run: cargo binstall wasm-bindgen-cli@0.2.86
        if: ${{ steps.cache.outputs.cache-hit != 'true' }}
>>>>>>> f1f04701

      - name: Build packages
        run: yarn build
        env:
          CARGO_BUILD_PROFILE: release
          RUSTC_WRAPPER: sccache
          SCCACHE_GHA_ENABLED: true
#          SCCACHE_BUCKET: multi-runner-cache-x1xibo9c
#          SCCACHE_REGION: ${{ secrets.AWS_REGION }}
#          SCCACHE_S3_KEY_PREFIX: ${{ runner.os }}/sccache/wasm/wasm32
        if: ${{ steps.cache.outputs.cache-hit != 'true' }}

      - name: Set suffix
        uses: actions/github-script@v6
        id: suffix
        with:
          result-encoding: string
          script: |
            const fullTag = "${{ inputs.tag }}" || context.payload.release.tag_name;
            if (fullTag.includes('-')) {
              const [, fullSuffix] = fullTag.split('-');
              const [suffix] = fullSuffix.split('.');
              return suffix;
            } else {
              return '';
            }

      - name: Set NPM release tag
        uses: actions/github-script@v6
        id: tag
        with:
          result-encoding: string
          script: |
            const tag = "${{ inputs.tag }}" || context.payload.release.tag_name;
            const [, major, minor] = tag.match(/^v([0-9]+)\.([0-9]+)/);
            return (tag.includes('-') ? `${major}.${minor}-${{steps.suffix.outputs.result}}` : 'latest');

      - name: Show NPM release tag
        run: |
          echo "NPM suffix: ${{ steps.suffix.outputs.result }}"
          echo "NPM release tag: ${{ steps.tag.outputs.result }}"

      - name: Configure NPM auth token
        run: yarn config set npmAuthToken ${{ secrets.NPM_TOKEN }}

      - name: Publish NPM packages
        run: yarn workspaces foreach --all --no-private --parallel npm publish --access public --tag ${{ steps.tag.outputs.result }}

      - name: Ignore only already cached artifacts
        run: |
          find . -name '.gitignore' -exec rm -f {} +
          echo ".yarn" >> .gitignore
          echo "target" >> .gitignore
          echo "node_modules" >> .gitignore
          echo ".nyc_output" >> .gitignore
          echo ".idea" >> .gitignore
          echo ".ultra.cache.json" >> .gitignore
          echo "db/*" >> .gitignore
        if: ${{ steps.cache.outputs.cache-hit != 'true' }}

      - name: Get modified files
        id: diff
        run: git ls-files --others --exclude-standard >> artifacts_list.txt
        if: ${{ steps.cache.outputs.cache-hit != 'true' }}

      - name: Create an archive of built files
        run: xargs -a artifacts_list.txt tar cvf build-js-artifacts-${{ github.sha }}.tar
        if: ${{ steps.cache.outputs.cache-hit != 'true' }}

  release-drive-image:
    name: Release Drive image
    secrets: inherit
    uses: ./.github/workflows/release-docker-image.yml
    with:
      name: Drive
      image_org: dashpay
      image_name: drive
      target: drive-abci
      tag: ${{ inputs.tag || github.event.release.tag_name }}

  release-drive-image-debug:
    name: Release Drive debug image
    secrets: inherit
    uses: ./.github/workflows/release-docker-image.yml
    with:
      name: Drive
      image_org: dashpay
      image_name: drive
      target: drive-abci
      cargo_profile: dev
      tag: ${{ inputs.tag || github.event.release.tag_name }}-debug

  release-dapi-image:
    name: Release DAPI image
    if: ${{ !inputs.only_drive }}
    secrets: inherit
    uses: ./.github/workflows/release-docker-image.yml
    with:
      name: DAPI
      image_org: dashpay
      image_name: dapi
      target: dapi
      tag: ${{ inputs.tag || github.event.release.tag_name }}

  release-test-suite-image:
    name: Release Test Suite image
    if: ${{ !inputs.only_drive }}
    secrets: inherit
    uses: ./.github/workflows/release-docker-image.yml
    with:
      name: Test Suite
      image_org: dashpay
      image_name: platform-test-suite
      target: test-suite
      tag: ${{ inputs.tag || github.event.release.tag_name }}

  release-dashmate-helper-image:
    name: Release Dashmate Helper image
    secrets: inherit
    if: ${{ !inputs.only_drive }}
    uses: ./.github/workflows/release-docker-image.yml
    with:
      name: Dashmate Helper
      image_org: dashpay
      image_name: dashmate-helper
      target: dashmate-helper
      tag: ${{ inputs.tag || github.event.release.tag_name }}

  release-dashmate-packages:
    name: Release Dashmate packages
    runs-on: ${{ matrix.os }}
    if: ${{ !inputs.only_drive }}
    needs: release-npm
    permissions:
      id-token: write # s3 cache
      contents: write # update release artifacts
    strategy:
      fail-fast: false
      matrix:
        include:
          - package_type: tarballs
            os: ubuntu-24.04
          - package_type: win
            os: ubuntu-24.04
          - package_type: deb
            os: ubuntu-24.04
          - package_type: macos
            os: macos-14
    steps:
      - name: Check out repo
        uses: actions/checkout@v4
        with:
          fetch-depth: 0

      - name: Configure AWS credentials and bucket region
        uses: aws-actions/configure-aws-credentials@v4
        with:
          aws-region: ${{ secrets.AWS_REGION }}
          aws-access-key-id: ${{ secrets.AWS_ACCESS_KEY_ID }}
          aws-secret-access-key: ${{ secrets.AWS_SECRET_ACCESS_KEY }}

#      - name: Retrieve JS build artifacts
#        uses: strophy/actions-cache@opendal-update
#        with:
#          bucket: multi-runner-cache-x1xibo9c
#          root: actions-cache
#          path: build-js-artifacts-${{ github.sha }}.tar
#          key: build-js-artifacts/${{ github.sha }}

      - name: Retrieve JS build artifacts
        uses: actions/cache/restore@v4
        with:
          path: build-js-artifacts-${{ github.sha }}.tar
          key: build-js-artifacts/${{ github.sha }}
          fail-on-cache-miss: 'true'


      - name: Unpack JS build artifacts archive
        run: tar -xf build-js-artifacts-${{ github.sha }}.tar

      - name: Install macOS build deps
        if: runner.os == 'macOS'
        run: |
          brew install llvm coreutils

      - name: Set up Docker for macOS
        if: runner.os == 'macOS'
        uses: docker-practice/actions-setup-docker@master

      - name: Install the Apple certificate
        if: runner.os == 'macOS'
        env:
          BUILD_CERTIFICATE_BASE64: ${{ secrets.MACOS_BUILD_CERTIFICATE_BASE64 }}
          P12_PASSWORD: ${{ secrets.MACOS_P12_PASSWORD }}
          KEYCHAIN_PASSWORD: ${{ secrets.MACOS_KEYCHAIN_PASSWORD }}
        run: |
          # create variables
          CERTIFICATE_PATH=$RUNNER_TEMP/build_certificate.p12
          KEYCHAIN_PATH=$RUNNER_TEMP/app-signing.keychain-db

          # import certificate and provisioning profile from secrets
          echo -n "$BUILD_CERTIFICATE_BASE64" | base64 --decode -o $CERTIFICATE_PATH

          # create temporary keychain
          security create-keychain -p "$KEYCHAIN_PASSWORD" $KEYCHAIN_PATH
          security set-keychain-settings -lut 21600 $KEYCHAIN_PATH
          security unlock-keychain -p "$KEYCHAIN_PASSWORD" $KEYCHAIN_PATH

          # import certificate to keychain
          security import $CERTIFICATE_PATH -P "$P12_PASSWORD" -A -t cert -f pkcs12 -k $KEYCHAIN_PATH
          security list-keychain -d user -s $KEYCHAIN_PATH

      - name: Install Linux build deps
        if: runner.os == 'Linux'
        run: sudo apt-get install -y nsis

      - name: Setup Node.JS
        uses: ./.github/actions/nodejs

      - name: Create package
        env:
          OSX_KEYCHAIN: ${{ runner.temp }}/app-signing.keychain-db
        run: "${GITHUB_WORKSPACE}/scripts/pack_dashmate.sh ${{ matrix.package_type }}"

      - name: Upload artifacts to action summary
        uses: actions/upload-artifact@v3
        if: github.event_name != 'release'
        with:
          name: dashmate
          path: packages/dashmate/dist/**

      - name: Notarize MacOS Release Build
        if: runner.os == 'macOS'
        run: |
          find packages/dashmate/dist/ -name '*.pkg' -exec sh -c 'xcrun notarytool submit "{}" --apple-id "${{ secrets.MACOS_APPLE_ID }}" --team-id "${{ secrets.MACOS_TEAM_ID }}" --password "${{ secrets.MACOS_NOTARIZING_PASSWORD }}" --wait;' \;

      - name: Upload artifacts to release
        uses: softprops/action-gh-release@v0.1.15
        if: github.event_name == 'release'
        with:
          files: packages/dashmate/dist/**<|MERGE_RESOLUTION|>--- conflicted
+++ resolved
@@ -77,14 +77,13 @@
       - name: Setup Node.JS
         uses: ./.github/actions/nodejs
 
-<<<<<<< HEAD
       - name: Configure sccache
         uses: actions/github-script@v7
         with:
           script: |
             core.exportVariable('ACTIONS_CACHE_URL', process.env.ACTIONS_CACHE_URL || '');
             core.exportVariable('ACTIONS_RUNTIME_TOKEN', process.env.ACTIONS_RUNTIME_TOKEN || '');
-=======
+
       - name: Install Cargo binstall
         uses: cargo-bins/cargo-binstall@v1.3.1
         if: ${{ steps.cache.outputs.cache-hit != 'true' }}
@@ -92,7 +91,6 @@
       - name: Install wasm-bindgen-cli
         run: cargo binstall wasm-bindgen-cli@0.2.86
         if: ${{ steps.cache.outputs.cache-hit != 'true' }}
->>>>>>> f1f04701
 
       - name: Build packages
         run: yarn build
