name: Wallet Lib

on:
  workflow_dispatch:
  pull_request:
    branches:
      - master
      - v[0-9]+\.[0-9]+-dev
    paths:
      - .github/workflows/wallet-lib.yml
      - .github/workflows/test.yml
      - packages/wallet-lib/**
      - packages/js-dapi-client/**
      - packages/dapi-grpc/**
      - packages/js-dpp/**
      - packages/js-grpc-common/**
      - packages/dashpay-contract/**
      - packages/feature-flags-contract/**
      - packages/dpns-contract/**
      - packages/masternode-reward-shares-contract/**
      - packages/dash-spv/**

jobs:
  js-wallet-lib-tests:
    name: Run Wallet lib tests
<<<<<<< HEAD
    uses: dashevo/platform/.github/workflows/test.yml@feature-rs-dpp-integration
=======
    uses: ./.github/workflows/test.yml
>>>>>>> 0876e35e
    with:
      package: '@dashevo/wallet-lib'
      start-local-network: true
      install-browsers: true<|MERGE_RESOLUTION|>--- conflicted
+++ resolved
@@ -23,11 +23,7 @@
 jobs:
   js-wallet-lib-tests:
     name: Run Wallet lib tests
-<<<<<<< HEAD
     uses: dashevo/platform/.github/workflows/test.yml@feature-rs-dpp-integration
-=======
-    uses: ./.github/workflows/test.yml
->>>>>>> 0876e35e
     with:
       package: '@dashevo/wallet-lib'
       start-local-network: true
