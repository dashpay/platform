name: Dash SDK

on:
  workflow_dispatch:
  pull_request:
    branches:
      - master
      - v[0-9]+\.[0-9]+-dev
    paths:
      - .github/workflows/js-dash-sdk.yml
      - .github/workflows/test.yml
      - packages/js-dash-sdk/**
      - packages/wallet-lib/**
      - packages/js-dapi-client/**
      - packages/dapi-grpc/**
      - packages/js-dpp/**
      - packages/js-grpc-common/**
      - packages/dashpay-contract/**
      - packages/feature-flags-contract/**
      - packages/masternode-reward-shares-contract/**
      - packages/dpns-contract/**
      - packages/dash-spv/**

jobs:
  js-dash-sdk-tests:
    name: Run Dash SDK tests
<<<<<<< HEAD
    uses: dashevo/platform/.github/workflows/test.yml@feature-rs-dpp-integration
=======
    uses: ./.github/workflows/test.yml
>>>>>>> 0876e35e
    with:
      package: 'dash'
      start-local-network: true
      install-browsers: true<|MERGE_RESOLUTION|>--- conflicted
+++ resolved
@@ -24,11 +24,7 @@
 jobs:
   js-dash-sdk-tests:
     name: Run Dash SDK tests
-<<<<<<< HEAD
     uses: dashevo/platform/.github/workflows/test.yml@feature-rs-dpp-integration
-=======
-    uses: ./.github/workflows/test.yml
->>>>>>> 0876e35e
     with:
       package: 'dash'
       start-local-network: true
