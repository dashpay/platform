--- conflicted
+++ resolved
@@ -1,4 +1,3 @@
-<<<<<<< HEAD
 ## [2.1.0-dev.7](https://github.com/dashpay/platform/compare/v2.1.0-dev.6...v2.1.0-dev.7) (2025-09-29)
 
 
@@ -36,14 +35,10 @@
 * fix sdk npm packaging ([#2780](https://github.com/dashpay/platform/issues/2780))
 
 ## [2.1.0-dev.4](https://github.com/dashpay/platform/compare/v2.0.0...v2.1.0-dev.4) (2025-09-18)
-=======
-### [2.0.1](https://github.com/dashpay/platform/compare/v2.0.0...v2.0.1) (2025-07-10)
->>>>>>> 4f408405
-
-
-### ⚠ BREAKING CHANGES
-
-<<<<<<< HEAD
+
+
+### ⚠ BREAKING CHANGES
+
 * **wasm-sdk:**  handle identity create transition signing for all types of keys (#2754)
 * **wasm-sdk:** remove unused key_id parameters from state transitions (#2759)
 * **sdk:** provide all getStatus info (#2729)
@@ -107,13 +102,17 @@
 * add version param to release a specific version
 * bump tenderdash-abci to v1.5.0-dev.2 ([#2770](https://github.com/dashpay/platform/issues/2770))
 * update rust to 1.89 ([#2755](https://github.com/dashpay/platform/issues/2755))
-=======
+
+### [2.0.1](https://github.com/dashpay/platform/compare/v2.0.0...v2.0.1) (2025-07-10)
+
+
+### ⚠ BREAKING CHANGES
+
 * **platform:** update keyword search contract ID and owner ID bytes (#2693)
 
 ### Bug Fixes
 
 * **platform:** update keyword search contract ID and owner ID bytes ([#2693](https://github.com/dashpay/platform/issues/2693))
->>>>>>> 4f408405
 
 ## [2.0.0](https://github.com/dashpay/platform/compare/v2.0.0-rc.16...v2.0.0) (2025-06-26)
 
