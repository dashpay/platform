--- conflicted
+++ resolved
@@ -44,11 +44,6 @@
 # conflicts in case of parallel compilation.
 # 3. Configuration variables are shared between runs using /root/env file.
 
-<<<<<<< HEAD
-ARG ALPINE_VERSION=3.21
-ARG PROTOC_VERSION=25.2
-ARG RUSTC_WRAPPER
-=======
 ARG ALPINE_VERSION=3.18
 
 # deps-${RUSTC_WRAPPER:-base}
@@ -61,7 +56,6 @@
 ARG DEPS_IMAGE=${SCCACHE_GHA_ENABLED}${SCCACHE_BUCKET}${SCCACHE_MEMCACHED}
 ARG DEPS_IMAGE=${DEPS_IMAGE:+sccache}
 ARG DEPS_IMAGE=deps-${DEPS_IMAGE:-base}
->>>>>>> 82a62174
 
 #
 # DEPS: INSTALL AND CACHE DEPENDENCIES
@@ -78,7 +72,6 @@
         ca-certificates \
         clang-static clang-dev \
         cmake \
-        curl \
         git \
         libc-dev \
         linux-headers \
@@ -295,29 +288,8 @@
 #
 FROM deps-rocksdb AS deps
 
-<<<<<<< HEAD
-ARG SCCACHE_S3_KEY_PREFIX
-ENV SCCACHE_S3_KEY_PREFIX=${SCCACHE_S3_KEY_PREFIX}/${TARGETARCH}/linux-musl-alpine${ALPINE_VERSION}
-=======
->>>>>>> 82a62174
 
 WORKDIR /platform
-<<<<<<< HEAD
-RUN --mount=type=cache,sharing=shared,id=cargo_registry_index,target=${CARGO_HOME}/registry/index \
-    --mount=type=cache,sharing=shared,id=cargo_registry_cache,target=${CARGO_HOME}/registry/cache \
-    --mount=type=cache,sharing=shared,id=cargo_git,target=${CARGO_HOME}/git/db \
-    --mount=type=cache,sharing=shared,id=target_${TARGETARCH}_alpine${ALPINE_VERSION},target=/platform/target \
-    export SCCACHE_SERVER_PORT=$((RANDOM+1025)) && \
-    source $HOME/.cargo/env && \
-    if [[ -z "${SCCACHE_MEMCACHED}" ]] ; then unset SCCACHE_MEMCACHED ; fi ; \
-    RUSTFLAGS="-C target-feature=-crt-static" \
-    CARGO_TARGET_DIR="/platform/target" \
-    # TODO: Build wasm with build.rs
-    # Meanwhile if you want to update wasm-bindgen you also need to update version in:
-    #  - packages/wasm-dpp/Cargo.toml
-    #  - packages/wasm-dpp/scripts/build-wasm.sh
-    cargo install --profile "$CARGO_BUILD_PROFILE" wasm-bindgen-cli@0.2.86
-=======
 
 # Download and install cargo-binstall
 ENV BINSTALL_VERSION=1.10.11
@@ -351,7 +323,6 @@
 
 # Select whether we want dev or release
 ONBUILD ARG CARGO_BUILD_PROFILE=dev
->>>>>>> 82a62174
 
 #
 # Rust build planner to speed up builds
@@ -404,10 +375,6 @@
 # This will prebuild majority of dependencies
 FROM deps AS build-drive-abci
 
-<<<<<<< HEAD
-ARG SCCACHE_S3_KEY_PREFIX
-ENV SCCACHE_S3_KEY_PREFIX=${SCCACHE_S3_KEY_PREFIX}/${TARGETARCH}/linux-musl-alpine${ALPINE_VERSION}
-=======
 SHELL ["/bin/bash", "-o", "pipefail","-e", "-x", "-c"]
 
 WORKDIR /platform
@@ -469,7 +436,6 @@
     packages/rs-sdk \
     packages/check-features \
     /platform/
->>>>>>> 82a62174
 
 RUN mkdir /artifacts
 
@@ -477,12 +443,6 @@
 RUN --mount=type=cache,sharing=shared,id=cargo_registry_index,target=${CARGO_HOME}/registry/index \
     --mount=type=cache,sharing=shared,id=cargo_registry_cache,target=${CARGO_HOME}/registry/cache \
     --mount=type=cache,sharing=shared,id=cargo_git,target=${CARGO_HOME}/git/db \
-<<<<<<< HEAD
-    --mount=type=cache,sharing=shared,id=target_${TARGETARCH}_alpine${ALPINE_VERSION},target=/platform/target \
-    source $HOME/.cargo/env && \
-    export SCCACHE_SERVER_PORT=$((RANDOM+1025)) && \
-    if [[ -z "${SCCACHE_MEMCACHED}" ]] ; then unset SCCACHE_MEMCACHED ; fi ; \
-=======
     --mount=type=secret,id=AWS \
     set -ex; \
     source /root/env && \
@@ -495,7 +455,6 @@
     fi && \
     # Workaround: as we cache dapi-grpc, its build.rs is not rerun, so we need to touch it
     echo "// $(date) " >> /platform/packages/dapi-grpc/build.rs && \
->>>>>>> 82a62174
     cargo build \
         --profile "${CARGO_BUILD_PROFILE}" \
         --package drive-abci \
@@ -511,10 +470,6 @@
 #
 FROM deps AS build-js
 
-<<<<<<< HEAD
-ARG SCCACHE_S3_KEY_PREFIX
-ENV SCCACHE_S3_KEY_PREFIX=${SCCACHE_S3_KEY_PREFIX}/wasm/wasm32-alpine${ALPINE_VERSION}
-=======
 WORKDIR /platform
 
 COPY --from=build-planner /platform/recipe.json recipe.json
@@ -570,7 +525,6 @@
     packages/js-dash-sdk \
     packages/dash-spv \
     /platform/
->>>>>>> 82a62174
 
 RUN --mount=type=cache,sharing=shared,id=cargo_registry_index,target=${CARGO_HOME}/registry/index \
     --mount=type=cache,sharing=shared,id=cargo_registry_cache,target=${CARGO_HOME}/registry/cache \
