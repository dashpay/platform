# syntax = docker/dockerfile:1.7-labs

# Docker image for rs-drive-abci
#
# This image is divided multiple parts:
# - deps-base - includes all base dependencies and some libraries
# - deps-sccache - deps image with sccache included
# - deps-compilation - deps image with all compilation dependencies - it's either deps-base or deps-sccache
# - deps-rocksdb - build static rocksdb library
# - deps - all deps, including wasm-bindgen-cli; built on top of either deps-base or deps-sccache
# - build-planner - image used to prepare build plan for rs-drive-abci
# - build-* - actual build process of given image
# - drive-abci, dashmate-helper, test-suite, dapi - final images
#
# The following build arguments can be provided using --build-arg:
# - CARGO_BUILD_PROFILE - set to `release` to build final binary, without debugging information
# - NODE_ENV - node.js environment name to use to build the library
# - ALPINE_VERSION - use different version of Alpine base image; requires also rust:apline...
#   image to be available
# - USERNAME, USER_UID, USER_GID - specification of user used to run the binary
# - SDK_TEST_DATA - set to `true` to create SDK test data on chain genesis. It should be used only for testing
#   purpose in local development environment
#
# # sccache cache backends
#
# To enable sccache support and make the following variables available:
#    1. For S3 buckets:
#       - SCCACHE_BUCKET - S3 bucket name
#       - AWS_PROFILE
#       - SCCACHE_REGION
#       - SCCACHE_S3_KEY_PREFIX
#       - SCCACHE_ENDPOINT
#       - also, AWS credentials file ($HOME/.aws/credentials) should be provided as a secret file with id=AWS
#    2. For Github Actions:
#       - SCCACHE_GHA_ENABLED, ACTIONS_CACHE_URL
#       - also, Github Actions token should be provided as a secret file with id=GHA
#    3. For memcached:
#       - SCCACHE_MEMCACHED - set to memcache server URI (eg. tcp://172.17.0.1:11211) to enable sccache memcached backend

#
# BUILD PROCESS
#
# 1. All these --mount... are to cache reusable info between runs.
# See https://doc.rust-lang.org/cargo/guide/cargo-home.html#caching-the-cargo-home-in-ci
# 2. Github Actions have shared networking configured, so we need to set a random SCCACHE_SERVER_PORT port to avoid
# conflicts in case of parallel compilation.
# 3. Configuration variables are shared between runs using /root/env file.

ARG ALPINE_VERSION=3.21

# deps-${RUSTC_WRAPPER:-base}
# If one of SCCACHE_GHA_ENABLED, SCCACHE_BUCKET, SCCACHE_MEMCACHED is set, then deps-sccache is used, otherwise deps-base
ARG SCCACHE_GHA_ENABLED
ARG SCCACHE_BUCKET
ARG SCCACHE_MEMCACHED

# Determine if we have sccache enabled; if yes, use deps-sccache, otherwise use deps-base as a dependency image
ARG DEPS_IMAGE=${SCCACHE_GHA_ENABLED}${SCCACHE_BUCKET}${SCCACHE_MEMCACHED}
ARG DEPS_IMAGE=${DEPS_IMAGE:+sccache}
ARG DEPS_IMAGE=deps-${DEPS_IMAGE:-base}

#
# DEPS: INSTALL AND CACHE DEPENDENCIES
#
FROM node:20-alpine${ALPINE_VERSION} AS deps-base

#
# Install some dependencies
#
RUN apk add --no-cache \
    alpine-sdk \
    bash \
    binutils \
    ca-certificates \
    clang-static clang-dev \
    cmake \
    curl \
    git \
    libc-dev \
    linux-headers \
    llvm-static llvm-dev  \
    openssl-dev \
    snappy-static snappy-dev \
    perl \
    python3 \
    unzip \
    wget \
    xz \
    zeromq-dev

# Configure snappy, dependency of librocksdb-sys
RUN <<EOS
echo "export SNAPPY_STATIC=/usr/lib/libsnappy.a" >> /root/env
echo "export SNAPPY_LIB_DIR=/usr/lib" >> /root/env
echo "export SNAPPY_INCLUDE_DIR=/usr/include" >> /root/env
EOS

# Configure Node.js

RUN npm config set --global audit false

# Install latest Rust toolbox

ARG TARGETARCH

WORKDIR /platform


COPY rust-toolchain.toml .
RUN TOOLCHAIN_VERSION="$(grep channel rust-toolchain.toml | awk '{print $3}' | tr -d '"')" && \
    curl --proto '=https' --tlsv1.2 -sSf https://sh.rustup.rs | sh -s -- \
    --profile minimal \
    -y \
    --default-toolchain "${TOOLCHAIN_VERSION}" \
    --target wasm32-unknown-unknown

ONBUILD ENV HOME=/root
ONBUILD ENV CARGO_HOME=$HOME/.cargo

ONBUILD ARG CARGO_BUILD_PROFILE=dev

# Configure Rust toolchain and C / C++ compiler
RUN <<EOS
# It doesn't sharing PATH between stages, so we need "source $HOME/.cargo/env" everywhere
echo 'source $HOME/.cargo/env' >> /root/env

# Enable gcc / g++ optimizations
if [[ "$TARGETARCH" == "amd64" ]] ; then
    if [[ "${CARGO_BUILD_PROFILE}" == "release" ]] ; then
        echo "export CFLAGS=-march=x86-64-v3" >> /root/env
        echo "export CXXFLAGS=-march=x86-64-v3" >> /root/env
        echo "export PORTABLE=x86-64-v3" >> /root/env
    else
        echo "export CFLAGS=-march=x86-64" >> /root/env
        echo "export CXXFLAGS=-march=x86-64" >> /root/env
        echo "export PORTABLE=x86-64" >> /root/env
    fi
else
    echo "export PORTABLE=1" >> /root/env
fi
EOS

# Install protoc - protobuf compiler
# The one shipped with Alpine does not work
ARG PROTOC_VERSION=27.3
RUN if [[ "$TARGETARCH" == "arm64" ]] ; then export PROTOC_ARCH=aarch_64; else export PROTOC_ARCH=x86_64; fi; \
    curl -Ls https://github.com/protocolbuffers/protobuf/releases/download/v${PROTOC_VERSION}/protoc-${PROTOC_VERSION}-linux-${PROTOC_ARCH}.zip \
    -o /tmp/protoc.zip && \
    unzip -qd /opt/protoc /tmp/protoc.zip && \
    rm /tmp/protoc.zip && \
    ln -s /opt/protoc/bin/protoc /usr/bin/

# Switch to clang
# Note that CC / CXX can be updated later on (eg. when configuring sccache)
RUN rm /usr/bin/cc && \
    ln -s /usr/bin/clang /usr/bin/cc
RUN <<EOS
echo "export CXX='clang++'" >> /root/env
echo "export CC='clang'" >> /root/env
EOS

ARG NODE_ENV=production
ENV NODE_ENV=${NODE_ENV}

#
# DEPS-SCCACHE stage
#
# This stage is used to install sccache and configure it.
# Later on, one should source /root/env before building to use sccache.
#
# Note that, due to security concerns, each stage needs to declare variables containing authentication secrets, like
# ACTIONS_RUNTIME_TOKEN, AWS_SECRET_ACCESS_KEY. This is to prevent leaking secrets to the final image. The secrets are
# loaded using docker buildx `--secret` flag and need to be explicitly mounted with `--mount=type=secret,id=SECRET_ID`.

FROM deps-base AS deps-sccache

# SCCACHE_VERSION must be the same as in github actions, to avoid cache incompatibility
ARG SCCHACHE_VERSION=0.9.1

# Install sccache for caching
RUN if [[ "$TARGETARCH" == "arm64" ]] ; then export SCC_ARCH=aarch64; else export SCC_ARCH=x86_64; fi; \
    curl -Ls \
    https://github.com/mozilla/sccache/releases/download/v$SCCHACHE_VERSION/sccache-v$SCCHACHE_VERSION-${SCC_ARCH}-unknown-linux-musl.tar.gz | \
    tar -C /tmp -xz && \
    mv /tmp/sccache-*/sccache /usr/bin/

#
# Configure sccache
#

# Set args below to use Github Actions cache; see https://github.com/mozilla/sccache/blob/main/docs/GHA.md
ARG SCCACHE_GHA_ENABLED
ARG ACTIONS_CACHE_URL

# Alternative solution is to use memcache
ARG SCCACHE_MEMCACHED

# S3 storage
ARG SCCACHE_BUCKET
ARG AWS_PROFILE
ARG SCCACHE_REGION
ARG SCCACHE_S3_KEY_PREFIX
ARG SCCACHE_ENDPOINT

# Generate sccache configuration variables and save them to /root/env
#
# We only enable one cache at a time. Setting env variables belonging to multiple cache backends may fail the build.
RUN --mount=type=secret,id=AWS <<EOS
    set -ex -o pipefail

    ### Github Actions ###
    if [ -n "${SCCACHE_GHA_ENABLED}" ]; then
        echo "export SCCACHE_GHA_ENABLED=${SCCACHE_GHA_ENABLED}" >> /root/env
        echo "export ACTIONS_CACHE_URL=${ACTIONS_CACHE_URL}" >> /root/env
        # ACTIONS_RUNTIME_TOKEN is a secret so we quote it here, and it will be loaded when `source /root/env` is run
        echo 'export ACTIONS_RUNTIME_TOKEN="$(cat /run/secrets/GHA)"' >> /root/env

    ### AWS S3 ###
    elif [ -n "${SCCACHE_BUCKET}" ]; then
        echo "export SCCACHE_BUCKET='${SCCACHE_BUCKET}'" >> /root/env
        echo "export SCCACHE_REGION='${SCCACHE_REGION}'" >> /root/env
        [ -n "${AWS_PROFILE}" ] && echo "export AWS_PROFILE='${AWS_PROFILE}'" >> /root/env
        echo "export SCCACHE_ENDPOINT='${SCCACHE_ENDPOINT}'" >> /root/env
        echo "export SCCACHE_S3_KEY_PREFIX='${SCCACHE_S3_KEY_PREFIX}'" >> /root/env

        # Configure AWS credentials
        mkdir --mode=0700 -p "$HOME/.aws"
        ln -s /run/secrets/AWS "$HOME/.aws/credentials"
        echo "export AWS_SHARED_CREDENTIALS_FILE=$HOME/.aws/credentials" >> /root/env

        # Check if AWS credentials file is mounted correctly, eg. --mount=type=secret,id=AWS
        echo '[ -e "${AWS_SHARED_CREDENTIALS_FILE}" ] || {
            echo "$(id -u): Cannot read ${AWS_SHARED_CREDENTIALS_FILE}; did you use RUN --mount=type=secret,id=AWS ?";
            exit 1;
        }' >> /root/env

    ### memcached ###
    elif [ -n "${SCCACHE_MEMCACHED}" ]; then
        # memcached
        echo "export SCCACHE_MEMCACHED='${SCCACHE_MEMCACHED}'" >> /root/env
    else
        echo "Error: cannot determine sccache cache backend" >&2
        exit 1
    fi

    echo "export SCCACHE_SERVER_PORT=$((RANDOM+1025))" >> /root/env

    # Configure compilers to use sccache
    echo "export CXX='sccache clang++'" >> /root/env
    echo "export CC='sccache clang'" >> /root/env
    echo "export RUSTC_WRAPPER=sccache" >> /root/env
    # Disable Rust incremental builds, not supported by sccache
    echo 'export CARGO_INCREMENTAL=0' >> /root/env

    # for debugging, we display what we generated
    cat /root/env
EOS

# Image containing compolation dependencies; used to overcome lack of interpolation in COPY --from
FROM ${DEPS_IMAGE} AS deps-compilation
# Stage intentionally left empty

#
# BUILD ROCKSDB STATIC LIBRARY
#

FROM deps-compilation AS deps-rocksdb

RUN mkdir -p /tmp/rocksdb
WORKDIR /tmp/rocksdb


# RUN --mount=type=secret,id=AWS <<EOS
# echo Testing sccache configuration

# source /root/env
# sccache --start-server

# # Build some test project to check if sccache is working
# mkdir /tmp/sccache-test
# cd /tmp/sccache-test
# echo 'int main() { return 0; }' > a.c
# sccache clang -o a.o -c a.c
# cd -

# sccache -s
# EOS

# Select whether we want dev or release
# This variable will be also visibe in next stages
ONBUILD ARG CARGO_BUILD_PROFILE=dev

RUN --mount=type=secret,id=AWS <<EOS
set -ex -o pipefail
git clone https://github.com/facebook/rocksdb.git -b v9.9.3 --depth 1 .
source /root/env

make -j$(nproc) static_lib

mkdir -p /opt/rocksdb/usr/local/lib
cp librocksdb.a /opt/rocksdb/usr/local/lib/
cp -r include /opt/rocksdb/usr/local/
cd /
rm -rf /tmp/rocksdb
if [[ -x /usr/bin/sccache ]]; then sccache --show-stats; fi
EOS

# Configure RocksDB env variables
RUN <<EOS
echo "export ROCKSDB_STATIC=/opt/rocksdb/usr/local/lib/librocksdb.a" >> /root/env
echo "export ROCKSDB_LIB_DIR=/opt/rocksdb/usr/local/lib" >> /root/env
echo "export ROCKSDB_INCLUDE_DIR=/opt/rocksdb/usr/local/include" >> /root/env
EOS


#
# DEPS: FULL DEPENDENCIES LIST
#
FROM deps-rocksdb AS deps


WORKDIR /platform

# Download and install cargo-binstall
ENV BINSTALL_VERSION=1.10.11
RUN --mount=type=secret,id=AWS \
    set -ex; \
    source /root/env; \
    if [ "$TARGETARCH" = "amd64" ]; then \
    CARGO_BINSTALL_ARCH="x86_64-unknown-linux-musl"; \
    elif [ "$TARGETARCH" = "arm64" ]; then \
    CARGO_BINSTALL_ARCH="aarch64-unknown-linux-musl"; \
    else \
    echo "Unsupported architecture: $TARGETARCH"; exit 1; \
    fi; \
    # Construct download URL
    DOWNLOAD_URL="https://github.com/cargo-bins/cargo-binstall/releases/download/v${BINSTALL_VERSION}/cargo-binstall-${CARGO_BINSTALL_ARCH}.tgz"; \
    # Download and extract the cargo-binstall binary
    curl -A "Mozilla/5.0 (X11; Linux x86_64; rv:60.0) Gecko/20100101 Firefox/81.0" -L --proto '=https' --tlsv1.2 -sSf "$DOWNLOAD_URL" | tar -xvzf -;  \
    ./cargo-binstall -y --force cargo-binstall@${BINSTALL_VERSION}; \
    rm ./cargo-binstall; \
    cargo binstall -V

RUN --mount=type=secret,id=AWS \
    source /root/env; \
    cargo binstall wasm-bindgen-cli@0.2.100 cargo-chef@0.1.67 \
    --locked \
    --no-discover-github-token \
    --disable-telemetry \
    --no-track \
    --no-confirm

#
# Rust build planner to speed up builds
#
FROM deps AS build-planner

WORKDIR /platform

COPY --parents \
    Cargo.lock \
    Cargo.toml \
    rust-toolchain.toml \
    .cargo \
    packages/dapi-grpc \
    packages/rs-dapi-grpc-macros \
    packages/rs-dpp \
    packages/rs-drive \
    packages/rs-platform-value \
    packages/rs-platform-serialization \
    packages/rs-platform-serialization-derive \
    packages/rs-platform-version \
    packages/rs-platform-versioning \
    packages/rs-platform-value-convertible \
    packages/rs-drive-abci \
    packages/dashpay-contract \
    packages/withdrawals-contract \
    packages/masternode-reward-shares-contract \
    packages/feature-flags-contract \
    packages/dpns-contract \
    packages/wallet-utils-contract \
    packages/token-history-contract \
    packages/keyword-search-contract \
    packages/data-contracts \
    packages/strategy-tests \
    packages/simple-signer \
    packages/rs-json-schema-compatibility-validator \
    # TODO: We don't need those. Maybe dynamically remove them from workspace or move outside of monorepo?
    packages/rs-drive-proof-verifier \
    packages/wasm-dpp \
    packages/rs-dapi-client \
    packages/rs-sdk \
    packages/check-features \
    /platform/

RUN --mount=type=secret,id=AWS \
    source /root/env && \
    cargo chef prepare $RELEASE --recipe-path recipe.json

#
# STAGE: BUILD RS-DRIVE-ABCI
#
# This will prebuild majority of dependencies
FROM deps AS build-drive-abci

# Pass SDK_TEST_DATA=true to create SDK test data on chain genesis
# This is only for testing purpose and should be used only for
# local development environment
ARG SDK_TEST_DATA

SHELL ["/bin/bash", "-o", "pipefail","-e", "-x", "-c"]

WORKDIR /platform

COPY --from=build-planner --parents /platform/recipe.json /platform/.cargo /

# Build dependencies - this is the caching Docker layer!
RUN --mount=type=cache,sharing=shared,id=cargo_registry_index,target=${CARGO_HOME}/registry/index \
    --mount=type=cache,sharing=shared,id=cargo_registry_cache,target=${CARGO_HOME}/registry/cache \
    --mount=type=cache,sharing=shared,id=cargo_git,target=${CARGO_HOME}/git/db \
    --mount=type=secret,id=AWS \
    set -ex; \
    source /root/env && \
    if  [[ "${CARGO_BUILD_PROFILE}" == "release" ]] ; then \
    mv .cargo/config-release.toml .cargo/config.toml; \
    else \
    export FEATURES_FLAG="--features=console,grovedbg"; \
    fi && \
    if [ "${SDK_TEST_DATA}" == "true" ]; then \
    mv .cargo/config-test-sdk-data.toml .cargo/config.toml; \
    fi && \
    cargo chef cook \
    --recipe-path recipe.json \
    --profile "$CARGO_BUILD_PROFILE" \
    --package drive-abci \
    ${FEATURES_FLAG} \
    --locked && \
    if [[ -x /usr/bin/sccache ]]; then sccache --show-stats; fi

COPY --parents \
    Cargo.lock \
    Cargo.toml \
    rust-toolchain.toml \
    .cargo \
    packages/dapi-grpc \
    packages/rs-dapi-grpc-macros \
    packages/rs-dpp \
    packages/rs-drive \
    packages/rs-platform-value \
    packages/rs-platform-serialization \
    packages/rs-platform-serialization-derive \
    packages/rs-platform-version \
    packages/rs-platform-versioning \
    packages/rs-platform-value-convertible \
    packages/rs-drive-abci \
    packages/dashpay-contract \
    packages/wallet-utils-contract \
    packages/token-history-contract \
    packages/keyword-search-contract \
    packages/withdrawals-contract \
    packages/masternode-reward-shares-contract \
    packages/feature-flags-contract \
    packages/dpns-contract \
    packages/data-contracts \
    packages/strategy-tests \
    # These packages are part of workspace and must be here otherwise it builds from scratch
    # See todo below
    packages/simple-signer \
    packages/rs-json-schema-compatibility-validator \
    # TODO: We don't need those. Maybe dynamically remove them from workspace or move outside of monorepo?
    packages/rs-drive-proof-verifier \
    packages/wasm-dpp \
    packages/rs-dapi-client \
    packages/rs-sdk \
    packages/check-features \
    /platform/

RUN mkdir /artifacts

# Build Drive ABCI
RUN --mount=type=cache,sharing=shared,id=cargo_registry_index,target=${CARGO_HOME}/registry/index \
    --mount=type=cache,sharing=shared,id=cargo_registry_cache,target=${CARGO_HOME}/registry/cache \
    --mount=type=cache,sharing=shared,id=cargo_git,target=${CARGO_HOME}/git/db \
    --mount=type=secret,id=AWS \
    set -ex; \
    source /root/env && \
    if  [[ "${CARGO_BUILD_PROFILE}" == "release" ]] ; then \
    mv .cargo/config-release.toml .cargo/config.toml; \
    export OUT_DIRECTORY=release; \
    else \
    export FEATURES_FLAG="--features=console,grovedbg"; \
    export OUT_DIRECTORY=debug; \
    fi && \
    if [ "${SDK_TEST_DATA}" == "true" ]; then \
    mv .cargo/config-test-sdk-data.toml .cargo/config.toml; \
    fi && \
    # Workaround: as we cache dapi-grpc, its build.rs is not rerun, so we need to touch it
    echo "// $(date) " >> /platform/packages/dapi-grpc/build.rs && \
    cargo build \
    --profile "${CARGO_BUILD_PROFILE}" \
    --package drive-abci \
    ${FEATURES_FLAG} \
    --locked && \
    cp target/${OUT_DIRECTORY}/drive-abci /artifacts/ && \
    if [[ -x /usr/bin/sccache ]]; then sccache --show-stats; fi && \
    # Remove /platform to reduce layer size
    rm -rf /platform


#
# STAGE: BUILD JAVASCRIPT INTERMEDIATE IMAGE
#
FROM deps AS build-js

WORKDIR /platform

COPY --from=build-planner /platform/recipe.json recipe.json

# Build dependencies - this is the caching Docker layer!
# Note we unset CFLAGS and CXXFLAGS as they have `-march` included, which breaks wasm32 build
RUN --mount=type=cache,sharing=shared,id=cargo_registry_index,target=${CARGO_HOME}/registry/index \
    --mount=type=cache,sharing=shared,id=cargo_registry_cache,target=${CARGO_HOME}/registry/cache \
    --mount=type=cache,sharing=shared,id=cargo_git,target=${CARGO_HOME}/git/db \
    --mount=type=secret,id=AWS \
    source /root/env && \
    unset CFLAGS CXXFLAGS && \
    cargo chef cook \
    --recipe-path recipe.json \
    --profile "$CARGO_BUILD_PROFILE" \
    --package wasm-dpp \
    --target wasm32-unknown-unknown \
    --locked && \
    if [[ -x /usr/bin/sccache ]]; then sccache --show-stats; fi


# Rust deps
COPY --parents \
    Cargo.lock \
    Cargo.toml \
    rust-toolchain.toml \
    .cargo \
    packages/rs-dpp \
    packages/rs-platform-value \
    packages/rs-platform-serialization \
    packages/rs-platform-serialization-derive \
    packages/rs-platform-version \
    packages/rs-platform-versioning \
    packages/rs-platform-value-convertible \
    packages/rs-json-schema-compatibility-validator \
    # Common
    packages/wasm-dpp \
    packages/dashpay-contract \
    packages/withdrawals-contract \
    packages/wallet-utils-contract \
    packages/token-history-contract \
    packages/keyword-search-contract \
    packages/masternode-reward-shares-contract \
    packages/feature-flags-contract \
    packages/dpns-contract \
    packages/data-contracts \
    packages/dapi-grpc \
    # JS deps
    .yarn \
    .pnp* \
    .yarnrc.yml \
    yarn.lock \
    package.json \
    packages/js-grpc-common \
    packages/js-dapi-client \
    packages/wallet-lib \
    packages/js-dash-sdk \
    packages/dash-spv \
    /platform/

# We unset CFLAGS CXXFLAGS because they hold `march` flags which break wasm32 build
RUN --mount=type=cache,sharing=shared,id=cargo_registry_index,target=${CARGO_HOME}/registry/index \
    --mount=type=cache,sharing=shared,id=cargo_registry_cache,target=${CARGO_HOME}/registry/cache \
    --mount=type=cache,sharing=shared,id=cargo_git,target=${CARGO_HOME}/git/db \
    --mount=type=cache,sharing=shared,id=unplugged_${TARGETARCH},target=/tmp/unplugged \
    --mount=type=secret,id=AWS \
    source /root/env && \
    unset CFLAGS CXXFLAGS && \
    cp -R /tmp/unplugged /platform/.yarn/ && \
    yarn install --inline-builds && \
    cp -R /platform/.yarn/unplugged /tmp/ && \
    export SKIP_GRPC_PROTO_BUILD=1 && \
    yarn build && \
    if [[ -x /usr/bin/sccache ]]; then sccache --show-stats; fi && \
    # Remove target directory and rust packages to save space
    rm -rf target packages/rs-*

#
# STAGE: FINAL DRIVE-ABCI IMAGE
#
FROM alpine:${ALPINE_VERSION} AS drive-abci

LABEL maintainer="Dash Developers <dev@dash.org>"
LABEL description="Drive ABCI Rust"

RUN apk add --no-cache libgcc libstdc++

ENV DB_PATH=/var/lib/dash/rs-drive-abci/db
ENV CHECKPOINTS_PATH=/var/lib/dash/rs-drive-abci/db-checkpoints
ENV REJECTIONS_PATH=/var/log/dash/rejected
<<<<<<< HEAD
ENV SNAPSHOTS_ENABLED=true
=======
>>>>>>> d36184f6

COPY --from=build-drive-abci /artifacts/drive-abci /usr/bin/drive-abci
COPY packages/rs-drive-abci/.env.mainnet /var/lib/dash/rs-drive-abci/.env

# Create a volume
VOLUME /var/lib/dash/rs-drive-abci/db
VOLUME /var/log/dash

# Ensure required paths do exist
<<<<<<< HEAD
RUN mkdir -p /var/log/dash \
    ${DB_PATH} \
    ${CHECKPOINTS_PATH} \
    ${REJECTIONS_PATH}
=======
# TODO: remove /var/lib/dash-platform/data/checkpoints when drive-abci is fixed
RUN mkdir -p /var/log/dash \
    ${DB_PATH} \
    ${CHECKPOINTS_PATH} \
    ${REJECTIONS_PATH} \
    /var/lib/dash-platform/data/checkpoints
>>>>>>> d36184f6

# Double-check that we don't have missing deps
RUN ldd /usr/bin/drive-abci

#
# Create new non-root user
#
ARG USERNAME=dash
ARG USER_UID=1000
ARG USER_GID=$USER_UID
<<<<<<< HEAD

=======
# TODO: remove /var/lib/dash-platform/data/checkpoints when drive-abci is fixed
>>>>>>> d36184f6
RUN addgroup -g $USER_GID $USERNAME && \
    adduser -D -u $USER_UID -G $USERNAME -h /var/lib/dash/rs-drive-abci $USERNAME && \
    chown -R $USER_UID:$USER_GID /var/lib/dash/rs-drive-abci /var/log/dash /var/lib/dash-platform/data/checkpoints

USER $USERNAME

ENV RUST_BACKTRACE=1
WORKDIR /var/lib/dash/rs-drive-abci
ENTRYPOINT ["/usr/bin/drive-abci"]
CMD ["start"]

# ABCI interface
EXPOSE 26658
EXPOSE 26659
# Prometheus port
EXPOSE 29090

#
# STAGE: DASHMATE HELPER BUILD
#
FROM build-js AS build-dashmate-helper

# Copy dashmate package
COPY packages/dashmate packages/dashmate

# Install Test Suite specific dependencies using previous
# node_modules directory to reuse built binaries
RUN yarn workspaces focus --production dashmate

#
#  STAGE: FINAL DASHMATE HELPER IMAGE
#
FROM node:20-alpine${ALPINE_VERSION} AS dashmate-helper

RUN apk add --no-cache docker-cli docker-cli-compose curl

LABEL maintainer="Dash Developers <dev@dash.org>"
LABEL description="Dashmate Helper Node.JS"

WORKDIR /platform

# TODO: Do one COPY with --parents
COPY --from=build-dashmate-helper /platform/.yarn /platform/.yarn
COPY --from=build-dashmate-helper /platform/package.json /platform/yarn.lock /platform/.yarnrc.yml /platform/.pnp* /platform/

# Copy only necessary packages from monorepo
COPY --from=build-dashmate-helper /platform/packages/dashmate packages/dashmate
COPY --from=build-dashmate-helper /platform/packages/dashpay-contract packages/dashpay-contract
COPY --from=build-dashmate-helper /platform/packages/wallet-lib packages/wallet-lib
COPY --from=build-dashmate-helper /platform/packages/js-dapi-client packages/js-dapi-client
COPY --from=build-dashmate-helper /platform/packages/js-grpc-common packages/js-grpc-common
COPY --from=build-dashmate-helper /platform/packages/dapi-grpc packages/dapi-grpc
COPY --from=build-dashmate-helper /platform/packages/dash-spv packages/dash-spv
COPY --from=build-dashmate-helper /platform/packages/wallet-utils-contract packages/wallet-utils-contract
COPY --from=build-dashmate-helper /platform/packages/token-history-contract packages/token-history-contract
COPY --from=build-dashmate-helper /platform/packages/keyword-search-contract packages/keyword-search-contract
COPY --from=build-dashmate-helper /platform/packages/withdrawals-contract packages/withdrawals-contract
COPY --from=build-dashmate-helper /platform/packages/masternode-reward-shares-contract packages/masternode-reward-shares-contract
COPY --from=build-dashmate-helper /platform/packages/feature-flags-contract packages/feature-flags-contract
COPY --from=build-dashmate-helper /platform/packages/dpns-contract packages/dpns-contract
COPY --from=build-dashmate-helper /platform/packages/data-contracts packages/data-contracts
COPY --from=build-dashmate-helper /platform/packages/wasm-dpp packages/wasm-dpp

ENV DASHMATE_HOME_DIR=/home/dashmate/.dashmate
ENV DASHMATE_HELPER=1

ENTRYPOINT ["/platform/packages/dashmate/docker/entrypoint.sh"]

#
# STAGE: TEST SUITE BUILD
#
FROM build-js AS build-test-suite

COPY packages/platform-test-suite packages/platform-test-suite

# Install Test Suite specific dependencies using previous
# node_modules directory to reuse built binaries
RUN yarn workspaces focus --production @dashevo/platform-test-suite

#
#  STAGE: FINAL TEST SUITE IMAGE
#
FROM node:20-alpine${ALPINE_VERSION} AS test-suite

RUN apk add --no-cache bash

LABEL maintainer="Dash Developers <dev@dash.org>"
LABEL description="Dash Platform test suite"

WORKDIR /platform

COPY --from=build-test-suite /platform /platform
COPY --from=build-test-suite /platform/packages/platform-test-suite/.env.example /platform/packages/platform-test-suite/.env

EXPOSE 2500 2501 2510
USER node
ENTRYPOINT ["/platform/packages/platform-test-suite/bin/test.sh"]

#
# STAGE: DAPI BUILD
#
FROM build-js AS build-dapi

COPY packages/dapi packages/dapi

# Install Test Suite specific dependencies using previous
# node_modules directory to reuse built binaries
RUN yarn workspaces focus --production @dashevo/dapi

#
# STAGE: FINAL DAPI IMAGE
#
FROM node:20-alpine${ALPINE_VERSION} AS dapi

LABEL maintainer="Dash Developers <dev@dash.org>"
LABEL description="DAPI Node.JS"

# Install ZMQ shared library
RUN apk add --no-cache zeromq-dev

WORKDIR /platform/packages/dapi

# TODO: Do one COPY with --parents
COPY --from=build-dapi /platform/.yarn /platform/.yarn
COPY --from=build-dapi /platform/package.json /platform/yarn.lock /platform/.yarnrc.yml /platform/.pnp* /platform/
# List of required dependencies. Based on:
# yarn run ultra --info --filter '@dashevo/dapi' |  sed -E 's/.*@dashevo\/(.*)/COPY --from=build-dapi \/platform\/packages\/\1 \/platform\/packages\/\1/'
COPY --from=build-dapi /platform/packages/dapi /platform/packages/dapi
COPY --from=build-dapi /platform/packages/dapi-grpc /platform/packages/dapi-grpc
COPY --from=build-dapi /platform/packages/js-grpc-common /platform/packages/js-grpc-common
COPY --from=build-dapi /platform/packages/wasm-dpp /platform/packages/wasm-dpp
COPY --from=build-dapi /platform/packages/token-history-contract /platform/packages/token-history-contract
COPY --from=build-dapi /platform/packages/keyword-search-contract /platform/packages/keyword-search-contract

RUN cp /platform/packages/dapi/.env.example /platform/packages/dapi/.env

EXPOSE 2500 2501 2510
USER node<|MERGE_RESOLUTION|>--- conflicted
+++ resolved
@@ -602,10 +602,7 @@
 ENV DB_PATH=/var/lib/dash/rs-drive-abci/db
 ENV CHECKPOINTS_PATH=/var/lib/dash/rs-drive-abci/db-checkpoints
 ENV REJECTIONS_PATH=/var/log/dash/rejected
-<<<<<<< HEAD
 ENV SNAPSHOTS_ENABLED=true
-=======
->>>>>>> d36184f6
 
 COPY --from=build-drive-abci /artifacts/drive-abci /usr/bin/drive-abci
 COPY packages/rs-drive-abci/.env.mainnet /var/lib/dash/rs-drive-abci/.env
@@ -615,19 +612,10 @@
 VOLUME /var/log/dash
 
 # Ensure required paths do exist
-<<<<<<< HEAD
 RUN mkdir -p /var/log/dash \
     ${DB_PATH} \
     ${CHECKPOINTS_PATH} \
     ${REJECTIONS_PATH}
-=======
-# TODO: remove /var/lib/dash-platform/data/checkpoints when drive-abci is fixed
-RUN mkdir -p /var/log/dash \
-    ${DB_PATH} \
-    ${CHECKPOINTS_PATH} \
-    ${REJECTIONS_PATH} \
-    /var/lib/dash-platform/data/checkpoints
->>>>>>> d36184f6
 
 # Double-check that we don't have missing deps
 RUN ldd /usr/bin/drive-abci
@@ -638,14 +626,10 @@
 ARG USERNAME=dash
 ARG USER_UID=1000
 ARG USER_GID=$USER_UID
-<<<<<<< HEAD
-
-=======
-# TODO: remove /var/lib/dash-platform/data/checkpoints when drive-abci is fixed
->>>>>>> d36184f6
+
 RUN addgroup -g $USER_GID $USERNAME && \
     adduser -D -u $USER_UID -G $USERNAME -h /var/lib/dash/rs-drive-abci $USERNAME && \
-    chown -R $USER_UID:$USER_GID /var/lib/dash/rs-drive-abci /var/log/dash /var/lib/dash-platform/data/checkpoints
+    chown -R $USER_UID:$USER_GID /var/lib/dash/rs-drive-abci /var/log/dash
 
 USER $USERNAME
 
