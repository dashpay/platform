# syntax = docker/dockerfile:1.7-labs

# Docker image for rs-drive-abci
#
# This image is divided multiple parts:
# - deps-base - includes all base dependencies and some libraries
# - deps-sccache - deps image with sccache included
# - deps-compilation - deps image with all compilation dependencies - it's either deps-base or deps-sccache
# - deps-rocksdb - build static rocksdb library
# - deps - all deps, including wasm-bindgen-cli; built on top of either deps-base or deps-sccache
# - build-planner - image used to prepare build plan for rs-drive-abci
# - build-* - actual build process of given image
# - drive-abci, dashmate-helper, test-suite, dapi - final images
#
# The following build arguments can be provided using --build-arg:
# - CARGO_BUILD_PROFILE - set to `release` to build final binary, without debugging information
# - NODE_ENV - node.js environment name to use to build the library
# - ALPINE_VERSION - use different version of Alpine base image; requires also rust:apline...
#   image to be available
# - USERNAME, USER_UID, USER_GID - specification of user used to run the binary
#
# # sccache cache backends
#
# To enable sccache support and make the following variables available:
#    1. For S3 buckets:
#       - SCCACHE_BUCKET - S3 bucket name
#       - AWS_PROFILE
#       - SCCACHE_REGION
#       - SCCACHE_S3_KEY_PREFIX
#       - SCCACHE_ENDPOINT
#       - also, AWS credentials file ($HOME/.aws/credentials) should be provided as a secret file with id=AWS
#    2. For Github Actions:
#       - SCCACHE_GHA_ENABLED, ACTIONS_CACHE_URL
#       - also, Github Actions token should be provided as a secret file with id=GHA
#    3. For memcached:
#       - SCCACHE_MEMCACHED - set to memcache server URI (eg. tcp://172.17.0.1:11211) to enable sccache memcached backend

#
# BUILD PROCESS
#
# 1. All these --mount... are to cache reusable info between runs.
# See https://doc.rust-lang.org/cargo/guide/cargo-home.html#caching-the-cargo-home-in-ci
# 2. Github Actions have shared networking configured, so we need to set a random SCCACHE_SERVER_PORT port to avoid
# conflicts in case of parallel compilation.
# 3. Configuration variables are shared between runs using /root/env file.

ARG ALPINE_VERSION=3.18

# deps-${RUSTC_WRAPPER:-base}
# If one of SCCACHE_GHA_ENABLED, SCCACHE_BUCKET, SCCACHE_MEMCACHED is set, then deps-sccache is used, otherwise deps-base
ARG SCCACHE_GHA_ENABLED
ARG SCCACHE_BUCKET
ARG SCCACHE_MEMCACHED

# Determine if we have sccache enabled; if yes, use deps-sccache, otherwise use deps-base as a dependency image
ARG DEPS_IMAGE=${SCCACHE_GHA_ENABLED}${SCCACHE_BUCKET}${SCCACHE_MEMCACHED}
ARG DEPS_IMAGE=${DEPS_IMAGE:+sccache}
ARG DEPS_IMAGE=deps-${DEPS_IMAGE:-base}

#
# DEPS: INSTALL AND CACHE DEPENDENCIES
#
FROM node:20-alpine${ALPINE_VERSION} AS deps-base

#
# Install some dependencies
#
RUN apk add --no-cache \
        alpine-sdk \
        bash \
        binutils \
        ca-certificates \
        clang-static clang-dev \
        cmake \
        git \
        libc-dev \
        linux-headers \
        llvm-static llvm-dev  \
        openssl-dev \
        snappy-static snappy-dev \
        perl \
        python3 \
        unzip \
        wget \
        xz \
        zeromq-dev

# Configure snappy, dependency of librocksdb-sys
RUN <<EOS
echo "export SNAPPY_STATIC=/usr/lib/libsnappy.a" >> /root/env
echo "export SNAPPY_LIB_DIR=/usr/lib" >> /root/env
echo "export SNAPPY_INCLUDE_DIR=/usr/include" >> /root/env
EOS

# Configure Node.js

RUN npm config set --global audit false

# Install latest Rust toolbox

ARG TARGETARCH

WORKDIR /platform


# TODO: It doesn't sharing PATH between stages, so we need "source $HOME/.cargo/env" everywhere
COPY rust-toolchain.toml .
RUN TOOLCHAIN_VERSION="$(grep channel rust-toolchain.toml | awk '{print $3}' | tr -d '"')" && \
    curl --proto '=https' --tlsv1.2 -sSf https://sh.rustup.rs | sh -s -- \
        --profile minimal \
        -y \
        --default-toolchain "${TOOLCHAIN_VERSION}" \
        --target wasm32-unknown-unknown

ONBUILD ENV HOME=/root
ONBUILD ENV CARGO_HOME=$HOME/.cargo

# Install protoc - protobuf compiler
# The one shipped with Alpine does not work
ARG PROTOC_VERSION=27.3
RUN if [[ "$TARGETARCH" == "arm64" ]] ; then export PROTOC_ARCH=aarch_64; else export PROTOC_ARCH=x86_64; fi; \
    curl -Ls https://github.com/protocolbuffers/protobuf/releases/download/v${PROTOC_VERSION}/protoc-${PROTOC_VERSION}-linux-${PROTOC_ARCH}.zip \
        -o /tmp/protoc.zip && \
    unzip -qd /opt/protoc /tmp/protoc.zip && \
    rm /tmp/protoc.zip && \
    ln -s /opt/protoc/bin/protoc /usr/bin/

# Switch to clang
RUN rm /usr/bin/cc && ln -s /usr/bin/clang /usr/bin/cc

# Select whether we want dev or release
ONBUILD ARG CARGO_BUILD_PROFILE=dev

ARG NODE_ENV=production
ENV NODE_ENV=${NODE_ENV}

#
# DEPS-SCCACHE stage
#
# This stage is used to install sccache and configure it.
# Later on, one should source /root/env before building to use sccache.
# 
# Note that, due to security concerns, each stage needs to declare variables containing authentication secrets, like
# ACTIONS_RUNTIME_TOKEN, AWS_SECRET_ACCESS_KEY. This is to prevent leaking secrets to the final image. The secrets are
# loaded using docker buildx `--secret` flag and need to be explicitly mounted with `--mount=type=secret,id=SECRET_ID`.

FROM deps-base AS deps-sccache

# SCCACHE_VERSION must be the same as in github actions, to avoid cache incompatibility
ARG SCCHACHE_VERSION=0.8.2

# Install sccache for caching
RUN if [[ "$TARGETARCH" == "arm64" ]] ; then export SCC_ARCH=aarch64; else export SCC_ARCH=x86_64; fi; \
    curl -Ls \
        https://github.com/mozilla/sccache/releases/download/v$SCCHACHE_VERSION/sccache-v$SCCHACHE_VERSION-${SCC_ARCH}-unknown-linux-musl.tar.gz | \
        tar -C /tmp -xz && \
        mv /tmp/sccache-*/sccache /usr/bin/

#
# Configure sccache
#

# Set args below to use Github Actions cache; see https://github.com/mozilla/sccache/blob/main/docs/GHA.md
ARG SCCACHE_GHA_ENABLED
ARG ACTIONS_CACHE_URL

# Alternative solution is to use memcache
ARG SCCACHE_MEMCACHED

# S3 storage
ARG SCCACHE_BUCKET
ARG AWS_PROFILE
ARG SCCACHE_REGION
ARG SCCACHE_S3_KEY_PREFIX
ARG SCCACHE_ENDPOINT

# Generate sccache configuration variables and save them to /root/env
#
# We only enable one cache at a time. Setting env variables belonging to multiple cache backends may fail the build.
RUN --mount=type=secret,id=AWS <<EOS
    set -ex -o pipefail

    ### Github Actions ###
    if [ -n "${SCCACHE_GHA_ENABLED}" ]; then
        echo "export SCCACHE_GHA_ENABLED=${SCCACHE_GHA_ENABLED}" >> /root/env
        echo "export ACTIONS_CACHE_URL=${ACTIONS_CACHE_URL}" >> /root/env
        # ACTIONS_RUNTIME_TOKEN is a secret so we load it on demand
        echo 'export ACTIONS_RUNTIME_TOKEN="$(cat /run/secrets/GHA)"' >> /root/env
    
    ### AWS S3 ###
    elif [ -n "${SCCACHE_BUCKET}" ]; then
        echo "export SCCACHE_BUCKET='${SCCACHE_BUCKET}'" >> /root/env
        echo "export SCCACHE_REGION='${SCCACHE_REGION}'" >> /root/env
        [ -n "${AWS_PROFILE}" ] && echo "export AWS_PROFILE='${AWS_PROFILE}'" >> /root/env
        echo "export SCCACHE_ENDPOINT='${SCCACHE_ENDPOINT}'" >> /root/env
        echo "export SCCACHE_S3_KEY_PREFIX='${SCCACHE_S3_KEY_PREFIX}/${TARGETARCH}/linux-musl'" >> /root/env

        # Configure AWS credentials
        mkdir --mode=0700 -p "$HOME/.aws"
        ln -s /run/secrets/AWS "$HOME/.aws/credentials"
        echo "export AWS_SHARED_CREDENTIALS_FILE=$HOME/.aws/credentials" >> /root/env
        
        # Check if AWS credentials file is mounted correctly, eg. --mount=type=secret,id=AWS
        echo '[ -e "${AWS_SHARED_CREDENTIALS_FILE}" ] || { echo "$(id -u): Cannot read ${AWS_SHARED_CREDENTIALS_FILE}"; exit 1; }' >> /root/env

    ### memcached ###
    elif [ -n "${SCCACHE_MEMCACHED}" ]; then
        # memcached
        echo "export SCCACHE_MEMCACHED='${SCCACHE_MEMCACHED}'" >> /root/env
    else
        echo "Error: cannot determine sccache cache backend" >&2
        exit 1
    fi
    
    echo "export SCCACHE_SERVER_PORT=$((RANDOM+1025))" >> /root/env
    
    # Configure compilers to use sccache
    echo "export CXX='sccache clang++'" >> /root/env
    echo "export CC='sccache clang'" >> /root/env
    echo "export RUSTC_WRAPPER=sccache" >> /root/env
    # Disable Rust incremental builds, not supported by sccache
    echo 'export CARGO_INCREMENTAL=0' >> /root/env

    # for debugging, we display what we generated
    cat /root/env
EOS

# Image containing compolation dependencies; used to overcome lack of interpolation in COPY --from
FROM ${DEPS_IMAGE} AS deps-compilation
# Stage intentionally left empty

#
# BUILD ROCKSDB STATIC LIBRARY
#

FROM deps-compilation AS deps-rocksdb

RUN mkdir -p /tmp/rocksdb
WORKDIR /tmp/rocksdb


# RUN --mount=type=secret,id=AWS <<EOS
# echo Testing sccache configuration

# source /root/env
# sccache --start-server

# # Build some test project to check if sccache is working
# mkdir /tmp/sccache-test
# cd /tmp/sccache-test
# echo 'int main() { return 0; }' > a.c
# sccache clang -o a.o -c a.c
# cd -

# sccache -s
# EOS

RUN --mount=type=secret,id=AWS <<EOS
set -ex -o pipefail
git clone https://github.com/facebook/rocksdb.git -b v8.10.2 --depth 1 .
source /root/env

if [[ "$TARGETARCH" == "amd64" ]] ; then
    export PORTABLE=haswell
else
    export PORTABLE=1
fi

make -j$(nproc) static_lib
mkdir -p /opt/rocksdb/usr/local/lib
cp librocksdb.a /opt/rocksdb/usr/local/lib/
cp -r include /opt/rocksdb/usr/local/
cd /
rm -rf /tmp/rocksdb
if [[ -x /usr/bin/sccache ]]; then sccache --show-stats; fi
EOS

# Configure RocksDB env variables
RUN <<EOS
echo "export ROCKSDB_STATIC=/opt/rocksdb/usr/local/lib/librocksdb.a" >> /root/env
echo "export ROCKSDB_LIB_DIR=/opt/rocksdb/usr/local/lib" >> /root/env
echo "export ROCKSDB_INCLUDE_DIR=/opt/rocksdb/usr/local/include" >> /root/env
EOS


#
# DEPS: FULL DEPENDENCIES LIST
#
FROM deps-rocksdb AS deps


WORKDIR /platform

# Download and install cargo-binstall
ENV BINSTALL_VERSION=1.10.11
RUN set -ex; \
    if [ "$TARGETARCH" = "amd64" ]; then \
        CARGO_BINSTALL_ARCH="x86_64-unknown-linux-musl"; \
    elif [ "$TARGETARCH" = "arm64" ]; then \
        CARGO_BINSTALL_ARCH="aarch64-unknown-linux-musl"; \
    else \
        echo "Unsupported architecture: $TARGETARCH"; exit 1; \
    fi; \
    # Construct download URL
    DOWNLOAD_URL="https://github.com/cargo-bins/cargo-binstall/releases/download/v${BINSTALL_VERSION}/cargo-binstall-${CARGO_BINSTALL_ARCH}.tgz"; \
    # Download and extract the cargo-binstall binary
    curl -A "Mozilla/5.0 (X11; Linux x86_64; rv:60.0) Gecko/20100101 Firefox/81.0" -L --proto '=https' --tlsv1.2 -sSf "$DOWNLOAD_URL" | tar -xvzf -;  \
    ./cargo-binstall -y --force cargo-binstall@${BINSTALL_VERSION}; \
    rm ./cargo-binstall; \
    source $HOME/.cargo/env; \
    cargo binstall -V

RUN source $HOME/.cargo/env; \
    cargo binstall wasm-bindgen-cli@0.2.86 cargo-chef@0.1.67 \
    --locked \
    --no-discover-github-token \
    --disable-telemetry \
    --no-track \
    --no-confirm

#
# Rust build planner to speed up builds
#
FROM deps AS build-planner

WORKDIR /platform

COPY --parents \
    Cargo.lock \
    Cargo.toml \
    rust-toolchain.toml \
    .cargo \
    packages/dapi-grpc \
    packages/rs-dapi-grpc-macros \
    packages/rs-dpp \
    packages/rs-drive \
    packages/rs-platform-value \
    packages/rs-platform-serialization \
    packages/rs-platform-serialization-derive \
    packages/rs-platform-version \
    packages/rs-platform-versioning \
    packages/rs-platform-value-convertible \
    packages/rs-drive-abci \
    packages/dashpay-contract \
    packages/withdrawals-contract \
    packages/masternode-reward-shares-contract \
    packages/feature-flags-contract \
    packages/dpns-contract \
    packages/data-contracts \
    packages/strategy-tests \
    packages/simple-signer \
    packages/rs-json-schema-compatibility-validator \
    # TODO: We don't need those. Maybe dynamically remove them from workspace or move outside of monorepo?
    packages/rs-drive-proof-verifier \
    packages/wasm-dpp \
    packages/rs-dapi-client \
    packages/rs-sdk \
    packages/check-features \
    /platform/

<<<<<<< HEAD
RUN --mount=type=secret,id=AWS \
if [[ "${CARGO_BUILD_PROFILE}" == "release" ]] ; then \
        export RELEASE="--release" ; \
    fi && \
    source $HOME/.cargo/env && \
=======
RUN source $HOME/.cargo/env && \
>>>>>>> dd54205a
    source /root/env && \
    cargo chef prepare $RELEASE --recipe-path recipe.json

#
# STAGE: BUILD RS-DRIVE-ABCI
#
# This will prebuild majority of dependencies
FROM deps AS build-drive-abci

SHELL ["/bin/bash", "-o", "pipefail","-e", "-x", "-c"]

WORKDIR /platform

COPY --from=build-planner --parents /platform/recipe.json /platform/.cargo /

# Build dependencies - this is the caching Docker layer!
RUN --mount=type=cache,sharing=shared,id=cargo_registry_index,target=${CARGO_HOME}/registry/index \
    --mount=type=cache,sharing=shared,id=cargo_registry_cache,target=${CARGO_HOME}/registry/cache \
    --mount=type=cache,sharing=shared,id=cargo_git,target=${CARGO_HOME}/git/db \
    --mount=type=secret,id=AWS \
    set -ex; \
    if  [[ "${CARGO_BUILD_PROFILE}" == "release" ]] ; then \
        mv .cargo/config-release.toml .cargo/config.toml; \
    else \
        export FEATURES_FLAG="--features=console,grovedbg" ; \
    fi && \
    source $HOME/.cargo/env && \
    source /root/env && \
    cargo chef cook \
        --recipe-path recipe.json \
        --profile "$CARGO_BUILD_PROFILE" \
        --package drive-abci \
        ${FEATURES_FLAG} \
        --locked && \
    if [[ -x /usr/bin/sccache ]]; then sccache --show-stats; fi

COPY --parents \
    Cargo.lock \
    Cargo.toml \
    rust-toolchain.toml \
    .cargo \
    packages/dapi-grpc \
    packages/rs-dapi-grpc-macros \
    packages/rs-dpp \
    packages/rs-drive \
    packages/rs-platform-value \
    packages/rs-platform-serialization \
    packages/rs-platform-serialization-derive \
    packages/rs-platform-version \
    packages/rs-platform-versioning \
    packages/rs-platform-value-convertible \
    packages/rs-drive-abci \
    packages/dashpay-contract \
    packages/withdrawals-contract \
    packages/masternode-reward-shares-contract \
    packages/feature-flags-contract \
    packages/dpns-contract \
    packages/data-contracts \
    packages/strategy-tests \
    # These packages are part of workspace and must be here otherwise it builds from scratch
    # See todo below
    packages/simple-signer \
    packages/rs-json-schema-compatibility-validator \
    # TODO: We don't need those. Maybe dynamically remove them from workspace or move outside of monorepo?
    packages/rs-drive-proof-verifier \
    packages/wasm-dpp \
    packages/rs-dapi-client \
    packages/rs-sdk \
    packages/check-features \
    /platform/

RUN mkdir /artifacts

# Build Drive ABCI
RUN --mount=type=cache,sharing=shared,id=cargo_registry_index,target=${CARGO_HOME}/registry/index \
    --mount=type=cache,sharing=shared,id=cargo_registry_cache,target=${CARGO_HOME}/registry/cache \
    --mount=type=cache,sharing=shared,id=cargo_git,target=${CARGO_HOME}/git/db \
    --mount=type=secret,id=AWS \
    set -ex; \
    source $HOME/.cargo/env && \
    source /root/env && \
    if  [[ "${CARGO_BUILD_PROFILE}" == "release" ]] ; then \
        mv .cargo/config-release.toml .cargo/config.toml && \
        export OUT_DIRECTORY=release ; \
    else \
        export FEATURES_FLAG="--features=console,grovedbg" ; \
        export OUT_DIRECTORY=debug ; \
    fi && \
    # Workaround: as we cache dapi-grpc, its build.rs is not rerun, so we need to touch it
    echo "// $(date) " >> /platform/packages/dapi-grpc/build.rs && \
    cargo build \
        --profile "${CARGO_BUILD_PROFILE}" \
        --package drive-abci \
        ${FEATURES_FLAG} \
        --locked && \
    cp target/${OUT_DIRECTORY}/drive-abci /artifacts/ && \
    if [[ -x /usr/bin/sccache ]]; then sccache --show-stats; fi && \
    # Remove /platform to reduce layer size
    rm -rf /platform

#
# STAGE: BUILD JAVASCRIPT INTERMEDIATE IMAGE
#
FROM deps AS build-js

WORKDIR /platform

COPY --from=build-planner /platform/recipe.json recipe.json

# Build dependencies - this is the caching Docker layer!
RUN --mount=type=cache,sharing=shared,id=cargo_registry_index,target=${CARGO_HOME}/registry/index \
    --mount=type=cache,sharing=shared,id=cargo_registry_cache,target=${CARGO_HOME}/registry/cache \
    --mount=type=cache,sharing=shared,id=cargo_git,target=${CARGO_HOME}/git/db \
    --mount=type=secret,id=AWS \
    source $HOME/.cargo/env && \
    source /root/env && \
    cargo chef cook \
        --recipe-path recipe.json \
        --profile "$CARGO_BUILD_PROFILE" \
        --package wasm-dpp \
        --target wasm32-unknown-unknown \
        --locked && \
    if [[ -x /usr/bin/sccache ]]; then sccache --show-stats; fi


# Rust deps
COPY --parents \
    Cargo.lock \
    Cargo.toml \
    rust-toolchain.toml \
    .cargo \
    packages/rs-dpp \
    packages/rs-platform-value \
    packages/rs-platform-serialization \
    packages/rs-platform-serialization-derive \
    packages/rs-platform-version \
    packages/rs-platform-versioning \
    packages/rs-platform-value-convertible \
    packages/rs-json-schema-compatibility-validator \
    # Common
    packages/wasm-dpp \
    packages/dashpay-contract \
    packages/withdrawals-contract \
    packages/masternode-reward-shares-contract \
    packages/feature-flags-contract \
    packages/dpns-contract \
    packages/data-contracts \
    packages/dapi-grpc \
    # JS deps
    .yarn \
    .pnp* \
    .yarnrc.yml \
    yarn.lock \
    package.json \
    packages/js-grpc-common \
    packages/js-dapi-client \
    packages/wallet-lib \
    packages/js-dash-sdk \
    packages/dash-spv \
    /platform/

RUN --mount=type=cache,sharing=shared,id=cargo_registry_index,target=${CARGO_HOME}/registry/index \
    --mount=type=cache,sharing=shared,id=cargo_registry_cache,target=${CARGO_HOME}/registry/cache \
    --mount=type=cache,sharing=shared,id=cargo_git,target=${CARGO_HOME}/git/db \
    --mount=type=cache,sharing=shared,id=unplugged_${TARGETARCH},target=/tmp/unplugged \
    --mount=type=secret,id=AWS \
    source $HOME/.cargo/env && \
    source /root/env && \
    cp -R /tmp/unplugged /platform/.yarn/ && \
    yarn install --inline-builds && \
    cp -R /platform/.yarn/unplugged /tmp/ && \
    export SKIP_GRPC_PROTO_BUILD=1 && \
    yarn build && \
    if [[ -x /usr/bin/sccache ]]; then sccache --show-stats; fi && \
    # Remove target directory and rust packages to save space
    rm -rf target packages/rs-*

#
# STAGE: FINAL DRIVE-ABCI IMAGE
#
FROM alpine:${ALPINE_VERSION} AS drive-abci

LABEL maintainer="Dash Developers <dev@dash.org>"
LABEL description="Drive ABCI Rust"

RUN apk add --no-cache libgcc libstdc++

ENV DB_PATH=/var/lib/dash/rs-drive-abci/db
ENV REJECTIONS_PATH=/var/log/dash/rejected

RUN mkdir -p /var/log/dash \
    /var/lib/dash/rs-drive-abci/db \
    ${REJECTIONS_PATH}

COPY --from=build-drive-abci /artifacts/drive-abci /usr/bin/drive-abci
COPY packages/rs-drive-abci/.env.mainnet /var/lib/dash/rs-drive-abci/.env

# Create a volume
VOLUME /var/lib/dash/rs-drive-abci/db
VOLUME /var/log/dash

# Double-check that we don't have missing deps
RUN ldd /usr/bin/drive-abci

#
# Create new non-root user
#
ARG USERNAME=dash
ARG USER_UID=1000
ARG USER_GID=$USER_UID
RUN addgroup -g $USER_GID $USERNAME && \
    adduser -D -u $USER_UID -G $USERNAME -h /var/lib/dash/rs-drive-abci $USERNAME && \
    chown -R $USER_UID:$USER_GID /var/lib/dash/rs-drive-abci /var/log/dash

USER $USERNAME

ENV RUST_BACKTRACE=1
WORKDIR /var/lib/dash/rs-drive-abci
ENTRYPOINT ["/usr/bin/drive-abci"]
CMD ["start"]

# ABCI interface
EXPOSE 26658
EXPOSE 26659
# Prometheus port
EXPOSE 29090

#
# STAGE: DASHMATE HELPER BUILD
#
FROM build-js AS build-dashmate-helper

# Copy dashmate package
COPY packages/dashmate packages/dashmate

# Install Test Suite specific dependencies using previous
# node_modules directory to reuse built binaries
RUN yarn workspaces focus --production dashmate

#
#  STAGE: FINAL DASHMATE HELPER IMAGE
#
FROM node:20-alpine${ALPINE_VERSION} AS dashmate-helper

RUN apk add --no-cache docker-cli docker-cli-compose curl

LABEL maintainer="Dash Developers <dev@dash.org>"
LABEL description="Dashmate Helper Node.JS"

WORKDIR /platform

COPY --from=build-dashmate-helper /platform/.yarn /platform/.yarn
COPY --from=build-dashmate-helper /platform/package.json /platform/yarn.lock /platform/.yarnrc.yml /platform/.pnp* /platform/

# Copy only necessary packages from monorepo
COPY --from=build-dashmate-helper /platform/packages/dashmate packages/dashmate
COPY --from=build-dashmate-helper /platform/packages/dashpay-contract packages/dashpay-contract
COPY --from=build-dashmate-helper /platform/packages/wallet-lib packages/wallet-lib
COPY --from=build-dashmate-helper /platform/packages/js-dapi-client packages/js-dapi-client
COPY --from=build-dashmate-helper /platform/packages/js-grpc-common packages/js-grpc-common
COPY --from=build-dashmate-helper /platform/packages/dapi-grpc packages/dapi-grpc
COPY --from=build-dashmate-helper /platform/packages/dash-spv packages/dash-spv
COPY --from=build-dashmate-helper /platform/packages/withdrawals-contract packages/withdrawals-contract
COPY --from=build-dashmate-helper /platform/packages/masternode-reward-shares-contract packages/masternode-reward-shares-contract
COPY --from=build-dashmate-helper /platform/packages/feature-flags-contract packages/feature-flags-contract
COPY --from=build-dashmate-helper /platform/packages/dpns-contract packages/dpns-contract
COPY --from=build-dashmate-helper /platform/packages/data-contracts packages/data-contracts
COPY --from=build-dashmate-helper /platform/packages/wasm-dpp packages/wasm-dpp

ENV DASHMATE_HOME_DIR=/home/dashmate/.dashmate
ENV DASHMATE_HELPER=1

ENTRYPOINT ["/platform/packages/dashmate/docker/entrypoint.sh"]

#
# STAGE: TEST SUITE BUILD
#
FROM build-js AS build-test-suite

COPY packages/platform-test-suite packages/platform-test-suite

# Install Test Suite specific dependencies using previous
# node_modules directory to reuse built binaries
RUN yarn workspaces focus --production @dashevo/platform-test-suite

#
#  STAGE: FINAL TEST SUITE IMAGE
#
FROM node:20-alpine${ALPINE_VERSION} AS test-suite

RUN apk add --no-cache bash

LABEL maintainer="Dash Developers <dev@dash.org>"
LABEL description="Dash Platform test suite"

WORKDIR /platform

COPY --from=build-test-suite /platform /platform
COPY --from=build-test-suite /platform/packages/platform-test-suite/.env.example /platform/packages/platform-test-suite/.env

EXPOSE 2500 2501 2510
USER node
ENTRYPOINT ["/platform/packages/platform-test-suite/bin/test.sh"]

#
# STAGE: DAPI BUILD
#
FROM build-js AS build-dapi

COPY packages/dapi packages/dapi

# Install Test Suite specific dependencies using previous
# node_modules directory to reuse built binaries
RUN yarn workspaces focus --production @dashevo/dapi

#
# STAGE: FINAL DAPI IMAGE
#
FROM node:20-alpine${ALPINE_VERSION} AS dapi

LABEL maintainer="Dash Developers <dev@dash.org>"
LABEL description="DAPI Node.JS"

# Install ZMQ shared library
RUN apk add --no-cache zeromq-dev

WORKDIR /platform/packages/dapi

COPY --from=build-dapi /platform/.yarn /platform/.yarn
COPY --from=build-dapi /platform/package.json /platform/yarn.lock /platform/.yarnrc.yml /platform/.pnp* /platform/
# List of required dependencies. Based on:
# yarn run ultra --info --filter '@dashevo/dapi' |  sed -E 's/.*@dashevo\/(.*)/COPY --from=build-dapi \/platform\/packages\/\1 \/platform\/packages\/\1/'
COPY --from=build-dapi /platform/packages/dapi /platform/packages/dapi
COPY --from=build-dapi /platform/packages/dapi-grpc /platform/packages/dapi-grpc
COPY --from=build-dapi /platform/packages/js-grpc-common /platform/packages/js-grpc-common
COPY --from=build-dapi /platform/packages/wasm-dpp /platform/packages/wasm-dpp

RUN cp /platform/packages/dapi/.env.example /platform/packages/dapi/.env

EXPOSE 2500 2501 2510
USER node<|MERGE_RESOLUTION|>--- conflicted
+++ resolved
@@ -358,15 +358,8 @@
     packages/check-features \
     /platform/
 
-<<<<<<< HEAD
 RUN --mount=type=secret,id=AWS \
-if [[ "${CARGO_BUILD_PROFILE}" == "release" ]] ; then \
-        export RELEASE="--release" ; \
-    fi && \
     source $HOME/.cargo/env && \
-=======
-RUN source $HOME/.cargo/env && \
->>>>>>> dd54205a
     source /root/env && \
     cargo chef prepare $RELEASE --recipe-path recipe.json
 
