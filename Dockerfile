# syntax = docker/dockerfile:1

# Docker image for rs-drive-abci
#
# This image is divided multiple parts:
# - deps-base - includes all base dependencies and some libraries
# - deps-sccache - deps image with sccache included
# - deps-compilation - deps image with all compilation dependencies - it's either deps-base or deps-sccache
# - deps-rocksdb - build static rocksdb library
# - deps - all deps, including wasm-bindgen-cli; built on top of either deps-base or deps-sccache
# - build-planner - image used to prepare build plan for rs-drive-abci
# - build-* - actual build process of given image
# - drive-abci, dashmate-helper, test-suite, dapi - final images
#
# The following build arguments can be provided using --build-arg:
# - CARGO_BUILD_PROFILE - set to `release` to build final binary, without debugging information
# - NODE_ENV - node.js environment name to use to build the library
# - RUSTC_WRAPPER - set to `sccache` to enable sccache support and make the following variables available:
#   - SCCACHE_GHA_ENABLED, ACTIONS_CACHE_URL, ACTIONS_RUNTIME_TOKEN - store sccache caches inside github actions
#   - SCCACHE_BUCKET, AWS_ACCESS_KEY_ID, AWS_SECRET_ACCESS_KEY, AWS_REGION, SCCACHE_S3_KEY_PREFIX - store caches in S3
#   - SCCACHE_MEMCACHED - set to memcache server URI (eg. tcp://172.17.0.1:11211) to enable sccache memcached backend
# - ALPINE_VERSION - use different version of Alpine base image; requires also rust:apline...
#   image to be available
# - USERNAME, USER_UID, USER_GID - specification of user used to run the binary
#
#
#
#
# BUILD PROCESS
#
# 1. All these --mount... are to cache reusable info between runs.
# See https://doc.rust-lang.org/cargo/guide/cargo-home.html#caching-the-cargo-home-in-ci
# 2. Github Actions have shared networking configured, so we need to set a random SCCACHE_SERVER_PORT port to avoid
# conflicts in case of parallel compilation.
# 3. Configuration variables are shared between runs using /root/env file.

ARG ALPINE_VERSION=3.18
ARG RUSTC_WRAPPER

#
# DEPS: INSTALL AND CACHE DEPENDENCIES
#
FROM node:20-alpine${ALPINE_VERSION} AS deps-base

#
# Install some dependencies
#
RUN apk add --no-cache \
        alpine-sdk \
        bash \
        binutils \
        ca-certificates \
        clang-static clang-dev \
        cmake \
        git \
        libc-dev \
        linux-headers \
        llvm-static llvm-dev  \
        openssl-dev \
        snappy-static snappy-dev \
        perl \
        python3 \
        unzip \
        wget \
        xz \
        zeromq-dev

# Configure snappy, dependency of librocksdb-sys
RUN <<EOS
echo "export SNAPPY_STATIC=/usr/lib/libsnappy.a" >> /root/env
echo "export SNAPPY_LIB_DIR=/usr/lib" >> /root/env
echo "export SNAPPY_INCLUDE_DIR=/usr/include" >> /root/env
EOS

# Configure Node.js

RUN npm config set --global audit false

# Install latest Rust toolbox

ARG TARGETARCH

WORKDIR /platform


# TODO: It doesn't sharing PATH between stages, so we need "source $HOME/.cargo/env" everywhere
COPY rust-toolchain.toml .
RUN TOOLCHAIN_VERSION="$(grep channel rust-toolchain.toml | awk '{print $3}' | tr -d '"')" && \
    curl --proto '=https' --tlsv1.2 -sSf https://sh.rustup.rs | sh -s -- \
        --profile minimal \
        -y \
        --default-toolchain "${TOOLCHAIN_VERSION}" \
        --target wasm32-unknown-unknown

# Install protoc - protobuf compiler
# The one shipped with Alpine does not work
ARG PROTOC_VERSION=27.3
RUN if [[ "$TARGETARCH" == "arm64" ]] ; then export PROTOC_ARCH=aarch_64; else export PROTOC_ARCH=x86_64; fi; \
    curl -Ls https://github.com/protocolbuffers/protobuf/releases/download/v${PROTOC_VERSION}/protoc-${PROTOC_VERSION}-linux-${PROTOC_ARCH}.zip \
        -o /tmp/protoc.zip && \
    unzip -qd /opt/protoc /tmp/protoc.zip && \
    rm /tmp/protoc.zip && \
    ln -s /opt/protoc/bin/protoc /usr/bin/

# Switch to clang
RUN rm /usr/bin/cc && ln -s /usr/bin/clang /usr/bin/cc

# Select whether we want dev or release
ARG CARGO_BUILD_PROFILE=dev
ENV CARGO_BUILD_PROFILE=${CARGO_BUILD_PROFILE}

ARG NODE_ENV=production
ENV NODE_ENV=${NODE_ENV}

#
# DEPS-SCCACHE stage 
#
# This stage is used to install sccache and configure it.
# Later on, one should source /root/env before building to use sccache.

# Note that, due to security concerns, each stage needs to declare variables containing authentication secrets, like
# ACTIONS_RUNTIME_TOKEN, AWS_SECRET_ACCESS_KEY. It is done using ONBUILD directive, so the secrets are not stored in the
# final image.

FROM deps-base AS deps-sccache

<<<<<<< HEAD
=======
# SCCACHE_VERSION must be the same as in github actions, to avoid cache incompatibility
>>>>>>> 4b0316ca
ARG SCCHACHE_VERSION=0.8.2

# Install sccache for caching
RUN if [[ "$TARGETARCH" == "arm64" ]] ; then export SCC_ARCH=aarch64; else export SCC_ARCH=x86_64; fi; \
    curl -Ls \
        https://github.com/mozilla/sccache/releases/download/v$SCCHACHE_VERSION/sccache-v$SCCHACHE_VERSION-${SCC_ARCH}-unknown-linux-musl.tar.gz | \
        tar -C /tmp -xz && \
        mv /tmp/sccache-*/sccache /usr/bin/

#
# Configure sccache
#
ARG RUSTC_WRAPPER

# Disable incremental builds, not supported by sccache
RUN echo 'export CARGO_INCREMENTAL=false' >> /root/env

# Set args below to use Github Actions cache; see https://github.com/mozilla/sccache/blob/main/docs/GHA.md
<<<<<<< HEAD
ARG SCCACHE_GHA_ENABLED="false"
ENV SCCACHE_GHA_ENABLED=${SCCACHE_GHA_ENABLED}

=======
ARG SCCACHE_GHA_ENABLED
>>>>>>> 4b0316ca
ARG ACTIONS_CACHE_URL

# Alternative solution is to use memcache
ARG SCCACHE_MEMCACHED

# S3 storage
ARG SCCACHE_BUCKET
ARG AWS_ACCESS_KEY_ID
ARG AWS_REGION
ARG SCCACHE_REGION
ARG SCCACHE_S3_KEY_PREFIX

# Generate sccache configuration variables and save them to /root/env
# 
# We only enable one cache at a time. Setting env variables belonging to multiple cache backends may fail the build.
RUN <<EOS
    set -ex -o pipefail

    if [ -n "${SCCACHE_GHA_ENABLED}" ]; then 
        # Github Actions cache
        echo "export SCCACHE_GHA_ENABLED=${SCCACHE_GHA_ENABLED}" >> /root/env
        echo "export ACTIONS_CACHE_URL=${ACTIONS_CACHE_URL}" >> /root/env
        # ACTIONS_RUNTIME_TOKEN is a secret so we load it using ONBUILD ARG later on
    elif [ -n "${SCCACHE_BUCKET}" ]; then
        # AWS S3
        if [ -z "${SCCACHE_REGION}" ] ; then
            # Default to AWS_REGION if not set
            export SCCACHE_REGION=${AWS_REGION}
        fi

        echo "export AWS_REGION='${AWS_REGION}'" >> /root/env
        echo "export SCCACHE_REGION='${SCCACHE_REGION}'" >> /root/env
        echo "export AWS_ACCESS_KEY_ID=${AWS_ACCESS_KEY_ID}" >> /root/env
        # AWS_SECRET_ACCESS_KEY is a secret so we load it using ONBUILD ARG later on
        echo "export SCCACHE_BUCKET='${SCCACHE_BUCKET}'" >> /root/env
        echo "export SCCACHE_S3_USE_SSL=true" >> /root/env
        echo "export SCCACHE_S3_KEY_PREFIX='${SCCACHE_S3_KEY_PREFIX}/${TARGETARCH}/linux-musl'" >> /root/env
    elif [ -n "${SCCACHE_MEMCACHED}" ]; then
        # memcached
        echo "export SCCACHE_MEMCACHED='${SCCACHE_MEMCACHED}'" >> /root/env
    fi
    
    if [ -n "${RUSTC_WRAPPER}" ]; then
        echo "export CXX='${RUSTC_WRAPPER} clang++'" >> /root/env
        echo "export CC='${RUSTC_WRAPPER} clang'" >> /root/env
        echo "export RUSTC_WRAPPER='${RUSTC_WRAPPER}'" >> /root/env
        echo "export SCCACHE_SERVER_PORT=$((RANDOM+1025))" >> /root/env
    fi
    # for debugging, we display what we generated
    cat /root/env
EOS

# We provide secrets using ONBUILD ARG mechanism, to avoid putting them into a file and potentialy leaking them
# to the final image or to layer cache
ONBUILD ARG ACTIONS_RUNTIME_TOKEN
ONBUILD ARG AWS_SECRET_ACCESS_KEY

# Image containing compolation dependencies; used to overcome lack of interpolation in COPY --from
FROM deps-${RUSTC_WRAPPER:-base} AS deps-compilation
# Stage intentionally left empty

#
# BUILD ROCKSDB STATIC LIBRARY
#

FROM deps-compilation AS deps-rocksdb

RUN mkdir -p /tmp/rocksdb
WORKDIR /tmp/rocksdb

RUN <<EOS
set -ex -o pipefail
git clone https://github.com/facebook/rocksdb.git -b v8.10.2 --depth 1 . 
source /root/env

if [[ "$TARGETARCH" == "amd64" ]] ; then
    export PORTABLE=haswell
else
    export PORTABLE=1
fi

make -j$(nproc) static_lib
mkdir -p /opt/rocksdb/usr/local/lib
cp librocksdb.a /opt/rocksdb/usr/local/lib/
cp -r include /opt/rocksdb/usr/local/
cd /
rm -rf /tmp/rocksdb
if [[ -x /usr/bin/sccache ]]; then sccache --show-stats; fi
EOS

# Configure RocksDB env variables
RUN <<EOS
echo "export ROCKSDB_STATIC=/opt/rocksdb/usr/local/lib/librocksdb.a" >> /root/env
echo "export ROCKSDB_LIB_DIR=/opt/rocksdb/usr/local/lib" >> /root/env
echo "export ROCKSDB_INCLUDE_DIR=/opt/rocksdb/usr/local/include" >> /root/env
EOS


#
# DEPS: FULL DEPENDENCIES LIST
#
FROM deps-rocksdb AS deps


WORKDIR /platform

<<<<<<< HEAD
# Download and install cargo-binstall
ENV BINSTALL_VERSION=1.10.11
RUN set -ex; \
    if [ "$TARGETARCH" = "amd64" ]; then \
        CARGO_BINSTALL_ARCH="x86_64-unknown-linux-musl"; \
    elif [ "$TARGETARCH" = "arm64" ]; then \
        CARGO_BINSTALL_ARCH="aarch64-unknown-linux-musl"; \
    else \
        echo "Unsupported architecture: $TARGETARCH"; exit 1; \
    fi; \
    # Construct download URL
    DOWNLOAD_URL="https://github.com/cargo-bins/cargo-binstall/releases/download/v${BINSTALL_VERSION}/cargo-binstall-${CARGO_BINSTALL_ARCH}.tgz"; \
    # Download and extract the cargo-binstall binary
    curl -A "Mozilla/5.0 (X11; Linux x86_64; rv:60.0) Gecko/20100101 Firefox/81.0" -L --proto '=https' --tlsv1.2 -sSf "$DOWNLOAD_URL" | tar -xvzf -;  \
    ./cargo-binstall -y --force cargo-binstall; \
    rm ./cargo-binstall; \
    source $HOME/.cargo/env; \
    cargo binstall -V

RUN source $HOME/.cargo/env; \
    cargo binstall wasm-bindgen-cli@0.2.86 cargo-chef@0.1.67 \
    --locked \
    --no-discover-github-token \
    --disable-telemetry \
    --no-track \
    --no-confirm
=======
# Install wasm-bindgen-cli in the same profile as other components, to sacrifice some performance & disk space to gain
# better build caching
RUN --mount=type=cache,sharing=shared,id=cargo_registry_index,target=${CARGO_HOME}/registry/index \
    --mount=type=cache,sharing=shared,id=cargo_registry_cache,target=${CARGO_HOME}/registry/cache \
    --mount=type=cache,sharing=shared,id=cargo_git,target=${CARGO_HOME}/git/db \
    --mount=type=cache,sharing=shared,id=target_${TARGETARCH},target=/platform/target \
    source $HOME/.cargo/env && \
    source /root/env && \
    RUSTFLAGS="-C target-feature=-crt-static" \
    CARGO_TARGET_DIR="/platform/target" \
    # TODO: Build wasm with build.rs
    # Meanwhile if you want to update wasm-bindgen you also need to update version in:
    #  - packages/wasm-dpp/Cargo.toml
    #  - packages/wasm-dpp/scripts/build-wasm.sh
    cargo install --profile "$CARGO_BUILD_PROFILE" wasm-bindgen-cli@0.2.86 cargo-chef@0.1.67 --locked  && \
    if [[ -x /usr/bin/sccache ]]; then sccache --show-stats; fi
>>>>>>> 4b0316ca

#
# Rust build planner to speed up builds
#
FROM deps AS build-planner

WORKDIR /platform
COPY . .

RUN source $HOME/.cargo/env && \
    source /root/env && \
    cargo chef prepare --recipe-path recipe.json

# Workaround: as we cache dapi-grpc, its build.rs is not rerun, so we need to touch it
RUN touch /platform/packages/dapi-grpc/build.rs

#
# STAGE: BUILD RS-DRIVE-ABCI
#
# This will prebuild majority of dependencies
FROM deps AS build-drive-abci

SHELL ["/bin/bash", "-o", "pipefail","-e", "-x", "-c"]

<<<<<<< HEAD
ARG SCCACHE_S3_KEY_PREFIX
ENV SCCACHE_S3_KEY_PREFIX=${SCCACHE_S3_KEY_PREFIX}/${TARGETARCH}/linux-musl
ENV CARGO_HOME=$HOME/.cargo
=======
>>>>>>> 4b0316ca

WORKDIR /platform

COPY --from=build-planner /platform/recipe.json recipe.json

# Build dependencies - this is the caching Docker layer!
RUN --mount=type=cache,sharing=shared,id=cargo_registry_index,target=${CARGO_HOME}/registry/index \
    --mount=type=cache,sharing=shared,id=cargo_registry_cache,target=${CARGO_HOME}/registry/cache \
    --mount=type=cache,sharing=shared,id=cargo_git,target=${CARGO_HOME}/git/db \
    --mount=type=cache,sharing=shared,id=target_${TARGETARCH},target=/platform/target \
    source $HOME/.cargo/env && \
    source /root/env && \
    cargo chef cook \
        --recipe-path recipe.json \
        --profile "$CARGO_BUILD_PROFILE" \
        --package drive-abci \
        --locked && \
    if [[ -x /usr/bin/sccache ]]; then sccache --show-stats; fi

COPY . .

RUN mkdir /artifacts

# Build Drive ABCI
RUN --mount=type=cache,sharing=shared,id=cargo_registry_index,target=${CARGO_HOME}/registry/index \
    --mount=type=cache,sharing=shared,id=cargo_registry_cache,target=${CARGO_HOME}/registry/cache \
    --mount=type=cache,sharing=shared,id=cargo_git,target=${CARGO_HOME}/git/db \
    --mount=type=cache,sharing=shared,id=target_${TARGETARCH},target=/platform/target \
    source $HOME/.cargo/env && \
    source /root/env && \
    if  [[ "${CARGO_BUILD_PROFILE}" == "release" ]] ; then \
        mv .cargo/config-release.toml .cargo/config.toml && \
        export OUT_DIRECTORY=release ; \
    else \
        export FEATURES_FLAG="--features=console,grovedbg" ; \
        export OUT_DIRECTORY=debug ; \
    fi && \
    cargo build \
        --profile "${CARGO_BUILD_PROFILE}" \
        --package drive-abci \
        ${FEATURES_FLAG} \
        --locked && \
    cp /platform/target/${OUT_DIRECTORY}/drive-abci /artifacts/ && \    
    if [[ -x /usr/bin/sccache ]]; then sccache --show-stats; fi
    
#
# STAGE: BUILD JAVASCRIPT INTERMEDIATE IMAGE
#
FROM deps AS build-js

WORKDIR /platform

COPY --from=build-planner /platform/recipe.json recipe.json

# Build dependencies - this is the caching Docker layer!
RUN --mount=type=cache,sharing=shared,id=cargo_registry_index,target=${CARGO_HOME}/registry/index \
    --mount=type=cache,sharing=shared,id=cargo_registry_cache,target=${CARGO_HOME}/registry/cache \
    --mount=type=cache,sharing=shared,id=cargo_git,target=${CARGO_HOME}/git/db \
    --mount=type=cache,sharing=shared,id=target_${TARGETARCH},target=/platform/target \
    source $HOME/.cargo/env && \
    source /root/env && \
    cargo chef cook \
        --recipe-path recipe.json \
        --profile "$CARGO_BUILD_PROFILE" \
        --package wasm-dpp \
        --target wasm32-unknown-unknown \
        --locked && \
    if [[ -x /usr/bin/sccache ]]; then sccache --show-stats; fi

COPY . .

RUN --mount=type=cache,sharing=shared,id=cargo_registry_index,target=${CARGO_HOME}/registry/index \
    --mount=type=cache,sharing=shared,id=cargo_registry_cache,target=${CARGO_HOME}/registry/cache \
    --mount=type=cache,sharing=shared,id=cargo_git,target=${CARGO_HOME}/git/db \
    --mount=type=cache,sharing=shared,id=target_wasm,target=/platform/target \
    --mount=type=cache,sharing=shared,id=unplugged_${TARGETARCH},target=/tmp/unplugged \
    source $HOME/.cargo/env && \
    source /root/env && \
    cp -R /tmp/unplugged /platform/.yarn/ && \
    yarn install --inline-builds && \
    cp -R /platform/.yarn/unplugged /tmp/ && \
    export SKIP_GRPC_PROTO_BUILD=1 && \
    yarn build && \
    if [[ -x /usr/bin/sccache ]]; then sccache --show-stats; fi

#
# STAGE: FINAL DRIVE-ABCI IMAGE
#
FROM alpine:${ALPINE_VERSION} AS drive-abci

LABEL maintainer="Dash Developers <dev@dash.org>"
LABEL description="Drive ABCI Rust"

RUN apk add --no-cache libgcc libstdc++

ENV DB_PATH=/var/lib/dash/rs-drive-abci/db
ENV REJECTIONS_PATH=/var/log/dash/rejected

RUN mkdir -p /var/log/dash \
    /var/lib/dash/rs-drive-abci/db \
    ${REJECTIONS_PATH}

COPY --from=build-drive-abci /artifacts/drive-abci /usr/bin/drive-abci
COPY --from=build-drive-abci /platform/packages/rs-drive-abci/.env.mainnet /var/lib/dash/rs-drive-abci/.env

# Create a volume
VOLUME /var/lib/dash/rs-drive-abci/db
VOLUME /var/log/dash

# Double-check that we don't have missing deps
RUN ldd /usr/bin/drive-abci

#
# Create new non-root user
#
ARG USERNAME=dash
ARG USER_UID=1000
ARG USER_GID=$USER_UID
RUN addgroup -g $USER_GID $USERNAME && \
    adduser -D -u $USER_UID -G $USERNAME -h /var/lib/dash/rs-drive-abci $USERNAME && \
    chown -R $USER_UID:$USER_GID /var/lib/dash/rs-drive-abci /var/log/dash

USER $USERNAME

ENV RUST_BACKTRACE=1
WORKDIR /var/lib/dash/rs-drive-abci
ENTRYPOINT ["/usr/bin/drive-abci"]
CMD ["start"]

# ABCI interface
EXPOSE 26658
EXPOSE 26659
# Prometheus port
EXPOSE 29090

#
# STAGE: DASHMATE HELPER BUILD
#
FROM build-js AS build-dashmate-helper

# Install Test Suite specific dependencies using previous
# node_modules directory to reuse built binaries
RUN yarn workspaces focus --production dashmate

#
#  STAGE: FINAL DASHMATE HELPER IMAGE
#
FROM node:20-alpine${ALPINE_VERSION} AS dashmate-helper

RUN apk add --no-cache docker-cli docker-cli-compose curl

LABEL maintainer="Dash Developers <dev@dash.org>"
LABEL description="Dashmate Helper Node.JS"

WORKDIR /platform

COPY --from=build-dashmate-helper /platform/.yarn /platform/.yarn
COPY --from=build-dashmate-helper /platform/package.json /platform/yarn.lock /platform/.yarnrc.yml /platform/.pnp* /platform/

# Copy only necessary packages from monorepo
COPY --from=build-dashmate-helper /platform/packages/dashmate packages/dashmate
COPY --from=build-dashmate-helper /platform/packages/dashpay-contract packages/dashpay-contract
COPY --from=build-dashmate-helper /platform/packages/wallet-lib packages/wallet-lib
COPY --from=build-dashmate-helper /platform/packages/js-dapi-client packages/js-dapi-client
COPY --from=build-dashmate-helper /platform/packages/js-grpc-common packages/js-grpc-common
COPY --from=build-dashmate-helper /platform/packages/dapi-grpc packages/dapi-grpc
COPY --from=build-dashmate-helper /platform/packages/dash-spv packages/dash-spv
COPY --from=build-dashmate-helper /platform/packages/withdrawals-contract packages/withdrawals-contract
COPY --from=build-dashmate-helper /platform/packages/masternode-reward-shares-contract packages/masternode-reward-shares-contract
COPY --from=build-dashmate-helper /platform/packages/feature-flags-contract packages/feature-flags-contract
COPY --from=build-dashmate-helper /platform/packages/dpns-contract packages/dpns-contract
COPY --from=build-dashmate-helper /platform/packages/data-contracts packages/data-contracts
COPY --from=build-dashmate-helper /platform/packages/wasm-dpp packages/wasm-dpp

ENV DASHMATE_HOME_DIR=/home/dashmate/.dashmate
ENV DASHMATE_HELPER=1

ENTRYPOINT ["/platform/packages/dashmate/docker/entrypoint.sh"]

#
# STAGE: TEST SUITE BUILD
#
FROM build-js AS build-test-suite

# Install Test Suite specific dependencies using previous
# node_modules directory to reuse built binaries
RUN yarn workspaces focus --production @dashevo/platform-test-suite

#
#  STAGE: FINAL TEST SUITE IMAGE
#
FROM node:20-alpine${ALPINE_VERSION} AS test-suite

RUN apk add --no-cache bash

LABEL maintainer="Dash Developers <dev@dash.org>"
LABEL description="Dash Platform test suite"

WORKDIR /platform

COPY --from=build-test-suite /platform /platform


# Copy yarn and Cargo files
COPY --from=build-test-suite /platform/.yarn /platform/.yarn
COPY --from=build-test-suite /platform/package.json /platform/yarn.lock \
    /platform/.yarnrc.yml /platform/.pnp.* /platform/Cargo.lock /platform/rust-toolchain.toml ./
# Use Cargo.toml.template instead of Cargo.toml from project root to avoid copying unnecessary Rust packages
COPY --from=build-test-suite /platform/packages/platform-test-suite/Cargo.toml.template ./Cargo.toml

# Copy only necessary packages from monorepo
COPY --from=build-test-suite /platform/packages/platform-test-suite packages/platform-test-suite
COPY --from=build-test-suite /platform/packages/dashpay-contract packages/dashpay-contract
COPY --from=build-test-suite /platform/packages/wallet-lib packages/wallet-lib
COPY --from=build-test-suite /platform/packages/js-dash-sdk packages/js-dash-sdk
COPY --from=build-test-suite /platform/packages/js-dapi-client packages/js-dapi-client
COPY --from=build-test-suite /platform/packages/js-grpc-common packages/js-grpc-common
COPY --from=build-test-suite /platform/packages/dapi-grpc packages/dapi-grpc
COPY --from=build-test-suite /platform/packages/dash-spv packages/dash-spv
COPY --from=build-test-suite /platform/packages/withdrawals-contract packages/withdrawals-contract
COPY --from=build-test-suite /platform/packages/rs-platform-value packages/rs-platform-value
COPY --from=build-test-suite /platform/packages/masternode-reward-shares-contract packages/masternode-reward-shares-contract
COPY --from=build-test-suite /platform/packages/feature-flags-contract packages/feature-flags-contract
COPY --from=build-test-suite /platform/packages/dpns-contract packages/dpns-contract
COPY --from=build-test-suite /platform/packages/data-contracts packages/data-contracts
COPY --from=build-test-suite /platform/packages/rs-platform-serialization packages/rs-platform-serialization
COPY --from=build-test-suite /platform/packages/rs-platform-serialization-derive packages/rs-platform-serialization-derive
COPY --from=build-test-suite /platform/packages/rs-platform-version packages/rs-platform-version
COPY --from=build-test-suite /platform/packages/rs-platform-versioning packages/rs-platform-versioning
COPY --from=build-test-suite /platform/packages/rs-platform-value-convertible packages/rs-platform-value-convertible
COPY --from=build-test-suite /platform/packages/rs-dpp packages/rs-dpp
COPY --from=build-test-suite /platform/packages/wasm-dpp packages/wasm-dpp

COPY --from=build-test-suite /platform/packages/platform-test-suite/.env.example /platform/packages/platform-test-suite/.env

EXPOSE 2500 2501 2510
USER node
ENTRYPOINT ["/platform/packages/platform-test-suite/bin/test.sh"]

#
# STAGE: DAPI BUILD
#
FROM build-js AS build-dapi

# Install Test Suite specific dependencies using previous
# node_modules directory to reuse built binaries
RUN yarn workspaces focus --production @dashevo/dapi

#
# STAGE: FINAL DAPI IMAGE
#
FROM node:20-alpine${ALPINE_VERSION} AS dapi

LABEL maintainer="Dash Developers <dev@dash.org>"
LABEL description="DAPI Node.JS"

# Install ZMQ shared library
RUN apk add --no-cache zeromq-dev

WORKDIR /platform/packages/dapi

COPY --from=build-dapi /platform/.yarn /platform/.yarn
COPY --from=build-dapi /platform/package.json /platform/yarn.lock /platform/.yarnrc.yml /platform/.pnp* /platform/
# List of required dependencies. Based on:
# yarn run ultra --info --filter '@dashevo/dapi' |  sed -E 's/.*@dashevo\/(.*)/COPY --from=build-dapi \/platform\/packages\/\1 \/platform\/packages\/\1/'
COPY --from=build-dapi /platform/packages/dapi /platform/packages/dapi
COPY --from=build-dapi /platform/packages/dapi-grpc /platform/packages/dapi-grpc
COPY --from=build-dapi /platform/packages/js-grpc-common /platform/packages/js-grpc-common
COPY --from=build-dapi /platform/packages/wasm-dpp /platform/packages/wasm-dpp
COPY --from=build-dapi /platform/packages/js-dapi-client /platform/packages/js-dapi-client

RUN cp /platform/packages/dapi/.env.example /platform/packages/dapi/.env

EXPOSE 2500 2501 2510
USER node<|MERGE_RESOLUTION|>--- conflicted
+++ resolved
@@ -92,6 +92,8 @@
         --default-toolchain "${TOOLCHAIN_VERSION}" \
         --target wasm32-unknown-unknown
 
+ONBUILD ENV CARGO_HOME=$HOME/.cargo
+
 # Install protoc - protobuf compiler
 # The one shipped with Alpine does not work
 ARG PROTOC_VERSION=27.3
@@ -106,14 +108,13 @@
 RUN rm /usr/bin/cc && ln -s /usr/bin/clang /usr/bin/cc
 
 # Select whether we want dev or release
-ARG CARGO_BUILD_PROFILE=dev
-ENV CARGO_BUILD_PROFILE=${CARGO_BUILD_PROFILE}
+ONBUILD ARG CARGO_BUILD_PROFILE=dev
 
 ARG NODE_ENV=production
 ENV NODE_ENV=${NODE_ENV}
 
 #
-# DEPS-SCCACHE stage 
+# DEPS-SCCACHE stage
 #
 # This stage is used to install sccache and configure it.
 # Later on, one should source /root/env before building to use sccache.
@@ -124,10 +125,7 @@
 
 FROM deps-base AS deps-sccache
 
-<<<<<<< HEAD
-=======
 # SCCACHE_VERSION must be the same as in github actions, to avoid cache incompatibility
->>>>>>> 4b0316ca
 ARG SCCHACHE_VERSION=0.8.2
 
 # Install sccache for caching
@@ -146,13 +144,7 @@
 RUN echo 'export CARGO_INCREMENTAL=false' >> /root/env
 
 # Set args below to use Github Actions cache; see https://github.com/mozilla/sccache/blob/main/docs/GHA.md
-<<<<<<< HEAD
-ARG SCCACHE_GHA_ENABLED="false"
-ENV SCCACHE_GHA_ENABLED=${SCCACHE_GHA_ENABLED}
-
-=======
 ARG SCCACHE_GHA_ENABLED
->>>>>>> 4b0316ca
 ARG ACTIONS_CACHE_URL
 
 # Alternative solution is to use memcache
@@ -166,12 +158,12 @@
 ARG SCCACHE_S3_KEY_PREFIX
 
 # Generate sccache configuration variables and save them to /root/env
-# 
+#
 # We only enable one cache at a time. Setting env variables belonging to multiple cache backends may fail the build.
 RUN <<EOS
     set -ex -o pipefail
 
-    if [ -n "${SCCACHE_GHA_ENABLED}" ]; then 
+    if [ -n "${SCCACHE_GHA_ENABLED}" ]; then
         # Github Actions cache
         echo "export SCCACHE_GHA_ENABLED=${SCCACHE_GHA_ENABLED}" >> /root/env
         echo "export ACTIONS_CACHE_URL=${ACTIONS_CACHE_URL}" >> /root/env
@@ -194,7 +186,7 @@
         # memcached
         echo "export SCCACHE_MEMCACHED='${SCCACHE_MEMCACHED}'" >> /root/env
     fi
-    
+
     if [ -n "${RUSTC_WRAPPER}" ]; then
         echo "export CXX='${RUSTC_WRAPPER} clang++'" >> /root/env
         echo "export CC='${RUSTC_WRAPPER} clang'" >> /root/env
@@ -225,7 +217,7 @@
 
 RUN <<EOS
 set -ex -o pipefail
-git clone https://github.com/facebook/rocksdb.git -b v8.10.2 --depth 1 . 
+git clone https://github.com/facebook/rocksdb.git -b v8.10.2 --depth 1 .
 source /root/env
 
 if [[ "$TARGETARCH" == "amd64" ]] ; then
@@ -259,7 +251,6 @@
 
 WORKDIR /platform
 
-<<<<<<< HEAD
 # Download and install cargo-binstall
 ENV BINSTALL_VERSION=1.10.11
 RUN set -ex; \
@@ -286,24 +277,6 @@
     --disable-telemetry \
     --no-track \
     --no-confirm
-=======
-# Install wasm-bindgen-cli in the same profile as other components, to sacrifice some performance & disk space to gain
-# better build caching
-RUN --mount=type=cache,sharing=shared,id=cargo_registry_index,target=${CARGO_HOME}/registry/index \
-    --mount=type=cache,sharing=shared,id=cargo_registry_cache,target=${CARGO_HOME}/registry/cache \
-    --mount=type=cache,sharing=shared,id=cargo_git,target=${CARGO_HOME}/git/db \
-    --mount=type=cache,sharing=shared,id=target_${TARGETARCH},target=/platform/target \
-    source $HOME/.cargo/env && \
-    source /root/env && \
-    RUSTFLAGS="-C target-feature=-crt-static" \
-    CARGO_TARGET_DIR="/platform/target" \
-    # TODO: Build wasm with build.rs
-    # Meanwhile if you want to update wasm-bindgen you also need to update version in:
-    #  - packages/wasm-dpp/Cargo.toml
-    #  - packages/wasm-dpp/scripts/build-wasm.sh
-    cargo install --profile "$CARGO_BUILD_PROFILE" wasm-bindgen-cli@0.2.86 cargo-chef@0.1.67 --locked  && \
-    if [[ -x /usr/bin/sccache ]]; then sccache --show-stats; fi
->>>>>>> 4b0316ca
 
 #
 # Rust build planner to speed up builds
@@ -327,13 +300,6 @@
 FROM deps AS build-drive-abci
 
 SHELL ["/bin/bash", "-o", "pipefail","-e", "-x", "-c"]
-
-<<<<<<< HEAD
-ARG SCCACHE_S3_KEY_PREFIX
-ENV SCCACHE_S3_KEY_PREFIX=${SCCACHE_S3_KEY_PREFIX}/${TARGETARCH}/linux-musl
-ENV CARGO_HOME=$HOME/.cargo
-=======
->>>>>>> 4b0316ca
 
 WORKDIR /platform
 
@@ -376,9 +342,9 @@
         --package drive-abci \
         ${FEATURES_FLAG} \
         --locked && \
-    cp /platform/target/${OUT_DIRECTORY}/drive-abci /artifacts/ && \    
+    cp /platform/target/${OUT_DIRECTORY}/drive-abci /artifacts/ && \
     if [[ -x /usr/bin/sccache ]]; then sccache --show-stats; fi
-    
+
 #
 # STAGE: BUILD JAVASCRIPT INTERMEDIATE IMAGE
 #
