--- conflicted
+++ resolved
@@ -23,12 +23,7 @@
   - abstract-leveldown # TODO: Update leveldb
   - level-errors # TODO: Update leveldb
   - level-concat-iterator # TODO: Update leveldb
-<<<<<<< HEAD
-  - lodash.get # TODO: update sinon
-  - serialize-javascript # TODO: update mocha
-=======
   - lodash.get # TODO: Deprecated. Replace to ?. operator. Update sinon
->>>>>>> 1501103c
 
 packageExtensions:
   "@dashevo/protobufjs@*":
