{
  "name": "@dashevo/platform-test-suite",
  "private": true,
  "version": "0.21.3",
  "description": "Dash Network end-to-end tests",
  "scripts": {
    "test": "mocha './test/**/*.spec.js'",
    "lint": "eslint .",
    "test:e2e": "NODE_ENV=test mocha 'test/e2e/**/*.spec.js'",
    "test:functional": "NODE_ENV=test mocha 'test/functional/**/*.spec.js'",
    "test:browsers": "karma start ./karma.conf.js --single-run"
  },
  "repository": {
    "type": "git",
    "url": "git+ssh://git@github.com/dashevo/platform-test-suite.git"
  },
  "license": "MIT",
  "bugs": {
    "url": "https://github.com/dashevo/platform-test-suite/issues"
  },
  "homepage": "https://github.com/dashevo/platform-test-suite#readme",
  "dependencies": {
    "browserify-zlib": "^0.2.0",
<<<<<<< HEAD
    "@dashevo/dashcore-lib": "~0.19.27",
    "@dashevo/dpns-contract": "0.4.0",
    "@dashevo/dpp": "0.21.0",
    "@dashevo/feature-flags-contract": "0.2.1",
    "@dashevo/grpc-common": "0.5.4",
=======
    "@dashevo/dashcore-lib": "~0.19.26",
    "@dashevo/dpns-contract": "~0.21.3",
    "@dashevo/dpp": "~0.21.3",
    "@dashevo/feature-flags-contract": "~0.21.3",
    "@dashevo/grpc-common": "~0.21.3",
>>>>>>> 5ea4d727
    "@dashevo/merk": "github:dashevo/node-merk",
    "@dashevo/wallet-lib": "~7.21.3",
    "assert-browserify": "^2.0.0",
    "blake3": "^2.1.4",
    "buffer": "^6.0.3",
    "chai": "^4.3.4",
    "chai-as-promised": "^7.1.1",
    "crypto-browserify": "^3.12.0",
    "dash": "~3.21.3",
    "dirty-chai": "^2.0.1",
    "dotenv-safe": "^8.2.0",
    "github-api": "^3.3.0",
    "https-browserify": "^1.0.0",
    "js-merkle": "^0.1.5",
    "karma": "^6.3.4",
    "karma-chai": "^0.1.0",
    "karma-chrome-launcher": "^3.1.0",
    "karma-firefox-launcher": "^2.1.1",
    "karma-mocha": "^2.0.1",
    "karma-mocha-reporter": "^2.2.5",
    "karma-webpack": "^5.0.0",
    "mocha": "^9.1.2",
    "os-browserify": "^0.3.0",
    "path-browserify": "^1.0.1",
    "process": "^0.11.10",
    "semver": "^7.3.2",
    "sinon": "^11.1.2",
    "sinon-chai": "^3.7.0",
    "stream-browserify": "^3.0.0",
    "stream-http": "^3.2.0",
    "url": "^0.11.0",
    "webpack": "^5.59.1"
  },
  "devDependencies": {
    "eslint": "^7.32.0",
    "eslint-config-airbnb-base": "^14.2.1",
    "eslint-plugin-import": "^2.24.2"
  }
}<|MERGE_RESOLUTION|>--- conflicted
+++ resolved
@@ -21,19 +21,11 @@
   "homepage": "https://github.com/dashevo/platform-test-suite#readme",
   "dependencies": {
     "browserify-zlib": "^0.2.0",
-<<<<<<< HEAD
     "@dashevo/dashcore-lib": "~0.19.27",
-    "@dashevo/dpns-contract": "0.4.0",
-    "@dashevo/dpp": "0.21.0",
-    "@dashevo/feature-flags-contract": "0.2.1",
-    "@dashevo/grpc-common": "0.5.4",
-=======
-    "@dashevo/dashcore-lib": "~0.19.26",
     "@dashevo/dpns-contract": "~0.21.3",
     "@dashevo/dpp": "~0.21.3",
     "@dashevo/feature-flags-contract": "~0.21.3",
     "@dashevo/grpc-common": "~0.21.3",
->>>>>>> 5ea4d727
     "@dashevo/merk": "github:dashevo/node-merk",
     "@dashevo/wallet-lib": "~7.21.3",
     "assert-browserify": "^2.0.0",
