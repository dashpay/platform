--- conflicted
+++ resolved
@@ -1,11 +1,7 @@
 {
   "name": "@dashevo/platform-test-suite",
   "private": true,
-<<<<<<< HEAD
   "version": "0.23.0-dev.1",
-=======
-  "version": "0.22.4",
->>>>>>> 88a94f13
   "description": "Dash Network end-to-end tests",
   "scripts": {
     "test": "mocha -b './test/**/*.spec.js'",
