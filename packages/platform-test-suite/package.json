--- conflicted
+++ resolved
@@ -20,7 +20,7 @@
   },
   "homepage": "https://github.com/dashevo/platform-test-suite#readme",
   "dependencies": {
-<<<<<<< HEAD
+    "@dashevo/dapi-client": "workspace:~",
     "@dashevo/dashcore-lib": "~0.19.28",
     "@dashevo/dpns-contract": "workspace:~",
     "@dashevo/dpp": "workspace:~",
@@ -28,16 +28,6 @@
     "@dashevo/grpc-common": "workspace:~",
     "@dashevo/merk": "github:dashevo/node-merk",
     "@dashevo/wallet-lib": "workspace:~",
-=======
-    "@dashevo/dapi-client": "~0.21.5",
-    "@dashevo/dashcore-lib": "~0.19.28",
-    "@dashevo/dpns-contract": "~0.21.5",
-    "@dashevo/dpp": "~0.21.5",
-    "@dashevo/feature-flags-contract": "~0.21.5",
-    "@dashevo/grpc-common": "~0.21.5",
-    "@dashevo/merk": "github:dashevo/node-merk",
-    "@dashevo/wallet-lib": "~7.21.5",
->>>>>>> 64766e9c
     "assert-browserify": "^2.0.0",
     "blake3": "^2.1.4",
     "browserify-zlib": "^0.2.0",
@@ -45,11 +35,7 @@
     "chai": "^4.3.4",
     "chai-as-promised": "^7.1.1",
     "crypto-browserify": "^3.12.0",
-<<<<<<< HEAD
     "dash": "workspace:~",
-=======
-    "dash": "~3.21.5",
->>>>>>> 64766e9c
     "dirty-chai": "^2.0.1",
     "dotenv-safe": "^8.2.0",
     "github-api": "^3.3.0",
