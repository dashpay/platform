--- conflicted
+++ resolved
@@ -6,13 +6,8 @@
 const createClientWithFundedWallet = require('../../lib/test/createClientWithFundedWallet');
 const waitForSTPropagated = require('../../lib/waitForSTPropagated');
 
-<<<<<<< HEAD
-// TODO: temporarily disabled due to flakiness. This tests aren't important for now, since we are
-//   going to release v1.0.0 with withdrawals disabled.
-=======
 // TODO: temporary disabled due to flakiness. These tests aren't important for now, since we are
 //  going to release v1.0.0 with withdrawals disabled.
->>>>>>> 11645a62
 describe.skip('Withdrawals', function withdrawalsTest() {
   this.bail(true);
 
