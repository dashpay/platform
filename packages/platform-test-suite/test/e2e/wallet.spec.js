const Dash = require('dash');

const getDAPISeeds = require('../../lib/test/getDAPISeeds');

const createClientWithFundedWallet = require('../../lib/test/createClientWithFundedWallet');
const waitForBalanceToChange = require('../../lib/test/waitForBalanceToChange');

const { EVENTS } = Dash.WalletLib;

describe('e2e', () => {
  describe('Wallet', function main() {
    this.timeout(950000);

    let failed = false;
    let fundedWallet;
    let fundedAccount;
    let emptyWallet;
    let emptyWalletHeight;
    let emptyAccount;
    let restoredWallet;
    let restoredAccount;
    let mnemonic;
    let firstTransaction;
    let secondTransaction;

    before(async () => {
      fundedWallet = await createClientWithFundedWallet();
      const network = process.env.NETWORK;
      emptyWallet = new Dash.Client({
        seeds: getDAPISeeds(),
        network,
        wallet: {
          waitForInstantLockTimeout: 120000,
        },
      });

      mnemonic = emptyWallet.wallet.exportWallet();
      const { storage } = fundedWallet.wallet;
      emptyWalletHeight = storage.store.chains[storage.network].blockHeight;
    });

    // Skip test if any prior test in this describe failed
    beforeEach(function beforeEach() {
      if (failed) {
        this.skip();
      }
    });

    afterEach(function afterEach() {
      failed = this.currentTest.state === 'failed';
    });

    after(async () => {
      if (fundedWallet) {
        await fundedWallet.disconnect();
      }

      if (emptyWallet) {
        await emptyWallet.disconnect();
      }

      if (restoredWallet) {
        await restoredWallet.disconnect();
      }
    });

    describe('empty wallet', () => {
      it('should have no transaction at first', async () => {
        emptyAccount = await emptyWallet.getWalletAccount();

        expect(emptyAccount.getTransactions()).to.be.empty();
      });

      it('should receive a transaction when as it has been sent', async () => {
        fundedAccount = await fundedWallet.getWalletAccount();

        firstTransaction = await fundedAccount.createTransaction({
          recipient: emptyAccount.getUnusedAddress().address,
          satoshis: 1000,
        });

        await Promise.all([
          fundedAccount.broadcastTransaction(firstTransaction),
          waitForBalanceToChange(emptyAccount),
        ]);

        const transactionIds = Object.keys(emptyAccount.getTransactions());

        expect(transactionIds).to.have.lengthOf(1);

        expect(transactionIds[0]).to.equal(firstTransaction.id);
      });
    });

    describe('restored wallet', () => {
      it('should have all transaction from before at first', async () => {
        restoredWallet = new Dash.Client({
          wallet: {
            mnemonic,
            waitForInstantLockTimeout: 120000,
            unsafeOptions: {
              skipSynchronizationBeforeHeight: emptyWalletHeight,
            },
          },
          seeds: getDAPISeeds(),
          network: process.env.NETWORK,
        });

        restoredAccount = await restoredWallet.getWalletAccount();

        let transactions = restoredAccount.getTransactions();

<<<<<<< HEAD
        // Wait for new block if transaction has not been propagated yet
        if (Object.keys(transactions).length === 0) {
          await new Promise((resolve) => restoredAccount.once(EVENTS.BLOCKHEADER, resolve));
          transactions = restoredAccount.getTransactions();
        }

=======
        if (Object.keys(transactions).length === 0) {
          // Due to the limitations of DAPI, we need to wait for a block to be mined if we connected
          // in the moment when transaction already entered the mempool, but haven't been mined yet
          await new Promise((resolve) => restoredAccount.once(EVENTS.BLOCKHEADER, resolve));
          transactions = restoredAccount.getTransactions();
        }
>>>>>>> 1483af8b
        await waitForBalanceToChange(restoredAccount);

        const transactionIds = Object.keys(transactions);

        expect(transactionIds).to.have.lengthOf(1);

        expect(transactionIds[0]).to.equal(firstTransaction.id);
      });

      it('should receive a transaction when as it has been sent', async () => {
        secondTransaction = await fundedAccount.createTransaction({
          recipient: restoredAccount.getUnusedAddress().address,
          satoshis: 1000,
        });

        await Promise.all([
          fundedAccount.broadcastTransaction(secondTransaction),
          waitForBalanceToChange(restoredAccount),
        ]);

        const transactionIds = Object.keys(restoredAccount.getTransactions());

        expect(transactionIds).to.have.lengthOf(2);

        expect(transactionIds).to.have.members([
          secondTransaction.id,
          firstTransaction.id,
        ]);
      });
    });

    describe('empty wallet', () => {
      it('should receive a transaction when as it has been sent to restored wallet', async () => {
        let transactionIds = Object.keys(emptyAccount.getTransactions());

        if (transactionIds.length < 2) {
          await waitForBalanceToChange(emptyAccount);
        }

        transactionIds = Object.keys(emptyAccount.getTransactions());

        expect(transactionIds).to.have.lengthOf(2);

        expect(transactionIds).to.have.members([
          firstTransaction.id,
          secondTransaction.id,
        ]);
      });
    });
  });
});<|MERGE_RESOLUTION|>--- conflicted
+++ resolved
@@ -110,21 +110,13 @@
 
         let transactions = restoredAccount.getTransactions();
 
-<<<<<<< HEAD
-        // Wait for new block if transaction has not been propagated yet
-        if (Object.keys(transactions).length === 0) {
-          await new Promise((resolve) => restoredAccount.once(EVENTS.BLOCKHEADER, resolve));
-          transactions = restoredAccount.getTransactions();
-        }
-
-=======
         if (Object.keys(transactions).length === 0) {
           // Due to the limitations of DAPI, we need to wait for a block to be mined if we connected
           // in the moment when transaction already entered the mempool, but haven't been mined yet
           await new Promise((resolve) => restoredAccount.once(EVENTS.BLOCKHEADER, resolve));
           transactions = restoredAccount.getTransactions();
         }
->>>>>>> 1483af8b
+
         await waitForBalanceToChange(restoredAccount);
 
         const transactionIds = Object.keys(transactions);
