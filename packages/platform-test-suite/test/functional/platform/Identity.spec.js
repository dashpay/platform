--- conflicted
+++ resolved
@@ -213,36 +213,7 @@
       expect(fetchedIdentity.getBalance()).to.be.greaterThan(0);
     });
 
-<<<<<<< HEAD
-    it('should be able to get newly created identity by it\'s first public key', async () => {
-      const response = await client.getDAPIClient().platform
-        .getIdentitiesByPublicKeyHashes(
-          [identity.getPublicKeyById(0).hash()],
-        );
-
-      const [[serializedIdentity]] = response.getIdentities();
-
-      expect(serializedIdentity).to.be.not.null();
-
-      const receivedIdentity = dpp.identity.createFromBuffer(
-        serializedIdentity,
-        { skipValidation: true },
-      );
-
-      const receivedIdentityWithoutBalance = receivedIdentity.toObject();
-      delete receivedIdentityWithoutBalance.balance;
-
-      const localIdentityWithoutBalance = identity.toObject();
-      delete localIdentityWithoutBalance.balance;
-
-      expect(receivedIdentityWithoutBalance).to.deep.equal(localIdentityWithoutBalance);
-      expect(receivedIdentity.getBalance()).to.be.greaterThan(0);
-    });
-
-    it('should be able to get newly created identity id by it\'s first public key', async () => {
-=======
     it('should be able to get newly created identity by it\'s public key', async () => {
->>>>>>> a9fd1b9f
       const response = await client.getDAPIClient().platform.getIdentitiesByPublicKeyHashes(
         [identity.getPublicKeyById(0).hash()],
       );
