--- conflicted
+++ resolved
@@ -258,13 +258,9 @@
       documentsBatchTransition.transitions[0].revision += 1;
 
       const signedTransition = await signStateTransition(
-<<<<<<< HEAD
         client.platform,
         documentsBatchTransition,
-        identity,
-=======
-        client.platform, documentsBatchTransition, identity, 1,
->>>>>>> 6523b9d2
+        identity, 1,
       );
 
       const proof = await client.platform.broadcastStateTransition(signedTransition);
@@ -309,13 +305,9 @@
       documentsBatchTransition.transitions[0].revision += 1;
 
       const signedTransition = await signStateTransition(
-<<<<<<< HEAD
         client.platform,
         documentsBatchTransition,
-        identity,
-=======
-        client.platform, documentsBatchTransition, identity, 1,
->>>>>>> 6523b9d2
+        identity, 1,
       );
 
       try {
