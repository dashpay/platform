const EventEmitter = require('events');
const Dash = require('dash');

const GrpcErrorCodes = require('@dashevo/grpc-common/lib/server/error/GrpcErrorCodes');
const getDAPISeeds = require('../../../lib/test/getDAPISeeds');
const createClientWithFundedWallet = require('../../../lib/test/createClientWithFundedWallet');

const {
  Core: {
    BlockHeader,
    ChainLock,
  },
  DAPIClient,
} = Dash;

const wait = (ms) => new Promise((resolve) => {
  setTimeout(resolve, ms);
});
// TODO: rework with ReconnectableStream
const createRetryableStream = (dapiClient) => {
  const streamMediator = new EventEmitter();

  const maxRetries = 10;
  let currentRetries = 0;

  const createStream = async (fromBlockHeight, count = 0) => {
    let streamError;
    const stream = await dapiClient.core.subscribeToBlockHeadersWithChainLocks(
      {
        fromBlockHeight,
        count,
      },
    );

    streamMediator.cancel = stream.cancel.bind(stream);

    stream.on('data', (data) => {
      streamMediator.emit('data', data);
    });

    stream.on('error', (e) => {
      if (e.code === GrpcErrorCodes.CANCELLED) {
        streamMediator.emit('end');
        return;
      }

      streamError = e;
      if (currentRetries === maxRetries) {
        streamMediator.emit('error', e);
        return;
      }

      createStream(fromBlockHeight, count)
        .then(() => {
          currentRetries++;
        })
        .catch((createStreamError) => {
          streamMediator.emit('error', createStreamError);
        });
    });

    stream.on('end', () => {
      if (!streamError) {
        streamMediator.emit('end');
      }
    });
  };
  streamMediator.init = createStream;

  return streamMediator;
};

describe('subscribeToBlockHeadersWithChainLocksHandlerFactory', () => {
  let dapiClient;
  let sdkClient;
  const network = process.env.NETWORK;

  let bestBlockHeight;

  beforeEach(async () => {
    dapiClient = new DAPIClient({
      network,
      seeds: getDAPISeeds(),
    });

<<<<<<< HEAD
    bestBlockHeight = await dapiClient.core.getBestBlockHeight();
=======
    ({ chain: { blocksCount: bestBlockHeight } } = await dapiClient.core.getBlockchainStatus());
>>>>>>> 5caf216f
  });

  after(async () => {
    if (sdkClient) {
      await sdkClient.disconnect();
    }
  });

  it('should respond with only historical data', async () => {
    const headersAmount = 10;
    const historicalBlockHeaders = [];
    let bestChainLock = null;

    const stream = createRetryableStream(dapiClient);
    await stream.init(1, headersAmount);

    stream.on('data', (data) => {
      const blockHeaders = data.getBlockHeaders();

      if (blockHeaders) {
        blockHeaders.getHeadersList().forEach((header) => {
          historicalBlockHeaders.push(new BlockHeader(Buffer.from(header, 'hex')));
        });
      }

      const rawChainLock = data.getChainLock();

      if (rawChainLock) {
        bestChainLock = new ChainLock(Buffer.from(rawChainLock));
      }
    });

    let streamEnded = false;

    stream.on('end', () => {
      streamEnded = true;
    });

    let streamError;
    stream.on('error', (e) => {
      streamError = e;
    });

    // TODO: Use promise instead of loop
    while (!streamEnded) {
      if (streamError) {
        throw streamError;
      }
      await wait(1000);
    }
    expect(streamError).to.not.exist();
    expect(streamEnded).to.be.true();

    // TODO: Implement getBlockHeaders in dapi-client so we can compare block hashes
    // const fetchedBlocks = [];
    //
    // for (let i = 1; i <= headersAmount; i++) {
    //   const rawBlock = await dapiClient.core.getBlockByHeight(i);
    //   const block = new Block(rawBlock);
    //
    //   fetchedBlocks.push(block);
    // }
    //
    // expect(historicalBlockHeaders.map((header) => header.hash))
    //   .to.deep.equal(fetchedBlocks.map((block) => block.header.hash));

    expect(historicalBlockHeaders.length).to.equal(headersAmount);
    expect(bestChainLock.height).to.exist();
  });

  it('should respond with both new and historical data', async () => {
    let latestChainLock = null;

    const historicalBlocksToGet = 10;
    const blockHeadersHashesFromStream = new Set();

    let obtainedFreshBlock = false;

    sdkClient = await createClientWithFundedWallet(200000);
    const account = await sdkClient.getWalletAccount();
    // Connect to the stream
    const stream = createRetryableStream(dapiClient);
    await stream.init(bestBlockHeight - historicalBlocksToGet + 1);

    let streamEnded = false;
    stream.on('data', (data) => {
      const blockHeaders = data.getBlockHeaders();

      if (blockHeaders) {
        const list = blockHeaders.getHeadersList();
        list.forEach((headerBytes) => {
          const header = new BlockHeader(Buffer.from(headerBytes));
          blockHeadersHashesFromStream.add(header.hash);
          // Once we've obtained a required amount of historical blocks,
          // we can consider the rest arriving as newly generated
          if (blockHeadersHashesFromStream.size > historicalBlocksToGet) {
            obtainedFreshBlock = true;
          }
        });
      }

      const rawChainLock = data.getChainLock();
      if (rawChainLock) {
        latestChainLock = new ChainLock(Buffer.from(rawChainLock));
      }

      if (obtainedFreshBlock && latestChainLock) {
        stream.cancel();
        streamEnded = true;
      }
    });

    let streamError;
    stream.on('error', (e) => {
      streamError = e;
    });

    stream.on('end', () => {
      streamEnded = true;
    });

    // Create and broadcast transaction to produce fresh block
    const transaction = account.createTransaction({
      recipient: account.getUnusedAddress().address,
      satoshis: 1000,
    });

    await account.broadcastTransaction(transaction);

    // TODO: Use promise instead of loop
    // Wait for stream ending
    while (!streamEnded) {
      if (streamError) {
        throw streamError;
      }

      await wait(1000);
    }

    expect(streamError).to.not.exist();

    // TODO: Implement getBlockHeaders in dapi-client to compare block hashes
    // const fetchedHistoricalBlocks = [];
    //
    // for (let i = bestBlockHeight - historicalBlocksToGet + 1; i <= bestBlockHeight; i++) {
    //   const rawBlock = await dapiClient.core.getBlockByHeight(i);
    //   const block = new Block(rawBlock);
    //
    //   fetchedHistoricalBlocks.push(block);
    // }
    //
    // for (let i = 0; i < historicalBlocksToGet; i++) {
    //   expect(fetchedHistoricalBlocks[i].header.hash).to.equal(
    //   [...blockHeadersHashesFromStream][i]);
    // }

    expect(obtainedFreshBlock).to.be.true();
    expect(latestChainLock).to.exist();
  });
});<|MERGE_RESOLUTION|>--- conflicted
+++ resolved
@@ -83,11 +83,7 @@
       seeds: getDAPISeeds(),
     });
 
-<<<<<<< HEAD
     bestBlockHeight = await dapiClient.core.getBestBlockHeight();
-=======
-    ({ chain: { blocksCount: bestBlockHeight } } = await dapiClient.core.getBlockchainStatus());
->>>>>>> 5caf216f
   });
 
   after(async () => {
