--- conflicted
+++ resolved
@@ -1,10 +1,6 @@
 {
   "name": "@dashevo/feature-flags-contract",
-<<<<<<< HEAD
-  "version": "1.1.0-pr.2012.6",
-=======
   "version": "1.2.0",
->>>>>>> b4255f50
   "description": "Data Contract to store Dash Platform feature flags",
   "scripts": {
     "build": "",
