{
  "name": "@dashevo/feature-flags-contract",
<<<<<<< HEAD
  "version": "2.1.0-dev.3",
=======
  "version": "2.1.0-dev.4",
>>>>>>> aa20d17e
  "description": "Data Contract to store Dash Platform feature flags",
  "scripts": {
    "build": "",
    "lint": "eslint .",
    "test": "yarn run test:unit",
    "test:unit": "mocha 'test/unit/**/*.spec.js'"
  },
  "contributors": [
    {
      "name": "Ivan Shumkov",
      "email": "ivan@shumkov.ru",
      "url": "https://github.com/shumkov"
    },
    {
      "name": "Djavid Gabibiyan",
      "email": "djavid@dash.org",
      "url": "https://github.com/jawid-h"
    },
    {
      "name": "Anton Suprunchuk",
      "email": "anton.suprunchuk@dash.org",
      "url": "https://github.com/antouhou"
    },
    {
      "name": "Konstantin Shuplenkov",
      "email": "konstantin.shuplenkov@dash.org",
      "url": "https://github.com/shuplenkov"
    }
  ],
  "license": "MIT",
  "devDependencies": {
    "@dashevo/wasm-dpp": "workspace:*",
    "chai": "^4.3.10",
    "dirty-chai": "^2.0.1",
    "eslint": "^8.53.0",
    "eslint-config-airbnb-base": "^15.0.0",
    "eslint-plugin-import": "^2.29.0",
    "mocha": "^11.1.0",
    "sinon": "^17.0.1",
    "sinon-chai": "^3.7.0"
  }
}<|MERGE_RESOLUTION|>--- conflicted
+++ resolved
@@ -1,10 +1,6 @@
 {
   "name": "@dashevo/feature-flags-contract",
-<<<<<<< HEAD
-  "version": "2.1.0-dev.3",
-=======
   "version": "2.1.0-dev.4",
->>>>>>> aa20d17e
   "description": "Data Contract to store Dash Platform feature flags",
   "scripts": {
     "build": "",
