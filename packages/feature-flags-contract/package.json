{
  "name": "@dashevo/feature-flags-contract",
<<<<<<< HEAD
  "version": "0.24.0-dev.1",
=======
  "version": "0.23.0-alpha.6",
>>>>>>> fa464859
  "description": "Data Contract to store Dash Platform feature flags",
  "scripts": {
    "build": "",
    "lint": "eslint .",
    "test": "yarn run test:unit",
    "test:unit": "mocha 'test/unit/**/*.spec.js'"
  },
  "contributors": [
    {
      "name": "Ivan Shumkov",
      "email": "ivan@shumkov.ru",
      "url": "https://github.com/shumkov"
    },
    {
      "name": "Djavid Gabibiyan",
      "email": "djavid@dash.org",
      "url": "https://github.com/jawid-h"
    },
    {
      "name": "Anton Suprunchuk",
      "email": "anton.suprunchuk@dash.org",
      "url": "https://github.com/antouhou"
    },
    {
      "name": "Konstantin Shuplenkov",
      "email": "konstantin.shuplenkov@dash.org",
      "url": "https://github.com/shuplenkov"
    }
  ],
  "license": "MIT",
  "devDependencies": {
    "@dashevo/dpp": "workspace:*",
    "chai": "^4.3.4",
    "dirty-chai": "^2.0.1",
    "eslint": "^7.32.0",
    "eslint-config-airbnb-base": "^14.2.1",
    "eslint-plugin-import": "^2.24.2",
    "mocha": "^9.1.2",
    "sinon": "^11.1.2",
    "sinon-chai": "^3.7.0"
  }
}<|MERGE_RESOLUTION|>--- conflicted
+++ resolved
@@ -1,10 +1,6 @@
 {
   "name": "@dashevo/feature-flags-contract",
-<<<<<<< HEAD
   "version": "0.24.0-dev.1",
-=======
-  "version": "0.23.0-alpha.6",
->>>>>>> fa464859
   "description": "Data Contract to store Dash Platform feature flags",
   "scripts": {
     "build": "",
