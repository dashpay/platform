[package]
name = "drive-proof-verifier"
version = "1.4.1"
edition = "2021"
rust-version.workspace = true

crate-type = ["cdylib"]

[features]
default = ["mocks"]
mocks = [
  "dep:serde",
  "dep:serde_json",
  "dep:bincode",
  "dep:platform-serialization-derive",
  "dep:platform-serialization",
  "dpp/document-serde-conversion",
  "indexmap/serde",
]

[dependencies]

thiserror = { version = "1.0.63" }
dapi-grpc = { path = "../dapi-grpc" }
drive = { path = "../rs-drive", default-features = false, features = [
  "verify",
] }
dpp = { path = "../rs-dpp", features = [
  "bls-signatures",
  "document-value-conversion",
  "extended-document",
  "core-types-serialization",
], default-features = false }
bincode = { version = "2.0.0-rc.3", features = ["serde"], optional = true }
platform-serialization-derive = { path = "../rs-platform-serialization-derive", optional = true }
platform-serialization = { path = "../rs-platform-serialization", optional = true }
tenderdash-abci = { git = "https://github.com/dashpay/rs-tenderdash-abci", version = "1.2.1", tag = "v1.2.1+1.3.0", features = [
  "crypto",
], default-features = false }
tracing = { version = "0.1.37" }
serde = { version = "1.0.197", default-features = false, optional = true }
serde_json = { version = "1.0.103", features = [
  "preserve_order",
], optional = true }
hex = { version = "0.4.3" }
<<<<<<< HEAD
derive_more = { version = "0.99.11" }
indexmap = { version = "2.6.0" }
=======
derive_more = { version = "1.0", features = ["from"] }
>>>>>>> af542f7a
<|MERGE_RESOLUTION|>--- conflicted
+++ resolved
@@ -43,9 +43,5 @@
   "preserve_order",
 ], optional = true }
 hex = { version = "0.4.3" }
-<<<<<<< HEAD
-derive_more = { version = "0.99.11" }
 indexmap = { version = "2.6.0" }
-=======
-derive_more = { version = "1.0", features = ["from"] }
->>>>>>> af542f7a
+derive_more = { version = "1.0", features = ["from"] }