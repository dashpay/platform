[package]
name = "drive-proof-verifier"
version = "1.0.0-dev.5"
edition = "2021"
rust-version = "1.73"

crate-type = ["cdylib"]

[features]
default = ["mocks", "json"]
mocks = ["dep:serde"]
json = ["dep:serde_json"]


[dependencies]

thiserror = { version = "1.0.39" }
dapi-grpc = { path = "../dapi-grpc" }
drive = { path = "../rs-drive", default-features = false, features = [
    "verify",
] }
dpp = { path = "../rs-dpp" }
<<<<<<< HEAD
tenderdash-abci = { git = "https://github.com/dashpay/rs-tenderdash-abci", tag = "v0.14.0-dev.5" }
# tenderdash-abci = { path = "../../../rs-tenderdash-abci/abci" }
=======
tenderdash-abci = { git = "https://github.com/dashpay/rs-tenderdash-abci", tag = "v0.14.0-dev.6" }
>>>>>>> acce68d6
tracing = { version = "0.1.37" }
serde = { version = "1.0.171", default-features = false, optional = true }
serde_json = { version = "1.0.103", features = [
    "preserve_order",
], optional = true }
hex = { version = "0.4.3" }<|MERGE_RESOLUTION|>--- conflicted
+++ resolved
@@ -20,12 +20,7 @@
     "verify",
 ] }
 dpp = { path = "../rs-dpp" }
-<<<<<<< HEAD
-tenderdash-abci = { git = "https://github.com/dashpay/rs-tenderdash-abci", tag = "v0.14.0-dev.5" }
-# tenderdash-abci = { path = "../../../rs-tenderdash-abci/abci" }
-=======
 tenderdash-abci = { git = "https://github.com/dashpay/rs-tenderdash-abci", tag = "v0.14.0-dev.6" }
->>>>>>> acce68d6
 tracing = { version = "0.1.37" }
 serde = { version = "1.0.171", default-features = false, optional = true }
 serde_json = { version = "1.0.103", features = [
