[package]
name = "drive-proof-verifier"
version = "2.0.0-rc.2"
edition = "2021"
rust-version.workspace = true

[features]
default = []
mocks = [
  "dep:serde",
  "dep:serde_json",
  "dep:platform-serialization-derive",
  "dpp/document-serde-conversion",
  "indexmap/serde",
  "dpp/data-contract-serde-conversion",
]

[dependencies]

thiserror = { version = "2.0.12" }
dapi-grpc = { path = "../dapi-grpc", default-features = false, features = [
  "platform",
  "client",
] }

drive = { path = "../rs-drive", default-features = false, features = [
  "verify",
] }
dpp = { path = "../rs-dpp", features = [
  "bls-signatures",
  #  "document-value-conversion",
  #  "extended-document",
  "core-types-serialization",
], default-features = false }
bincode = { version = "=2.0.0-rc.3", features = ["serde"] }
platform-serialization-derive = { path = "../rs-platform-serialization-derive", optional = true }
platform-serialization = { path = "../rs-platform-serialization" }
tenderdash-abci = { git = "https://github.com/dashpay/rs-tenderdash-abci", version = "1.4.0", tag = "v1.4.0", features = [
  "crypto",
  "serde",
], default-features = false }
tracing = { version = "0.1.37" }
<<<<<<< HEAD
serde = { version = "1.0.197", default-features = false, optional = true }
=======
serde = { version = "1.0.219", default-features = false, optional = true }
>>>>>>> d36184f6
serde_json = { version = "1.0", features = ["preserve_order"], optional = true }
hex = { version = "0.4.3" }
indexmap = { version = "2.6.0" }
derive_more = { version = "1.0", features = ["from"] }<|MERGE_RESOLUTION|>--- conflicted
+++ resolved
@@ -40,11 +40,7 @@
   "serde",
 ], default-features = false }
 tracing = { version = "0.1.37" }
-<<<<<<< HEAD
-serde = { version = "1.0.197", default-features = false, optional = true }
-=======
 serde = { version = "1.0.219", default-features = false, optional = true }
->>>>>>> d36184f6
 serde_json = { version = "1.0", features = ["preserve_order"], optional = true }
 hex = { version = "0.4.3" }
 indexmap = { version = "2.6.0" }
