[package]
name = "drive-proof-verifier"
version = "0.25.0-dev"
edition = "2021"
rust-version = "1.70"

crate-type = ["cdylib"]

[features]
default = ["mocks", "json"]
<<<<<<< HEAD
mocks = ["drive/mockall", "dep:mockall"]
=======
bindgen = ["uniffi/cli", "dep:camino"]
mocks = []
>>>>>>> 29c8415b
json = ["dep:serde_json"]


[dependencies]
thiserror = { version = "1.0.39" }
bytes = { version = "1.4.0" }
<<<<<<< HEAD
mockall = { version = "0.11", optional = true }
=======
camino = { version = "1.1.4", optional = true }
>>>>>>> 29c8415b

dapi-grpc = { path = "../dapi-grpc" }
drive = { path = "../rs-drive", default-features = false, features = [
    "verify",
] }
dpp = { path = "../rs-dpp" }
tenderdash-abci = { git = "https://github.com/dashpay/rs-tenderdash-abci" }
# tenderdash-abci = { path = "../../../rs-tenderdash-abci/abci" }
tracing = { version = "0.1.37" }
serde = { version = "1.0.171", default-features = false }
serde_json = { version = "1.0.103", features = [
    "preserve_order",
], optional = true }
lazy_static = { version = "1.4.0" }
hex = { version = "0.4.3" }

[dev-dependencies]
tracing-subscriber = { version = "0.3.16" }
serde_json = { version = "1.0.103" }
# serde-bytes-repr = { version = "0.1.5", optional = true }
serde-bytes-repr = { git = "https://github.com/lklimek/rfi-serde-byte-repr", rev = "64653d2" }
derive_more = { version = "0.99.16" }
base64 = { version = "0.21.0" }
hex = { version = "0.4.3" }

drive-abci = { path = "../rs-drive-abci", default-features = false }
# Dependencies for examples
rs-sdk = { path = "../rs-sdk", features = ["mocks"] }
tokio = { version = "1.32.0", features = ["macros"] }
dotenvy = { version = "0.15.7" }
envy = { version = "0.4.2" }
serde_bytes = { version = "0.11.12" }
serde_with = { version = "3.1.0", features = [
    "macros",
], default-features = false }
sha2 = { version = "0.10" }
tempfile = { version = "3" }

[build-dependencies]<|MERGE_RESOLUTION|>--- conflicted
+++ resolved
@@ -8,24 +8,14 @@
 
 [features]
 default = ["mocks", "json"]
-<<<<<<< HEAD
-mocks = ["drive/mockall", "dep:mockall"]
-=======
-bindgen = ["uniffi/cli", "dep:camino"]
 mocks = []
->>>>>>> 29c8415b
 json = ["dep:serde_json"]
 
 
 [dependencies]
+
 thiserror = { version = "1.0.39" }
 bytes = { version = "1.4.0" }
-<<<<<<< HEAD
-mockall = { version = "0.11", optional = true }
-=======
-camino = { version = "1.1.4", optional = true }
->>>>>>> 29c8415b
-
 dapi-grpc = { path = "../dapi-grpc" }
 drive = { path = "../rs-drive", default-features = false, features = [
     "verify",
