[package]
name = "drive-proof-verifier"
<<<<<<< HEAD
version = "2.1.0-dev.7"
=======
version = "2.0.1"
>>>>>>> 4f408405
edition = "2021"
rust-version.workspace = true

[features]
default = []
mocks = [
  "dep:serde",
  "dep:serde_json",
  "dep:platform-serialization-derive",
  "dpp/document-serde-conversion",
  "indexmap/serde",
  "dpp/data-contract-serde-conversion",
]

[dependencies]

thiserror = { version = "2.0.12" }
dapi-grpc = { path = "../dapi-grpc", default-features = false, features = [
  "platform",
  "client",
] }

drive = { path = "../rs-drive", default-features = false, features = [
  "verify",
] }
dpp = { path = "../rs-dpp", features = [
  "bls-signatures",
  "core-types-serialization",
], default-features = false }
dash-context-provider = { path = "../rs-context-provider", features = ["mocks"] }
bincode = { version = "=2.0.0-rc.3", features = ["serde"] }
platform-serialization-derive = { path = "../rs-platform-serialization-derive", optional = true }
platform-serialization = { path = "../rs-platform-serialization" }
tenderdash-abci = { git = "https://github.com/dashpay/rs-tenderdash-abci", tag = "v1.5.0-dev.2", features = [
  "crypto",
], default-features = false }
tracing = { version = "0.1.41" }
serde = { version = "1.0.219", default-features = false, optional = true }
serde_json = { version = "1.0", features = ["preserve_order"], optional = true }
hex = { version = "0.4.3" }
indexmap = { version = "2.6.0" }
derive_more = { version = "1.0", features = ["from"] }<|MERGE_RESOLUTION|>--- conflicted
+++ resolved
@@ -1,10 +1,6 @@
 [package]
 name = "drive-proof-verifier"
-<<<<<<< HEAD
 version = "2.1.0-dev.7"
-=======
-version = "2.0.1"
->>>>>>> 4f408405
 edition = "2021"
 rust-version.workspace = true
 
@@ -34,7 +30,9 @@
   "bls-signatures",
   "core-types-serialization",
 ], default-features = false }
-dash-context-provider = { path = "../rs-context-provider", features = ["mocks"] }
+dash-context-provider = { path = "../rs-context-provider", features = [
+  "mocks",
+] }
 bincode = { version = "=2.0.0-rc.3", features = ["serde"] }
 platform-serialization-derive = { path = "../rs-platform-serialization-derive", optional = true }
 platform-serialization = { path = "../rs-platform-serialization" }
