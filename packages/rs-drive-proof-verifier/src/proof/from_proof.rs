use std::collections::BTreeMap;

use crate::Error;
use dapi_grpc::platform::v0::{self as platform};
use dpp::document::Document;
use dpp::identity::PartialIdentity;
use dpp::prelude::{DataContract, Identifier, Identity, Revision};
pub use drive::drive::verify::RootHash;
use drive::drive::Drive;
use drive::query::DriveQuery;

use super::verify::verify_tenderdash_proof;

pub type Identities = Vec<Option<Identity>>;
pub type IdentitiesByPublicKeyHashes = Vec<([u8; 20], Option<Identity>)>;
pub type DataContractHistory = BTreeMap<u64, DataContract>;
pub type DataContracts = BTreeMap<[u8; 32], Option<DataContract>>;
pub type IdentityBalance = u64;
pub type IdentityBalanceAndRevision = (u64, Revision);
pub type Documents = Vec<Document>;

// #[cfg(feature = "mockall")]

/// Create an object based on proof received from DAPI
pub trait FromProof<Req, Resp> {
    /// Parse and verify the received proof and retrieve the requested object, if any.
    ///
    /// # Arguments
    ///
    /// * `request`: The request sent to the server.
    /// * `response`: The response received from the server.
    /// * `provider`: A callback implementing [QuorumInfoProvider] that provides quorum details required to verify the proof.
    ///
    /// # Returns
    ///
    /// * `Ok(Some(object))` when the requested object was found in the proof.
    /// * `Ok(None)` when the requested object was not found in the proof; this can be interpreted as proof of non-existence.
    /// For collections, returns Ok(None) if none of the requested objects were found.
    /// * `Err(Error)` when either the provided data is invalid or proof validation failed.
    fn maybe_from_proof(
        request: &Req,
        response: &Resp,
        provider: Box<dyn QuorumInfoProvider>,
    ) -> Result<Option<Self>, Error>
    where
        Self: Sized;

    /// Retrieve the requested object from the proof.
    ///
    /// Runs full verification of the proof and retrieves enclosed objects.
    ///
    /// This method uses [`maybe_from_proof()`] internally and throws an error if the requested object does not exist in the proof.
    ///
    /// # Arguments
    ///
    /// * `request`: The request sent to the server.
    /// * `response`: The response received from the server.
    /// * `provider`: A callback implementing [QuorumInfoProvider] that provides quorum details required to verify the proof.
    ///
    /// # Returns
    ///
    /// * `Ok(object)` when the requested object was found in the proof.
    /// * `Err(Error::DocumentMissingInProof)` when the requested object was not found in the proof.
    /// * `Err(Error)` when either the provided data is invalid or proof validation failed.
    fn from_proof(
        request: &Req,
        response: &Resp,
        provider: Box<dyn QuorumInfoProvider>,
    ) -> Result<Self, Error>
    where
        Self: Sized,
    {
        Self::maybe_from_proof(request, response, provider)?.ok_or(Error::DocumentMissingInProof)
    }
}

/// `QuorumInfoProvider` trait provides an interface to fetch quorum related information, required to verify the proof.
///
/// Developers should implement this trait to provide required quorum details to [FromProof] implementations.
///
/// It defines a single method `get_quorum_public_key` which retrieves the public key of a given quorum.
#[cfg_attr(feature = "uniffi", uniffi::export(callback_interface))]
#[cfg_attr(feature = "mock", mockall::automock)]
pub trait QuorumInfoProvider: Send + Sync {
    /// Fetches the public key for a specified quorum.
    ///
    /// # Arguments
    ///
    /// * `quorum_type`: The type of the quorum.
    /// * `quorum_hash`: The hash of the quorum. This is used to determine which quorum's public key to fetch.
    /// * `core_chain_locked_height`: Core chain locked height for which the quorum must be valid
    ///
    /// # Returns
    ///
    /// * `Ok(Vec<u8>)`: On success, returns a byte vector representing the public key of the quorum.
    /// * `Err(Error)`: On failure, returns an error indicating why the operation failed.
    fn get_quorum_public_key(
        &self,
        quorum_type: u32,
        quorum_hash: Vec<u8>, // TODO: once we get rid of uniffi, we should take [u8;32] here
        core_chain_locked_height: u32,
    ) -> Result<Vec<u8>, Error>; // TODO: When we get rid of uniffi, we should return 48 bytes instead of Vec
}

#[cfg_attr(feature = "mock", mockall::automock)]
impl FromProof<platform::GetIdentityRequest, platform::GetIdentityResponse> for Identity {
    fn maybe_from_proof(
        request: &platform::GetIdentityRequest,
        response: &platform::GetIdentityResponse,
        provider: Box<dyn QuorumInfoProvider>,
    ) -> Result<Option<Self>, Error> {
        // Parse response to read proof and metadata
        let proof = match response.result.as_ref().ok_or(Error::NoResultInResponse)? {
            platform::get_identity_response::Result::Proof(p) => p,
            platform::get_identity_response::Result::Identity(_) => {
                return Err(Error::NoProofInResult)
            }
        };

        let mtd = response
            .metadata
            .as_ref()
            .ok_or(Error::EmptyResponseMetadata)?;

        // Load some info from request
        let id = Identifier::from_bytes(&request.id).map_err(|e| Error::ProtocolError {
            error: e.to_string(),
        })?;

        // Extract content from proof and verify Drive/GroveDB proofs
        let (root_hash, maybe_identity) = Drive::verify_full_identity_by_identity_id(
            &proof.grovedb_proof,
            false,
            id.into_buffer(),
        )
        .map_err(|e| Error::DriveError {
            error: e.to_string(),
        })?;

        verify_tenderdash_proof(proof, mtd, &root_hash, &provider)?;

        Ok(maybe_identity)
    }
}

// TODO: figure out how to deal with mock::automock
impl
    FromProof<
        platform::GetIdentityByPublicKeyHashesRequest,
        platform::GetIdentityByPublicKeyHashesResponse,
    > for Identity
{
    fn maybe_from_proof(
        request: &platform::GetIdentityByPublicKeyHashesRequest,
        response: &platform::GetIdentityByPublicKeyHashesResponse,
        provider: Box<dyn QuorumInfoProvider>,
    ) -> Result<Option<Self>, Error> {
        // Parse response to read proof and metadata
        let proof = match response.result.as_ref().ok_or(Error::NoResultInResponse)? {
            platform::get_identity_by_public_key_hashes_response::Result::Proof(p) => p,
            platform::get_identity_by_public_key_hashes_response::Result::Identity(_) => {
                return Err(Error::NoProofInResult)
            }
        };

        let mtd = response
            .metadata
            .as_ref()
            .ok_or(Error::EmptyResponseMetadata)?;

        // Load some info from request
        let public_key_hash: [u8; 20] =
            request
                .public_key_hash
                .clone()
                .try_into()
                .map_err(|_| Error::DriveError {
                    error: "Ivalid public key hash length".to_string(),
                })?;

        // Extract content from proof and verify Drive/GroveDB proofs
        let (root_hash, maybe_identity) =
            Drive::verify_full_identity_by_public_key_hash(&proof.grovedb_proof, public_key_hash)
                .map_err(|e| Error::DriveError {
                error: e.to_string(),
            })?;

        verify_tenderdash_proof(proof, mtd, &root_hash, &provider)?;

        Ok(maybe_identity)
    }
}

#[cfg_attr(feature = "mock", mockall::automock)]
impl FromProof<platform::GetIdentitiesRequest, platform::GetIdentitiesResponse> for Identities {
    fn maybe_from_proof(
        request: &platform::GetIdentitiesRequest,
        response: &platform::GetIdentitiesResponse,
        provider: Box<dyn QuorumInfoProvider>,
    ) -> Result<Option<Self>, Error> {
        // Parse response to read proof and metadata
        let proof = match response.result.as_ref().ok_or(Error::NoResultInResponse)? {
            platform::get_identities_response::Result::Proof(p) => p,
            platform::get_identities_response::Result::Identities(_) => {
                return Err(Error::NoProofInResult)
            }
        };

        let mtd = response
            .metadata
            .as_ref()
            .ok_or(Error::EmptyResponseMetadata)?;

        let identity_ids = request
            .ids
            .iter()
            .map(|id| {
                Identifier::from_bytes(id).map_err(|e| Error::ProtocolError {
                    error: e.to_string(),
                })
            })
            .collect::<Result<Vec<_>, _>>()?;

        let maybe_identities = identity_ids
            .iter()
            .map(|id| {
                // Extract content from proof and verify Drive/GroveDB proofs
                let (root_hash, maybe_identity) = Drive::verify_full_identity_by_identity_id(
                    &proof.grovedb_proof,
                    false,
                    id.into_buffer(),
                )
                .map_err(|e| Error::DriveError {
                    error: e.to_string(),
                })?;

                verify_tenderdash_proof(proof, mtd, &root_hash, &provider)?;

                Ok(maybe_identity)
            })
            .collect::<Result<Identities, Error>>()?;

        todo!("Needs Drive::verify_full_identities_by_identity_ids()");

        Ok(Some(maybe_identities))
    }
}

#[cfg_attr(feature = "mock", mockall::automock)]
impl FromProof<platform::GetIdentityKeysRequest, platform::GetIdentityKeysResponse>
    for PartialIdentity
{
    fn maybe_from_proof(
        request: &platform::GetIdentityKeysRequest,
        response: &platform::GetIdentityKeysResponse,
        provider: Box<dyn QuorumInfoProvider>,
    ) -> Result<Option<Self>, Error> {
        // Parse response to read proof and metadata
        let proof = match response.result.as_ref().ok_or(Error::NoResultInResponse)? {
            platform::get_identity_keys_response::Result::Proof(p) => p,
            platform::get_identity_keys_response::Result::Keys(_) => {
                return Err(Error::NoProofInResult)
            }
        };

        let mtd = response
            .metadata
            .as_ref()
            .ok_or(Error::EmptyResponseMetadata)?;

        // Load some info from request
        let id =
            Identifier::from_bytes(&request.identity_id).map_err(|e| Error::ProtocolError {
                error: e.to_string(),
            })?;

        tracing::debug!(?id, "checking proof of identity keys");

        // Extract content from proof and verify Drive/GroveDB proofs
        let (root_hash, maybe_identity) = Drive::verify_identity_keys_by_identity_id(
            &proof.grovedb_proof,
            false,
            id.into_buffer(),
        )
        .map_err(|e| Error::DriveError {
            error: e.to_string(),
        })?;

        verify_tenderdash_proof(proof, mtd, &root_hash, &provider)?;

        Ok(maybe_identity)
    }
}

// TODO: figure out how to deal with mock::automock
impl
    FromProof<
        platform::GetIdentitiesByPublicKeyHashesRequest,
        platform::GetIdentitiesByPublicKeyHashesResponse,
    > for IdentitiesByPublicKeyHashes
{
    fn maybe_from_proof(
        request: &platform::GetIdentitiesByPublicKeyHashesRequest,
        response: &platform::GetIdentitiesByPublicKeyHashesResponse,
        provider: Box<dyn QuorumInfoProvider>,
    ) -> Result<Option<Self>, Error> {
        // Parse response to read proof and metadata
        let proof = match response.result.as_ref().ok_or(Error::NoResultInResponse)? {
            platform::get_identities_by_public_key_hashes_response::Result::Proof(p) => p,
            platform::get_identities_by_public_key_hashes_response::Result::Identities(_) => {
                return Err(Error::NoProofInResult)
            }
        };

        let mtd = response
            .metadata
            .as_ref()
            .ok_or(Error::EmptyResponseMetadata)?;

        let identity_public_key_hashes = request
            .public_key_hashes
            .iter()
            .map(|pk_hash| {
                pk_hash.to_vec().try_into().map_err(|_| Error::DriveError {
                    error: "Invalid public key hash length".to_string(),
                })
            })
            .collect::<Result<Vec<[u8; 20]>, Error>>()?;

        let (root_hash, maybe_identities_with_public_key_hashes) =
            Drive::verify_full_identities_by_public_key_hashes(
                &proof.grovedb_proof,
                &identity_public_key_hashes,
            )
            .map_err(|e| Error::DriveError {
                error: e.to_string(),
            })?;

        verify_tenderdash_proof(proof, mtd, &root_hash, &provider)?;

        Ok(Some(maybe_identities_with_public_key_hashes))
    }
}

#[cfg_attr(feature = "mock", mockall::automock)]
impl FromProof<platform::GetIdentityRequest, platform::GetIdentityBalanceResponse>
    for IdentityBalance
{
    fn maybe_from_proof(
        request: &platform::GetIdentityRequest,
        response: &platform::GetIdentityBalanceResponse,
        provider: Box<dyn QuorumInfoProvider>,
    ) -> Result<Option<Self>, Error> {
        // Parse response to read proof and metadata
        let proof = match response.result.as_ref().ok_or(Error::NoResultInResponse)? {
            platform::get_identity_balance_response::Result::Proof(p) => p,
            platform::get_identity_balance_response::Result::Balance(_) => {
                return Err(Error::NoProofInResult)
            }
        };

        let mtd = response
            .metadata
            .as_ref()
            .ok_or(Error::EmptyResponseMetadata)?;

        // Load some info from request
        let id = Identifier::from_bytes(&request.id).map_err(|e| Error::ProtocolError {
            error: e.to_string(),
        })?;

        // Extract content from proof and verify Drive/GroveDB proofs
        let (root_hash, maybe_identity) = Drive::verify_identity_balance_for_identity_id(
            &proof.grovedb_proof,
            id.into_buffer(),
            false,
        )
        .map_err(|e| Error::DriveError {
            error: e.to_string(),
        })?;

        verify_tenderdash_proof(proof, mtd, &root_hash, &provider)?;

        Ok(maybe_identity)
    }
}

#[cfg_attr(feature = "mock", mockall::automock)]
impl FromProof<platform::GetIdentityRequest, platform::GetIdentityBalanceAndRevisionResponse>
    for IdentityBalanceAndRevision
{
    fn maybe_from_proof(
        request: &platform::GetIdentityRequest,
        response: &platform::GetIdentityBalanceAndRevisionResponse,
        provider: Box<dyn QuorumInfoProvider>,
    ) -> Result<Option<Self>, Error> {
        // Parse response to read proof and metadata
        let proof = match response.result.as_ref().ok_or(Error::NoResultInResponse)? {
            platform::get_identity_balance_and_revision_response::Result::Proof(p) => p,
            platform::get_identity_balance_and_revision_response::Result::BalanceAndRevision(_) => {
                return Err(Error::NoProofInResult)
            }
        };

        let mtd = response
            .metadata
            .as_ref()
            .ok_or(Error::EmptyResponseMetadata)?;

        // Load some info from request
        let id = Identifier::from_bytes(&request.id).map_err(|e| Error::ProtocolError {
            error: e.to_string(),
        })?;

        // Extract content from proof and verify Drive/GroveDB proofs
        let (root_hash, maybe_identity) = Drive::verify_full_identity_by_identity_id(
            &proof.grovedb_proof,
            false,
            id.into_buffer(),
        )
        .map_err(|e| Error::DriveError {
            error: e.to_string(),
        })?;

        verify_tenderdash_proof(proof, mtd, &root_hash, &provider)?;

        todo!("Needs Drive::verify_identity_balance_and_revision_for_identity_id()");
        #[allow(unreachable_code)]
        Ok(maybe_identity.map(|i| (i.balance, i.revision)))
    }
}

#[cfg_attr(feature = "mock", mockall::automock)]
impl FromProof<platform::GetDataContractRequest, platform::GetDataContractResponse>
    for DataContract
{
    fn maybe_from_proof(
        request: &platform::GetDataContractRequest,
        response: &platform::GetDataContractResponse,
        provider: Box<dyn QuorumInfoProvider>,
    ) -> Result<Option<Self>, Error> {
        // Parse response to read proof and metadata
        let proof = match response.result.as_ref().ok_or(Error::NoResultInResponse)? {
            platform::get_data_contract_response::Result::Proof(p) => p,
            platform::get_data_contract_response::Result::DataContract(_) => {
                return Err(Error::NoProofInResult)
            }
        };

        let mtd = response
            .metadata
            .as_ref()
            .ok_or(Error::EmptyResponseMetadata)?;

        // Load some info from request
        let id = Identifier::from_bytes(&request.id).map_err(|e| Error::ProtocolError {
            error: e.to_string(),
        })?;

        // Extract content from proof and verify Drive/GroveDB proofs
        let (root_hash, maybe_contract) =
            Drive::verify_contract(&proof.grovedb_proof, None, false, id.into_buffer()).map_err(
                |e| Error::DriveError {
                    error: e.to_string(),
                },
            )?;

        verify_tenderdash_proof(proof, mtd, &root_hash, &provider)?;

        Ok(maybe_contract)
    }
}

#[cfg_attr(feature = "mock", mockall::automock)]
impl FromProof<platform::GetDataContractsRequest, platform::GetDataContractsResponse>
    for DataContracts
{
    fn maybe_from_proof(
        request: &platform::GetDataContractsRequest,
        response: &platform::GetDataContractsResponse,
        provider: Box<dyn QuorumInfoProvider>,
    ) -> Result<Option<Self>, Error> {
        // Parse response to read proof and metadata
        let proof = match response.result.as_ref().ok_or(Error::NoResultInResponse)? {
            platform::get_data_contracts_response::Result::Proof(p) => p,
            platform::get_data_contracts_response::Result::DataContracts(_) => {
                return Err(Error::NoProofInResult)
            }
        };

        let mtd = response
            .metadata
            .as_ref()
            .ok_or(Error::EmptyResponseMetadata)?;

        // Load some info from request
        let ids = request
            .ids
            .iter()
            .map(|id| {
                id.clone()
                    .try_into()
                    .map_err(|_e| Error::RequestDecodeError {
                        error: format!("wrong id size: expected: {}, got: {}", 32, id.len()),
                    })
            })
            .collect::<Result<Vec<[u8; 32]>, Error>>()?;

        // Extract content from proof and verify Drive/GroveDB proofs
<<<<<<< HEAD
        let (root_hash, contracts) =
            Drive::verify_contracts(&proof.grovedb_proof, false, ids.as_slice()).map_err(|e| {
                Error::DriveError {
                    error: e.to_string(),
                }
=======
        let (root_hash, contracts) = Drive::verify_contracts(&proof.grovedb_proof, false, &ids)
            .map_err(|e| Error::DriveError {
                error: e.to_string(),
>>>>>>> cb2fde7f
            })?;

        verify_tenderdash_proof(proof, mtd, &root_hash, &provider)?;

        let maybe_contracts = if contracts.count_some() > 0 {
            Some(contracts)
        } else {
            None
        };

        Ok(maybe_contracts)
    }
}

impl FromProof<platform::GetDataContractHistoryRequest, platform::GetDataContractHistoryResponse>
    for DataContractHistory
{
    fn maybe_from_proof(
        request: &platform::GetDataContractHistoryRequest,
        response: &platform::GetDataContractHistoryResponse,
        provider: Box<dyn QuorumInfoProvider>,
    ) -> Result<Option<Self>, Error>
    where
        Self: Sized,
    {
        // Parse response to read proof and metadata
        let proof = match response.result.as_ref().ok_or(Error::NoResultInResponse)? {
            platform::get_data_contract_history_response::Result::Proof(p) => p,
            platform::get_data_contract_history_response::Result::DataContractHistory(_) => {
                return Err(Error::NoProofInResult)
            }
        };

        let mtd = response
            .metadata
            .as_ref()
            .ok_or(Error::EmptyResponseMetadata)?;

        // Load some info from request
        let id = Identifier::from_bytes(&request.id).map_err(|e| Error::ProtocolError {
            error: e.to_string(),
        })?;

        let limit = u32_to_u16_opt(request.limit)?;
        let offset = u32_to_u16_opt(request.offset)?;

        // Extract content from proof and verify Drive/GroveDB proofs
        let (root_hash, maybe_history) = Drive::verify_contract_history(
            &proof.grovedb_proof,
            id.into_buffer(),
            request.start_at_ms,
            limit,
            offset,
        )
        .map_err(|e| Error::DriveError {
            error: e.to_string(),
        })?;

        verify_tenderdash_proof(proof, mtd, &root_hash, &provider)?;

        Ok(maybe_history)
    }
}

// #[cfg_attr(feature = "mock", mockall::automock)]
impl<'dq> FromProof<DriveQuery<'dq>, platform::GetDocumentsResponse> for Documents {
    fn maybe_from_proof(
        request: &DriveQuery<'dq>,
        response: &platform::GetDocumentsResponse,
        provider: Box<dyn QuorumInfoProvider>,
    ) -> Result<Option<Self>, Error> {
        // Parse response to read proof and metadata
        let proof = match response.result.as_ref().ok_or(Error::NoResultInResponse)? {
            platform::get_documents_response::Result::Proof(p) => p,
            platform::get_documents_response::Result::Documents(_) => {
                return Err(Error::NoProofInResult)
            }
        };

        let mtd = response
            .metadata
            .as_ref()
            .ok_or(Error::EmptyResponseMetadata)?;

        let (root_hash, documents) =
            request
                .verify_proof(&proof.grovedb_proof)
                .map_err(|e| Error::DriveError {
                    error: e.to_string(),
                })?;

        verify_tenderdash_proof(proof, mtd, &root_hash, &provider)?;

        if documents.is_empty() {
            Ok(None)
        } else {
            Ok(Some(documents))
        }
    }
}

/// Convert u32, if 0 return None, otherwise return Some(u16).
/// Errors when value is out of range.
fn u32_to_u16_opt(i: u32) -> Result<Option<u16>, Error> {
    let i: Option<u16> = if i != 0 {
        let i: u16 =
            i.try_into()
                .map_err(|e: std::num::TryFromIntError| Error::RequestDecodeError {
                    error: format!("value {} out of range: {}", i, e.to_string()),
                })?;
        Some(i)
    } else {
        None
    };

    Ok(i)
}

/// Determine number of non-None elements
pub trait Length {
    /// Return number of non-None elements in the data structure
    fn count_some(&self) -> usize;
}

impl<T: Length> Length for Option<T> {
    fn count_some(&self) -> usize {
        match self {
            None => 0,
            Some(i) => i.count_some(),
        }
    }
}

impl<T> Length for Vec<Option<T>> {
    fn count_some(&self) -> usize {
        self.into_iter().filter(|v| v.is_some()).count()
    }
}

impl<K, T> Length for Vec<(K, Option<T>)> {
    fn count_some(&self) -> usize {
        self.into_iter().filter(|(_, v)| v.is_some()).count()
    }
}

impl<K, T> Length for BTreeMap<K, Option<T>> {
    fn count_some(&self) -> usize {
        self.into_iter().filter(|(_, v)| v.is_some()).count()
    }
}<|MERGE_RESOLUTION|>--- conflicted
+++ resolved
@@ -507,17 +507,11 @@
             .collect::<Result<Vec<[u8; 32]>, Error>>()?;
 
         // Extract content from proof and verify Drive/GroveDB proofs
-<<<<<<< HEAD
         let (root_hash, contracts) =
             Drive::verify_contracts(&proof.grovedb_proof, false, ids.as_slice()).map_err(|e| {
                 Error::DriveError {
                     error: e.to_string(),
                 }
-=======
-        let (root_hash, contracts) = Drive::verify_contracts(&proof.grovedb_proof, false, &ids)
-            .map_err(|e| Error::DriveError {
-                error: e.to_string(),
->>>>>>> cb2fde7f
             })?;
 
         verify_tenderdash_proof(proof, mtd, &root_hash, &provider)?;
