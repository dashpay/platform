--- conflicted
+++ resolved
@@ -352,10 +352,6 @@
                                         error: format!("missing requested key type: {}", *kind),
                                     }),
                                 };
-<<<<<<< HEAD
-=======
-
->>>>>>> 330c97d9
                                 match kt  {
                                     Err(e) => Err(e),
                                     Ok(d) => Ok((*level as u8, d))
