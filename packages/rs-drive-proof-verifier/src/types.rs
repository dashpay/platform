//! Object types that can be retrieved from proofs.
//!
//! Some DAPI requests return response types that are not defined in the Dash Platform Protocol,
//! like [GetIdentityBalanceRequest](dapi_grpc::platform::v0::GetIdentityBalanceRequest) which returns [`u64`].
//! In this case, the [FromProof](crate::FromProof) trait is implemented for dedicated object type
//! defined in this module.

use std::collections::BTreeMap;

use dpp::prelude::IdentityNonce;
pub use dpp::version::ProtocolVersionVoteCount;
<<<<<<< HEAD
use dpp::{block::{epoch::EpochIndex, extended_epoch_info::ExtendedEpochInfo}, dashcore::ProTxHash, document::Document, identity::identity_public_key::KeyID, platform_value, prelude::Revision, util::deserializer::ProtocolVersion};
use dpp::data_contract::DataContract;
use dpp::identity::identity_public_key::IdentityPublicKey;
use platform_value::Identifier;
=======
use dpp::{
    block::{epoch::EpochIndex, extended_epoch_info::ExtendedEpochInfo},
    dashcore::ProTxHash,
    document::Document,
    identity::KeyID,
    prelude::{DataContract, Identifier, IdentityPublicKey, Revision},
    util::deserializer::ProtocolVersion,
};
use drive::grovedb::Element;

>>>>>>> e80854cf
/// A data structure that holds a set of objects of a generic type `O`, indexed by a key of type `K`.
///
/// This type is typically returned by functions that operate on multiple objects, such as fetching multiple objects
/// from a server using [`FetchMany`](dash_sdk::platform::FetchMany) or parsing a proof that contains multiple objects
/// using [`FromProof`](crate::FromProof).
///
/// Each key in the `RetrievedObjects` corresponds to an object of generic type `O`.
/// If an object is found for a given key, the value is `Some(object)`.
/// If no object is found for a given key, the value is `None`.
///
/// # Generic Type Parameters
///
/// * `K`: The type of the keys in the map.
/// * `O`: The type of the objects in the map.
pub type RetrievedObjects<K, O> = BTreeMap<K, Option<O>>;

/// History of a data contract.
///
/// Contains a map of data contract revisions to data contracts.
pub type DataContractHistory = BTreeMap<u64, DataContract>;
/// Multiple data contracts.
///
/// Mapping between data contract IDs and data contracts.
/// If data contract is not found, it is represented as `None`.
pub type DataContracts = RetrievedObjects<Identifier, DataContract>;

/// Multiple grovedb elements.
///
/// Mapping between the key id and associated elements.
/// If element is not found, it is represented as `None`.
pub type Elements = RetrievedObjects<Vec<u8>, Element>;

/// Identity balance.
pub type IdentityBalance = u64;
/// Identity balance and revision of the identity.
pub type IdentityBalanceAndRevision = (u64, Revision);

/// An identity nonce
#[derive(Debug)]
pub struct IdentityNonceFetcher(pub IdentityNonce);

/// An identity contract nonce
#[derive(Debug)]
pub struct IdentityContractNonceFetcher(pub IdentityNonce);

/// Public keys belonging to some identity.
///
/// Map of [key IDs](KeyID) to the [public key](IdentityPublicKey).
pub type IdentityPublicKeys = RetrievedObjects<KeyID, IdentityPublicKey>;

/// Collection of documents.
pub type Documents = RetrievedObjects<Identifier, Document>;

/// Collection of epoch information
pub type ExtendedEpochInfos = RetrievedObjects<EpochIndex, ExtendedEpochInfo>;

/// Results of protocol version upgrade voting.
///
/// Information about the protocol version upgrade states and number of received votes, indexed by protocol version.
/// Returned by [ProtocolVersionVoteCount::fetch_many()].
///
/// ## Data Structure
///
/// * [`ProtocolVersion`] - key determining protocol version
/// * [`ProtocolVersionVoteCount`] - value, number of votes for the protocol version upgrade
pub type ProtocolVersionUpgrades = RetrievedObjects<ProtocolVersion, ProtocolVersionVoteCount>;

/// Vote of a masternode for a protocol version.
#[cfg_attr(feature = "mocks", derive(serde::Serialize, serde::Deserialize))]
#[derive(Debug)]
pub struct MasternodeProtocolVote {
    /// ProTxHash of the masternode
    pub pro_tx_hash: ProTxHash,
    /// Version for which this masternode voted
    pub voted_version: ProtocolVersion,
}

/// Information about protocol version voted by each node.
///
/// Information about protocol version voted by each node, returned by [ProtocolVersion::fetch_many()].
/// Indexed by [ProTxHash] of nodes.
pub type MasternodeProtocolVotes = RetrievedObjects<ProTxHash, MasternodeProtocolVote>;<|MERGE_RESOLUTION|>--- conflicted
+++ resolved
@@ -6,26 +6,21 @@
 //! defined in this module.
 
 use std::collections::BTreeMap;
-
+use dpp::data_contract::DataContract;
+use dpp::identity::identity_public_key::IdentityPublicKey;
 use dpp::prelude::IdentityNonce;
 pub use dpp::version::ProtocolVersionVoteCount;
-<<<<<<< HEAD
-use dpp::{block::{epoch::EpochIndex, extended_epoch_info::ExtendedEpochInfo}, dashcore::ProTxHash, document::Document, identity::identity_public_key::KeyID, platform_value, prelude::Revision, util::deserializer::ProtocolVersion};
-use dpp::data_contract::DataContract;
-use dpp::identity::identity_public_key::IdentityPublicKey;
-use platform_value::Identifier;
-=======
 use dpp::{
     block::{epoch::EpochIndex, extended_epoch_info::ExtendedEpochInfo},
     dashcore::ProTxHash,
     document::Document,
     identity::KeyID,
-    prelude::{DataContract, Identifier, IdentityPublicKey, Revision},
+    prelude::Revision,
     util::deserializer::ProtocolVersion,
 };
 use drive::grovedb::Element;
+use platform_value::Identifier;
 
->>>>>>> e80854cf
 /// A data structure that holds a set of objects of a generic type `O`, indexed by a key of type `K`.
 ///
 /// This type is typically returned by functions that operate on multiple objects, such as fetching multiple objects
