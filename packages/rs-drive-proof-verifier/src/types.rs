--- conflicted
+++ resolved
@@ -29,12 +29,9 @@
 };
 use drive::grovedb::query_result_type::Path;
 use drive::grovedb::Element;
-<<<<<<< HEAD
+// IndexMap is exposed to the public API
 use platform_value::{Identifier, Value};
-=======
-// IndexMap is exposed to the public API
 pub use indexmap::IndexMap;
->>>>>>> b265bb81
 use std::collections::{BTreeMap, BTreeSet};
 
 #[cfg(feature = "mocks")]
