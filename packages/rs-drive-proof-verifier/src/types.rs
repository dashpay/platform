//! Object types that can be retrieved from proofs.
//!
//! Some DAPI requests return response types that are not defined in the Dash Platform Protocol,
//! like [GetIdentityBalanceRequest](dapi_grpc::platform::v0::GetIdentityBalanceRequest) which returns [`u64`].
//! In this case, the [FromProof](crate::FromProof) trait is implemented for dedicated object type
//! defined in this module.

mod evonode_status;

use dpp::block::block_info::BlockInfo;
use dpp::core_types::validator_set::ValidatorSet;
use dpp::data_contract::{DataContract, document_type::DocumentType};
use dpp::balances::credits::Credits;
use dpp::prelude::{IdentityNonce, TimestampMillis};
pub use dpp::version::ProtocolVersionVoteCount;
use dpp::voting::contender_structs::{Contender, ContenderWithSerializedDocument};
use dpp::voting::vote_choices::resource_vote_choice::ResourceVoteChoice;
use dpp::voting::vote_info_storage::contested_document_vote_poll_winner_info::ContestedDocumentVotePollWinnerInfo;
use dpp::voting::vote_polls::contested_document_resource_vote_poll::ContestedDocumentResourceVotePoll;
use dpp::voting::vote_polls::VotePoll;
use dpp::voting::votes::resource_vote::ResourceVote;
use dpp::{
    block::{epoch::EpochIndex, extended_epoch_info::ExtendedEpochInfo},
    dashcore::ProTxHash,
    document::Document,
    identity::KeyID,
    prelude::Revision,
    util::deserializer::ProtocolVersion,
};
use drive::grovedb::query_result_type::Path;
use drive::grovedb::Element;
// IndexMap is exposed to the public API
use platform_value::{Identifier, Value};
pub use indexmap::IndexMap;
use std::collections::{BTreeMap, BTreeSet};

use dpp::dashcore::hashes::Hash;
#[cfg(feature = "mocks")]
use dpp::{
    bincode::{Decode, Encode},
<<<<<<< HEAD
    dashcore::hashes::Hash, ProtocolError,
=======
    dpp::{version as platform_version, ProtocolError},
>>>>>>> 67766514
    platform_serialization::{PlatformVersionEncode, PlatformVersionedDecode},
    platform_serialization_derive::{PlatformDeserialize, PlatformSerialize},
};
use dpp::identity::IdentityPublicKey;
use platform_version::version::PlatformVersion;

pub use evonode_status::*;

/// A data structure that holds a set of objects of a generic type `O`, indexed by a key of type `K`.
///
/// This type is typically returned by functions that operate on multiple objects, such as fetching multiple objects
/// from a server using [`FetchMany`](dash_sdk::platform::FetchMany) or parsing a proof that contains multiple objects
/// using [`FromProof`](crate::FromProof).
///
/// Each key `K` in the `RetrievedObjects` corresponds to zero or one object of generic type `O`:
/// * if an object is found for a given key, the value is `Some(object)`,
/// * if no object is found for a given key, the value is `None`; this can be interpreted as a proof of absence.
///
/// This data structure preserves order of objects insertion. However, actual order of objects depends on the order of
/// objects returned by Dash Drive, which is not always guaranteed to be correct.
/// You can sort the objects by key if you need a specific order; see [`IndexMap::sort_keys`] and similar methods.
///
/// `RetrievedObjects` is a wrapper around the [`IndexMap`] type.
///
/// # Generic Type Parameters
///
/// * `K`: The type of the keys in the map.
/// * `O`: The type of the objects in the map.
pub type RetrievedObjects<K, O> = IndexMap<K, Option<O>>;

/// A data structure that holds a set of values of a generic type `I`, indexed by a key of type `K`.
///
/// This type is typically returned by functions that operate on multiple objects, such as fetching multiple objects
/// from a server using [`FetchMany`](dash_sdk::platform::FetchMany) or parsing a proof that contains multiple objects
/// using [`FromProof`](crate::FromProof).
///
/// Each key in this data structure corresponds to an existing value of generic type `I`. It differs from
/// [`RetrievedObjects`] in that it does not contain `Option<I>`, but only `I`, so it cannot be interpreted as a
/// proof of absence.
///
/// This data structure preserves the order of object insertion. However, the actual order of objects depends on the
/// order of objects returned by Dash Drive, which is not always guaranteed to be correct.
/// You can sort the objects by key if you need a specific order; see [`IndexMap::sort_keys`] and similar methods.
///
/// # Generic Type Parameters
///
/// * `K`: The type of the keys in the map.
/// * `I`: The type of the integer values in the map.
pub type RetrievedValues<K, I> = IndexMap<K, I>;

/// History of a data contract.
///
/// Contains a map of data contract revisions to data contracts.
pub type DataContractHistory = RetrievedValues<u64, DataContract>;
/// Multiple data contracts.
///
/// Mapping between data contract IDs and data contracts.
/// If data contract is not found, it is represented as `None`.
pub type DataContracts = RetrievedObjects<Identifier, DataContract>;

/// Multiple contenders for a vote resolution.
///
/// Mapping between the contenders identity IDs and their info.
/// If a contender is not found, it is represented as `None`.
#[derive(Default, Debug, Clone)]
#[cfg_attr(
    feature = "mocks",
    derive(Encode, Decode, PlatformSerialize, PlatformDeserialize,),
    platform_serialize(unversioned)
)]
pub struct Contenders {
    /// The winner if the contest is finished
    pub winner: Option<(ContestedDocumentVotePollWinnerInfo, BlockInfo)>,
    /// Contenders indexed by their identity IDs.
    pub contenders: BTreeMap<Identifier, ContenderWithSerializedDocument>,
    /// Tally of abstain votes.
    pub abstain_vote_tally: Option<u32>,
    /// Tally of lock votes.
    pub lock_vote_tally: Option<u32>,
}

impl Contenders {
    /// Return a map of deserialized [Contender] objects indexed by their identity IDs.
    pub fn to_contenders(
        &self,
        document_type: &DocumentType,
        platform_version: &PlatformVersion,
    ) -> Result<BTreeMap<Identifier, Contender>, crate::Error> {
        self.contenders
            .iter()
            .map(|(id, v)| {
                let contender = v.try_to_contender(document_type.as_ref(), platform_version)?;
                Ok((*id, contender))
            })
            .collect::<Result<BTreeMap<Identifier, Contender>, ProtocolError>>()
            .map_err(Into::into)
    }
}

/// Create Contenders from an iterator of tuples.
///
/// This trait is a requirement of the [FetchMany](crate::FetchMany) trait.
impl FromIterator<(Identifier, Option<ContenderWithSerializedDocument>)> for Contenders {
    fn from_iter<T: IntoIterator<Item = (Identifier, Option<ContenderWithSerializedDocument>)>>(
        iter: T,
    ) -> Self {
        Self {
            winner: None,
            contenders: BTreeMap::from_iter(
                iter.into_iter().filter_map(|(k, v)| v.map(|v| (k, v))),
            ),
            abstain_vote_tally: None,
            lock_vote_tally: None,
        }
    }
}

/// Identifier of a single voter
#[derive(Debug, PartialOrd, Ord, PartialEq, Eq, Hash, Clone, derive_more::From, Default)]
#[cfg_attr(
    feature = "mocks",
    derive(Encode, Decode, PlatformSerialize, PlatformDeserialize,),
    platform_serialize(unversioned)
)]
pub struct Voter(pub Identifier);

/// Multiple voters.
#[derive(Debug, Clone, derive_more::From, Default)]
#[cfg_attr(
    feature = "mocks",
    derive(Encode, Decode, PlatformSerialize, PlatformDeserialize,),
    platform_serialize(unversioned)
)]
pub struct Voters(pub BTreeSet<Voter>);

/// Create [Voters] from an iterator of tuples.
///
/// This trait is a requirement of the [FetchMany](crate::FetchMany) trait.
impl<A> FromIterator<(A, Option<Voter>)> for Voters {
    fn from_iter<T: IntoIterator<Item = (A, Option<Voter>)>>(iter: T) -> Self {
        Self::from_iter(iter.into_iter().filter_map(|(_, v)| v))
    }
}

impl FromIterator<Voter> for Voters {
    fn from_iter<T: IntoIterator<Item = Voter>>(iter: T) -> Self {
        iter.into_iter().collect::<BTreeSet<_>>().into()
    }
}

/// Multiple grovedb elements.
///
/// Mapping between the key id and associated elements.
/// If element is not found, it is represented as `None`.
pub type Elements = RetrievedObjects<Vec<u8>, Element>;

/// Identity balance.
pub type IdentityBalance = u64;

/// Keys in a Path
#[derive(Debug, Clone)]
pub struct KeysInPath {
    /// The path of the keys
    pub path: Path,
    /// The keys
    pub keys: Vec<Vec<u8>>,
}

/// The total credits on Platform.
#[derive(Debug, derive_more::From, Clone, Copy)]
#[cfg_attr(
    feature = "mocks",
    derive(Encode, Decode, PlatformSerialize, PlatformDeserialize),
    platform_serialize(unversioned)
)]
pub struct TotalCreditsInPlatform(pub Credits);

/// A query with no parameters
#[derive(Debug, Clone, Copy)]
#[cfg_attr(
    feature = "mocks",
    derive(Encode, Decode, PlatformSerialize, PlatformDeserialize),
    platform_serialize(unversioned)
)]
pub struct NoParamQuery;

/// The item of an element fetch request
#[derive(Debug, derive_more::From, Clone)]
#[cfg_attr(
    feature = "mocks",
    derive(Encode, Decode, PlatformSerialize, PlatformDeserialize),
    platform_serialize(unversioned)
)]
pub struct ElementFetchRequestItem(pub Element);

/// Identity balance and revision of the identity.
pub type IdentityBalanceAndRevision = (u64, Revision);

/// Contested resource values.
#[derive(Debug, Clone, PartialEq)]
pub struct ContestedResource(pub Value);

#[cfg(feature = "mocks")]
impl ContestedResource {
    /// Get the value.
    pub fn encode_to_vec(
        &self,
        platform_version: &PlatformVersion,
    ) -> Result<Vec<u8>, bincode::error::EncodeError> {
        platform_serialization::platform_encode_to_vec(
            self,
            bincode::config::standard(),
            platform_version,
        )
    }
}
impl From<ContestedResource> for Value {
    fn from(resource: ContestedResource) -> Self {
        resource.0
    }
}

#[cfg(feature = "mocks")]
impl PlatformVersionEncode for ContestedResource {
    fn platform_encode<E: bincode::enc::Encoder>(
        &self,
        encoder: &mut E,
        _platform_version: &PlatformVersion,
    ) -> Result<(), bincode::error::EncodeError> {
        self.0.encode(encoder)
    }
}

#[cfg(feature = "mocks")]
impl PlatformVersionedDecode for ContestedResource {
    fn platform_versioned_decode<D: bincode::de::Decoder>(
        decoder: &mut D,
        _platform_version: &PlatformVersion,
    ) -> Result<Self, bincode::error::DecodeError> {
        Ok(ContestedResource(Value::decode(decoder)?))
    }
}

/// Contested resources
#[derive(derive_more::From, Clone, Debug, Default)]
pub struct ContestedResources(pub Vec<ContestedResource>);

#[cfg(feature = "mocks")]
impl PlatformVersionEncode for ContestedResources {
    fn platform_encode<E: bincode::enc::Encoder>(
        &self,
        encoder: &mut E,
        platform_version: &PlatformVersion,
    ) -> Result<(), bincode::error::EncodeError> {
        self.0.platform_encode(encoder, platform_version)
    }
}

#[cfg(feature = "mocks")]
impl PlatformVersionedDecode for ContestedResources {
    fn platform_versioned_decode<D: bincode::de::Decoder>(
        decoder: &mut D,
        platform_version: &PlatformVersion,
    ) -> Result<Self, bincode::error::DecodeError> {
        let inner = <Vec<ContestedResource>>::platform_versioned_decode(decoder, platform_version)?;
        Ok(Self(inner))
    }
}

/// Create [ContestedResources] from an iterator of tuples.
///
/// This trait is a requirement of the [FetchMany](crate::FetchMany) trait.
impl<A> FromIterator<(A, Option<ContestedResource>)> for ContestedResources {
    fn from_iter<T: IntoIterator<Item = (A, Option<ContestedResource>)>>(iter: T) -> Self {
        Self::from_iter(iter.into_iter().filter_map(|(_k, v)| v))
    }
}

impl FromIterator<ContestedResource> for ContestedResources {
    fn from_iter<T: IntoIterator<Item = ContestedResource>>(iter: T) -> Self {
        Self(iter.into_iter().collect())
    }
}

/// A contested vote for querying
#[derive(Debug, derive_more::From, Clone)]
#[cfg_attr(
    feature = "mocks",
    derive(PlatformSerialize, PlatformDeserialize, Encode, Decode),
    platform_serialize(unversioned)
)]
pub struct ContestedVote(ContestedDocumentResourceVotePoll, ResourceVoteChoice);

/// Votes casted by some identity.
pub type ResourceVotesByIdentity = RetrievedObjects<Identifier, ResourceVote>;

/// Represents the current state of quorums in the platform.
///
/// This struct holds various information related to the current quorums,
/// including the list of quorum hashes, the current active quorum hash,
/// and details about the validators and their statuses.
///
/// # Fields
///
/// - `quorum_hashes`: A list of 32-byte hashes representing the active quorums.
/// - `current_quorum_hash`: A 32-byte hash identifying the currently active quorum.
///   This is the quorum that is currently responsible for platform operations.
/// - `validator_sets`: A collection of [`ValidatorSet`] structs, each representing
///   a set of validators for different quorums. This provides detailed information
///   about the members of each quorum.
/// - `last_block_proposer`: A vector of bytes representing the identity of the last
///   block proposer. This is typically the ProTxHash of the masternode that proposed
///   the most recent platform block.
/// - `last_platform_block_height`: The height of the most recent platform block.
///   This indicates the latest block height at the platform level, which may differ
///   from the core blockchain height.
/// - `last_core_block_height`: The height of the most recent core blockchain block
///   associated with the platform. This is the height of the blockchain where the
///   platform block was anchored.
///
/// # Derives
///
/// - `Debug`: Provides a debug representation of the `CurrentQuorumsInfo` struct, useful
///   for logging and debugging purposes.
/// - `Clone`: Allows the `CurrentQuorumsInfo` struct to be cloned, creating a deep copy
///   of its contents.
///
/// # Conditional Derives
///
/// When the `mocks` feature is enabled, the following derives and attributes are applied:
///
/// - `Encode`: Allows the struct to be serialized into a binary format using the `bincode` crate.
/// - `Decode`: Allows the struct to be deserialized from a binary format using the `bincode` crate.
/// - `PlatformSerialize`: Enables serialization of the struct using the platform-specific
///   serialization format.
/// - `PlatformDeserialize`: Enables deserialization of the struct using the platform-specific
///   deserialization format.
/// - `platform_serialize(unversioned)`: Specifies that the struct should be serialized
///   without including a version field in the serialized data.
///
/// This structure is typically used in scenarios where the state of the current quorums
/// needs to be accessed, for example, when validating or proposing new blocks, or when
/// determining the active set of validators.
#[derive(Debug, Clone)]
#[cfg_attr(
    feature = "mocks",
    derive(Encode, Decode, PlatformSerialize, PlatformDeserialize),
    platform_serialize(unversioned)
)]
pub struct CurrentQuorumsInfo {
    /// A list of 32-byte hashes representing the active quorums.
    pub quorum_hashes: Vec<[u8; 32]>,
    /// A 32-byte hash identifying the currently active quorum.
    pub current_quorum_hash: [u8; 32],
    /// A collection of [`ValidatorSet`] structs, each representing a set of validators for different quorums.
    pub validator_sets: Vec<ValidatorSet>,
    /// A vector of bytes representing the identity of the last block proposer.
    pub last_block_proposer: [u8; 32],
    /// The height of the most recent platform block.
    pub last_platform_block_height: u64,
    /// The height of the most recent core blockchain block associated with the platform.
    pub last_core_block_height: u32,
}

/// Prefunded specialized balance.
#[derive(Debug, derive_more::From, Copy, Clone)]
#[cfg_attr(
    feature = "mocks",
    derive(Encode, Decode, PlatformSerialize, PlatformDeserialize),
    platform_serialize(unversioned)
)]
pub struct PrefundedSpecializedBalance(pub Credits);
impl PrefundedSpecializedBalance {
    /// Get the balance.
    pub fn to_credits(&self) -> Credits {
        Credits::from(self)
    }
}

impl From<&PrefundedSpecializedBalance> for Credits {
    fn from(value: &PrefundedSpecializedBalance) -> Self {
        value.0
    }
}

/// Contested document resource vote polls grouped by timestamp.
#[derive(Clone, Debug, Default, derive_more::From)]
#[cfg_attr(
    feature = "mocks",
    derive(Encode, Decode, PlatformSerialize, PlatformDeserialize),
    platform_serialize(unversioned)
)]
pub struct VotePollsGroupedByTimestamp(pub Vec<(TimestampMillis, Vec<VotePoll>)>);
impl VotePollsGroupedByTimestamp {
    /// Sort the vote polls by timestamp.
    pub fn sorted(mut self, ascending: bool) -> Self {
        self.0.sort_by(|a, b| {
            if ascending {
                a.0.cmp(&b.0)
            } else {
                b.0.cmp(&a.0)
            }
        });

        self
    }
}

/// Insert items into the map, appending them to the existing values for the same key.
impl FromIterator<(u64, Vec<VotePoll>)> for VotePollsGroupedByTimestamp {
    fn from_iter<T: IntoIterator<Item = (u64, Vec<VotePoll>)>>(iter: T) -> Self {
        // collect all vote polls for the same timestamp into a single vector
        let data = iter
            .into_iter()
            .fold(BTreeMap::new(), |mut acc, (timestamp, vote_poll)| {
                let entry: &mut Vec<VotePoll> = acc.entry(timestamp).or_default();
                entry.extend(vote_poll);
                acc
            });

        Self(data.into_iter().collect())
    }
}

/// Insert items into the map, grouping them by timestamp.
impl FromIterator<(u64, VotePoll)> for VotePollsGroupedByTimestamp {
    fn from_iter<T: IntoIterator<Item = (u64, VotePoll)>>(iter: T) -> Self {
        Self::from_iter(iter.into_iter().map(|(k, v)| (k, vec![v])))
    }
}

/// Create [VotePollsGroupedByTimestamp] from an iterator of tuples.
///
/// If multiple vote polls are found for the same timestamp, they are appended to the same vector.
///
/// This trait is a requirement of the [FetchMany](crate::FetchMany) trait.
impl FromIterator<(u64, Option<VotePoll>)> for VotePollsGroupedByTimestamp {
    fn from_iter<T: IntoIterator<Item = (u64, Option<VotePoll>)>>(iter: T) -> Self {
        Self::from_iter(iter.into_iter().filter_map(|(k, v)| v.map(|v| (k, v))))
    }
}

impl IntoIterator for VotePollsGroupedByTimestamp {
    type Item = (u64, Vec<VotePoll>);
    type IntoIter = std::vec::IntoIter<(u64, Vec<VotePoll>)>;

    fn into_iter(self) -> Self::IntoIter {
        self.0.into_iter()
    }
}

/// An identity nonce
#[derive(Debug)]
pub struct IdentityNonceFetcher(pub IdentityNonce);

/// An identity contract nonce
#[derive(Debug)]
pub struct IdentityContractNonceFetcher(pub IdentityNonce);

/// Public keys belonging to some identity.
///
/// Map of [key IDs](KeyID) to the [public key](IdentityPublicKey).
pub type IdentityPublicKeys = RetrievedObjects<KeyID, IdentityPublicKey>;

/// Collection of documents.
pub type Documents = RetrievedObjects<Identifier, Document>;

/// Collection of balances.
pub type IdentityBalances = RetrievedObjects<Identifier, Credits>;

/// Collection of epoch information
pub type ExtendedEpochInfos = RetrievedObjects<EpochIndex, ExtendedEpochInfo>;

/// Results of protocol version upgrade voting.
///
/// Information about the protocol version upgrade states and number of received votes, indexed by protocol version.
/// Returned by [ProtocolVersionVoteCount::fetch_many()].
///
/// ## Data Structure
///
/// * [`ProtocolVersion`] - key determining protocol version
/// * [`ProtocolVersionVoteCount`] - value, number of votes for the protocol version upgrade
pub type ProtocolVersionUpgrades = RetrievedObjects<ProtocolVersion, ProtocolVersionVoteCount>;

/// Vote of a masternode for a protocol version.
#[derive(Debug)]
#[cfg_attr(feature = "mocks", derive(serde::Serialize, serde::Deserialize))]
pub struct MasternodeProtocolVote {
    /// ProTxHash of the masternode
    pub pro_tx_hash: ProTxHash,
    /// Version for which this masternode voted
    pub voted_version: ProtocolVersion,
}

#[cfg(feature = "mocks")]
impl PlatformVersionEncode for MasternodeProtocolVote {
    fn platform_encode<E: bincode::enc::Encoder>(
        &self,
        encoder: &mut E,
        platform_version: &PlatformVersion,
    ) -> Result<(), bincode::error::EncodeError> {
        let protx_bytes: [u8; 32] = self.pro_tx_hash.to_raw_hash().to_byte_array();
        protx_bytes.platform_encode(encoder, platform_version)?;

        self.voted_version
            .platform_encode(encoder, platform_version)
    }
}

#[cfg(feature = "mocks")]
impl PlatformVersionedDecode for MasternodeProtocolVote {
    fn platform_versioned_decode<D: bincode::de::Decoder>(
        decoder: &mut D,
        platform_version: &PlatformVersion,
    ) -> Result<Self, bincode::error::DecodeError> {
        let pro_tx_hash_bytes = <[u8; 32]>::platform_versioned_decode(decoder, platform_version)?;
        let pro_tx_hash = ProTxHash::from_byte_array(pro_tx_hash_bytes);
        let voted_version = ProtocolVersion::platform_versioned_decode(decoder, platform_version)?;
        Ok(Self {
            pro_tx_hash,
            voted_version,
        })
    }
}

/// Information about protocol version voted by each node.
///
/// Information about protocol version voted by each node, returned by [ProtocolVersion::fetch_many()].
/// Indexed by [ProTxHash] of nodes.
pub type MasternodeProtocolVotes = RetrievedObjects<ProTxHash, MasternodeProtocolVote>;

/// Proposer block counts
///
/// Mapping between proposers and the blocks they might have proposed
#[derive(Debug, Default)]
#[cfg_attr(feature = "mocks", derive(serde::Serialize, serde::Deserialize))]
pub struct ProposerBlockCounts(pub RetrievedValues<Identifier, u64>);

impl FromIterator<(ProTxHash, Option<ProposerBlockCountByRange>)> for ProposerBlockCounts {
    fn from_iter<I: IntoIterator<Item = (ProTxHash, Option<ProposerBlockCountByRange>)>>(
        iter: I,
    ) -> Self {
        let map = iter
            .into_iter()
            .map(|(pro_tx_hash, proposer_block_count_by_range)| {
                let block_count = proposer_block_count_by_range
                    .map_or(0, |proposer_block_count| proposer_block_count.0);
                let identifier = Identifier::from(pro_tx_hash.to_byte_array()); // Adjust this conversion logic as needed
                (identifier, block_count)
            })
            .collect::<IndexMap<Identifier, u64>>();

        ProposerBlockCounts(map)
    }
}

impl FromIterator<(ProTxHash, Option<ProposerBlockCountById>)> for ProposerBlockCounts {
    fn from_iter<I: IntoIterator<Item = (ProTxHash, Option<ProposerBlockCountById>)>>(
        iter: I,
    ) -> Self {
        let map = iter
            .into_iter()
            .map(|(pro_tx_hash, proposer_block_count_by_range)| {
                let block_count = proposer_block_count_by_range
                    .map_or(0, |proposer_block_count| proposer_block_count.0);
                let identifier = Identifier::from(pro_tx_hash.to_byte_array()); // Adjust this conversion logic as needed
                (identifier, block_count)
            })
            .collect::<IndexMap<Identifier, u64>>();

        ProposerBlockCounts(map)
    }
}

/// A block count struct
#[derive(Debug)]
#[cfg_attr(feature = "mocks", derive(serde::Serialize, serde::Deserialize))]
pub struct ProposerBlockCountByRange(pub u64);

/// A block count struct
#[derive(Debug)]
#[cfg_attr(feature = "mocks", derive(serde::Serialize, serde::Deserialize))]
pub struct ProposerBlockCountById(pub u64);<|MERGE_RESOLUTION|>--- conflicted
+++ resolved
@@ -36,13 +36,9 @@
 
 use dpp::dashcore::hashes::Hash;
 #[cfg(feature = "mocks")]
-use dpp::{
+use {
     bincode::{Decode, Encode},
-<<<<<<< HEAD
-    dashcore::hashes::Hash, ProtocolError,
-=======
     dpp::{version as platform_version, ProtocolError},
->>>>>>> 67766514
     platform_serialization::{PlatformVersionEncode, PlatformVersionedDecode},
     platform_serialization_derive::{PlatformDeserialize, PlatformSerialize},
 };
