const validateDocumentsBatchTransitionStateFactory = require('../../../../../../../lib/document/stateTransition/DocumentsBatchTransition/validation/state/validateDocumentsBatchTransitionStateFactory');

const Document = require('../../../../../../../lib/document/Document');
const DocumentsBatchTransition = require('../../../../../../../lib/document/stateTransition/DocumentsBatchTransition/DocumentsBatchTransition');

const DataTriggerExecutionContext = require('../../../../../../../lib/dataTrigger/DataTriggerExecutionContext');
const DataTriggerExecutionError = require('../../../../../../../lib/errors/consensus/state/dataContract/dataTrigger/DataTriggerExecutionError');
const DataTriggerExecutionResult = require('../../../../../../../lib/dataTrigger/DataTriggerExecutionResult');

const getDataContractFixture = require('../../../../../../../lib/test/fixtures/getDataContractFixture');
const getDocumentsFixture = require('../../../../../../../lib/test/fixtures/getDocumentsFixture');
const getDocumentTransitionsFixture = require('../../../../../../../lib/test/fixtures/getDocumentTransitionsFixture');
const createStateRepositoryMock = require('../../../../../../../lib/test/mocks/createStateRepositoryMock');

const ValidationResult = require('../../../../../../../lib/validation/ValidationResult');

const { expectValidationError } = require('../../../../../../../lib/test/expect/expectError');

const DataContractNotPresentError = require('../../../../../../../lib/errors/DataContractNotPresentError');

const DocumentAlreadyPresentError = require('../../../../../../../lib/errors/consensus/state/document/DocumentAlreadyPresentError');
const DocumentNotFoundError = require('../../../../../../../lib/errors/consensus/state/document/DocumentNotFoundError');
const InvalidDocumentRevisionError = require('../../../../../../../lib/errors/consensus/state/document/InvalidDocumentRevisionError');
const InvalidDocumentActionError = require('../../../../../../../lib/document/errors/InvalidDocumentActionError');
const DocumentOwnerIdMismatchError = require('../../../../../../../lib/errors/consensus/state/document/DocumentOwnerIdMismatchError');
const DocumentTimestampsMismatchError = require('../../../../../../../lib/errors/consensus/state/document/DocumentTimestampsMismatchError');
const DocumentTimestampWindowViolationError = require('../../../../../../../lib/errors/consensus/state/document/DocumentTimestampWindowViolationError');

const generateRandomIdentifier = require('../../../../../../../lib/test/utils/generateRandomIdentifier');
const SomeConsensusError = require('../../../../../../../lib/test/mocks/SomeConsensusError');
const StateTransitionExecutionContext = require('../../../../../../../lib/stateTransition/StateTransitionExecutionContext');

describe('validateDocumentsBatchTransitionStateFactory', () => {
  let validateDocumentsBatchTransitionState;
  let fetchDocumentsMock;
  let stateTransition;
  let documents;
  let dataContract;
  let ownerId;
  let validateDocumentsUniquenessByIndicesMock;
  let stateRepositoryMock;
  let executeDataTriggersMock;
  let documentTransitions;
  let fakeTime;
  let blockTime;
  let executionContext;

  beforeEach(function beforeEach() {
    dataContract = getDataContractFixture();
    documents = getDocumentsFixture(dataContract);
    ownerId = getDocumentsFixture.ownerId;

    documentTransitions = getDocumentTransitionsFixture({
      create: documents,
    });

    stateTransition = new DocumentsBatchTransition({
      ownerId,
      transitions: documentTransitions.map((t) => t.toObject()),
    }, [dataContract]);

    executionContext = new StateTransitionExecutionContext();

    stateTransition.setExecutionContext(executionContext);

    stateRepositoryMock = createStateRepositoryMock(this.sinonSandbox);
    stateRepositoryMock.fetchDataContract.resolves(dataContract);

    blockTime = Date.now();

<<<<<<< HEAD
    stateRepositoryMock.fetchLatestPlatformBlockTime.resolves({
      seconds: blockTime,
    });
=======
    stateRepositoryMock.getTimeMs.returns(blockTime);
>>>>>>> 7aa661c1

    fetchDocumentsMock = this.sinonSandbox.stub().resolves([]);

    executeDataTriggersMock = this.sinonSandbox.stub();

    validateDocumentsUniquenessByIndicesMock = this.sinonSandbox.stub();
    validateDocumentsUniquenessByIndicesMock.resolves(new ValidationResult());

    validateDocumentsBatchTransitionState = validateDocumentsBatchTransitionStateFactory(
      stateRepositoryMock,
      fetchDocumentsMock,
      validateDocumentsUniquenessByIndicesMock,
      executeDataTriggersMock,
    );

    fakeTime = this.sinonSandbox.useFakeTimers(new Date());
  });

  afterEach(() => {
    fakeTime.reset();
  });

  it('should throw DataContractNotPresentError if data contract was not found', async () => {
    stateRepositoryMock.fetchDataContract.resolves(null);

    try {
      await validateDocumentsBatchTransitionState(stateTransition);

      expect.fail('should throw DataContractNotPresentError');
    } catch (e) {
      expect(e).to.be.instanceOf(DataContractNotPresentError);

      expect(e.getDataContractId()).to.deep.equal(dataContract.getId());

      expect(stateRepositoryMock.fetchDataContract).to.have.been.calledOnceWithExactly(
        dataContract.getId(),
        new StateTransitionExecutionContext(),
      );

      expect(fetchDocumentsMock).to.have.not.been.called();
      expect(validateDocumentsUniquenessByIndicesMock).to.have.not.been.called();
      expect(executeDataTriggersMock).to.have.not.been.called();
    }
  });

  it('should return invalid result if document transition with action "create" is already present', async () => {
    fetchDocumentsMock.resolves([documents[0]]);

    const result = await validateDocumentsBatchTransitionState(stateTransition);

    expectValidationError(result, DocumentAlreadyPresentError);

    const [error] = result.getErrors();

    expect(error.getCode()).to.equal(4004);
    expect(Buffer.isBuffer(error.getDocumentId())).to.be.true();
    expect(error.getDocumentId()).to.deep.equal(documentTransitions[0].getId().toBuffer());

    expect(stateRepositoryMock.fetchDataContract).to.have.been.calledOnceWithExactly(
      dataContract.getId(),
      new StateTransitionExecutionContext(),
    );

    expect(fetchDocumentsMock.getCall(0).args[0].map((t) => t.toObject())).to.have.deep.members(
      documentTransitions.map((t) => t.toObject()),
    );

    expect(validateDocumentsUniquenessByIndicesMock).to.have.not.been.called();
    expect(executeDataTriggersMock).to.have.not.been.called();
  });

  it('should return invalid result if document transition with action "replace" is not present', async () => {
    documentTransitions = getDocumentTransitionsFixture({
      create: [],
      replace: [documents[0]],
    });

    stateTransition = new DocumentsBatchTransition({
      ownerId,
      contractId: dataContract.getId(),
      transitions: documentTransitions.map((t) => t.toObject()),
    }, [dataContract]);

    stateTransition.setExecutionContext(executionContext);

    const result = await validateDocumentsBatchTransitionState(stateTransition);

    expectValidationError(result, DocumentNotFoundError);

    const [error] = result.getErrors();

    expect(error.getCode()).to.equal(4005);
    expect(Buffer.isBuffer(error.getDocumentId())).to.be.true();
    expect(error.getDocumentId()).to.deep.equal(documentTransitions[0].getId().toBuffer());

    expect(stateRepositoryMock.fetchDataContract).to.have.been.calledOnceWithExactly(
      dataContract.getId(),
      new StateTransitionExecutionContext(),
    );

    expect(fetchDocumentsMock).to.have.been.calledOnceWithExactly(
      documentTransitions,
      executionContext,
    );

    expect(validateDocumentsUniquenessByIndicesMock).to.have.not.been.called();
    expect(executeDataTriggersMock).to.have.not.been.called();
  });

  it('should return invalid result if document transition with action "delete" is not present', async () => {
    documentTransitions = getDocumentTransitionsFixture({
      create: [],
      delete: [documents[0]],
    });

    stateTransition = new DocumentsBatchTransition({
      ownerId,
      contractId: dataContract.getId(),
      transitions: documentTransitions.map((t) => t.toObject()),
    }, [dataContract]);

    stateTransition.setExecutionContext(executionContext);

    const result = await validateDocumentsBatchTransitionState(stateTransition);

    expectValidationError(result, DocumentNotFoundError);

    const [error] = result.getErrors();

    expect(error.getCode()).to.equal(4005);
    expect(Buffer.isBuffer(error.getDocumentId())).to.be.true();
    expect(error.getDocumentId()).to.deep.equal(documentTransitions[0].getId().toBuffer());

    expect(stateRepositoryMock.fetchDataContract).to.have.been.calledOnceWithExactly(
      dataContract.getId(),
      new StateTransitionExecutionContext(),
    );

    expect(fetchDocumentsMock).to.have.been.calledOnceWithExactly(
      documentTransitions,
      executionContext,
    );

    expect(validateDocumentsUniquenessByIndicesMock).to.have.not.been.called();
    expect(executeDataTriggersMock).to.have.not.been.called();
  });

  it('should return invalid result if document transition with action "replace" has wrong revision', async () => {
    const replaceDocument = new Document(documents[0].toObject(), dataContract);
    replaceDocument.setRevision(3);

    documentTransitions = getDocumentTransitionsFixture({
      create: [],
      replace: [replaceDocument],
    });

    stateTransition = new DocumentsBatchTransition({
      ownerId,
      contractId: dataContract.getId(),
      transitions: documentTransitions.map((t) => t.toObject()),
    }, [dataContract]);

    stateTransition.setExecutionContext(executionContext);

    documents[0].setCreatedAt(replaceDocument.getCreatedAt());
    fetchDocumentsMock.resolves([documents[0]]);

    const result = await validateDocumentsBatchTransitionState(stateTransition);

    expectValidationError(result, InvalidDocumentRevisionError);

    const [error] = result.getErrors();

    expect(error.getCode()).to.equal(4010);
    expect(Buffer.isBuffer(error.getDocumentId())).to.be.true();
    expect(error.getDocumentId()).to.deep.equal(documentTransitions[0].getId().toBuffer());
    expect(error.getCurrentRevision()).to.deep.equal(documents[0].getRevision());

    expect(stateRepositoryMock.fetchDataContract).to.have.been.calledOnceWithExactly(
      dataContract.getId(),
      new StateTransitionExecutionContext(),
    );

    expect(fetchDocumentsMock).to.have.been.calledOnceWithExactly(
      documentTransitions,
      executionContext,
    );

    expect(validateDocumentsUniquenessByIndicesMock).to.have.not.been.called();
    expect(executeDataTriggersMock).to.have.not.been.called();
  });

  it('should return invalid result if document transition with action "replace" has mismatch of ownerId with previous revision', async () => {
    const replaceDocument = new Document(documents[0].toObject(), dataContract);
    replaceDocument.setRevision(1);

    const fetchedDocument = new Document(documents[0].toObject(), dataContract);
    fetchedDocument.ownerId = generateRandomIdentifier();

    documentTransitions = getDocumentTransitionsFixture({
      create: [],
      replace: [replaceDocument],
    });

    stateTransition = new DocumentsBatchTransition({
      ownerId,
      contractId: dataContract.getId(),
      transitions: documentTransitions.map((t) => t.toObject()),
    }, [dataContract]);

    stateTransition.setExecutionContext(executionContext);

    fetchDocumentsMock.resolves([fetchedDocument]);

    const result = await validateDocumentsBatchTransitionState(stateTransition);

    expectValidationError(result, DocumentOwnerIdMismatchError);

    const [error] = result.getErrors();

    expect(error.getCode()).to.equal(4006);
    expect(Buffer.isBuffer(error.getDocumentId())).to.be.true();
    expect(error.getDocumentId()).to.deep.equal(documentTransitions[0].getId().toBuffer());

    expect(Buffer.isBuffer(error.getDocumentOwnerId())).to.be.true();
    expect(error.getDocumentOwnerId()).to.deep.equal(
      replaceDocument.getOwnerId().toBuffer(),
    );

    expect(Buffer.isBuffer(error.getExistingDocumentOwnerId())).to.be.true();
    expect(error.getExistingDocumentOwnerId()).to.deep.equal(
      fetchedDocument.getOwnerId().toBuffer(),
    );

    expect(stateRepositoryMock.fetchDataContract).to.have.been.calledOnceWithExactly(
      dataContract.getId(),
      new StateTransitionExecutionContext(),
    );

    expect(fetchDocumentsMock).to.have.been.calledOnceWithExactly(
      documentTransitions,
      executionContext,
    );

    expect(validateDocumentsUniquenessByIndicesMock).to.have.not.been.called();
    expect(executeDataTriggersMock).to.have.not.been.called();
  });

  it('should throw an error if document transition has invalid action', async () => {
    stateTransition = new DocumentsBatchTransition({
      ownerId,
      contractId: dataContract.getId(),
      transitions: documentTransitions.map((t) => t.toObject()),
    }, [dataContract]);

    stateTransition.setExecutionContext(executionContext);

    stateTransition.transitions[0].getAction = () => 5;

    fetchDocumentsMock.resolves([documents[0]]);

    try {
      await validateDocumentsBatchTransitionState(stateTransition);

      expect.fail('InvalidDocumentActionError should be thrown');
    } catch (e) {
      expect(e).to.be.an.instanceOf(InvalidDocumentActionError);
      expect(e.getDocumentTransition().toObject()).to.deep.equal(
        stateTransition.transitions[0].toObject(),
      );

      expect(stateRepositoryMock.fetchDataContract).to.have.been.calledOnceWithExactly(
        dataContract.getId(),
        new StateTransitionExecutionContext(),
      );

      expect(fetchDocumentsMock).to.have.been.calledOnceWithExactly(
        stateTransition.transitions,
        executionContext,
      );

      expect(validateDocumentsUniquenessByIndicesMock).to.have.not.been.called();
      expect(executeDataTriggersMock).to.have.not.been.called();
    }
  });

  it('should return invalid result if there are duplicate document transitions according to unique indices', async () => {
    const duplicateDocumentsError = new SomeConsensusError('error');

    validateDocumentsUniquenessByIndicesMock.resolves(
      new ValidationResult([duplicateDocumentsError]),
    );

    const result = await validateDocumentsBatchTransitionState(stateTransition);

    expectValidationError(result);

    const [error] = result.getErrors();

    expect(error).to.equal(duplicateDocumentsError);

    expect(stateRepositoryMock.fetchDataContract).to.have.been.calledOnceWithExactly(
      dataContract.getId(),
      new StateTransitionExecutionContext(),
    );

    expect(fetchDocumentsMock).to.have.been.calledOnceWithExactly(
      stateTransition.transitions,
      executionContext,
    );

    const [callOwnerId, callDocumentTransitions, callDataContract] = (
      validateDocumentsUniquenessByIndicesMock.getCall(0).args
    );

    const callArgs = [
      callOwnerId,
      callDocumentTransitions.map((t) => t.toObject()),
      callDataContract,
    ];

    expect(callArgs).to.have.deep.members([
      ownerId,
      documentTransitions.map((t) => t.toObject()),
      dataContract,
    ]);
    expect(executeDataTriggersMock).to.have.not.been.called();
  });

  it('should return invalid result if data triggers execution failed', async () => {
    const dataTriggersExecutionContext = new DataTriggerExecutionContext(
      stateRepositoryMock,
      ownerId,
      dataContract,
      executionContext,
    );

    const dataTriggerExecutionError = new DataTriggerExecutionError(
      documentTransitions[0],
      dataTriggersExecutionContext.getDataContract(),
      dataTriggersExecutionContext.getOwnerId(),
      new Error('error'),
    );

    executeDataTriggersMock.resolves([
      new DataTriggerExecutionResult([dataTriggerExecutionError]),
    ]);

    const result = await validateDocumentsBatchTransitionState(stateTransition);

    expectValidationError(result, DataTriggerExecutionError);

    const [error] = result.getErrors();

    expect(error.getCode()).to.equal(4002);
    expect(error).to.equal(dataTriggerExecutionError);

    expect(stateRepositoryMock.fetchDataContract).to.have.been.calledOnceWithExactly(
      dataContract.getId(),
      new StateTransitionExecutionContext(),
    );

    expect(fetchDocumentsMock).to.have.been.calledOnceWithExactly(
      stateTransition.transitions,
      executionContext,
    );

    const [callOwnerId, callDocumentTransitions, callDataContract, callExecutionContext] = (
      validateDocumentsUniquenessByIndicesMock.getCall(0).args
    );

    const callArgs = [
      callOwnerId,
      callDocumentTransitions.map((t) => t.toObject()),
      callDataContract,
      callExecutionContext,
    ];

    expect(callArgs).to.have.deep.members([
      ownerId,
      documentTransitions.map((t) => t.toObject()),
      dataContract,
      executionContext,
    ]);

    const [triggerCallDocumentTransitions, triggerCallDataTriggersExecutionContext] = (
      executeDataTriggersMock.getCall(0).args
    );

    const triggerCallArgs = [
      triggerCallDocumentTransitions.map((t) => t.toObject()),
      triggerCallDataTriggersExecutionContext,
    ];

    expect(triggerCallArgs).to.have.deep.members([
      documentTransitions.map((t) => t.toObject()),
      dataTriggersExecutionContext,
    ]);
  });

  describe('Timestamps', () => {
    let timeWindowStart;
    let timeWindowEnd;

    beforeEach(() => {
      timeWindowStart = new Date(blockTime);
      timeWindowStart.setMinutes(
        timeWindowStart.getMinutes() - 5,
      );

      timeWindowEnd = new Date(blockTime);
      timeWindowEnd.setMinutes(
        timeWindowEnd.getMinutes() + 5,
      );
    });

    describe('CREATE transition', () => {
      it('should return invalid result if timestamps mismatch', async () => {
        documentTransitions = getDocumentTransitionsFixture({
          create: [documents[0]],
        });

        stateTransition = new DocumentsBatchTransition({
          ownerId,
          contractId: dataContract.getId(),
          transitions: documentTransitions.map((t) => t.toObject()),
        }, [dataContract]);

        stateTransition.transitions.forEach((t) => {
          // eslint-disable-next-line no-param-reassign
          t.updatedAt = new Date();
        });

        const result = await validateDocumentsBatchTransitionState(stateTransition);

        expectValidationError(result, DocumentTimestampsMismatchError);

        const [error] = result.getErrors();

        expect(error.getCode()).to.equal(4007);

        documentTransitions[0].updatedAt = new Date();

        expect(Buffer.isBuffer(error.getDocumentId())).to.be.true();
        expect(error.getDocumentId()).to.deep.equal(documentTransitions[0].getId().toBuffer());
      });

      it('should return invalid result if "$createdAt" have violated time window', async () => {
        documentTransitions = getDocumentTransitionsFixture({
          create: [documents[0]],
        });

        stateTransition = new DocumentsBatchTransition({
          ownerId,
          contractId: dataContract.getId(),
          transitions: documentTransitions.map((t) => t.toObject()),
        }, [dataContract]);

        stateTransition.transitions.forEach((t) => {
          // eslint-disable-next-line no-param-reassign
          t.createdAt.setMinutes(t.createdAt.getMinutes() - 6);
          // eslint-disable-next-line no-param-reassign
          t.updatedAt = undefined;
        });

        const result = await validateDocumentsBatchTransitionState(stateTransition);

        expectValidationError(result, DocumentTimestampWindowViolationError);

        const [error] = result.getErrors();

        expect(error.getCode()).to.equal(4008);

        documentTransitions[0].createdAt.setMinutes(
          documentTransitions[0].createdAt.getMinutes() - 6,
        );
        documentTransitions[0].updatedAt = undefined;

        expect(Buffer.isBuffer(error.getDocumentId())).to.be.true();
        expect(error.getDocumentId()).to.deep.equal(documentTransitions[0].getId().toBuffer());
        expect(error.getTimestampName()).to.equal('createdAt');
        expect(error.getTimestamp()).to.deep.equal(documentTransitions[0].createdAt);
        expect(error.getTimeWindowStart()).to.deep.equal(timeWindowStart);
        expect(error.getTimeWindowEnd()).to.deep.equal(timeWindowEnd);
      });

      it('should return invalid result if "$updatedAt" have violated time window', async () => {
        documentTransitions = getDocumentTransitionsFixture({
          create: [documents[1]],
        });

        stateTransition = new DocumentsBatchTransition({
          ownerId,
          contractId: dataContract.getId(),
          transitions: documentTransitions.map((t) => t.toObject()),
        }, [dataContract]);

        stateTransition.transitions.forEach((t) => {
          // eslint-disable-next-line no-param-reassign
          t.updatedAt.setMinutes(t.updatedAt.getMinutes() - 6);
          // eslint-disable-next-line no-param-reassign
          t.createdAt = undefined;
        });

        const result = await validateDocumentsBatchTransitionState(stateTransition);

        expectValidationError(result, DocumentTimestampWindowViolationError);

        const [error] = result.getErrors();

        expect(error.getCode()).to.equal(4008);

        documentTransitions[0].updatedAt.setMinutes(
          documentTransitions[0].updatedAt.getMinutes() - 6,
        );
        documentTransitions[0].createdAt = undefined;

        expect(Buffer.isBuffer(error.getDocumentId())).to.be.true();
        expect(error.getDocumentId()).to.deep.equal(documentTransitions[0].getId().toBuffer());
        expect(error.getTimestampName()).to.equal('updatedAt');
        expect(error.getTimestamp()).to.deep.equal(documentTransitions[0].updatedAt);
        expect(error.getTimeWindowStart()).to.deep.equal(timeWindowStart);
        expect(error.getTimeWindowEnd()).to.deep.equal(timeWindowEnd);
      });

      it('should not validate time in block window on dry run', async () => {
        documentTransitions = getDocumentTransitionsFixture({
          create: [documents[1]],
        });

        executeDataTriggersMock.resolves([
          new DataTriggerExecutionResult(),
        ]);

        stateTransition = new DocumentsBatchTransition({
          ownerId,
          contractId: dataContract.getId(),
          transitions: documentTransitions.map((t) => t.toObject()),
        }, [dataContract]);

        stateTransition.transitions.forEach((t) => {
          // eslint-disable-next-line no-param-reassign
          t.updatedAt.setMinutes(t.updatedAt.getMinutes() - 6);
        });

        stateTransition.getExecutionContext().enableDryRun();

        const result = await validateDocumentsBatchTransitionState(stateTransition);

        stateTransition.getExecutionContext().disableDryRun();

        expect(result).to.be.an.instanceOf(ValidationResult);
        expect(result.isValid()).to.be.true();
      });

      it('should return valid result if timestamps mismatch on dry run', async () => {
        documentTransitions = getDocumentTransitionsFixture({
          create: [documents[0]],
        });

        executeDataTriggersMock.resolves([
          new DataTriggerExecutionResult(),
        ]);

        stateTransition = new DocumentsBatchTransition({
          ownerId,
          contractId: dataContract.getId(),
          transitions: documentTransitions.map((t) => t.toObject()),
        }, [dataContract]);

        stateTransition.transitions.forEach((t) => {
          // eslint-disable-next-line no-param-reassign
          t.updatedAt = new Date();
        });

        stateTransition.getExecutionContext().enableDryRun();

        const result = await validateDocumentsBatchTransitionState(stateTransition);

        stateTransition.getExecutionContext().disableDryRun();

        expect(result).to.be.an.instanceOf(ValidationResult);
        expect(result.isValid()).to.be.true();
      });
    });

    describe('REPLACE transition', () => {
      it('should return invalid result if documents with action "replace" have violated time window', async () => {
        documentTransitions = getDocumentTransitionsFixture({
          create: [],
          replace: [documents[1]],
        });

        stateTransition = new DocumentsBatchTransition({
          ownerId,
          contractId: dataContract.getId(),
          transitions: documentTransitions.map((t) => t.toObject()),
        }, [dataContract]);

        documents[1].updatedAt.setMinutes(
          documents[1].updatedAt.getMinutes() - 6,
        );

        fetchDocumentsMock.resolves([documents[1]]);

        stateTransition.transitions.forEach((t) => {
          // eslint-disable-next-line no-param-reassign
          t.updatedAt.setMinutes(t.updatedAt.getMinutes() - 6);
        });

        const result = await validateDocumentsBatchTransitionState(stateTransition);

        expectValidationError(result, DocumentTimestampWindowViolationError);

        const [error] = result.getErrors();

        expect(error.getCode()).to.equal(4008);

        documentTransitions[0].updatedAt.setMinutes(
          documentTransitions[0].updatedAt.getMinutes() - 6,
        );

        expect(Buffer.isBuffer(error.getDocumentId())).to.be.true();
        expect(error.getDocumentId()).to.deep.equal(documentTransitions[0].getId().toBuffer());
        expect(error.getTimestampName()).to.equal('updatedAt');
        expect(error.getTimestamp()).to.deep.equal(documentTransitions[0].updatedAt);
        expect(error.getTimeWindowStart()).to.deep.equal(timeWindowStart);
        expect(error.getTimeWindowEnd()).to.deep.equal(timeWindowEnd);
      });

      it('should return valid result if documents with action "replace" have violated time window on dry run', async () => {
        executeDataTriggersMock.resolves([
          new DataTriggerExecutionResult(),
        ]);

        documentTransitions = getDocumentTransitionsFixture({
          create: [],
          replace: [documents[1]],
        });

        stateTransition = new DocumentsBatchTransition({
          ownerId,
          contractId: dataContract.getId(),
          transitions: documentTransitions.map((t) => t.toObject()),
        }, [dataContract]);

        documents[1].updatedAt.setMinutes(
          documents[1].updatedAt.getMinutes() - 6,
        );

        fetchDocumentsMock.resolves([documents[1]]);

        stateTransition.transitions.forEach((t) => {
          // eslint-disable-next-line no-param-reassign
          t.updatedAt.setMinutes(t.updatedAt.getMinutes() - 6);
        });

        stateTransition.getExecutionContext().enableDryRun();

        const result = await validateDocumentsBatchTransitionState(stateTransition);

        stateTransition.getExecutionContext().disableDryRun();

        expect(result).to.be.an.instanceOf(ValidationResult);
        expect(result.isValid()).to.be.true();
      });
    });
  });

  it('should return valid result if document transitions are valid', async () => {
    const fetchedDocuments = [
      new Document(documents[1].toObject(), dataContract),
      new Document(documents[2].toObject(), dataContract),
    ];

    fetchDocumentsMock.resolves(fetchedDocuments);

    documents[1].setRevision(1);
    documents[2].setRevision(1);

    documentTransitions = getDocumentTransitionsFixture({
      create: [],
      replace: [documents[1]],
      delete: [documents[2]],
    });

    stateTransition = new DocumentsBatchTransition({
      ownerId,
      contractId: dataContract.getId(),
      transitions: documentTransitions.map((t) => t.toObject()),
    }, [dataContract]);

    stateTransition.setExecutionContext(executionContext);

    const dataTriggersExecutionContext = new DataTriggerExecutionContext(
      stateRepositoryMock,
      ownerId,
      dataContract,
      executionContext,
    );

    executeDataTriggersMock.resolves([
      new DataTriggerExecutionResult(),
    ]);

    const result = await validateDocumentsBatchTransitionState(stateTransition);

    expect(result).to.be.an.instanceOf(ValidationResult);
    expect(result.isValid()).to.be.true();

    expect(stateRepositoryMock.fetchDataContract).to.have.been.calledOnceWithExactly(
      dataContract.getId(),
      new StateTransitionExecutionContext(),
    );

    expect(fetchDocumentsMock).to.have.been.calledOnceWithExactly(
      stateTransition.transitions,
      executionContext,
    );

    expect(validateDocumentsUniquenessByIndicesMock).to.have.been.calledOnceWithExactly(
      ownerId,
      [documentTransitions[0]],
      dataContract,
      executionContext,
    );

    expect(executeDataTriggersMock).to.have.been.calledOnceWithExactly(
      documentTransitions,
      dataTriggersExecutionContext,
    );
  });
});<|MERGE_RESOLUTION|>--- conflicted
+++ resolved
@@ -1,810 +1,1146 @@
-const validateDocumentsBatchTransitionStateFactory = require('../../../../../../../lib/document/stateTransition/DocumentsBatchTransition/validation/state/validateDocumentsBatchTransitionStateFactory');
-
-const Document = require('../../../../../../../lib/document/Document');
+const { getRE2Class } = require('@dashevo/wasm-re2');
+
+const createAjv = require('../../../../../../../lib/ajv/createAjv');
+
+const protocolVersion = require('../../../../../../../lib/version/protocolVersion');
+
+const JsonSchemaValidator = require('../../../../../../../lib/validation/JsonSchemaValidator');
+
+const generateRandomIdentifier = require('../../../../../../../lib/test/utils/generateRandomIdentifier');
+
+const enrichDataContractWithBaseSchema = require('../../../../../../../lib/dataContract/enrichDataContractWithBaseSchema');
+
 const DocumentsBatchTransition = require('../../../../../../../lib/document/stateTransition/DocumentsBatchTransition/DocumentsBatchTransition');
 
-const DataTriggerExecutionContext = require('../../../../../../../lib/dataTrigger/DataTriggerExecutionContext');
-const DataTriggerExecutionError = require('../../../../../../../lib/errors/consensus/state/dataContract/dataTrigger/DataTriggerExecutionError');
-const DataTriggerExecutionResult = require('../../../../../../../lib/dataTrigger/DataTriggerExecutionResult');
-
+const getDocumentTransitionsFixture = require('../../../../../../../lib/test/fixtures/getDocumentTransitionsFixture');
+const getDocumentsFixture = require('../../../../../../../lib/test/fixtures/getDocumentsFixture');
 const getDataContractFixture = require('../../../../../../../lib/test/fixtures/getDataContractFixture');
-const getDocumentsFixture = require('../../../../../../../lib/test/fixtures/getDocumentsFixture');
-const getDocumentTransitionsFixture = require('../../../../../../../lib/test/fixtures/getDocumentTransitionsFixture');
+
+const ValidationResult = require('../../../../../../../lib/validation/ValidationResult');
+
+const validateDocumentsBatchTransitionBasicFactory = require('../../../../../../../lib/document/stateTransition/DocumentsBatchTransition/validation/basic/validateDocumentsBatchTransitionBasicFactory');
+
+const { expectValidationError, expectJsonSchemaError } = require('../../../../../../../lib/test/expect/expectError');
+
 const createStateRepositoryMock = require('../../../../../../../lib/test/mocks/createStateRepositoryMock');
 
-const ValidationResult = require('../../../../../../../lib/validation/ValidationResult');
-
-const { expectValidationError } = require('../../../../../../../lib/test/expect/expectError');
-
-const DataContractNotPresentError = require('../../../../../../../lib/errors/DataContractNotPresentError');
-
-const DocumentAlreadyPresentError = require('../../../../../../../lib/errors/consensus/state/document/DocumentAlreadyPresentError');
-const DocumentNotFoundError = require('../../../../../../../lib/errors/consensus/state/document/DocumentNotFoundError');
-const InvalidDocumentRevisionError = require('../../../../../../../lib/errors/consensus/state/document/InvalidDocumentRevisionError');
-const InvalidDocumentActionError = require('../../../../../../../lib/document/errors/InvalidDocumentActionError');
-const DocumentOwnerIdMismatchError = require('../../../../../../../lib/errors/consensus/state/document/DocumentOwnerIdMismatchError');
-const DocumentTimestampsMismatchError = require('../../../../../../../lib/errors/consensus/state/document/DocumentTimestampsMismatchError');
-const DocumentTimestampWindowViolationError = require('../../../../../../../lib/errors/consensus/state/document/DocumentTimestampWindowViolationError');
-
-const generateRandomIdentifier = require('../../../../../../../lib/test/utils/generateRandomIdentifier');
+const InvalidDocumentTransitionIdError = require('../../../../../../../lib/errors/consensus/basic/document/InvalidDocumentTransitionIdError');
+const DataContractNotPresentError = require('../../../../../../../lib/errors/consensus/basic/document/DataContractNotPresentError');
+const MissingDataContractIdError = require('../../../../../../../lib/errors/consensus/basic/document/MissingDataContractIdError');
+const MissingDocumentTransitionTypeError = require('../../../../../../../lib/errors/consensus/basic/document/MissingDocumentTransitionTypeError');
+const InvalidDocumentTypeError = require('../../../../../../../lib/errors/consensus/basic/document/InvalidDocumentTypeError');
+const MissingDocumentTransitionActionError = require('../../../../../../../lib/errors/consensus/basic/document/MissingDocumentTransitionActionError');
+const InvalidDocumentTransitionActionError = require('../../../../../../../lib/errors/consensus/basic/document/InvalidDocumentTransitionActionError');
+const InvalidIdentifierError = require('../../../../../../../lib/errors/consensus/basic/InvalidIdentifierError');
+const DuplicateDocumentTransitionsWithIndicesError = require('../../../../../../../lib/errors/consensus/basic/document/DuplicateDocumentTransitionsWithIndicesError');
+const DuplicateDocumentTransitionsWithIdsError = require('../../../../../../../lib/errors/consensus/basic/document/DuplicateDocumentTransitionsWithIdsError');
 const SomeConsensusError = require('../../../../../../../lib/test/mocks/SomeConsensusError');
 const StateTransitionExecutionContext = require('../../../../../../../lib/stateTransition/StateTransitionExecutionContext');
 
-describe('validateDocumentsBatchTransitionStateFactory', () => {
-  let validateDocumentsBatchTransitionState;
-  let fetchDocumentsMock;
+describe('validateDocumentsBatchTransitionBasicFactory', () => {
+  let dataContract;
+  let documents;
+  let rawStateTransition;
+  let findDuplicatesByIdMock;
+  let findDuplicatesByIndicesMock;
+  let validateDocumentsBatchTransitionBasic;
   let stateTransition;
-  let documents;
-  let dataContract;
   let ownerId;
-  let validateDocumentsUniquenessByIndicesMock;
   let stateRepositoryMock;
-  let executeDataTriggersMock;
+  let validator;
+  let enrichSpy;
   let documentTransitions;
-  let fakeTime;
-  let blockTime;
+  let validatePartialCompoundIndicesMock;
+  let validateProtocolVersionMock;
   let executionContext;
 
-  beforeEach(function beforeEach() {
+  beforeEach(async function beforeEach() {
     dataContract = getDataContractFixture();
     documents = getDocumentsFixture(dataContract);
+
     ownerId = getDocumentsFixture.ownerId;
 
     documentTransitions = getDocumentTransitionsFixture({
       create: documents,
     });
 
+    executionContext = new StateTransitionExecutionContext();
+
     stateTransition = new DocumentsBatchTransition({
-      ownerId,
-      transitions: documentTransitions.map((t) => t.toObject()),
-    }, [dataContract]);
-
-    executionContext = new StateTransitionExecutionContext();
-
-    stateTransition.setExecutionContext(executionContext);
-
-    stateRepositoryMock = createStateRepositoryMock(this.sinonSandbox);
-    stateRepositoryMock.fetchDataContract.resolves(dataContract);
-
-    blockTime = Date.now();
-
-<<<<<<< HEAD
-    stateRepositoryMock.fetchLatestPlatformBlockTime.resolves({
-      seconds: blockTime,
-    });
-=======
-    stateRepositoryMock.getTimeMs.returns(blockTime);
->>>>>>> 7aa661c1
-
-    fetchDocumentsMock = this.sinonSandbox.stub().resolves([]);
-
-    executeDataTriggersMock = this.sinonSandbox.stub();
-
-    validateDocumentsUniquenessByIndicesMock = this.sinonSandbox.stub();
-    validateDocumentsUniquenessByIndicesMock.resolves(new ValidationResult());
-
-    validateDocumentsBatchTransitionState = validateDocumentsBatchTransitionStateFactory(
-      stateRepositoryMock,
-      fetchDocumentsMock,
-      validateDocumentsUniquenessByIndicesMock,
-      executeDataTriggersMock,
-    );
-
-    fakeTime = this.sinonSandbox.useFakeTimers(new Date());
-  });
-
-  afterEach(() => {
-    fakeTime.reset();
-  });
-
-  it('should throw DataContractNotPresentError if data contract was not found', async () => {
-    stateRepositoryMock.fetchDataContract.resolves(null);
-
-    try {
-      await validateDocumentsBatchTransitionState(stateTransition);
-
-      expect.fail('should throw DataContractNotPresentError');
-    } catch (e) {
-      expect(e).to.be.instanceOf(DataContractNotPresentError);
-
-      expect(e.getDataContractId()).to.deep.equal(dataContract.getId());
-
-      expect(stateRepositoryMock.fetchDataContract).to.have.been.calledOnceWithExactly(
-        dataContract.getId(),
-        new StateTransitionExecutionContext(),
-      );
-
-      expect(fetchDocumentsMock).to.have.not.been.called();
-      expect(validateDocumentsUniquenessByIndicesMock).to.have.not.been.called();
-      expect(executeDataTriggersMock).to.have.not.been.called();
-    }
-  });
-
-  it('should return invalid result if document transition with action "create" is already present', async () => {
-    fetchDocumentsMock.resolves([documents[0]]);
-
-    const result = await validateDocumentsBatchTransitionState(stateTransition);
-
-    expectValidationError(result, DocumentAlreadyPresentError);
-
-    const [error] = result.getErrors();
-
-    expect(error.getCode()).to.equal(4004);
-    expect(Buffer.isBuffer(error.getDocumentId())).to.be.true();
-    expect(error.getDocumentId()).to.deep.equal(documentTransitions[0].getId().toBuffer());
-
-    expect(stateRepositoryMock.fetchDataContract).to.have.been.calledOnceWithExactly(
-      dataContract.getId(),
-      new StateTransitionExecutionContext(),
-    );
-
-    expect(fetchDocumentsMock.getCall(0).args[0].map((t) => t.toObject())).to.have.deep.members(
-      documentTransitions.map((t) => t.toObject()),
-    );
-
-    expect(validateDocumentsUniquenessByIndicesMock).to.have.not.been.called();
-    expect(executeDataTriggersMock).to.have.not.been.called();
-  });
-
-  it('should return invalid result if document transition with action "replace" is not present', async () => {
-    documentTransitions = getDocumentTransitionsFixture({
-      create: [],
-      replace: [documents[0]],
-    });
-
-    stateTransition = new DocumentsBatchTransition({
+      protocolVersion: protocolVersion.latestVersion,
       ownerId,
       contractId: dataContract.getId(),
       transitions: documentTransitions.map((t) => t.toObject()),
+      signature: Buffer.alloc(65),
+      signaturePublicKeyId: 0,
     }, [dataContract]);
 
-    stateTransition.setExecutionContext(executionContext);
-
-    const result = await validateDocumentsBatchTransitionState(stateTransition);
-
-    expectValidationError(result, DocumentNotFoundError);
-
-    const [error] = result.getErrors();
-
-    expect(error.getCode()).to.equal(4005);
-    expect(Buffer.isBuffer(error.getDocumentId())).to.be.true();
-    expect(error.getDocumentId()).to.deep.equal(documentTransitions[0].getId().toBuffer());
+    rawStateTransition = stateTransition.toObject();
+
+    findDuplicatesByIdMock = this.sinonSandbox.stub().returns([]);
+    findDuplicatesByIndicesMock = this.sinonSandbox.stub().returns([]);
+
+    const dataContractValidationResult = new ValidationResult();
+    dataContractValidationResult.setData(dataContract);
+
+    stateRepositoryMock = createStateRepositoryMock(this.sinonSandbox);
+    stateRepositoryMock.fetchDataContract.resolves(dataContract);
+
+    const RE2 = await getRE2Class();
+    const ajv = createAjv(RE2);
+
+    validator = new JsonSchemaValidator(ajv);
+
+    enrichSpy = this.sinonSandbox.spy(enrichDataContractWithBaseSchema);
+
+    validatePartialCompoundIndicesMock = this.sinonSandbox.stub().returns(
+      new ValidationResult(),
+    );
+
+    validateProtocolVersionMock = this.sinonSandbox.stub().returns(new ValidationResult());
+
+    validateDocumentsBatchTransitionBasic = validateDocumentsBatchTransitionBasicFactory(
+      findDuplicatesByIdMock,
+      findDuplicatesByIndicesMock,
+      stateRepositoryMock,
+      validator,
+      enrichSpy,
+      validatePartialCompoundIndicesMock,
+      validateProtocolVersionMock,
+    );
+  });
+
+  describe('protocolVersion', () => {
+    it('should be present', async () => {
+      delete rawStateTransition.protocolVersion;
+
+      const result = await validateDocumentsBatchTransitionBasic(
+        rawStateTransition,
+        executionContext,
+      );
+
+      expectJsonSchemaError(result);
+
+      const [error] = result.getErrors();
+
+      expect(error.getInstancePath()).to.equal('');
+      expect(error.getKeyword()).to.equal('required');
+      expect(error.getParams().missingProperty).to.equal('protocolVersion');
+    });
+
+    it('should be an integer', async () => {
+      rawStateTransition.protocolVersion = '1';
+
+      const result = await validateDocumentsBatchTransitionBasic(
+        rawStateTransition,
+        executionContext,
+      );
+
+      expectJsonSchemaError(result);
+
+      const [error] = result.getErrors();
+
+      expect(error.getInstancePath()).to.equal('/protocolVersion');
+      expect(error.getKeyword()).to.equal('type');
+    });
+
+    it('should be valid', async () => {
+      rawStateTransition.protocolVersion = -1;
+
+      const protocolVersionError = new SomeConsensusError('test');
+      const protocolVersionResult = new ValidationResult([
+        protocolVersionError,
+      ]);
+
+      validateProtocolVersionMock.returns(protocolVersionResult);
+
+      const result = await validateDocumentsBatchTransitionBasic(
+        rawStateTransition,
+        executionContext,
+      );
+
+      expectValidationError(result, SomeConsensusError);
+
+      const [error] = result.getErrors();
+
+      expect(error).to.equal(protocolVersionError);
+
+      expect(validateProtocolVersionMock).to.be.calledOnceWith(
+        rawStateTransition.protocolVersion,
+      );
+    });
+  });
+
+  describe('type', () => {
+    it('should be present', async () => {
+      delete rawStateTransition.type;
+
+      const result = await validateDocumentsBatchTransitionBasic(
+        rawStateTransition,
+        executionContext,
+      );
+
+      expectJsonSchemaError(result);
+
+      const [error] = result.getErrors();
+
+      expect(error.getInstancePath()).to.equal('');
+      expect(error.getKeyword()).to.equal('required');
+      expect(error.getParams().missingProperty).to.equal('type');
+    });
+
+    it('should be equal 1', async () => {
+      rawStateTransition.type = 666;
+
+      const result = await validateDocumentsBatchTransitionBasic(
+        rawStateTransition,
+        executionContext,
+      );
+
+      expectJsonSchemaError(result);
+
+      const [error] = result.getErrors();
+
+      expect(error.getInstancePath()).to.equal('/type');
+      expect(error.getKeyword()).to.equal('const');
+      expect(error.getParams().allowedValue).to.equal(1);
+    });
+  });
+
+  describe('ownerId', () => {
+    it('should be present', async () => {
+      delete rawStateTransition.ownerId;
+
+      const result = await validateDocumentsBatchTransitionBasic(
+        rawStateTransition,
+        executionContext,
+      );
+
+      expectJsonSchemaError(result);
+
+      const [error] = result.getErrors();
+
+      expect(error.getInstancePath()).to.equal('');
+      expect(error.getKeyword()).to.equal('required');
+      expect(error.getParams().missingProperty).to.equal('ownerId');
+    });
+
+    it('should be a byte array', async () => {
+      rawStateTransition.ownerId = new Array(32).fill('string');
+
+      const result = await validateDocumentsBatchTransitionBasic(
+        rawStateTransition,
+        executionContext,
+      );
+
+      expectJsonSchemaError(result, 2);
+
+      const [error, byteArrayError] = result.getErrors();
+
+      expect(error.getInstancePath()).to.equal('/ownerId/0');
+      expect(error.getKeyword()).to.equal('type');
+
+      expect(byteArrayError.getKeyword()).to.equal('byteArray');
+    });
+
+    it('should be no less than 32 bytes', async () => {
+      rawStateTransition.ownerId = Buffer.alloc(31);
+
+      const result = await validateDocumentsBatchTransitionBasic(
+        rawStateTransition,
+        executionContext,
+      );
+
+      expectJsonSchemaError(result);
+
+      const [error] = result.getErrors();
+
+      expect(error.instancePath).to.equal('/ownerId');
+      expect(error.getKeyword()).to.equal('minItems');
+    });
+
+    it('should be no longer than 32 bytes', async () => {
+      rawStateTransition.ownerId = Buffer.alloc(33);
+
+      const result = await validateDocumentsBatchTransitionBasic(
+        rawStateTransition,
+        executionContext,
+      );
+
+      expectJsonSchemaError(result);
+
+      const [error] = result.getErrors();
+
+      expect(error.instancePath).to.equal('/ownerId');
+      expect(error.getKeyword()).to.equal('maxItems');
+    });
+  });
+
+  describe('document transitions', () => {
+    it('should be present', async () => {
+      delete rawStateTransition.transitions;
+
+      const result = await validateDocumentsBatchTransitionBasic(
+        rawStateTransition,
+        executionContext,
+      );
+
+      expectJsonSchemaError(result);
+
+      const [error] = result.getErrors();
+
+      expect(error.instancePath).to.equal('');
+      expect(error.getKeyword()).to.equal('required');
+      expect(error.getParams().missingProperty).to.equal('transitions');
+    });
+
+    it('should be an array', async () => {
+      rawStateTransition.transitions = {};
+
+      const result = await validateDocumentsBatchTransitionBasic(
+        rawStateTransition,
+        executionContext,
+      );
+
+      expectJsonSchemaError(result);
+
+      const [error] = result.getErrors();
+
+      expect(error.instancePath).to.equal('/transitions');
+      expect(error.getKeyword()).to.equal('type');
+    });
+
+    it('should have at least one element', async () => {
+      rawStateTransition.transitions = [];
+
+      const result = await validateDocumentsBatchTransitionBasic(
+        rawStateTransition,
+        executionContext,
+      );
+
+      expectJsonSchemaError(result);
+
+      const [error] = result.getErrors();
+
+      expect(error.instancePath).to.equal('/transitions');
+      expect(error.getKeyword()).to.equal('minItems');
+      expect(error.getParams().limit).to.equal(1);
+    });
+
+    it('should have no more than 10 elements', async () => {
+      rawStateTransition.transitions = Array(11).fill({});
+
+      const result = await validateDocumentsBatchTransitionBasic(
+        rawStateTransition,
+        executionContext,
+      );
+
+      expectJsonSchemaError(result);
+
+      const [error] = result.getErrors();
+
+      expect(error.instancePath).to.equal('/transitions');
+      expect(error.getKeyword()).to.equal('maxItems');
+      expect(error.getParams().limit).to.equal(10);
+    });
+
+    it('should have objects as elements', async () => {
+      rawStateTransition.transitions = [1];
+
+      const result = await validateDocumentsBatchTransitionBasic(
+        rawStateTransition,
+        executionContext,
+      );
+
+      expectJsonSchemaError(result);
+
+      const [error] = result.getErrors();
+
+      expect(error.instancePath).to.equal('/transitions/0');
+      expect(error.getKeyword()).to.equal('type');
+    });
+
+    describe('document transition', () => {
+      describe('$id', () => {
+        it('should be present', async () => {
+          const [documentTransition] = rawStateTransition.transitions;
+
+          delete documentTransition.$id;
+
+          const result = await validateDocumentsBatchTransitionBasic(
+            rawStateTransition,
+            executionContext,
+          );
+
+          expectJsonSchemaError(result);
+
+          const [error] = result.getErrors();
+
+          expect(error.instancePath).to.equal('');
+          expect(error.getKeyword()).to.equal('required');
+          expect(error.getParams().missingProperty).to.equal('$id');
+        });
+
+        it('should be a byte array', async () => {
+          const [documentTransition] = rawStateTransition.transitions;
+
+          documentTransition.$id = new Array(32).fill('string');
+
+          const result = await validateDocumentsBatchTransitionBasic(
+            rawStateTransition,
+            executionContext,
+          );
+
+          expectJsonSchemaError(result, 2);
+
+          const [error, byteArrayError] = result.getErrors();
+
+          expect(error.instancePath).to.equal('/$id/0');
+          expect(error.getKeyword()).to.equal('type');
+
+          expect(byteArrayError.getKeyword()).to.equal('byteArray');
+        });
+
+        it('should be no less than 32 bytes', async () => {
+          const [documentTransition] = rawStateTransition.transitions;
+
+          documentTransition.$id = Buffer.alloc(31);
+
+          const result = await validateDocumentsBatchTransitionBasic(
+            rawStateTransition,
+            executionContext,
+          );
+
+          expectJsonSchemaError(result);
+
+          const [error] = result.getErrors();
+
+          expect(error.instancePath).to.equal('/$id');
+          expect(error.getKeyword()).to.equal('minItems');
+          expect(error.getParams().limit).to.equal(32);
+        });
+
+        it('should be no longer than 32 bytes', async () => {
+          const [documentTransition] = rawStateTransition.transitions;
+
+          documentTransition.$id = Buffer.alloc(33);
+
+          const result = await validateDocumentsBatchTransitionBasic(
+            rawStateTransition,
+            executionContext,
+          );
+
+          expectJsonSchemaError(result);
+
+          const [error] = result.getErrors();
+
+          expect(error.instancePath).to.equal('/$id');
+          expect(error.getKeyword()).to.equal('maxItems');
+          expect(error.getParams().limit).to.equal(32);
+        });
+
+        it('should no have duplicate IDs in the state transition', async () => {
+          const duplicates = [documentTransitions[0].toObject()];
+
+          findDuplicatesByIdMock.returns(duplicates);
+
+          const result = await validateDocumentsBatchTransitionBasic(
+            rawStateTransition,
+            executionContext,
+          );
+
+          expectValidationError(result, DuplicateDocumentTransitionsWithIdsError);
+
+          const [error] = result.getErrors();
+
+          expect(error.getCode()).to.equal(1019);
+          expect(error.getDocumentTransitionReferences()).to.deep.equal(
+            duplicates.map((d) => [d.$type, d.$id]),
+          );
+
+          expect(stateRepositoryMock.fetchDataContract).to.have.been.calledOnceWithExactly(
+            dataContract.getId(),
+            executionContext,
+          );
+          expect(enrichSpy).to.have.been.calledThrice();
+          expect(findDuplicatesByIdMock).to.have.been.calledOnceWithExactly(
+            rawStateTransition.transitions,
+          );
+          expect(findDuplicatesByIndicesMock).to.have.been.calledOnceWithExactly(
+            rawStateTransition.transitions, dataContract,
+          );
+        });
+      });
+
+      describe('$dataContractId', () => {
+        it('should be present', async () => {
+          const [firstDocumentTransition] = rawStateTransition.transitions;
+
+          delete firstDocumentTransition.$dataContractId;
+
+          const result = await validateDocumentsBatchTransitionBasic(
+            rawStateTransition,
+            executionContext,
+          );
+
+          expectValidationError(result, MissingDataContractIdError);
+
+          const [error] = result.getErrors();
+
+          expect(error.getCode()).to.equal(1025);
+
+          expect(stateRepositoryMock.fetchDataContract).to.have.been.calledOnceWithExactly(
+            dataContract.getId(),
+            executionContext,
+          );
+
+          expect(enrichSpy).to.have.been.calledThrice();
+
+          expect(findDuplicatesByIdMock).to.have.been.calledOnceWithExactly(
+            rawStateTransition.transitions.slice(1),
+          );
+          expect(findDuplicatesByIndicesMock).to.have.been.calledOnceWithExactly(
+            rawStateTransition.transitions.slice(1), dataContract,
+          );
+        });
+
+        it('should be a byte array', async () => {
+          const [firstDocumentTransition] = rawStateTransition.transitions;
+
+          firstDocumentTransition.$dataContractId = 'something';
+
+          const result = await validateDocumentsBatchTransitionBasic(
+            rawStateTransition,
+            executionContext,
+          );
+
+          expectValidationError(result, InvalidIdentifierError);
+
+          const [error] = result.getErrors();
+
+          expect(error.getCode()).to.equal(1006);
+
+          expect(error.getIdentifierName()).to.equal('$dataContractId');
+
+          expect(error.getIdentifierError()).to.be.instanceOf(Error);
+          expect(error.getIdentifierError().message).to.equal('Identifier expects Buffer');
+
+          expect(stateRepositoryMock.fetchDataContract).to.have.been.calledOnceWithExactly(
+            dataContract.getId(),
+            executionContext,
+          );
+
+          expect(enrichSpy).to.have.been.calledThrice();
+
+          expect(findDuplicatesByIdMock).to.have.been.calledOnceWithExactly(
+            rawStateTransition.transitions.slice(1),
+          );
+          expect(findDuplicatesByIndicesMock).to.have.been.calledOnceWithExactly(
+            rawStateTransition.transitions.slice(1), dataContract,
+          );
+        });
+
+        it('should exists in the state', async () => {
+          stateRepositoryMock.fetchDataContract.resolves(undefined);
+
+          const result = await validateDocumentsBatchTransitionBasic(
+            rawStateTransition,
+            executionContext,
+          );
+
+          expectValidationError(result, DataContractNotPresentError);
+
+          const [error] = result.getErrors();
+
+          expect(error.getCode()).to.equal(1018);
+          expect(error.getDataContractId()).to.deep.equal(dataContract.getId());
+
+          expect(stateRepositoryMock.fetchDataContract).to.have.been.calledOnceWithExactly(
+            dataContract.getId(),
+            executionContext,
+          );
+
+          expect(enrichSpy).to.have.not.been.called();
+          expect(findDuplicatesByIdMock).to.have.not.been.called();
+          expect(findDuplicatesByIndicesMock).to.have.not.been.called();
+        });
+      });
+
+      describe('$type', () => {
+        it('should be present', async () => {
+          const [firstDocumentTransition] = rawStateTransition.transitions;
+
+          delete firstDocumentTransition.$type;
+
+          const result = await validateDocumentsBatchTransitionBasic(
+            rawStateTransition,
+            executionContext,
+          );
+
+          expectValidationError(result, MissingDocumentTransitionTypeError);
+
+          const [error] = result.getErrors();
+
+          expect(error.getCode()).to.equal(1027);
+
+          expect(stateRepositoryMock.fetchDataContract).to.have.been.calledOnceWithExactly(
+            dataContract.getId(),
+            executionContext,
+          );
+
+          expect(enrichSpy).to.have.been.calledThrice();
+          expect(findDuplicatesByIdMock).to.have.not.been.called();
+          expect(findDuplicatesByIndicesMock).to.have.not.been.called();
+        });
+
+        it('should be defined in Data Contract', async () => {
+          const [firstDocumentTransition] = rawStateTransition.transitions;
+
+          firstDocumentTransition.$type = 'wrong';
+
+          const result = await validateDocumentsBatchTransitionBasic(
+            rawStateTransition,
+            executionContext,
+          );
+
+          expectValidationError(result, InvalidDocumentTypeError);
+
+          const [error] = result.getErrors();
+
+          expect(error.getCode()).to.equal(1024);
+          expect(error.getType()).to.equal(firstDocumentTransition.$type);
+
+          expect(Buffer.isBuffer(error.getDataContractId())).to.be.true();
+          expect(error.getDataContractId()).to.deep.equal(dataContract.getId().toBuffer());
+
+          expect(stateRepositoryMock.fetchDataContract).to.have.been.calledOnceWithExactly(
+            dataContract.getId(),
+            executionContext,
+          );
+
+          expect(enrichSpy).to.have.been.calledThrice();
+          expect(findDuplicatesByIdMock).to.have.not.been.called();
+          expect(findDuplicatesByIndicesMock).to.have.not.been.called();
+        });
+      });
+
+      describe('$action', () => {
+        it('should be present', async () => {
+          const [firstDocumentTransition] = rawStateTransition.transitions;
+
+          delete firstDocumentTransition.$action;
+
+          const result = await validateDocumentsBatchTransitionBasic(
+            rawStateTransition,
+            executionContext,
+          );
+
+          expectValidationError(result, MissingDocumentTransitionActionError);
+
+          const [error] = result.getErrors();
+
+          expect(error.getCode()).to.equal(1026);
+
+          expect(stateRepositoryMock.fetchDataContract).to.have.been.calledOnceWithExactly(
+            dataContract.getId(),
+            executionContext,
+          );
+
+          expect(enrichSpy).to.have.been.calledThrice();
+          expect(findDuplicatesByIdMock).to.have.not.been.called();
+          expect(findDuplicatesByIndicesMock).to.have.not.been.called();
+        });
+
+        it('should throw InvalidDocumentTransitionActionError if action is not valid', async () => {
+          const [firstDocumentTransition] = rawStateTransition.transitions;
+
+          firstDocumentTransition.$action = 4;
+
+          try {
+            await validateDocumentsBatchTransitionBasic(
+              rawStateTransition,
+              executionContext,
+            );
+          } catch (e) {
+            expect(e).to.be.instanceOf(InvalidDocumentTransitionActionError);
+            expect(e.getAction()).to.equal(firstDocumentTransition.$action);
+            expect(e.getRawDocumentTransition()).to.deep.equal(firstDocumentTransition);
+
+            expect(stateRepositoryMock.fetchDataContract).to.have.been.calledOnceWithExactly(
+              dataContract.getId(),
+            );
+
+            expect(enrichSpy).to.have.been.calledThrice();
+            expect(findDuplicatesByIdMock).to.have.not.been.called();
+            expect(findDuplicatesByIndicesMock).to.have.not.been.called();
+          }
+        });
+      });
+
+      describe('create', () => {
+        describe('$id', () => {
+          it('should be valid generated ID', async () => {
+            const [firstTransition] = rawStateTransition.transitions;
+
+            const expectedId = firstTransition.$id;
+            firstTransition.$id = generateRandomIdentifier();
+
+            const result = await validateDocumentsBatchTransitionBasic(
+              rawStateTransition,
+              executionContext,
+            );
+
+            expectValidationError(result, InvalidDocumentTransitionIdError);
+
+            const [error] = result.getErrors();
+
+            expect(error.getCode()).to.equal(1023);
+
+            expect(Buffer.isBuffer(error.getExpectedId())).to.be.true();
+            expect(error.getExpectedId()).to.deep.equal(expectedId);
+
+            expect(Buffer.isBuffer(error.getInvalidId())).to.be.true();
+            expect(error.getInvalidId()).to.deep.equal(firstTransition.$id);
+
+            expect(stateRepositoryMock.fetchDataContract).to.have.been.calledOnceWithExactly(
+              dataContract.getId(),
+              executionContext,
+            );
+
+            expect(enrichSpy).to.have.been.calledThrice();
+
+            expect(findDuplicatesByIdMock).to.have.not.been.called();
+            expect(findDuplicatesByIndicesMock).to.have.not.been.called();
+          });
+        });
+
+        describe('$entropy', () => {
+          it('should be present', async () => {
+            const [documentTransition] = rawStateTransition.transitions;
+
+            delete documentTransition.$entropy;
+
+            const result = await validateDocumentsBatchTransitionBasic(
+              rawStateTransition,
+              executionContext,
+            );
+
+            expectJsonSchemaError(result);
+
+            const [error] = result.getErrors();
+
+            expect(error.instancePath).to.equal('');
+            expect(error.getKeyword()).to.equal('required');
+            expect(error.getParams().missingProperty).to.equal('$entropy');
+          });
+
+          it('should be a byte array', async () => {
+            const [documentTransition] = rawStateTransition.transitions;
+
+            documentTransition.$entropy = new Array(32).fill('string');
+
+            const result = await validateDocumentsBatchTransitionBasic(
+              rawStateTransition,
+              executionContext,
+            );
+
+            expectJsonSchemaError(result, 2);
+
+            const [error, byteArrayError] = result.getErrors();
+
+            expect(error.instancePath).to.equal('/$entropy/0');
+            expect(error.getKeyword()).to.equal('type');
+
+            expect(byteArrayError.getKeyword()).to.equal('byteArray');
+          });
+
+          it('should be no less than 32 bytes', async () => {
+            const [documentTransition] = rawStateTransition.transitions;
+
+            documentTransition.$entropy = Buffer.alloc(31);
+
+            const result = await validateDocumentsBatchTransitionBasic(
+              rawStateTransition,
+              executionContext,
+            );
+
+            expectJsonSchemaError(result);
+
+            const [error] = result.getErrors();
+
+            expect(error.instancePath).to.equal('/$entropy');
+            expect(error.getKeyword()).to.equal('minItems');
+            expect(error.getParams().limit).to.equal(32);
+          });
+
+          it('should be no longer than 32 bytes', async () => {
+            const [documentTransition] = rawStateTransition.transitions;
+
+            documentTransition.$entropy = Buffer.alloc(33);
+
+            const result = await validateDocumentsBatchTransitionBasic(
+              rawStateTransition,
+              executionContext,
+            );
+
+            expectJsonSchemaError(result);
+
+            const [error] = result.getErrors();
+
+            expect(error.instancePath).to.equal('/$entropy');
+            expect(error.getKeyword()).to.equal('maxItems');
+            expect(error.getParams().limit).to.equal(32);
+          });
+        });
+      });
+
+      describe('replace', () => {
+        beforeEach(() => {
+          documentTransitions = getDocumentTransitionsFixture({
+            create: [],
+            replace: documents,
+          });
+
+          stateTransition = new DocumentsBatchTransition({
+            protocolVersion: protocolVersion.latestVersion,
+            ownerId,
+            contractId: dataContract.getId(),
+            transitions: documentTransitions.map((t) => t.toObject()),
+            signature: Buffer.alloc(65),
+            signaturePublicKeyId: 0,
+          }, [dataContract]);
+
+          rawStateTransition = stateTransition.toObject();
+        });
+
+        describe('$revision', () => {
+          it('should be present', async () => {
+            const [documentTransition] = rawStateTransition.transitions;
+
+            delete documentTransition.$revision;
+
+            const result = await validateDocumentsBatchTransitionBasic(
+              rawStateTransition,
+              executionContext,
+            );
+
+            expectJsonSchemaError(result);
+
+            const [error] = result.getErrors();
+
+            expect(error.getParams().missingProperty).to.equal('$revision');
+            expect(error.getKeyword()).to.equal('required');
+          });
+
+          it('should be a number', async () => {
+            const [documentTransition] = rawStateTransition.transitions;
+
+            documentTransition.$revision = '1';
+
+            const result = await validateDocumentsBatchTransitionBasic(
+              rawStateTransition,
+              executionContext,
+            );
+
+            expectJsonSchemaError(result);
+
+            const [error] = result.getErrors();
+
+            expect(error.instancePath).to.equal('/$revision');
+            expect(error.getKeyword()).to.equal('type');
+          });
+
+          it('should be multiple of 1.0', async () => {
+            const [documentTransition] = rawStateTransition.transitions;
+
+            documentTransition.$revision = 1.2;
+
+            const result = await validateDocumentsBatchTransitionBasic(
+              rawStateTransition,
+              executionContext,
+            );
+
+            expectJsonSchemaError(result);
+
+            const [error] = result.getErrors();
+
+            expect(error.instancePath).to.equal('/$revision');
+            expect(error.getKeyword()).to.equal('type');
+          });
+
+          it('should have a minimum value of 1', async () => {
+            const [documentTransition] = rawStateTransition.transitions;
+
+            documentTransition.$revision = 0;
+
+            const result = await validateDocumentsBatchTransitionBasic(
+              rawStateTransition,
+              executionContext,
+            );
+
+            expectJsonSchemaError(result);
+
+            const [error] = result.getErrors();
+
+            expect(error.instancePath).to.equal('/$revision');
+            expect(error.getKeyword()).to.equal('minimum');
+          });
+        });
+      });
+
+      describe('delete', () => {
+        beforeEach(() => {
+          documentTransitions = getDocumentTransitionsFixture({
+            create: [],
+            replace: [],
+            delete: documents,
+          });
+
+          stateTransition = new DocumentsBatchTransition({
+            protocolVersion: protocolVersion.latestVersion,
+            ownerId,
+            contractId: dataContract.getId(),
+            transitions: documentTransitions.map((t) => t.toObject()),
+            signature: Buffer.alloc(65),
+            signaturePublicKeyId: 0,
+          }, [dataContract]);
+
+          rawStateTransition = stateTransition.toObject();
+        });
+
+        it('should return invalid result if delete transaction is not valid', async () => {
+          const [documentTransition] = rawStateTransition.transitions;
+
+          delete documentTransition.$id;
+
+          const result = await validateDocumentsBatchTransitionBasic(
+            rawStateTransition,
+            executionContext,
+          );
+
+          expectJsonSchemaError(result);
+
+          const [error] = result.getErrors();
+
+          expect(error.getParams().missingProperty).to.equal('$id');
+          expect(error.getKeyword()).to.equal('required');
+        });
+      });
+
+      it('should return invalid result if there are duplicate unique index values', async () => {
+        const duplicates = [documentTransitions[1].toObject()];
+
+        findDuplicatesByIndicesMock.returns(duplicates);
+
+        const result = await validateDocumentsBatchTransitionBasic(
+          rawStateTransition,
+          executionContext,
+        );
+
+        expectValidationError(result, DuplicateDocumentTransitionsWithIndicesError);
+
+        const [error] = result.getErrors();
+
+        expect(error.getCode()).to.equal(1020);
+
+        expect(error.getDocumentTransitionReferences()).to.deep.equal(
+          duplicates.map((d) => [d.$type, d.$id]),
+        );
+
+        expect(stateRepositoryMock.fetchDataContract).to.have.been.calledOnceWithExactly(
+          dataContract.getId(),
+          executionContext,
+        );
+        expect(enrichSpy).to.have.been.calledThrice();
+        expect(findDuplicatesByIdMock).to.have.been.calledOnceWithExactly(
+          rawStateTransition.transitions,
+        );
+        expect(findDuplicatesByIndicesMock).to.have.been.calledOnceWithExactly(
+          rawStateTransition.transitions, dataContract,
+        );
+      });
+
+      it('should return invalid result if compound index doesn\'t contain all fields', async () => {
+        const consensusError = new SomeConsensusError('error');
+
+        validatePartialCompoundIndicesMock.returns(
+          new ValidationResult([consensusError]),
+        );
+
+        const result = await validateDocumentsBatchTransitionBasic(
+          rawStateTransition,
+          executionContext,
+        );
+
+        expectValidationError(result);
+
+        const [error] = result.getErrors();
+
+        expect(error).to.equal(consensusError);
+
+        expect(validatePartialCompoundIndicesMock).to.be.calledOnceWithExactly(
+          ownerId.toBuffer(),
+          rawStateTransition.transitions,
+          dataContract,
+        );
+
+        expect(stateRepositoryMock.fetchDataContract).to.have.been.calledOnceWithExactly(
+          dataContract.getId(),
+          executionContext,
+        );
+        expect(enrichSpy).to.have.been.calledThrice();
+      });
+    });
+  });
+
+  describe('signature', () => {
+    it('should be present', async () => {
+      delete rawStateTransition.signature;
+
+      const result = await validateDocumentsBatchTransitionBasic(
+        rawStateTransition,
+        executionContext,
+      );
+
+      expectJsonSchemaError(result);
+
+      const [error] = result.getErrors();
+
+      expect(error.instancePath).to.equal('');
+      expect(error.getKeyword()).to.equal('required');
+      expect(error.getParams().missingProperty).to.equal('signature');
+    });
+
+    it('should be a byte array', async () => {
+      rawStateTransition.signature = new Array(65).fill('string');
+
+      const result = await validateDocumentsBatchTransitionBasic(
+        rawStateTransition,
+        executionContext,
+      );
+
+      expectJsonSchemaError(result, 2);
+
+      const [error, byteArrayError] = result.getErrors();
+
+      expect(error.instancePath).to.equal('/signature/0');
+      expect(error.getKeyword()).to.equal('type');
+
+      expect(byteArrayError.getKeyword()).to.equal('byteArray');
+    });
+
+    it('should be not less than 65 bytes', async () => {
+      rawStateTransition.signature = Buffer.alloc(64);
+
+      const result = await validateDocumentsBatchTransitionBasic(
+        rawStateTransition,
+        executionContext,
+      );
+
+      expectJsonSchemaError(result);
+
+      const [error] = result.getErrors();
+
+      expect(error.instancePath).to.equal('/signature');
+      expect(error.getKeyword()).to.equal('minItems');
+      expect(error.getParams().limit).to.equal(65);
+    });
+
+    it('should be not longer than 96 bytes', async () => {
+      rawStateTransition.signature = Buffer.alloc(97);
+
+      const result = await validateDocumentsBatchTransitionBasic(
+        rawStateTransition,
+        executionContext,
+      );
+
+      expectJsonSchemaError(result);
+
+      const [error] = result.getErrors();
+
+      expect(error.instancePath).to.equal('/signature');
+      expect(error.getKeyword()).to.equal('maxItems');
+      expect(error.getParams().limit).to.equal(96);
+    });
+  });
+
+  describe('signaturePublicKeyId', () => {
+    it('should be an integer', async () => {
+      rawStateTransition.signaturePublicKeyId = 1.4;
+
+      const result = await validateDocumentsBatchTransitionBasic(
+        rawStateTransition,
+        executionContext,
+      );
+
+      expectJsonSchemaError(result, 1);
+
+      const [error] = result.getErrors();
+
+      expect(error.instancePath).to.equal('/signaturePublicKeyId');
+      expect(error.getKeyword()).to.equal('type');
+    });
+
+    it('should not be < 0', async () => {
+      rawStateTransition.signaturePublicKeyId = -1;
+
+      const result = await validateDocumentsBatchTransitionBasic(
+        rawStateTransition,
+        executionContext,
+      );
+
+      expectJsonSchemaError(result, 1);
+
+      const [error] = result.getErrors();
+
+      expect(error.instancePath).to.equal('/signaturePublicKeyId');
+      expect(error.getKeyword()).to.equal('minimum');
+    });
+  });
+
+  it('should return valid result', async () => {
+    const result = await validateDocumentsBatchTransitionBasic(
+      rawStateTransition,
+      executionContext,
+    );
+
+    expect(result).to.be.an.instanceOf(ValidationResult);
+    expect(result.isValid()).to.be.true();
 
     expect(stateRepositoryMock.fetchDataContract).to.have.been.calledOnceWithExactly(
       dataContract.getId(),
-      new StateTransitionExecutionContext(),
-    );
-
-    expect(fetchDocumentsMock).to.have.been.calledOnceWithExactly(
-      documentTransitions,
       executionContext,
     );
 
-    expect(validateDocumentsUniquenessByIndicesMock).to.have.not.been.called();
-    expect(executeDataTriggersMock).to.have.not.been.called();
+    expect(enrichSpy).to.have.been.calledThrice();
+
+    expect(findDuplicatesByIdMock).to.have.been.calledOnceWithExactly(
+      rawStateTransition.transitions,
+    );
+
+    expect(findDuplicatesByIndicesMock).to.have.been.calledOnceWithExactly(
+      rawStateTransition.transitions, dataContract,
+    );
   });
 
-  it('should return invalid result if document transition with action "delete" is not present', async () => {
-    documentTransitions = getDocumentTransitionsFixture({
-      create: [],
-      delete: [documents[0]],
-    });
-
-    stateTransition = new DocumentsBatchTransition({
-      ownerId,
-      contractId: dataContract.getId(),
-      transitions: documentTransitions.map((t) => t.toObject()),
-    }, [dataContract]);
-
-    stateTransition.setExecutionContext(executionContext);
-
-    const result = await validateDocumentsBatchTransitionState(stateTransition);
-
-    expectValidationError(result, DocumentNotFoundError);
-
-    const [error] = result.getErrors();
-
-    expect(error.getCode()).to.equal(4005);
-    expect(Buffer.isBuffer(error.getDocumentId())).to.be.true();
-    expect(error.getDocumentId()).to.deep.equal(documentTransitions[0].getId().toBuffer());
+  it('should not validate Document transitions on dry run', async () => {
+    stateRepositoryMock.fetchDataContract.resolves(null);
+
+    executionContext.enableDryRun();
+
+    const result = await validateDocumentsBatchTransitionBasic(
+      rawStateTransition,
+      executionContext,
+    );
+
+    executionContext.disableDryRun();
+
+    expect(result).to.be.an.instanceOf(ValidationResult);
+    expect(result.isValid()).to.be.true();
 
     expect(stateRepositoryMock.fetchDataContract).to.have.been.calledOnceWithExactly(
       dataContract.getId(),
-      new StateTransitionExecutionContext(),
-    );
-
-    expect(fetchDocumentsMock).to.have.been.calledOnceWithExactly(
-      documentTransitions,
       executionContext,
-    );
-
-    expect(validateDocumentsUniquenessByIndicesMock).to.have.not.been.called();
-    expect(executeDataTriggersMock).to.have.not.been.called();
-  });
-
-  it('should return invalid result if document transition with action "replace" has wrong revision', async () => {
-    const replaceDocument = new Document(documents[0].toObject(), dataContract);
-    replaceDocument.setRevision(3);
-
-    documentTransitions = getDocumentTransitionsFixture({
-      create: [],
-      replace: [replaceDocument],
-    });
-
-    stateTransition = new DocumentsBatchTransition({
-      ownerId,
-      contractId: dataContract.getId(),
-      transitions: documentTransitions.map((t) => t.toObject()),
-    }, [dataContract]);
-
-    stateTransition.setExecutionContext(executionContext);
-
-    documents[0].setCreatedAt(replaceDocument.getCreatedAt());
-    fetchDocumentsMock.resolves([documents[0]]);
-
-    const result = await validateDocumentsBatchTransitionState(stateTransition);
-
-    expectValidationError(result, InvalidDocumentRevisionError);
-
-    const [error] = result.getErrors();
-
-    expect(error.getCode()).to.equal(4010);
-    expect(Buffer.isBuffer(error.getDocumentId())).to.be.true();
-    expect(error.getDocumentId()).to.deep.equal(documentTransitions[0].getId().toBuffer());
-    expect(error.getCurrentRevision()).to.deep.equal(documents[0].getRevision());
-
-    expect(stateRepositoryMock.fetchDataContract).to.have.been.calledOnceWithExactly(
-      dataContract.getId(),
-      new StateTransitionExecutionContext(),
-    );
-
-    expect(fetchDocumentsMock).to.have.been.calledOnceWithExactly(
-      documentTransitions,
-      executionContext,
-    );
-
-    expect(validateDocumentsUniquenessByIndicesMock).to.have.not.been.called();
-    expect(executeDataTriggersMock).to.have.not.been.called();
-  });
-
-  it('should return invalid result if document transition with action "replace" has mismatch of ownerId with previous revision', async () => {
-    const replaceDocument = new Document(documents[0].toObject(), dataContract);
-    replaceDocument.setRevision(1);
-
-    const fetchedDocument = new Document(documents[0].toObject(), dataContract);
-    fetchedDocument.ownerId = generateRandomIdentifier();
-
-    documentTransitions = getDocumentTransitionsFixture({
-      create: [],
-      replace: [replaceDocument],
-    });
-
-    stateTransition = new DocumentsBatchTransition({
-      ownerId,
-      contractId: dataContract.getId(),
-      transitions: documentTransitions.map((t) => t.toObject()),
-    }, [dataContract]);
-
-    stateTransition.setExecutionContext(executionContext);
-
-    fetchDocumentsMock.resolves([fetchedDocument]);
-
-    const result = await validateDocumentsBatchTransitionState(stateTransition);
-
-    expectValidationError(result, DocumentOwnerIdMismatchError);
-
-    const [error] = result.getErrors();
-
-    expect(error.getCode()).to.equal(4006);
-    expect(Buffer.isBuffer(error.getDocumentId())).to.be.true();
-    expect(error.getDocumentId()).to.deep.equal(documentTransitions[0].getId().toBuffer());
-
-    expect(Buffer.isBuffer(error.getDocumentOwnerId())).to.be.true();
-    expect(error.getDocumentOwnerId()).to.deep.equal(
-      replaceDocument.getOwnerId().toBuffer(),
-    );
-
-    expect(Buffer.isBuffer(error.getExistingDocumentOwnerId())).to.be.true();
-    expect(error.getExistingDocumentOwnerId()).to.deep.equal(
-      fetchedDocument.getOwnerId().toBuffer(),
-    );
-
-    expect(stateRepositoryMock.fetchDataContract).to.have.been.calledOnceWithExactly(
-      dataContract.getId(),
-      new StateTransitionExecutionContext(),
-    );
-
-    expect(fetchDocumentsMock).to.have.been.calledOnceWithExactly(
-      documentTransitions,
-      executionContext,
-    );
-
-    expect(validateDocumentsUniquenessByIndicesMock).to.have.not.been.called();
-    expect(executeDataTriggersMock).to.have.not.been.called();
-  });
-
-  it('should throw an error if document transition has invalid action', async () => {
-    stateTransition = new DocumentsBatchTransition({
-      ownerId,
-      contractId: dataContract.getId(),
-      transitions: documentTransitions.map((t) => t.toObject()),
-    }, [dataContract]);
-
-    stateTransition.setExecutionContext(executionContext);
-
-    stateTransition.transitions[0].getAction = () => 5;
-
-    fetchDocumentsMock.resolves([documents[0]]);
-
-    try {
-      await validateDocumentsBatchTransitionState(stateTransition);
-
-      expect.fail('InvalidDocumentActionError should be thrown');
-    } catch (e) {
-      expect(e).to.be.an.instanceOf(InvalidDocumentActionError);
-      expect(e.getDocumentTransition().toObject()).to.deep.equal(
-        stateTransition.transitions[0].toObject(),
-      );
-
-      expect(stateRepositoryMock.fetchDataContract).to.have.been.calledOnceWithExactly(
-        dataContract.getId(),
-        new StateTransitionExecutionContext(),
-      );
-
-      expect(fetchDocumentsMock).to.have.been.calledOnceWithExactly(
-        stateTransition.transitions,
-        executionContext,
-      );
-
-      expect(validateDocumentsUniquenessByIndicesMock).to.have.not.been.called();
-      expect(executeDataTriggersMock).to.have.not.been.called();
-    }
-  });
-
-  it('should return invalid result if there are duplicate document transitions according to unique indices', async () => {
-    const duplicateDocumentsError = new SomeConsensusError('error');
-
-    validateDocumentsUniquenessByIndicesMock.resolves(
-      new ValidationResult([duplicateDocumentsError]),
-    );
-
-    const result = await validateDocumentsBatchTransitionState(stateTransition);
-
-    expectValidationError(result);
-
-    const [error] = result.getErrors();
-
-    expect(error).to.equal(duplicateDocumentsError);
-
-    expect(stateRepositoryMock.fetchDataContract).to.have.been.calledOnceWithExactly(
-      dataContract.getId(),
-      new StateTransitionExecutionContext(),
-    );
-
-    expect(fetchDocumentsMock).to.have.been.calledOnceWithExactly(
-      stateTransition.transitions,
-      executionContext,
-    );
-
-    const [callOwnerId, callDocumentTransitions, callDataContract] = (
-      validateDocumentsUniquenessByIndicesMock.getCall(0).args
-    );
-
-    const callArgs = [
-      callOwnerId,
-      callDocumentTransitions.map((t) => t.toObject()),
-      callDataContract,
-    ];
-
-    expect(callArgs).to.have.deep.members([
-      ownerId,
-      documentTransitions.map((t) => t.toObject()),
-      dataContract,
-    ]);
-    expect(executeDataTriggersMock).to.have.not.been.called();
-  });
-
-  it('should return invalid result if data triggers execution failed', async () => {
-    const dataTriggersExecutionContext = new DataTriggerExecutionContext(
-      stateRepositoryMock,
-      ownerId,
-      dataContract,
-      executionContext,
-    );
-
-    const dataTriggerExecutionError = new DataTriggerExecutionError(
-      documentTransitions[0],
-      dataTriggersExecutionContext.getDataContract(),
-      dataTriggersExecutionContext.getOwnerId(),
-      new Error('error'),
-    );
-
-    executeDataTriggersMock.resolves([
-      new DataTriggerExecutionResult([dataTriggerExecutionError]),
-    ]);
-
-    const result = await validateDocumentsBatchTransitionState(stateTransition);
-
-    expectValidationError(result, DataTriggerExecutionError);
-
-    const [error] = result.getErrors();
-
-    expect(error.getCode()).to.equal(4002);
-    expect(error).to.equal(dataTriggerExecutionError);
-
-    expect(stateRepositoryMock.fetchDataContract).to.have.been.calledOnceWithExactly(
-      dataContract.getId(),
-      new StateTransitionExecutionContext(),
-    );
-
-    expect(fetchDocumentsMock).to.have.been.calledOnceWithExactly(
-      stateTransition.transitions,
-      executionContext,
-    );
-
-    const [callOwnerId, callDocumentTransitions, callDataContract, callExecutionContext] = (
-      validateDocumentsUniquenessByIndicesMock.getCall(0).args
-    );
-
-    const callArgs = [
-      callOwnerId,
-      callDocumentTransitions.map((t) => t.toObject()),
-      callDataContract,
-      callExecutionContext,
-    ];
-
-    expect(callArgs).to.have.deep.members([
-      ownerId,
-      documentTransitions.map((t) => t.toObject()),
-      dataContract,
-      executionContext,
-    ]);
-
-    const [triggerCallDocumentTransitions, triggerCallDataTriggersExecutionContext] = (
-      executeDataTriggersMock.getCall(0).args
-    );
-
-    const triggerCallArgs = [
-      triggerCallDocumentTransitions.map((t) => t.toObject()),
-      triggerCallDataTriggersExecutionContext,
-    ];
-
-    expect(triggerCallArgs).to.have.deep.members([
-      documentTransitions.map((t) => t.toObject()),
-      dataTriggersExecutionContext,
-    ]);
-  });
-
-  describe('Timestamps', () => {
-    let timeWindowStart;
-    let timeWindowEnd;
-
-    beforeEach(() => {
-      timeWindowStart = new Date(blockTime);
-      timeWindowStart.setMinutes(
-        timeWindowStart.getMinutes() - 5,
-      );
-
-      timeWindowEnd = new Date(blockTime);
-      timeWindowEnd.setMinutes(
-        timeWindowEnd.getMinutes() + 5,
-      );
-    });
-
-    describe('CREATE transition', () => {
-      it('should return invalid result if timestamps mismatch', async () => {
-        documentTransitions = getDocumentTransitionsFixture({
-          create: [documents[0]],
-        });
-
-        stateTransition = new DocumentsBatchTransition({
-          ownerId,
-          contractId: dataContract.getId(),
-          transitions: documentTransitions.map((t) => t.toObject()),
-        }, [dataContract]);
-
-        stateTransition.transitions.forEach((t) => {
-          // eslint-disable-next-line no-param-reassign
-          t.updatedAt = new Date();
-        });
-
-        const result = await validateDocumentsBatchTransitionState(stateTransition);
-
-        expectValidationError(result, DocumentTimestampsMismatchError);
-
-        const [error] = result.getErrors();
-
-        expect(error.getCode()).to.equal(4007);
-
-        documentTransitions[0].updatedAt = new Date();
-
-        expect(Buffer.isBuffer(error.getDocumentId())).to.be.true();
-        expect(error.getDocumentId()).to.deep.equal(documentTransitions[0].getId().toBuffer());
-      });
-
-      it('should return invalid result if "$createdAt" have violated time window', async () => {
-        documentTransitions = getDocumentTransitionsFixture({
-          create: [documents[0]],
-        });
-
-        stateTransition = new DocumentsBatchTransition({
-          ownerId,
-          contractId: dataContract.getId(),
-          transitions: documentTransitions.map((t) => t.toObject()),
-        }, [dataContract]);
-
-        stateTransition.transitions.forEach((t) => {
-          // eslint-disable-next-line no-param-reassign
-          t.createdAt.setMinutes(t.createdAt.getMinutes() - 6);
-          // eslint-disable-next-line no-param-reassign
-          t.updatedAt = undefined;
-        });
-
-        const result = await validateDocumentsBatchTransitionState(stateTransition);
-
-        expectValidationError(result, DocumentTimestampWindowViolationError);
-
-        const [error] = result.getErrors();
-
-        expect(error.getCode()).to.equal(4008);
-
-        documentTransitions[0].createdAt.setMinutes(
-          documentTransitions[0].createdAt.getMinutes() - 6,
-        );
-        documentTransitions[0].updatedAt = undefined;
-
-        expect(Buffer.isBuffer(error.getDocumentId())).to.be.true();
-        expect(error.getDocumentId()).to.deep.equal(documentTransitions[0].getId().toBuffer());
-        expect(error.getTimestampName()).to.equal('createdAt');
-        expect(error.getTimestamp()).to.deep.equal(documentTransitions[0].createdAt);
-        expect(error.getTimeWindowStart()).to.deep.equal(timeWindowStart);
-        expect(error.getTimeWindowEnd()).to.deep.equal(timeWindowEnd);
-      });
-
-      it('should return invalid result if "$updatedAt" have violated time window', async () => {
-        documentTransitions = getDocumentTransitionsFixture({
-          create: [documents[1]],
-        });
-
-        stateTransition = new DocumentsBatchTransition({
-          ownerId,
-          contractId: dataContract.getId(),
-          transitions: documentTransitions.map((t) => t.toObject()),
-        }, [dataContract]);
-
-        stateTransition.transitions.forEach((t) => {
-          // eslint-disable-next-line no-param-reassign
-          t.updatedAt.setMinutes(t.updatedAt.getMinutes() - 6);
-          // eslint-disable-next-line no-param-reassign
-          t.createdAt = undefined;
-        });
-
-        const result = await validateDocumentsBatchTransitionState(stateTransition);
-
-        expectValidationError(result, DocumentTimestampWindowViolationError);
-
-        const [error] = result.getErrors();
-
-        expect(error.getCode()).to.equal(4008);
-
-        documentTransitions[0].updatedAt.setMinutes(
-          documentTransitions[0].updatedAt.getMinutes() - 6,
-        );
-        documentTransitions[0].createdAt = undefined;
-
-        expect(Buffer.isBuffer(error.getDocumentId())).to.be.true();
-        expect(error.getDocumentId()).to.deep.equal(documentTransitions[0].getId().toBuffer());
-        expect(error.getTimestampName()).to.equal('updatedAt');
-        expect(error.getTimestamp()).to.deep.equal(documentTransitions[0].updatedAt);
-        expect(error.getTimeWindowStart()).to.deep.equal(timeWindowStart);
-        expect(error.getTimeWindowEnd()).to.deep.equal(timeWindowEnd);
-      });
-
-      it('should not validate time in block window on dry run', async () => {
-        documentTransitions = getDocumentTransitionsFixture({
-          create: [documents[1]],
-        });
-
-        executeDataTriggersMock.resolves([
-          new DataTriggerExecutionResult(),
-        ]);
-
-        stateTransition = new DocumentsBatchTransition({
-          ownerId,
-          contractId: dataContract.getId(),
-          transitions: documentTransitions.map((t) => t.toObject()),
-        }, [dataContract]);
-
-        stateTransition.transitions.forEach((t) => {
-          // eslint-disable-next-line no-param-reassign
-          t.updatedAt.setMinutes(t.updatedAt.getMinutes() - 6);
-        });
-
-        stateTransition.getExecutionContext().enableDryRun();
-
-        const result = await validateDocumentsBatchTransitionState(stateTransition);
-
-        stateTransition.getExecutionContext().disableDryRun();
-
-        expect(result).to.be.an.instanceOf(ValidationResult);
-        expect(result.isValid()).to.be.true();
-      });
-
-      it('should return valid result if timestamps mismatch on dry run', async () => {
-        documentTransitions = getDocumentTransitionsFixture({
-          create: [documents[0]],
-        });
-
-        executeDataTriggersMock.resolves([
-          new DataTriggerExecutionResult(),
-        ]);
-
-        stateTransition = new DocumentsBatchTransition({
-          ownerId,
-          contractId: dataContract.getId(),
-          transitions: documentTransitions.map((t) => t.toObject()),
-        }, [dataContract]);
-
-        stateTransition.transitions.forEach((t) => {
-          // eslint-disable-next-line no-param-reassign
-          t.updatedAt = new Date();
-        });
-
-        stateTransition.getExecutionContext().enableDryRun();
-
-        const result = await validateDocumentsBatchTransitionState(stateTransition);
-
-        stateTransition.getExecutionContext().disableDryRun();
-
-        expect(result).to.be.an.instanceOf(ValidationResult);
-        expect(result.isValid()).to.be.true();
-      });
-    });
-
-    describe('REPLACE transition', () => {
-      it('should return invalid result if documents with action "replace" have violated time window', async () => {
-        documentTransitions = getDocumentTransitionsFixture({
-          create: [],
-          replace: [documents[1]],
-        });
-
-        stateTransition = new DocumentsBatchTransition({
-          ownerId,
-          contractId: dataContract.getId(),
-          transitions: documentTransitions.map((t) => t.toObject()),
-        }, [dataContract]);
-
-        documents[1].updatedAt.setMinutes(
-          documents[1].updatedAt.getMinutes() - 6,
-        );
-
-        fetchDocumentsMock.resolves([documents[1]]);
-
-        stateTransition.transitions.forEach((t) => {
-          // eslint-disable-next-line no-param-reassign
-          t.updatedAt.setMinutes(t.updatedAt.getMinutes() - 6);
-        });
-
-        const result = await validateDocumentsBatchTransitionState(stateTransition);
-
-        expectValidationError(result, DocumentTimestampWindowViolationError);
-
-        const [error] = result.getErrors();
-
-        expect(error.getCode()).to.equal(4008);
-
-        documentTransitions[0].updatedAt.setMinutes(
-          documentTransitions[0].updatedAt.getMinutes() - 6,
-        );
-
-        expect(Buffer.isBuffer(error.getDocumentId())).to.be.true();
-        expect(error.getDocumentId()).to.deep.equal(documentTransitions[0].getId().toBuffer());
-        expect(error.getTimestampName()).to.equal('updatedAt');
-        expect(error.getTimestamp()).to.deep.equal(documentTransitions[0].updatedAt);
-        expect(error.getTimeWindowStart()).to.deep.equal(timeWindowStart);
-        expect(error.getTimeWindowEnd()).to.deep.equal(timeWindowEnd);
-      });
-
-      it('should return valid result if documents with action "replace" have violated time window on dry run', async () => {
-        executeDataTriggersMock.resolves([
-          new DataTriggerExecutionResult(),
-        ]);
-
-        documentTransitions = getDocumentTransitionsFixture({
-          create: [],
-          replace: [documents[1]],
-        });
-
-        stateTransition = new DocumentsBatchTransition({
-          ownerId,
-          contractId: dataContract.getId(),
-          transitions: documentTransitions.map((t) => t.toObject()),
-        }, [dataContract]);
-
-        documents[1].updatedAt.setMinutes(
-          documents[1].updatedAt.getMinutes() - 6,
-        );
-
-        fetchDocumentsMock.resolves([documents[1]]);
-
-        stateTransition.transitions.forEach((t) => {
-          // eslint-disable-next-line no-param-reassign
-          t.updatedAt.setMinutes(t.updatedAt.getMinutes() - 6);
-        });
-
-        stateTransition.getExecutionContext().enableDryRun();
-
-        const result = await validateDocumentsBatchTransitionState(stateTransition);
-
-        stateTransition.getExecutionContext().disableDryRun();
-
-        expect(result).to.be.an.instanceOf(ValidationResult);
-        expect(result.isValid()).to.be.true();
-      });
-    });
-  });
-
-  it('should return valid result if document transitions are valid', async () => {
-    const fetchedDocuments = [
-      new Document(documents[1].toObject(), dataContract),
-      new Document(documents[2].toObject(), dataContract),
-    ];
-
-    fetchDocumentsMock.resolves(fetchedDocuments);
-
-    documents[1].setRevision(1);
-    documents[2].setRevision(1);
-
-    documentTransitions = getDocumentTransitionsFixture({
-      create: [],
-      replace: [documents[1]],
-      delete: [documents[2]],
-    });
-
-    stateTransition = new DocumentsBatchTransition({
-      ownerId,
-      contractId: dataContract.getId(),
-      transitions: documentTransitions.map((t) => t.toObject()),
-    }, [dataContract]);
-
-    stateTransition.setExecutionContext(executionContext);
-
-    const dataTriggersExecutionContext = new DataTriggerExecutionContext(
-      stateRepositoryMock,
-      ownerId,
-      dataContract,
-      executionContext,
-    );
-
-    executeDataTriggersMock.resolves([
-      new DataTriggerExecutionResult(),
-    ]);
-
-    const result = await validateDocumentsBatchTransitionState(stateTransition);
-
-    expect(result).to.be.an.instanceOf(ValidationResult);
-    expect(result.isValid()).to.be.true();
-
-    expect(stateRepositoryMock.fetchDataContract).to.have.been.calledOnceWithExactly(
-      dataContract.getId(),
-      new StateTransitionExecutionContext(),
-    );
-
-    expect(fetchDocumentsMock).to.have.been.calledOnceWithExactly(
-      stateTransition.transitions,
-      executionContext,
-    );
-
-    expect(validateDocumentsUniquenessByIndicesMock).to.have.been.calledOnceWithExactly(
-      ownerId,
-      [documentTransitions[0]],
-      dataContract,
-      executionContext,
-    );
-
-    expect(executeDataTriggersMock).to.have.been.calledOnceWithExactly(
-      documentTransitions,
-      dataTriggersExecutionContext,
     );
   });
 });