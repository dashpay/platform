const verifyDocumentsUniquenessByIndicesFactory = require('../../../../../../../lib/document/stateTransition/DocumentsBatchTransition/validation/state/validateDocumentsUniquenessByIndicesFactory');

const getDocumentsFixture = require('../../../../../../../lib/test/fixtures/getDocumentsFixture');
const getContractFixture = require('../../../../../../../lib/test/fixtures/getDataContractFixture');
const getDocumentTransitionsFixture = require('../../../../../../../lib/test/fixtures/getDocumentTransitionsFixture');

const { expectValidationError } = require('../../../../../../../lib/test/expect/expectError');
const createStateRepositoryMock = require('../../../../../../../lib/test/mocks/createStateRepositoryMock');

const ValidationResult = require('../../../../../../../lib/validation/ValidationResult');

const DuplicateUniqueIndexError = require('../../../../../../../lib/errors/consensus/state/document/DuplicateUniqueIndexError');
const StateTransitionExecutionContext = require('../../../../../../../lib/stateTransition/StateTransitionExecutionContext');

describe('validateDocumentsUniquenessByIndices', () => {
  let stateRepositoryMock;
  let validateDocumentsUniquenessByIndices;
  let documents;
  let documentTransitions;
  let dataContract;
  let ownerId;
  let executionContext;

  beforeEach(function beforeEach() {
    ({ ownerId } = getDocumentsFixture);

    documents = getDocumentsFixture(dataContract);
    documentTransitions = getDocumentTransitionsFixture({
      create: documents,
    });
    dataContract = getContractFixture();

    stateRepositoryMock = createStateRepositoryMock(this.sinonSandbox);
    stateRepositoryMock.fetchDocuments.resolves([]);

    executionContext = new StateTransitionExecutionContext();

    validateDocumentsUniquenessByIndices = verifyDocumentsUniquenessByIndicesFactory(
      stateRepositoryMock,
    );
  });

  it('should return valid result if Documents have no unique indices', async () => {
    const [niceDocument] = documents;
    const noIndexDocumentTransitions = getDocumentTransitionsFixture({
      create: [niceDocument],
    });

    const result = await validateDocumentsUniquenessByIndices(
      ownerId,
      noIndexDocumentTransitions,
      dataContract,
<<<<<<< HEAD
=======
      executionContext,
>>>>>>> 6523b9d2
    );

    expect(result).to.be.an.instanceOf(ValidationResult);
    expect(result.isValid()).to.be.true();
    expect(stateRepositoryMock.fetchDocuments).to.have.not.been.called();
  });

  it('should return valid result if Document has unique indices and there are no duplicates', async () => {
    const [, , , william] = documents;

    stateRepositoryMock.fetchDocuments
      .withArgs(
        dataContract.getId().toBuffer(),
        william.getType(),
        {
          where: [
            ['$ownerId', '==', ownerId],
            ['firstName', '==', william.get('firstName')],
          ],
        },
      )
      .resolves([william]);

    stateRepositoryMock.fetchDocuments
      .withArgs(
        dataContract.getId().toBuffer(),
        william.getType(),
        {
          where: [
            ['$ownerId', '==', ownerId],
            ['lastName', '==', william.get('lastName')],
          ],
        },
      )
      .resolves([william]);

    const result = await validateDocumentsUniquenessByIndices(
      ownerId,
      documentTransitions,
      dataContract,
<<<<<<< HEAD
=======
      executionContext,
>>>>>>> 6523b9d2
    );

    expect(result).to.be.an.instanceOf(ValidationResult);
    expect(result.isValid()).to.be.true();
  });

  it('should return invalid result if Document has unique indices and there are duplicates', async () => {
    const [, , , william, leon] = documents;

    const indicesDefinition = dataContract.getDocumentSchema(william.getType()).indices;

    stateRepositoryMock.fetchDocuments
      .withArgs(
        dataContract.getId(),
        william.getType(),
        {
          where: [
            ['$ownerId', '==', ownerId],
            ['firstName', '==', william.get('firstName')],
          ],
        },
      )
      .resolves([leon]);

    stateRepositoryMock.fetchDocuments
      .withArgs(
        dataContract.getId(),
        william.getType(),
        {
          where: [
            ['$ownerId', '==', ownerId],
            ['lastName', '==', william.get('lastName')],
          ],
        },
      )
      .resolves([leon]);

    stateRepositoryMock.fetchDocuments
      .withArgs(
        dataContract.getId(),
        leon.getType(),
        {
          where: [
            ['$ownerId', '==', ownerId],
            ['firstName', '==', leon.get('firstName')],
          ],
        },
      )
      .resolves([william]);

    stateRepositoryMock.fetchDocuments
      .withArgs(
        dataContract.getId(),
        leon.getType(),
        {
          where: [
            ['$ownerId', '==', ownerId],
            ['lastName', '==', leon.get('lastName')],
          ],
        },
      )
      .resolves([william]);

    const result = await validateDocumentsUniquenessByIndices(
      ownerId,
      documentTransitions,
      dataContract,
<<<<<<< HEAD
=======
      executionContext,
>>>>>>> 6523b9d2
    );

    expectValidationError(result, DuplicateUniqueIndexError, 4);

    const errors = result.getErrors();

    const [error] = result.getErrors();

    expect(error.getCode()).to.equal(4009);

    expect(errors.map((e) => e.getDocumentId())).to.have.deep.members([
      documentTransitions[3].getId().toBuffer(),
      documentTransitions[3].getId().toBuffer(),
      documentTransitions[4].getId().toBuffer(),
      documentTransitions[4].getId().toBuffer(),
    ]);

    expect(errors.map((e) => e.getDuplicatingProperties())).to.have.deep.members([
      indicesDefinition[0].properties.map((i) => Object.keys(i)[0]),
      indicesDefinition[1].properties.map((i) => Object.keys(i)[0]),
      indicesDefinition[0].properties.map((i) => Object.keys(i)[0]),
      indicesDefinition[1].properties.map((i) => Object.keys(i)[0]),
    ]);
  });

  it('should return valid result if Document has undefined field from index', async () => {
    const indexedDocument = documents[7];
    const indexedDocumentTransitions = getDocumentTransitionsFixture({
      create: [indexedDocument],
    });

    stateRepositoryMock.fetchDocuments
      .withArgs(
        dataContract.getId().toBuffer(),
        indexedDocument.getType(),
        {
          where: [
            ['$ownerId', '==', ownerId],
            ['firstName', '==', indexedDocument.get('firstName')],
          ],
        },
      )
      .resolves([indexedDocument]);

    stateRepositoryMock.fetchDocuments
      .withArgs(
        dataContract.getId(),
        indexedDocument.getType(),
        {
          where: [
            ['$ownerId', '==', ownerId],
          ],
        },
      )
      .resolves([indexedDocument]);

    const result = await validateDocumentsUniquenessByIndices(
      ownerId,
      indexedDocumentTransitions,
      dataContract,
<<<<<<< HEAD
=======
      executionContext,
>>>>>>> 6523b9d2
    );

    expect(result).to.be.an.instanceOf(ValidationResult);
    expect(result.isValid()).to.be.true();
  });

  it('should return valid result if Document being created and has createdAt and updatedAt indices', async () => {
    const [, , , , , , uniqueDatesDocument] = documents;

    const uniqueDatesDocumentTransitions = getDocumentTransitionsFixture({
      create: [uniqueDatesDocument],
    });
    stateRepositoryMock.fetchDocuments
      .withArgs(
        dataContract.getId().toBuffer(),
        uniqueDatesDocument.getType(),
        {
          where: [
            ['$createdAt', '==', uniqueDatesDocument.getCreatedAt().getTime()],
            ['$updatedAt', '==', uniqueDatesDocument.getUpdatedAt().getTime()],
          ],
        },
      )
      .resolves([uniqueDatesDocument]);

    const result = await validateDocumentsUniquenessByIndices(
      ownerId,
      uniqueDatesDocumentTransitions,
      dataContract,
<<<<<<< HEAD
=======
      executionContext,
>>>>>>> 6523b9d2
    );

    expect(result.isValid()).to.be.true();
  });

  it('should return invalid result on dry run', async () => {
    const [niceDocument] = documents;
    const noIndexDocumentTransitions = getDocumentTransitionsFixture({
      create: [niceDocument],
    });

    executionContext.enableDryRun();

    const result = await validateDocumentsUniquenessByIndices(
      ownerId,
      noIndexDocumentTransitions,
      dataContract,
      executionContext,
    );
    executionContext.disableDryRun();

    expect(result).to.be.an.instanceOf(ValidationResult);
    expect(result.isValid()).to.be.true();
    expect(stateRepositoryMock.fetchDocuments).to.have.not.been.called();
  });
});<|MERGE_RESOLUTION|>--- conflicted
+++ resolved
@@ -50,10 +50,7 @@
       ownerId,
       noIndexDocumentTransitions,
       dataContract,
-<<<<<<< HEAD
-=======
-      executionContext,
->>>>>>> 6523b9d2
+      executionContext,
     );
 
     expect(result).to.be.an.instanceOf(ValidationResult);
@@ -94,10 +91,7 @@
       ownerId,
       documentTransitions,
       dataContract,
-<<<<<<< HEAD
-=======
-      executionContext,
->>>>>>> 6523b9d2
+      executionContext,
     );
 
     expect(result).to.be.an.instanceOf(ValidationResult);
@@ -165,10 +159,7 @@
       ownerId,
       documentTransitions,
       dataContract,
-<<<<<<< HEAD
-=======
-      executionContext,
->>>>>>> 6523b9d2
+      executionContext,
     );
 
     expectValidationError(result, DuplicateUniqueIndexError, 4);
@@ -229,10 +220,7 @@
       ownerId,
       indexedDocumentTransitions,
       dataContract,
-<<<<<<< HEAD
-=======
-      executionContext,
->>>>>>> 6523b9d2
+      executionContext,
     );
 
     expect(result).to.be.an.instanceOf(ValidationResult);
@@ -262,10 +250,7 @@
       ownerId,
       uniqueDatesDocumentTransitions,
       dataContract,
-<<<<<<< HEAD
-=======
-      executionContext,
->>>>>>> 6523b9d2
+      executionContext,
     );
 
     expect(result.isValid()).to.be.true();
