const getDataContractFixture = require('../../../../../lib/test/fixtures/getDataContractFixture');
const getDocumentsFixture = require('../../../../../lib/test/fixtures/getDocumentsFixture');
const stateTransitionTypes = require('../../../../../lib/stateTransition/stateTransitionTypes');
const createDPPMock = require('../../../../../lib/test/mocks/createDPPMock');
const protocolVersion = require('../../../../../lib/version/protocolVersion');
const DocumentFactory = require('../../../../../lib/document/DocumentFactory');
const serializer = require('../../../../../lib/util/serializer');
const hash = require('../../../../../lib/util/hash');

describe('DocumentsBatchTransition', () => {
  let stateTransition;
  let documents;
  let hashMock;
  let encodeMock;
  let dataContract;

  beforeEach(function beforeEach() {
    dataContract = getDataContractFixture();
    documents = getDocumentsFixture(dataContract);

<<<<<<< HEAD
    hashMock = this.sinonSandbox.stub();
    const serializerMock = { encode: this.sinonSandbox.stub() };
    encodeMock = serializerMock.encode;

    const DocumentFactory = rewiremock.proxy('../../../../../lib/document/DocumentFactory', {
      '../../../../../lib/util/hash': { hash: hashMock },
      '../../../../../lib/util/serializer': serializerMock,
    });
=======
    encodeMock = this.sinonSandbox.stub(serializer, 'encode');
    hashMock = this.sinonSandbox.stub(hash, 'hash');
>>>>>>> ecc6568f

    const factory = new DocumentFactory(createDPPMock(), undefined, undefined);
    stateTransition = factory.createStateTransition({
      create: documents,
    });
  });

  afterEach(() => {
    encodeMock.restore();
    hashMock.restore();
  });

  describe('#getProtocolVersion', () => {
    it('should return the current protocol version', () => {
      const result = stateTransition.getProtocolVersion();

      expect(result).to.equal(protocolVersion.latestVersion);
    });
  });

  describe('#getType', () => {
    it('should return State Transition type', () => {
      const result = stateTransition.getType();

      expect(result).to.equal(stateTransitionTypes.DOCUMENTS_BATCH);
    });
  });

  describe('#getTransitions', () => {
    it('should return document transitions', () => {
      const result = stateTransition.getTransitions();

      expect(result).to.equal(stateTransition.transitions);
    });
  });

  describe('#toJSON', () => {
    it('should return State Transition as JSON', () => {
      expect(stateTransition.toJSON()).to.deep.equal({
        protocolVersion: protocolVersion.latestVersion,
        type: stateTransitionTypes.DOCUMENTS_BATCH,
        ownerId: documents[0].getOwnerId().toString(),
        transitions: stateTransition.getTransitions().map((d) => d.toJSON()),
        signaturePublicKeyId: undefined,
        signature: undefined,
      });
    });
  });

  describe('#toObject', () => {
    it('should return State Transition as plain object', () => {
      expect(stateTransition.toObject()).to.deep.equal({
        protocolVersion: protocolVersion.latestVersion,
        type: stateTransitionTypes.DOCUMENTS_BATCH,
        ownerId: documents[0].getOwnerId(),
        transitions: stateTransition.getTransitions().map((d) => d.toObject()),
        signaturePublicKeyId: undefined,
        signature: undefined,
      });
    });
  });

  describe('#toBuffer', () => {
    it('should return serialized Documents State Transition', () => {
      const serializedStateTransition = Buffer.from('123');

      encodeMock.returns(serializedStateTransition);

      const result = stateTransition.toBuffer();

      const protocolVersionUInt32 = Buffer.alloc(4);
      protocolVersionUInt32.writeUInt32LE(stateTransition.protocolVersion, 0);

      expect(result).to.deep.equal(
        Buffer.concat([protocolVersionUInt32, serializedStateTransition]),
      );

      const dataToEncode = stateTransition.toObject();
      delete dataToEncode.protocolVersion;

      expect(encodeMock).to.have.been.calledOnceWith(dataToEncode);
    });
  });

  describe('#hash', () => {
    it('should return Documents State Transition hash as hex', () => {
      const serializedDocument = Buffer.from('123');
      const hashedDocument = '456';

      encodeMock.returns(serializedDocument);
      hashMock.returns(hashedDocument);

      const result = stateTransition.hash();

      expect(result).to.equal(hashedDocument);

      const dataToEncode = stateTransition.toObject();
      delete dataToEncode.protocolVersion;

      expect(encodeMock).to.have.been.calledOnceWith(dataToEncode);

      const protocolVersionUInt32 = Buffer.alloc(4);
      protocolVersionUInt32.writeUInt32LE(stateTransition.protocolVersion, 0);

      expect(hashMock).to.have.been.calledOnceWith(
        Buffer.concat([protocolVersionUInt32, serializedDocument]),
      );
    });
  });

  describe('#getOwnerId', () => {
    it('should return owner id', async () => {
      const result = stateTransition.getOwnerId();

      expect(result).to.deep.equal(getDocumentsFixture.ownerId);
    });
  });

  describe('#getModifiedDataIds', () => {
    it('should return ids of affected documents', () => {
      const expectedIds = documents.map((doc) => doc.getId());
      const result = stateTransition.getModifiedDataIds();

      expect(result.length).to.be.equal(10);
      expect(result).to.be.deep.equal(expectedIds);
    });
  });

  describe('#isDataContractStateTransition', () => {
    it('should return false', () => {
      expect(stateTransition.isDataContractStateTransition()).to.be.false();
    });
  });

  describe('#isDocumentStateTransition', () => {
    it('should return true', () => {
      expect(stateTransition.isDocumentStateTransition()).to.be.true();
    });
  });

  describe('#isIdentityStateTransition', () => {
    it('should return false', () => {
      expect(stateTransition.isIdentityStateTransition()).to.be.false();
    });
  });
});<|MERGE_RESOLUTION|>--- conflicted
+++ resolved
@@ -18,19 +18,8 @@
     dataContract = getDataContractFixture();
     documents = getDocumentsFixture(dataContract);
 
-<<<<<<< HEAD
-    hashMock = this.sinonSandbox.stub();
-    const serializerMock = { encode: this.sinonSandbox.stub() };
-    encodeMock = serializerMock.encode;
-
-    const DocumentFactory = rewiremock.proxy('../../../../../lib/document/DocumentFactory', {
-      '../../../../../lib/util/hash': { hash: hashMock },
-      '../../../../../lib/util/serializer': serializerMock,
-    });
-=======
     encodeMock = this.sinonSandbox.stub(serializer, 'encode');
     hashMock = this.sinonSandbox.stub(hash, 'hash');
->>>>>>> ecc6568f
 
     const factory = new DocumentFactory(createDPPMock(), undefined, undefined);
     stateTransition = factory.createStateTransition({
