--- conflicted
+++ resolved
@@ -26,17 +26,6 @@
   beforeEach(function beforeEach() {
     const now = new Date().getTime();
 
-<<<<<<< HEAD
-    Document = rewiremock.proxy('../../../lib/document/Document', {
-      '../../../node_modules/lodash.get': lodashGetMock,
-      '../../../node_modules/lodash.set': lodashSetMock,
-      '../../../node_modules/lodash.clonedeep': lodashCloneDeepMock,
-      '../../../lib/util/hash': { hash: hashMock },
-      '../../../lib/util/serializer': serializerMock,
-    });
-
-=======
->>>>>>> ecc6568f
     const ownerId = generateRandomIdentifier().toBuffer();
 
     const dataContractFactory = new DataContractFactory(createDPPMock(), () => {});
