--- conflicted
+++ resolved
@@ -34,34 +34,10 @@
   return isChildOf(classToCheck.prototype, parentClass);
 }
 
-<<<<<<< HEAD
-describe('consensusErrors', () => {
-  if (global.window === undefined) {
-    const normalizedPath = path.join(__dirname, '../../../../lib/errors/');
-    const allFiles = getAllFiles(normalizedPath);
-    allFiles.forEach((fileName) => {
-      // eslint-disable-next-line global-require,import/no-dynamic-require
-      const ErrorClass = require(fileName);
-
-      if (
-        (isChildOf(ErrorClass, AbstractStateError) || (isChildOf(ErrorClass, AbstractBasicError)))
-        && !ErrorClass.name.startsWith('Abstract')
-      ) {
-        it(`should contain code for consensus error class ${ErrorClass.name}`, () => {
-
-          const hasErrorCode = !!Object.values(codes)
-            .find((ErrorClassWithCode) => ErrorClassWithCode === ErrorClass);
-
-          expect(hasErrorCode).to.be.true();
-        });
-      }
-    });
-=======
 describe('Consensus error codes', () => {
   // Skip the tests for browsers
   if (global.window !== undefined) {
     return;
->>>>>>> a0c214f0
   }
 
   const normalizedPath = path.join(__dirname, '../../../../lib/errors/');
@@ -71,8 +47,11 @@
     // eslint-disable-next-line global-require,import/no-dynamic-require
     const ErrorClass = require(fileName);
 
-    if (isChildOf(ErrorClass, AbstractStateError) && !ErrorClass.name.startsWith('Abstract')) {
-      it(`should have error code defined for ${ErrorClass.name} `, () => {
+    if (
+      (isChildOf(ErrorClass, AbstractStateError) || (isChildOf(ErrorClass, AbstractBasicError)))
+      && !ErrorClass.name.startsWith('Abstract')
+    ) {
+      it(`should have error code defined for ${ErrorClass.name}`, () => {
         const hasErrorCode = !!Object.values(codes)
           .find((ErrorClassWithCode) => ErrorClassWithCode === ErrorClass);
 
