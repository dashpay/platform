const bs58 = require('bs58');
const DataTriggerExecutionContext = require('../../../lib/dataTrigger/DataTriggerExecutionContext');
const createStateRepositoryMock = require('../../../lib/test/mocks/createStateRepositoryMock');
const getDpnsContractFixture = require('../../../lib/test/fixtures/getDpnsContractFixture');
const StateTransitionExecutionContext = require('../../../lib/stateTransition/StateTransitionExecutionContext');

describe('DataTriggerExecutionContext', () => {
  let dataContractMock;
  let stateRepositoryMock;

  beforeEach(function beforeEach() {
    dataContractMock = getDpnsContractFixture();
    stateRepositoryMock = createStateRepositoryMock(this.sinonSandbox);
  });

  it('should have all getters working', () => {
    const ownerId = bs58.decode('5zcXZpTLWFwZjKjq3ME5KVavtZa9YUaZESVzrndehBhq');
<<<<<<< HEAD
    const context = new DataTriggerExecutionContext(stateRepositoryMock, ownerId, dataContractMock);
=======
    const context = new DataTriggerExecutionContext(
      stateRepositoryMock,
      ownerId,
      dataContractMock,
      new StateTransitionExecutionContext(),
    );
>>>>>>> 6523b9d2

    expect(context.getDataContract()).to.be.deep.equal(dataContractMock);
    expect(context.getStateRepository()).to.be.deep.equal(stateRepositoryMock);
    expect(context.getOwnerId()).to.be.deep.equal(ownerId);
  });
});<|MERGE_RESOLUTION|>--- conflicted
+++ resolved
@@ -15,16 +15,12 @@
 
   it('should have all getters working', () => {
     const ownerId = bs58.decode('5zcXZpTLWFwZjKjq3ME5KVavtZa9YUaZESVzrndehBhq');
-<<<<<<< HEAD
-    const context = new DataTriggerExecutionContext(stateRepositoryMock, ownerId, dataContractMock);
-=======
     const context = new DataTriggerExecutionContext(
       stateRepositoryMock,
       ownerId,
       dataContractMock,
       new StateTransitionExecutionContext(),
     );
->>>>>>> 6523b9d2
 
     expect(context.getDataContract()).to.be.deep.equal(dataContractMock);
     expect(context.getStateRepository()).to.be.deep.equal(stateRepositoryMock);
