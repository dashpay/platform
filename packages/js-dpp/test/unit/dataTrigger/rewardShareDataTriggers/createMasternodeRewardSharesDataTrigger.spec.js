--- conflicted
+++ resolved
@@ -82,13 +82,9 @@
     // documentsFixture contains percentage = 500
     documentTransition.data.percentage = 9501;
 
-<<<<<<< HEAD
-    const result = await createRewardShareDataTrigger(documentTransition, contextMock);
-=======
-    const result = await createRewardShareDataTrigger(
-      documentTransition, contextMock,
-    );
->>>>>>> 6523b9d2
+    const result = await createRewardShareDataTrigger(
+      documentTransition, contextMock,
+    );
 
     expect(result).to.be.an.instanceOf(DataTriggerExecutionResult);
     expect(result.isOk()).to.be.false();
@@ -108,13 +104,9 @@
   it('should return an error if payToId does not exist', async () => {
     stateRepositoryMock.fetchIdentity.resolves(null);
 
-<<<<<<< HEAD
-    const result = await createRewardShareDataTrigger(documentTransition, contextMock);
-=======
-    const result = await createRewardShareDataTrigger(
-      documentTransition, contextMock,
-    );
->>>>>>> 6523b9d2
+    const result = await createRewardShareDataTrigger(
+      documentTransition, contextMock,
+    );
 
     expect(result).to.be.an.instanceOf(DataTriggerExecutionResult);
     expect(result.isOk()).to.be.false();
@@ -134,13 +126,9 @@
   it('should return an error if ownerId is not a masternode identity', async () => {
     contextMock.getOwnerId.returns(getIdentityFixture().getId());
 
-<<<<<<< HEAD
-    const result = await createRewardShareDataTrigger(documentTransition, contextMock);
-=======
-    const result = await createRewardShareDataTrigger(
-      documentTransition, contextMock,
-    );
->>>>>>> 6523b9d2
+    const result = await createRewardShareDataTrigger(
+      documentTransition, contextMock,
+    );
 
     expect(result).to.be.an.instanceOf(DataTriggerExecutionResult);
     expect(result.isOk()).to.be.false();
@@ -155,9 +143,6 @@
   });
 
   it('should pass', async () => {
-<<<<<<< HEAD
-    const result = await createRewardShareDataTrigger(documentTransition, contextMock);
-=======
     const result = await createRewardShareDataTrigger(
       documentTransition, contextMock,
     );
@@ -181,7 +166,6 @@
       documentTransition, contextMock,
     );
     executionContext.disableDryRun();
->>>>>>> 6523b9d2
 
     expect(result).to.be.an.instanceOf(DataTriggerExecutionResult);
     expect(result.isOk()).to.be.true();
