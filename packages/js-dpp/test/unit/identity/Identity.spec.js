const generateRandomIdentifier = require('../../../lib/test/utils/generateRandomIdentifier');

const IdentityPublicKey = require('../../../lib/identity/IdentityPublicKey');
const Metadata = require('../../../lib/Metadata');
const protocolVersion = require('../../../lib/version/protocolVersion');

const Identity = require('../../../lib/identity/Identity');
const serializer = require('../../../lib/util/serializer');
const hash = require('../../../lib/util/hash');

describe('Identity', () => {
  let rawIdentity;
  let identity;
  let hashMock;
  let encodeMock;
  let metadataFixture;

  beforeEach(function beforeEach() {
<<<<<<< HEAD
    hashMock = this.sinonSandbox.stub();
    encodeMock = this.sinonSandbox.stub();

    Identity = rewiremock.proxy(
      '../../../lib/identity/Identity',
      {
        '../../../lib/util/hash': { hash: hashMock },
        '../../../lib/util/serializer': {
          encode: encodeMock,
        },
      },
    );

=======
>>>>>>> ecc6568f
    rawIdentity = {
      protocolVersion: protocolVersion.latestVersion,
      id: generateRandomIdentifier(),
      publicKeys: [
        {
          id: 0,
          type: IdentityPublicKey.TYPES.ECDSA_SECP256K1,
          data: Buffer.alloc(36).fill('a'),
        },
      ],
      balance: 0,
      revision: 0,
    };

    identity = new Identity(rawIdentity);

    metadataFixture = new Metadata(42, 0);

    identity.setMetadata(metadataFixture);

    encodeMock = this.sinonSandbox.stub(serializer, 'encode');
    hashMock = this.sinonSandbox.stub(hash, 'hash');
  });

  afterEach(() => {
    encodeMock.restore();
    hashMock.restore();
  });

  describe('#constructor', () => {
    it('should set variables from raw model', () => {
      const instance = new Identity(rawIdentity);

      expect(instance.id).to.deep.equal(rawIdentity.id);
      expect(instance.type).to.equal(rawIdentity.type);
      expect(instance.publicKeys).to.deep.equal(
        rawIdentity.publicKeys.map((rawPublicKey) => new IdentityPublicKey(rawPublicKey)),
      );
    });
  });

  describe('#getId', () => {
    it('should return set id', () => {
      expect(identity.getId()).to.deep.equal(rawIdentity.id);
    });
  });

  describe('#getPublicKeys', () => {
    it('should return set public keys', () => {
      expect(identity.getPublicKeys()).to.deep.equal(
        rawIdentity.publicKeys.map((rawPublicKey) => new IdentityPublicKey(rawPublicKey)),
      );
    });
  });

  describe('#setPublicKeys', () => {
    it('should set public keys', () => {
      identity.setPublicKeys(42);
      expect(identity.publicKeys).to.equal(42);
    });
  });

  describe('#getPublicKeyById', () => {
    it('should return a public key for a given id', () => {
      const key = identity.getPublicKeyById(0);

      expect(key).to.be.deep.equal(new IdentityPublicKey(rawIdentity.publicKeys[0]));
    });

    it("should return undefined if there's no key with such id", () => {
      const key = identity.getPublicKeyById(3);
      expect(key).to.be.undefined();
    });
  });

  describe('#toBuffer', () => {
    it('should return serialized Identity', () => {
      const encodeMockData = Buffer.from('42');
      encodeMock.returns(encodeMockData); // for example

      const result = identity.toBuffer();

      const identityDataToEncode = identity.toObject();
      delete identityDataToEncode.protocolVersion;

      const protocolVersionUInt32 = Buffer.alloc(4);
      protocolVersionUInt32.writeUInt32LE(identity.getProtocolVersion(), 0);

      expect(encodeMock).to.have.been.calledOnceWith(identityDataToEncode);
      expect(result).to.deep.equal(Buffer.concat([protocolVersionUInt32, encodeMockData]));
    });
  });

  describe('#hash', () => {
    it('should return hex string of a buffer return by serialize', () => {
      const buffer = Buffer.from('someString');

      encodeMock.returns(buffer);
      hashMock.returns(buffer);

      const result = identity.hash();

      const identityDataToEncode = identity.toObject();
      delete identityDataToEncode.protocolVersion;

      const protocolVersionUInt32 = Buffer.alloc(4);
      protocolVersionUInt32.writeUInt32LE(identity.getProtocolVersion(), 0);

      expect(encodeMock).to.have.been.calledOnceWith(identityDataToEncode);
      expect(hashMock).to.have.been.calledOnceWith(Buffer.concat([protocolVersionUInt32, buffer]));
      expect(result).to.equal(buffer);
    });
  });

  describe('#toObject', () => {
    it('should return plain object representation', () => {
      expect(identity.toObject()).to.deep.equal(rawIdentity);
    });
  });

  describe('#toJSON', () => {
    it('should return json representation', () => {
      const jsonIdentity = identity.toJSON();

      expect(jsonIdentity).to.deep.equal({
        protocolVersion: protocolVersion.latestVersion,
        id: rawIdentity.id.toString(),
        publicKeys: [
          {
            id: 0,
            type: IdentityPublicKey.TYPES.ECDSA_SECP256K1,
            data: rawIdentity.publicKeys[0].data.toString('base64'),
          },
        ],
        balance: 0,
        revision: 0,
      });
    });
  });

  describe('#getBalance', () => {
    it('should return set identity balance', () => {
      identity.balance = 42;
      expect(identity.getBalance()).to.equal(42);
    });
  });

  describe('#setBalance', () => {
    it('should set identity balance', () => {
      identity.setBalance(42);
      expect(identity.balance).to.equal(42);
    });
  });

  describe('#increaseBalance', () => {
    it('should increase identity balance', () => {
      const result = identity.increaseBalance(42);

      expect(result).to.equal(42);
      expect(identity.balance).to.equal(42);
    });
  });

  describe('#reduceBalance', () => {
    it('should reduce identity balance', () => {
      identity.balance = 42;

      const result = identity.reduceBalance(2);

      expect(result).to.equal(40);
      expect(identity.balance).to.equal(40);
    });
  });

  describe('#setMetadata', () => {
    it('should set metadata', () => {
      const otherMetadata = new Metadata(43, 1);

      identity.setMetadata(otherMetadata);

      expect(identity.metadata).to.deep.equal(otherMetadata);
    });
  });

  describe('#getMetadata', () => {
    it('should get metadata', () => {
      expect(identity.getMetadata()).to.deep.equal(metadataFixture);
    });
  });
});<|MERGE_RESOLUTION|>--- conflicted
+++ resolved
@@ -16,22 +16,6 @@
   let metadataFixture;
 
   beforeEach(function beforeEach() {
-<<<<<<< HEAD
-    hashMock = this.sinonSandbox.stub();
-    encodeMock = this.sinonSandbox.stub();
-
-    Identity = rewiremock.proxy(
-      '../../../lib/identity/Identity',
-      {
-        '../../../lib/util/hash': { hash: hashMock },
-        '../../../lib/util/serializer': {
-          encode: encodeMock,
-        },
-      },
-    );
-
-=======
->>>>>>> ecc6568f
     rawIdentity = {
       protocolVersion: protocolVersion.latestVersion,
       id: generateRandomIdentifier(),
