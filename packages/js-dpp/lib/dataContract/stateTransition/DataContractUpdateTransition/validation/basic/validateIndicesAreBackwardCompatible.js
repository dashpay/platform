--- conflicted
+++ resolved
@@ -60,10 +60,7 @@
       ),
     };
 
-<<<<<<< HEAD
-=======
     // In case `unique` is false it still must be in the new index snapshot
->>>>>>> 42f24e31
     if (Object.prototype.hasOwnProperty.call(indexDefinition, 'unique')) {
       newIndexSnapshot.unique = indexDefinition.unique;
     }
