--- conflicted
+++ resolved
@@ -1,8 +1,4 @@
-<<<<<<< HEAD
-const { hash } = require('../util/hash');
-=======
 const hashModule = require('../util/hash');
->>>>>>> ecc6568f
 
 /**
  * Generate data contract id based on owner id and entropy
