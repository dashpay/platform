const $RefParser = require('@apidevtools/json-schema-ref-parser');
const jsonPatch = require('fast-json-patch');
const jsonSchemaDiffValidator = require('json-schema-diff-validator');
const { Signer: { verifyHashSignature } } = require('@dashevo/dashcore-lib');

const MissingOptionError = require('../errors/MissingOptionError');

const StateTransitionFactory = require('./StateTransitionFactory');

const AbstractStateTransition = require('./AbstractStateTransition');

const stateTransitionTypes = require('./stateTransitionTypes');

const createStateTransitionFactory = require('./createStateTransitionFactory');

const validateDataContractFactory = require('../dataContract/validation/validateDataContractFactory');
const validateDataContractPatternsFactory = require('../dataContract/validation/validateDataContractPatternsFactory');
const validateDataContractCreateTransitionBasicFactory = require('../dataContract/stateTransition/DataContractCreateTransition/validation/basic/validateDataContractCreateTransitionBasicFactory');
const validateStateTransitionBasicFactory = require('./validation/validateStateTransitionBasicFactory');
const validateDataContractCreateTransitionStateFactory = require('../dataContract/stateTransition/DataContractCreateTransition/validation/state/validateDataContractCreateTransitionStateFactory');
const validateStateTransitionStateFactory = require('./validation/validateStateTransitionStateFactory');
const validateDocumentsBatchTransitionBasicFactory = require('../document/stateTransition/DocumentsBatchTransition/validation/basic/validateDocumentsBatchTransitionBasicFactory');
const validateIdentityCreateTransitionStateFactory = require('../identity/stateTransition/IdentityCreateTransition/validation/state/validateIdentityCreateTransitionStateFactory');
const validateIdentityTopUpTransitionStateFactory = require('../identity/stateTransition/IdentityTopUpTransition/validation/state/validateIdentityTopUpTransitionStateFactory');
const validateIdentityUpdateTransitionStateFactory = require('../identity/stateTransition/IdentityUpdateTransition/validation/state/validateIdentityUpdateTransitionStateFactory');
const validateIdentityCreateTransitionBasicFactory = require('../identity/stateTransition/IdentityCreateTransition/validation/basic/validateIdentityCreateTransitionBasicFactory');
const validateIdentityTopUpTransitionBasicFactory = require('../identity/stateTransition/IdentityTopUpTransition/validation/basic/validateIdentityTopUpTransitionBasicFactory');
const validateIdentityUpdateTransitionBasicFactory = require('../identity/stateTransition/IdentityUpdateTransition/validation/basic/validateIdentityUpdateTransitionBasicFactory');
const validateStateTransitionIdentitySignatureFactory = require('./validation/validateStateTransitionIdentitySignatureFactory');
const validateStateTransitionFeeFactory = require('./validation/validateStateTransitionFeeFactory');

const enrichDataContractWithBaseSchema = require('../dataContract/enrichDataContractWithBaseSchema');
const findDuplicatesById = require('../document/stateTransition/DocumentsBatchTransition/validation/basic/findDuplicatesById');
const findDuplicatesByIndices = require('../document/stateTransition/DocumentsBatchTransition/validation/basic/findDuplicatesByIndices');

const validateDocumentsBatchTransitionStateFactory = require('../document/stateTransition/DocumentsBatchTransition/validation/state/validateDocumentsBatchTransitionStateFactory');
const fetchDocumentsFactory = require('../document/stateTransition/DocumentsBatchTransition/validation/state/fetchDocumentsFactory');
const validateDocumentsUniquenessByIndicesFactory = require('../document/stateTransition/DocumentsBatchTransition/validation/state/validateDocumentsUniquenessByIndicesFactory');
const validatePartialCompoundIndices = require('../document/stateTransition/DocumentsBatchTransition/validation/basic/validatePartialCompoundIndices');
const getDataTriggersFactory = require('../dataTrigger/getDataTriggersFactory');
const executeDataTriggersFactory = require('../document/stateTransition/DocumentsBatchTransition/validation/state/executeDataTriggersFactory');
const validateIdentityExistenceFactory = require('../identity/validation/validateIdentityExistenceFactory');
const validatePublicKeysFactory = require('../identity/validation/validatePublicKeysFactory');
<<<<<<< HEAD
=======
const validatePublicKeysState = require('../identity/stateTransition/IdentityUpdateTransition/validation/state/validatePublicKeys');
>>>>>>> e7ac35e4
const validateRequiredPurposeAndSecurityLevelFactory = require('../identity/validation/validateRequiredPurposeAndSecurityLevelFactory');
const validateDataContractMaxDepthFactory = require('../dataContract/validation/validateDataContractMaxDepthFactory');

const applyStateTransitionFactory = require('./applyStateTransitionFactory');

const applyDataContractCreateTransitionFactory = require(
  '../dataContract/stateTransition/DataContractCreateTransition/applyDataContractCreateTransitionFactory',
);
const applyDataContractUpdateTransitionFactory = require(
  '../dataContract/stateTransition/DataContractUpdateTransition/applyDataContractUpdateTransitionFactory',
);

const applyDocumentsBatchTransitionFactory = require(
  '../document/stateTransition/DocumentsBatchTransition/applyDocumentsBatchTransitionFactory',
);

const applyIdentityCreateTransitionFactory = require(
  '../identity/stateTransition/IdentityCreateTransition/applyIdentityCreateTransitionFactory',
);

const applyIdentityTopUpTransitionFactory = require(
  '../identity/stateTransition/IdentityTopUpTransition/applyIdentityTopUpTransitionFactory',
);

const applyIdentityUpdateTransitionFactory = require(
  '../identity/stateTransition/IdentityUpdateTransition/applyIdentityUpdateTransitionFactory',
);
const validateInstantAssetLockProofStructureFactory = require('../identity/stateTransition/assetLockProof/instant/validateInstantAssetLockProofStructureFactory');
const calculateStateTransitionFee = require('./calculateStateTransitionFee');
const InstantAssetLockProof = require('../identity/stateTransition/assetLockProof/instant/InstantAssetLockProof');
const ChainAssetLockProof = require('../identity/stateTransition/assetLockProof/chain/ChainAssetLockProof');
const validateChainAssetLockProofStructureFactory = require('../identity/stateTransition/assetLockProof/chain/validateChainAssetLockProofStructureFactory');
const fetchAssetLockTransactionOutputFactory = require('../identity/stateTransition/assetLockProof/fetchAssetLockTransactionOutputFactory');
const validateAssetLockTransactionFactory = require('../identity/stateTransition/assetLockProof/validateAssetLockTransactionFactory');

const ValidationResult = require('../validation/ValidationResult');
const AbstractStateTransitionIdentitySigned = require('./AbstractStateTransitionIdentitySigned');
const validateStateTransitionKeySignatureFactory = require('./validation/validateStateTransitionKeySignatureFactory');

const fetchAssetLockPublicKeyHashFactory = require('../identity/stateTransition/assetLockProof/fetchAssetLockPublicKeyHashFactory');

const decodeProtocolEntityFactory = require('../decodeProtocolEntityFactory');
const protocolVersion = require('../version/protocolVersion');
const validateProtocolVersionFactory = require('../version/validateProtocolVersionFactory');
const validateDataContractUpdateTransitionBasicFactory = require('../dataContract/stateTransition/DataContractUpdateTransition/validation/basic/validateDataContractUpdateTransitionBasicFactory');
const validateDataContractUpdateTransitionStateFactory = require('../dataContract/stateTransition/DataContractUpdateTransition/validation/state/validateDataContractUpdateTransitionStateFactory');
const validateIndicesAreBackwardCompatible = require('../dataContract/stateTransition/DataContractUpdateTransition/validation/basic/validateIndicesAreBackwardCompatible');
const getPropertyDefinitionByPath = require('../dataContract/getPropertyDefinitionByPath');

class StateTransitionFacade {
  /**
   * @param {DashPlatformProtocol} dpp
   * @param {RE2} RE2
   * @param {BlsSignatures} bls
   */
  constructor(dpp, RE2, bls) {
    this.stateRepository = dpp.getStateRepository();

    const validator = dpp.getJsonSchemaValidator();

    const validateDataContractMaxDepth = validateDataContractMaxDepthFactory($RefParser);
    const validateDataContractPatterns = validateDataContractPatternsFactory(RE2);

    const validateProtocolVersion = validateProtocolVersionFactory(
      dpp,
      protocolVersion.compatibility,
    );

    const validateDataContract = validateDataContractFactory(
      validator,
      validateDataContractMaxDepth,
      enrichDataContractWithBaseSchema,
      validateDataContractPatterns,
      validateProtocolVersion,
      getPropertyDefinitionByPath,
    );

    const validateIdentityExistence = validateIdentityExistenceFactory(this.stateRepository);

    this.validateStateTransitionIdentitySignature = validateStateTransitionIdentitySignatureFactory(
      validateIdentityExistence,
    );

    const fetchAssetLockTransactionOutput = fetchAssetLockTransactionOutputFactory(
      this.stateRepository,
    );

    const fetchAssetLockPublicKeyHash = fetchAssetLockPublicKeyHashFactory(
      fetchAssetLockTransactionOutput,
    );

    this.validateStateTransitionKeySignature = validateStateTransitionKeySignatureFactory(
      verifyHashSignature,
      fetchAssetLockPublicKeyHash,
    );

    // eslint-disable-next-line max-len
    const validateDataContractCreateTransitionBasic = validateDataContractCreateTransitionBasicFactory(
      validator,
      validateDataContract,
      validateProtocolVersion,
    );

    // eslint-disable-next-line max-len
    const validateDataContractUpdateTransitionBasic = validateDataContractUpdateTransitionBasicFactory(
      validator,
      validateDataContract,
      validateProtocolVersion,
      this.stateRepository,
      jsonSchemaDiffValidator,
      validateIndicesAreBackwardCompatible,
      jsonPatch,
    );

    this.createStateTransition = createStateTransitionFactory(this.stateRepository);

    const validateDocumentsBatchTransitionBasic = (
      validateDocumentsBatchTransitionBasicFactory(
        findDuplicatesById,
        findDuplicatesByIndices,
        this.stateRepository,
        validator,
        enrichDataContractWithBaseSchema,
        validatePartialCompoundIndices,
        validateProtocolVersion,
      )
    );

    const validateAssetLockTransaction = validateAssetLockTransactionFactory(this.stateRepository);

    const validateInstantAssetLockProofStructure = validateInstantAssetLockProofStructureFactory(
      validator,
      this.stateRepository,
      validateAssetLockTransaction,
    );

    const validateChainAssetLockProofStructure = validateChainAssetLockProofStructureFactory(
      validator,
      this.stateRepository,
      validateAssetLockTransaction,
    );

    const proofValidationFunctionsByType = {
      [InstantAssetLockProof.type]: validateInstantAssetLockProofStructure,
      [ChainAssetLockProof.type]: validateChainAssetLockProofStructure,
    };

    const validatePublicKeysBasic = validatePublicKeysFactory(
      validator,
      bls,
    );

    const validateRequiredPurposeAndSecurityLevel = (
      validateRequiredPurposeAndSecurityLevelFactory()
    );

    const validateIdentityCreateTransitionBasic = (
      validateIdentityCreateTransitionBasicFactory(
        validator,
<<<<<<< HEAD
        validatePublicKeys,
=======
        validatePublicKeysBasic,
>>>>>>> e7ac35e4
        validateRequiredPurposeAndSecurityLevel,
        proofValidationFunctionsByType,
        validateProtocolVersion,
      )
    );

    const validateIdentityTopUpTransitionBasic = (
      validateIdentityTopUpTransitionBasicFactory(
        validator,
        proofValidationFunctionsByType,
        validateProtocolVersion,
      )
    );

    const validateIdentityUpdateTransitionBasic = validateIdentityUpdateTransitionBasicFactory(
      validator,
      validateProtocolVersion,
<<<<<<< HEAD
      validatePublicKeys,
=======
      validatePublicKeysBasic,
>>>>>>> e7ac35e4
    );

    const validationFunctionsByType = {
      [stateTransitionTypes.DATA_CONTRACT_CREATE]: validateDataContractCreateTransitionBasic,
      [stateTransitionTypes.DATA_CONTRACT_UPDATE]: validateDataContractUpdateTransitionBasic,
      [stateTransitionTypes.DOCUMENTS_BATCH]: validateDocumentsBatchTransitionBasic,
      [stateTransitionTypes.IDENTITY_CREATE]: validateIdentityCreateTransitionBasic,
      [stateTransitionTypes.IDENTITY_TOP_UP]: validateIdentityTopUpTransitionBasic,
      [stateTransitionTypes.IDENTITY_UPDATE]: validateIdentityUpdateTransitionBasic,
    };

    this.validateStateTransitionBasic = validateStateTransitionBasicFactory(
      validationFunctionsByType,
      this.createStateTransition,
    );

    const validateDataContractCreateTransitionState = (
      validateDataContractCreateTransitionStateFactory(
        this.stateRepository,
      )
    );

    const validateDataContractUpdateTransitionState = (
      validateDataContractUpdateTransitionStateFactory(
        this.stateRepository,
      )
    );

    const validateIdentityCreateTransitionState = validateIdentityCreateTransitionStateFactory(
      this.stateRepository,
    );

    const validateIdentityTopUpTransitionState = validateIdentityTopUpTransitionStateFactory();

    const validateIdentityUpdateTransitionState = validateIdentityUpdateTransitionStateFactory(
      this.stateRepository,
<<<<<<< HEAD
      validatePublicKeys,
=======
      validatePublicKeysState,
>>>>>>> e7ac35e4
      validateRequiredPurposeAndSecurityLevel,
    );

    const fetchDocuments = fetchDocumentsFactory(
      this.stateRepository,
    );

    const validateDocumentsUniquenessByIndices = validateDocumentsUniquenessByIndicesFactory(
      this.stateRepository,
    );

    const getDataTriggers = getDataTriggersFactory();

    const executeDataTriggers = executeDataTriggersFactory(
      getDataTriggers,
    );

    const validateDocumentsBatchTransitionState = validateDocumentsBatchTransitionStateFactory(
      this.stateRepository,
      fetchDocuments,
      validateDocumentsUniquenessByIndices,
      executeDataTriggers,
    );

    this.validateStateTransitionState = validateStateTransitionStateFactory({
      [stateTransitionTypes.DATA_CONTRACT_CREATE]: validateDataContractCreateTransitionState,
      [stateTransitionTypes.DATA_CONTRACT_UPDATE]: validateDataContractUpdateTransitionState,
      [stateTransitionTypes.DOCUMENTS_BATCH]: validateDocumentsBatchTransitionState,
      [stateTransitionTypes.IDENTITY_CREATE]: validateIdentityCreateTransitionState,
      [stateTransitionTypes.IDENTITY_TOP_UP]: validateIdentityTopUpTransitionState,
      [stateTransitionTypes.IDENTITY_UPDATE]: validateIdentityUpdateTransitionState,
    });

    this.validateStateTransitionFee = validateStateTransitionFeeFactory(
      this.stateRepository,
      calculateStateTransitionFee,
      fetchAssetLockTransactionOutput,
    );

    const decodeProtocolEntity = decodeProtocolEntityFactory();

    this.factory = new StateTransitionFactory(
      this.validateStateTransitionBasic,
      this.createStateTransition,
      dpp,
      decodeProtocolEntity,
    );

    const applyDataContractCreateTransition = applyDataContractCreateTransitionFactory(
      this.stateRepository,
    );

    const applyDataContractUpdateTransition = applyDataContractUpdateTransitionFactory(
      this.stateRepository,
    );

    const applyDocumentsBatchTransition = applyDocumentsBatchTransitionFactory(
      this.stateRepository,
      fetchDocuments,
    );

    const applyIdentityCreateTransition = applyIdentityCreateTransitionFactory(
      this.stateRepository,
      fetchAssetLockTransactionOutput,
    );

    const applyIdentityTopUpTransition = applyIdentityTopUpTransitionFactory(
      this.stateRepository,
      fetchAssetLockTransactionOutput,
    );

    const applyIdentityUpdateTransition = applyIdentityUpdateTransitionFactory(
      this.stateRepository,
    );

    this.applyStateTransition = applyStateTransitionFactory(
      applyDataContractCreateTransition,
      applyDataContractUpdateTransition,
      applyDocumentsBatchTransition,
      applyIdentityCreateTransition,
      applyIdentityTopUpTransition,
      applyIdentityUpdateTransition,
    );
  }

  /**
   * Create State Transition from plain object
   *
   * @param {RawDataContractCreateTransition|RawDocumentsBatchTransition} rawStateTransition
   * @param {Object} options
   * @param {boolean} [options.skipValidation=false]
   * @return {DataContractCreateTransition|DocumentsBatchTransition}
   */
  async createFromObject(rawStateTransition, options = {}) {
    if (!this.stateRepository && !options.skipValidation) {
      throw new MissingOptionError(
        'stateRepository',
        'Can\'t create State Transition because State Repository is not set, use'
        + ' setStateRepository method',
      );
    }

    return this.factory.createFromObject(rawStateTransition, options);
  }

  /**
   * Create State Transition from buffer
   *
   * @param {Buffer} buffer
   * @param {Object} options
   * @param {boolean} [options.skipValidation=false]
   * @return {DataContractCreateTransition|DocumentsBatchTransition}
   */
  async createFromBuffer(buffer, options = {}) {
    if (!this.stateRepository && !options.skipValidation) {
      throw new MissingOptionError(
        'stateRepository',
        'Can\'t create State Transition because State Repository is not set, use'
        + ' setStateRepository method',
      );
    }

    return this.factory.createFromBuffer(buffer, options);
  }

  /**
   * Validate State Transition
   *
   * @param {RawStateTransition|AbstractStateTransition} stateTransition
   * @param {Object} [options]
   * @param {boolean} [options.basic=true]
   * @param {boolean} [options.signature=true]
   * @param {boolean} [options.fee=true]
   * @param {boolean} [options.state=true]
   * @return {Promise<ValidationResult>}
   */
  async validate(stateTransition, options = {}) {
    // eslint-disable-next-line no-param-reassign
    options = {
      basic: true,
      signature: true,
      fee: true,
      state: true,
      ...options,
    };

    if (!this.stateRepository) {
      throw new MissingOptionError(
        'stateRepository',
        'Can\'t validate State Transition because State Repository is not set, use'
        + ' setStateRepository method',
      );
    }

    let stateTransitionModel = stateTransition;

    if (!(stateTransition instanceof AbstractStateTransition)) {
      stateTransitionModel = await this.createStateTransition(stateTransition);
    }

    const result = new ValidationResult();

    // Basic validation
    if (options.basic) {
      result.merge(
        await this.validateBasic(stateTransition),
      );
    }

    if (!result.isValid()) {
      return result;
    }

    // Signature validation
    if (options.signature) {
      result.merge(
        await this.validateSignature(stateTransitionModel),
      );
    }

    if (!result.isValid()) {
      return result;
    }

    // Fee validation
    if (options.fee) {
      result.merge(
        await this.validateFee(stateTransitionModel),
      );
    }

    if (!result.isValid()) {
      return result;
    }

    // Validate against existing state
    if (options.state) {
      result.merge(
        await this.validateState(stateTransitionModel),
      );
    }

    return result;
  }

  /**
   * Validate State Transition structure and data
   *
   * @param {AbstractStateTransition|RawStateTransition} stateTransition
   * @return {Promise<ValidationResult>}
   */
  async validateBasic(stateTransition) {
    if (!this.stateRepository) {
      throw new MissingOptionError(
        'stateRepository',
        'Can\'t validate State Transition because State Repository is not set, use'
        + ' setStateRepository method',
      );
    }

    let rawStateTransition;
    if (stateTransition instanceof AbstractStateTransition) {
      rawStateTransition = stateTransition.toObject();
    } else {
      rawStateTransition = stateTransition;
    }

    return this.validateStateTransitionBasic(rawStateTransition);
  }

  /**
   * Validate State Transition signature and ownership
   *
   * @param {AbstractStateTransition} stateTransition
   * @return {Promise<ValidationResult>}
   */
  async validateSignature(stateTransition) {
    if (!this.stateRepository) {
      throw new MissingOptionError(
        'stateRepository',
        'Can\'t validate State Transition because State Repository is not set, use'
        + ' setStateRepository method',
      );
    }

    if (stateTransition instanceof AbstractStateTransitionIdentitySigned) {
      return this.validateStateTransitionIdentitySignature(stateTransition);
    }

    return this.validateStateTransitionKeySignature(stateTransition);
  }

  /**
   * Validate State Transition fee
   *
   * @param {AbstractStateTransition} stateTransition
   * @return {Promise<ValidationResult>}
   */
  async validateFee(stateTransition) {
    if (!this.stateRepository) {
      throw new MissingOptionError(
        'stateRepository',
        'Can\'t validate State Transition because State Repository is not set, use'
        + ' setStateRepository method',
      );
    }

    return this.validateStateTransitionFee(stateTransition);
  }

  /**
   * Validate State Transition against existing state
   *
   * @param {AbstractStateTransition} stateTransition
   * @return {Promise<ValidationResult>}
   */
  async validateState(stateTransition) {
    if (!this.stateRepository) {
      throw new MissingOptionError(
        'stateRepository',
        'Can\'t validate State Transition because State Repository is not set, use'
        + ' setStateRepository method',
      );
    }

    return this.validateStateTransitionState(stateTransition);
  }

  /**
   * Apply state transition to the state
   *
   * @param {AbstractStateTransition} stateTransition
   *
   * @return {Promise<void>}
   */
  async apply(stateTransition) {
    return this.applyStateTransition(stateTransition);
  }
}

module.exports = StateTransitionFacade;<|MERGE_RESOLUTION|>--- conflicted
+++ resolved
@@ -41,10 +41,7 @@
 const executeDataTriggersFactory = require('../document/stateTransition/DocumentsBatchTransition/validation/state/executeDataTriggersFactory');
 const validateIdentityExistenceFactory = require('../identity/validation/validateIdentityExistenceFactory');
 const validatePublicKeysFactory = require('../identity/validation/validatePublicKeysFactory');
-<<<<<<< HEAD
-=======
 const validatePublicKeysState = require('../identity/stateTransition/IdentityUpdateTransition/validation/state/validatePublicKeys');
->>>>>>> e7ac35e4
 const validateRequiredPurposeAndSecurityLevelFactory = require('../identity/validation/validateRequiredPurposeAndSecurityLevelFactory');
 const validateDataContractMaxDepthFactory = require('../dataContract/validation/validateDataContractMaxDepthFactory');
 
@@ -204,11 +201,7 @@
     const validateIdentityCreateTransitionBasic = (
       validateIdentityCreateTransitionBasicFactory(
         validator,
-<<<<<<< HEAD
-        validatePublicKeys,
-=======
         validatePublicKeysBasic,
->>>>>>> e7ac35e4
         validateRequiredPurposeAndSecurityLevel,
         proofValidationFunctionsByType,
         validateProtocolVersion,
@@ -226,11 +219,7 @@
     const validateIdentityUpdateTransitionBasic = validateIdentityUpdateTransitionBasicFactory(
       validator,
       validateProtocolVersion,
-<<<<<<< HEAD
-      validatePublicKeys,
-=======
       validatePublicKeysBasic,
->>>>>>> e7ac35e4
     );
 
     const validationFunctionsByType = {
@@ -267,11 +256,7 @@
 
     const validateIdentityUpdateTransitionState = validateIdentityUpdateTransitionStateFactory(
       this.stateRepository,
-<<<<<<< HEAD
-      validatePublicKeys,
-=======
       validatePublicKeysState,
->>>>>>> e7ac35e4
       validateRequiredPurposeAndSecurityLevel,
     );
 
