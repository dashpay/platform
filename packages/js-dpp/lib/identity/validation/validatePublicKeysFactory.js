--- conflicted
+++ resolved
@@ -47,11 +47,7 @@
     rawPublicKeys.forEach((rawPublicKey) => {
       result.merge(
         validator.validate(
-<<<<<<< HEAD
-          publicKeySchema,
-=======
           jsonSchema,
->>>>>>> 5950f862
           convertBuffersToArrays(rawPublicKey),
         ),
       );
