--- conflicted
+++ resolved
@@ -88,17 +88,8 @@
       );
 
       // Calculate time window for timestamps
-<<<<<<< HEAD
-      const {
-        seconds: lastBlockHeaderTimeSeconds,
-      } = await stateRepository.fetchLatestPlatformBlockTime();
 
-      // Get last block header time in milliseconds
-      const lastBlockHeaderTime = lastBlockHeaderTimeSeconds * 1000;
-=======
-
-      const lastBlockHeaderTime = stateRepository.getTimeMs();
->>>>>>> 7aa661c1
+      const lastBlockHeaderTime = stateRepository.fetchLatestPlatformBlockTime();
 
       const disabledAtTime = stateTransition.getPublicKeysDisabledAt();
 
