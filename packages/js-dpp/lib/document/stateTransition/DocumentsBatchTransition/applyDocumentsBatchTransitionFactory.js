--- conflicted
+++ resolved
@@ -79,15 +79,7 @@
           case AbstractDocumentTransition.ACTIONS.REPLACE: {
             let document;
             if (executionContext.isDryRun()) {
-<<<<<<< HEAD
-              const {
-                seconds: lastBlockHeaderTimeSeconds,
-              } = await stateRepository.fetchLatestPlatformBlockTime();
-
-              const lastBlockHeaderTime = lastBlockHeaderTimeSeconds * 1000;
-=======
-              const lastBlockHeaderTime = stateRepository.getTimeMs();
->>>>>>> 4ed94136
+              const lastBlockHeaderTime = stateRepository.fetchLatestPlatformBlockTime();
 
               document = new Document({
                 $protocolVersion: stateTransition.getProtocolVersion(),
