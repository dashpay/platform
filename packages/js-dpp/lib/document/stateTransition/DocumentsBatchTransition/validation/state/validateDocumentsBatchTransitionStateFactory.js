--- conflicted
+++ resolved
@@ -1,320 +1,325 @@
-const DataTriggerExecutionContext = require('../../../../../dataTrigger/DataTriggerExecutionContext');
-
 const ValidationResult = require('../../../../../validation/ValidationResult');
 
-const DocumentAlreadyPresentError = require('../../../../../errors/consensus/state/document/DocumentAlreadyPresentError');
-const DocumentNotFoundError = require('../../../../../errors/consensus/state/document/DocumentNotFoundError');
-const DocumentOwnerIdMismatchError = require('../../../../../errors/consensus/state/document/DocumentOwnerIdMismatchError');
-const InvalidDocumentRevisionError = require('../../../../../errors/consensus/state/document/InvalidDocumentRevisionError');
-const InvalidDocumentActionError = require('../../../../errors/InvalidDocumentActionError');
-const DataContractNotPresentError = require('../../../../../errors/DataContractNotPresentError');
-const DocumentTimestampWindowViolationError = require(
-  '../../../../../errors/consensus/state/document/DocumentTimestampWindowViolationError',
-);
-const DocumentTimestampsMismatchError = require(
-  '../../../../../errors/consensus/state/document/DocumentTimestampsMismatchError',
-);
-
 const AbstractDocumentTransition = require('../../documentTransition/AbstractDocumentTransition');
 
-const validateTimeInBlockTimeWindow = require('../../../../../blockTimeWindow/validateTimeInBlockTimeWindow');
-const StateTransitionExecutionContext = require('../../../../../stateTransition/StateTransitionExecutionContext');
+const DataContractNotPresentError = require('../../../../../errors/consensus/basic/document/DataContractNotPresentError');
+const InvalidDocumentTransitionIdError = require('../../../../../errors/consensus/basic/document/InvalidDocumentTransitionIdError');
+const DuplicateDocumentTransitionsWithIdsError = require('../../../../../errors/consensus/basic/document/DuplicateDocumentTransitionsWithIdsError');
+const MissingDocumentTransitionTypeError = require('../../../../../errors/consensus/basic/document/MissingDocumentTransitionTypeError');
+const InvalidDocumentTypeError = require('../../../../../errors/consensus/basic/document/InvalidDocumentTypeError');
+const InvalidDocumentTransitionActionError = require('../../../../../errors/consensus/basic/document/InvalidDocumentTransitionActionError');
+const MissingDocumentTransitionActionError = require('../../../../../errors/consensus/basic/document/MissingDocumentTransitionActionError');
+const MissingDataContractIdError = require('../../../../../errors/consensus/basic/document/MissingDataContractIdError');
+const Identifier = require('../../../../../identifier/Identifier');
+
+const baseTransitionSchema = require('../../../../../../schema/document/stateTransition/documentTransition/base.json');
+const createTransitionSchema = require('../../../../../../schema/document/stateTransition/documentTransition/create.json');
+const replaceTransitionSchema = require('../../../../../../schema/document/stateTransition/documentTransition/replace.json');
+
+const generateDocumentId = require('../../../../generateDocumentId');
+const convertBuffersToArrays = require('../../../../../util/convertBuffersToArrays');
+
+const documentsBatchTransitionSchema = require('../../../../../../schema/document/stateTransition/documentsBatch.json');
+const createAndValidateIdentifier = require('../../../../../identifier/createAndValidateIdentifier');
+const DuplicateDocumentTransitionsWithIndicesError = require('../../../../../errors/consensus/basic/document/DuplicateDocumentTransitionsWithIndicesError');
 
 /**
+ * @param {findDuplicatesById} findDuplicatesById
+ * @param {findDuplicatesByIndices} findDuplicatesByIndices
+ * @param {StateRepository} stateRepository
+ * @param {JsonSchemaValidator} jsonSchemaValidator
+ * @param {enrichDataContractWithBaseSchema} enrichDataContractWithBaseSchema
+ * @param {validatePartialCompoundIndices} validatePartialCompoundIndices
+ * @param {validateProtocolVersion} validateProtocolVersion
  *
- * @param {StateRepository} stateRepository
- * @param {fetchDocuments} fetchDocuments
- * @param {validateDocumentsUniquenessByIndices} validateDocumentsUniquenessByIndices
- * @param {executeDataTriggers} executeDataTriggers
- * @return {validateDocumentsBatchTransitionState}
+ * @return {validateDocumentsBatchTransitionBasic}
  */
-function validateDocumentsBatchTransitionStateFactory(
+function validateDocumentsBatchTransitionBasicFactory(
+  findDuplicatesById,
+  findDuplicatesByIndices,
   stateRepository,
-  fetchDocuments,
-  validateDocumentsUniquenessByIndices,
-  executeDataTriggers,
+  jsonSchemaValidator,
+  enrichDataContractWithBaseSchema,
+  validatePartialCompoundIndices,
+  validateProtocolVersion,
 ) {
+  const { ACTIONS } = AbstractDocumentTransition;
+
   /**
    *
-   * @param {Identifier} dataContractId
-   * @param {Identifier} ownerId
-   * @param {DocumentCreateTransition[]
-   *        |DocumentReplaceTransition[]
-   *        |DocumentDeleteTransition[]} documentTransitions
-   * @param {StateTransitionExecutionContext} executionContext
+   * @param {DataContract} dataContract
+   * @param {Buffer} ownerId
+   * @param {Array<
+   *      RawDocumentCreateTransition|
+   *      RawDocumentDeleteTransition|
+   *      DocumentReplaceTransition
+   *      >} rawDocumentTransitions
    * @return {Promise<ValidationResult>}
    */
-  async function validateDocumentTransitions(
-    dataContractId,
-    ownerId,
-    documentTransitions,
-    executionContext,
-  ) {
+  async function validateDocumentTransitions(dataContract, ownerId, rawDocumentTransitions) {
     const result = new ValidationResult();
-
-    // We use temporary execution context without dry run,
-    // because despite the dryRun, we need to get the
-    // data contract to proceed with following logic
-    const tmpExecutionContext = new StateTransitionExecutionContext();
-
-    // Data contract must exist
-    const dataContract = await stateRepository.fetchDataContract(
-      dataContractId,
-      tmpExecutionContext,
-    );
-
-    // Collect operations back from temporary context
-    executionContext.addOperation(...tmpExecutionContext.getOperations());
-
-    if (!dataContract) {
-      throw new DataContractNotPresentError(dataContractId);
-    }
 
     if (!result.isValid()) {
       return result;
     }
 
-    const fetchedDocuments = await fetchDocuments(documentTransitions, executionContext);
-
-    if (!executionContext.isDryRun()) {
-      // Calculate time window for timestamps
-<<<<<<< HEAD
-      const {
-        seconds: lastBlockHeaderTimeSeconds,
-      } = await stateRepository.fetchLatestPlatformBlockTime();
-
-      // Get last block header time in milliseconds
-      const lastBlockHeaderTime = lastBlockHeaderTimeSeconds * 1000;
-=======
-
-      const lastBlockHeaderTime = await stateRepository.getTimeMs();
->>>>>>> 7aa661c1
-
-      // Validate document action, ownerId, revision and timestamps
-      documentTransitions
-        .forEach((documentTransition) => {
-          const fetchedDocument = fetchedDocuments
-            .find((d) => documentTransition.getId()
-              .equals(d.getId()));
-
-          switch (documentTransition.getAction()) {
-            case AbstractDocumentTransition.ACTIONS.CREATE:
-              // createdAt and updatedAt should be equal
-              if (documentTransition.getCreatedAt() !== undefined
-                && documentTransition.getUpdatedAt() !== undefined) {
-                const createdAtTime = documentTransition.getCreatedAt()
-                  .getTime();
-                const updatedAtTime = documentTransition.getUpdatedAt()
-                  .getTime();
-
-                if (createdAtTime !== updatedAtTime) {
-                  result.addError(
-                    new DocumentTimestampsMismatchError(
-                      documentTransition.getId()
-                        .toBuffer(),
-                    ),
-                  );
-                }
-              }
-
-              // Check createdAt is within a block time window
-              if (documentTransition.getCreatedAt() !== undefined) {
-                const createdAtTime = documentTransition.getCreatedAt()
-                  .getTime();
-
-                const validateTimeWindowResult = validateTimeInBlockTimeWindow(
-                  lastBlockHeaderTime,
-                  createdAtTime,
-                );
-                if (!validateTimeWindowResult.isValid()) {
-                  result.addError(
-                    new DocumentTimestampWindowViolationError(
-                      'createdAt',
-                      documentTransition.getId()
-                        .toBuffer(),
-                      documentTransition.getCreatedAt(),
-                      validateTimeWindowResult.getTimeWindowStart(),
-                      validateTimeWindowResult.getTimeWindowEnd(),
-                    ),
-                  );
-                }
-              }
-
-              // Check updatedAt is within a block time window
-              if (documentTransition.getUpdatedAt() !== undefined) {
-                const updatedAtTime = documentTransition.getUpdatedAt()
-                  .getTime();
-                const validateTimeWindowResult = validateTimeInBlockTimeWindow(
-                  lastBlockHeaderTime,
-                  updatedAtTime,
-                );
-
-                if (!validateTimeWindowResult.isValid()) {
-                  result.addError(
-                    new DocumentTimestampWindowViolationError(
-                      'updatedAt',
-                      documentTransition.getId()
-                        .toBuffer(),
-                      documentTransition.getUpdatedAt(),
-                      validateTimeWindowResult.getTimeWindowStart(),
-                      validateTimeWindowResult.getTimeWindowEnd(),
-                    ),
-                  );
-                }
-              }
-
-              if (fetchedDocument) {
-                result.addError(
-                  new DocumentAlreadyPresentError(documentTransition.getId()
-                    .toBuffer()),
-                );
-              }
-              break;
-            case AbstractDocumentTransition.ACTIONS.REPLACE: {
-              // Check updatedAt is within a block time window
-              if (documentTransition.getUpdatedAt() !== undefined) {
-                const updatedAtTime = documentTransition.getUpdatedAt()
-                  .getTime();
-
-                const validateTimeWindowResult = validateTimeInBlockTimeWindow(
-                  lastBlockHeaderTime,
-                  updatedAtTime,
-                );
-
-                if (!validateTimeWindowResult.isValid()) {
-                  result.addError(
-                    new DocumentTimestampWindowViolationError(
-                      'updatedAt',
-                      documentTransition.getId()
-                        .toBuffer(),
-                      documentTransition.getUpdatedAt(),
-                      validateTimeWindowResult.getTimeWindowStart(),
-                      validateTimeWindowResult.getTimeWindowEnd(),
-                    ),
-                  );
-                }
-              }
-
-              if (
-                fetchedDocument
-                && documentTransition.getRevision() !== fetchedDocument.getRevision() + 1
-              ) {
-                result.addError(
-                  new InvalidDocumentRevisionError(
-                    documentTransition.getId()
-                      .toBuffer(),
-                    fetchedDocument.getRevision(),
-                  ),
-                );
-              }
+    const enrichedBaseDataContract = enrichDataContractWithBaseSchema(
+      dataContract,
+      baseTransitionSchema,
+      enrichDataContractWithBaseSchema.PREFIX_BYTE_1,
+    );
+
+    const enrichedDataContractsByActions = {
+      [ACTIONS.CREATE]: enrichDataContractWithBaseSchema(
+        enrichedBaseDataContract,
+        createTransitionSchema,
+        enrichDataContractWithBaseSchema.PREFIX_BYTE_2,
+      ),
+      [ACTIONS.REPLACE]: enrichDataContractWithBaseSchema(
+        enrichedBaseDataContract,
+        replaceTransitionSchema,
+        enrichDataContractWithBaseSchema.PREFIX_BYTE_3,
+        ['$createdAt'],
+      ),
+    };
+
+    rawDocumentTransitions.forEach((rawDocumentTransition) => {
+      // Validate $type
+      if (!Object.prototype.hasOwnProperty.call(rawDocumentTransition, '$type')) {
+        result.addError(
+          new MissingDocumentTransitionTypeError(),
+        );
+
+        return;
+      }
+
+      if (!dataContract.isDocumentDefined(rawDocumentTransition.$type)) {
+        result.addError(
+          new InvalidDocumentTypeError(
+            rawDocumentTransition.$type,
+            dataContract.getId().toBuffer(),
+          ),
+        );
+
+        return;
+      }
+
+      // Validate $action
+      if (!Object.prototype.hasOwnProperty.call(rawDocumentTransition, '$action')) {
+        result.addError(
+          new MissingDocumentTransitionActionError(),
+        );
+
+        return;
+      }
+
+      // Validate document schema
+      switch (rawDocumentTransition.$action) {
+        case ACTIONS.CREATE:
+        case ACTIONS.REPLACE: {
+          // eslint-disable-next-line max-len
+          const enrichedDataContract = enrichedDataContractsByActions[rawDocumentTransition.$action];
+
+          const documentSchemaRef = enrichedDataContract.getDocumentSchemaRef(
+            rawDocumentTransition.$type,
+          );
+
+          const additionalSchemas = {
+            [enrichedDataContract.getJsonSchemaId()]:
+              enrichedDataContract.toJSON(),
+          };
+
+          const schemaResult = jsonSchemaValidator.validate(
+            documentSchemaRef,
+            convertBuffersToArrays(rawDocumentTransition),
+            additionalSchemas,
+          );
+
+          if (!schemaResult.isValid()) {
+            result.merge(schemaResult);
+
+            break;
+          }
+
+          // Additional checks for CREATE transitions
+          if (ACTIONS.CREATE === rawDocumentTransition.$action) {
+            // validate id generation
+            const documentId = generateDocumentId(
+              dataContract.getId(),
+              ownerId,
+              rawDocumentTransition.$type,
+              rawDocumentTransition.$entropy,
+            );
+
+            if (!rawDocumentTransition.$id.equals(documentId)) {
+              result.addError(
+                new InvalidDocumentTransitionIdError(
+                  documentId,
+                  rawDocumentTransition.$id,
+                ),
+              );
             }
-            // eslint-disable-next-line no-fallthrough
-            case AbstractDocumentTransition.ACTIONS.DELETE: {
-              if (!fetchedDocument) {
-                result.addError(
-                  new DocumentNotFoundError(documentTransition.getId()
-                    .toBuffer()),
-                );
-
-                break;
-              }
-
-              if (!fetchedDocument.getOwnerId()
-                .equals(ownerId)) {
-                result.addError(
-                  new DocumentOwnerIdMismatchError(
-                    documentTransition.getId()
-                      .toBuffer(),
-                    ownerId.toBuffer(),
-                    fetchedDocument.getOwnerId()
-                      .toBuffer(),
-                  ),
-                );
-              }
-
-              break;
-            }
-            default:
-              throw new InvalidDocumentActionError(documentTransition);
           }
-        });
-
-      if (!result.isValid()) {
-        return result;
+
+          break;
+        }
+        case ACTIONS.DELETE:
+          result.merge(
+            jsonSchemaValidator.validate(
+              baseTransitionSchema,
+              convertBuffersToArrays(rawDocumentTransition),
+            ),
+          );
+
+          break;
+        default:
+          result.addError(
+            new InvalidDocumentTransitionActionError(
+              rawDocumentTransition.$action,
+            ),
+          );
       }
-    }
-
-    // Validate unique indices
-    const nonDeleteDocumentTransitions = documentTransitions
-      .filter((d) => d.getAction() !== AbstractDocumentTransition.ACTIONS.DELETE);
+    });
+
+    if (!result.isValid()) {
+      return result;
+    }
+
+    // Find duplicate documents by type and ID
+    const duplicateTransitions = findDuplicatesById(rawDocumentTransitions);
+    if (duplicateTransitions.length > 0) {
+      result.addError(
+        new DuplicateDocumentTransitionsWithIdsError(
+          duplicateTransitions.map(
+            (documentTransition) => [documentTransition.$type, documentTransition.$id],
+          ),
+        ),
+      );
+    }
+
+    // Find duplicate transitions by unique indices
+    const duplicateTransitionsByIndices = findDuplicatesByIndices(
+      rawDocumentTransitions,
+      dataContract,
+    );
+
+    if (duplicateTransitionsByIndices.length > 0) {
+      result.addError(
+        new DuplicateDocumentTransitionsWithIndicesError(
+          duplicateTransitionsByIndices.map(
+            (documentTransition) => [documentTransition.$type, documentTransition.$id],
+          ),
+        ),
+      );
+    }
+
+    // Validate partial compound indices
+    const nonDeleteDocumentTransitions = rawDocumentTransitions
+      .filter((d) => d.$action !== AbstractDocumentTransition.ACTIONS.DELETE);
 
     if (nonDeleteDocumentTransitions.length > 0) {
       result.merge(
-        await validateDocumentsUniquenessByIndices(
+        validatePartialCompoundIndices(
           ownerId,
           nonDeleteDocumentTransitions,
           dataContract,
-          executionContext,
         ),
       );
-
-      if (!result.isValid()) {
-        return result;
-      }
-    }
-
-    // Run Data Triggers
-    const dataTriggersExecutionContext = new DataTriggerExecutionContext(
-      stateRepository,
-      ownerId,
-      dataContract,
-      executionContext,
-    );
-
-    const dataTriggersExecutionResults = await executeDataTriggers(
-      documentTransitions,
-      dataTriggersExecutionContext,
-    );
-
-    dataTriggersExecutionResults.forEach((dataTriggerExecutionResult) => {
-      if (!dataTriggerExecutionResult.isOk()) {
-        result.addError(...dataTriggerExecutionResult.getErrors());
-      }
-    });
+    }
 
     return result;
   }
+
   /**
-   * @typedef validateDocumentsBatchTransitionState
-   * @param {DocumentsBatchTransition} stateTransition
+   * @typedef validateDocumentsBatchTransitionBasic
+   * @param {RawDocumentsBatchTransition} rawStateTransition
+   * @param {StateTransitionExecutionContext} executionContext
    * @return {ValidationResult}
    */
-  async function validateDocumentsBatchTransitionState(stateTransition) {
-    const result = new ValidationResult();
-
-    const executionContext = stateTransition.getExecutionContext();
-    const ownerId = stateTransition.getOwnerId();
+  async function validateDocumentsBatchTransitionBasic(rawStateTransition, executionContext) {
+    const result = jsonSchemaValidator.validate(
+      documentsBatchTransitionSchema,
+      convertBuffersToArrays(rawStateTransition),
+    );
+
+    if (!result.isValid()) {
+      return result;
+    }
+
+    result.merge(
+      validateProtocolVersion(rawStateTransition.protocolVersion),
+    );
+
+    if (!result.isValid()) {
+      return result;
+    }
 
     // Group document transitions by data contracts
-    const documentTransitionsByContracts = stateTransition.getTransitions()
-      .reduce((obj, documentTransition) => {
-        if (!obj[documentTransition.getDataContractId()]) {
+    const documentTransitionsByContracts = rawStateTransition.transitions
+      .reduce((obj, rawDocumentTransition) => {
+        if (!Object.prototype.hasOwnProperty.call(rawDocumentTransition, '$dataContractId')) {
+          result.addError(
+            new MissingDataContractIdError(),
+          );
+
+          return obj;
+        }
+
+        const dataContractId = createAndValidateIdentifier(
+          '$dataContractId',
+          rawDocumentTransition.$dataContractId,
+          result,
+        );
+
+        if (!dataContractId) {
+          return obj;
+        }
+
+        if (!obj[dataContractId]) {
           // eslint-disable-next-line no-param-reassign
-          obj[documentTransition.getDataContractId()] = {
-            dataContractId: documentTransition.getDataContractId(),
-            documentTransitions: [],
-          };
-        }
-
-        obj[documentTransition.getDataContractId()].documentTransitions.push(documentTransition);
+          obj[dataContractId] = [];
+        }
+
+        obj[dataContractId].push(rawDocumentTransition);
 
         return obj;
       }, {});
 
     const documentTransitionResultsPromises = Object.entries(documentTransitionsByContracts)
-      .map(([, { dataContractId, documentTransitions }]) => (
-        validateDocumentTransitions(dataContractId, ownerId, documentTransitions, executionContext)
-      ));
+      .map(async ([dataContractIdString, documentTransitions]) => {
+        const perDocumentResult = new ValidationResult();
+
+        const dataContractId = Identifier.from(dataContractIdString);
+
+        const dataContract = await stateRepository.fetchDataContract(
+          dataContractId,
+          executionContext,
+        );
+
+        if (executionContext.isDryRun()) {
+          return perDocumentResult;
+        }
+
+        if (!dataContract) {
+          perDocumentResult.addError(
+            new DataContractNotPresentError(dataContractId.toBuffer()),
+          );
+        }
+
+        if (!perDocumentResult.isValid()) {
+          return perDocumentResult;
+        }
+
+        perDocumentResult.merge(
+          await validateDocumentTransitions(
+            dataContract,
+            rawStateTransition.ownerId,
+            documentTransitions,
+          ),
+        );
+
+        return perDocumentResult;
+      });
 
     const documentTransitionResults = await Promise.all(documentTransitionResultsPromises);
     documentTransitionResults.forEach(result.merge.bind(result));
@@ -322,7 +327,7 @@
     return result;
   }
 
-  return validateDocumentsBatchTransitionState;
+  return validateDocumentsBatchTransitionBasic;
 }
 
-module.exports = validateDocumentsBatchTransitionStateFactory;+module.exports = validateDocumentsBatchTransitionBasicFactory;