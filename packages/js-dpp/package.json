{
  "name": "@dashevo/dpp",
<<<<<<< HEAD
  "version": "0.22.0-dev.6",
=======
  "version": "0.21.7",
>>>>>>> 049db1fb
  "description": "The JavaScript implementation of the Dash Platform Protocol",
  "scripts": {
    "lint": "eslint .",
    "test": "yarn run test:coverage && yarn run test:browsers",
    "build:web": "webpack --stats-error-details",
    "test:node": "NODE_ENV=test mocha",
    "test:browsers": "karma start ./karma.conf.js --single-run",
    "test:coverage": "NODE_ENV=test nyc --check-coverage --stmts=98 --branch=94 --funcs=95 --lines=97 yarn run mocha 'test/unit/**/*.spec.js' 'test/integration/**/*.spec.js'",
    "prepublishOnly": "yarn run build:web"
  },
  "ultra": {
    "concurrent": [
      "test"
    ]
  },
  "main": "lib/DashPlatformProtocol.js",
  "contributors": [
    {
      "name": "Ivan Shumkov",
      "email": "ivan@shumkov.ru",
      "url": "https://github.com/shumkov"
    },
    {
      "name": "Djavid Gabibiyan",
      "email": "djavid@dash.org",
      "url": "https://github.com/jawid-h"
    },
    {
      "name": "Anton Suprunchuk",
      "email": "anton.suprunchuk@dash.org",
      "url": "https://github.com/antouhou"
    },
    {
      "name": "Konstantin Shuplenkov",
      "email": "konstantin.shuplenkov@dash.org",
      "url": "https://github.com/shuplenkov"
    }
  ],
  "license": "MIT",
  "devDependencies": {
    "@babel/core": "^7.15.5",
    "@babel/preset-env": "^7.15.4",
    "acorn": "^8.5.0",
    "assert": "^2.0.0",
    "babel-loader": "^8.2.2",
    "buffer": "^6.0.3",
    "chai": "^4.3.4",
    "chai-as-promised": "^7.1.1",
    "chai-exclude": "^2.1.0",
    "chai-string": "^1.5.0",
    "core-js": "^3.17.2",
    "crypto-browserify": "^3.12.0",
    "dirty-chai": "^2.0.1",
    "eslint": "^7.32.0",
    "eslint-config-airbnb-base": "^14.2.1",
    "eslint-plugin-import": "^2.24.2",
    "events": "^3.3.0",
    "https-browserify": "^1.0.0",
    "karma": "^6.3.4",
    "karma-chai": "^0.1.0",
    "karma-chrome-launcher": "^3.1.0",
    "karma-firefox-launcher": "^2.1.1",
    "karma-mocha": "^2.0.1",
    "karma-mocha-reporter": "^2.2.5",
    "karma-webpack": "^5.0.0",
    "mocha": "^9.1.2",
    "node-inspect-extracted": "^1.0.8",
    "nyc": "^15.1.0",
    "path-browserify": "^1.0.1",
    "process": "^0.11.10",
    "sinon": "^11.1.2",
    "sinon-chai": "^3.7.0",
    "stream-browserify": "^3.0.0",
    "stream-http": "^3.2.0",
    "string_decoder": "^1.3.0",
    "url": "^0.11.0",
    "util": "^0.12.4",
    "webpack": "^5.59.1",
    "webpack-cli": "^4.9.1"
  },
  "dependencies": {
    "@apidevtools/json-schema-ref-parser": "^8.0.0",
<<<<<<< HEAD
    "@dashevo/dashcore-lib": "~0.19.28",
    "@dashevo/dashpay-contract": "workspace:~",
    "@dashevo/dpns-contract": "workspace:~",
=======
    "@dashevo/dashcore-lib": "~0.19.29",
>>>>>>> 049db1fb
    "@dashevo/feature-flags-contract": "workspace:~",
    "@dashevo/masternode-reward-shares-contract": "workspace:~",
    "@dashevo/re2-wasm": "~1.0.4",
    "ajv": "^8.6.0",
    "ajv-formats": "^2.1.1",
    "bignumber.js": "^9.0.1",
    "bs58": "^4.0.1",
    "cbor": "^8.0.0",
    "fast-json-patch": "^3.1.0",
    "json-schema-diff-validator": "^0.4.1",
    "json-schema-traverse": "^1.0.0",
    "lodash.clonedeep": "^4.5.0",
    "lodash.clonedeepwith": "^4.5.0",
    "lodash.get": "^4.4.2",
    "lodash.set": "^4.3.2",
    "long": "^5.2.0"
  }
}<|MERGE_RESOLUTION|>--- conflicted
+++ resolved
@@ -1,10 +1,6 @@
 {
   "name": "@dashevo/dpp",
-<<<<<<< HEAD
   "version": "0.22.0-dev.6",
-=======
-  "version": "0.21.7",
->>>>>>> 049db1fb
   "description": "The JavaScript implementation of the Dash Platform Protocol",
   "scripts": {
     "lint": "eslint .",
@@ -87,13 +83,9 @@
   },
   "dependencies": {
     "@apidevtools/json-schema-ref-parser": "^8.0.0",
-<<<<<<< HEAD
-    "@dashevo/dashcore-lib": "~0.19.28",
+    "@dashevo/dashcore-lib": "~0.19.29",
     "@dashevo/dashpay-contract": "workspace:~",
     "@dashevo/dpns-contract": "workspace:~",
-=======
-    "@dashevo/dashcore-lib": "~0.19.29",
->>>>>>> 049db1fb
     "@dashevo/feature-flags-contract": "workspace:~",
     "@dashevo/masternode-reward-shares-contract": "workspace:~",
     "@dashevo/re2-wasm": "~1.0.4",
