{
  "name": "@dashevo/dpp",
<<<<<<< HEAD
  "version": "0.22.0-dev.7",
=======
  "version": "0.22.0-dev.7.alpha.2",
>>>>>>> 4dfb826b
  "description": "The JavaScript implementation of the Dash Platform Protocol",
  "scripts": {
    "lint": "eslint .",
    "test": "yarn run test:coverage && yarn run test:browsers",
    "build:web": "webpack --stats-error-details",
    "test:node": "NODE_ENV=test mocha",
    "test:browsers": "karma start ./karma.conf.js --single-run",
    "test:coverage": "NODE_ENV=test nyc --check-coverage --stmts=98 --branch=94 --funcs=95 --lines=97 yarn run mocha 'test/unit/**/*.spec.js' 'test/integration/**/*.spec.js'",
    "prepublishOnly": "yarn run build:web"
  },
  "ultra": {
    "concurrent": [
      "test"
    ]
  },
  "main": "lib/DashPlatformProtocol.js",
  "contributors": [
    {
      "name": "Ivan Shumkov",
      "email": "ivan@shumkov.ru",
      "url": "https://github.com/shumkov"
    },
    {
      "name": "Djavid Gabibiyan",
      "email": "djavid@dash.org",
      "url": "https://github.com/jawid-h"
    },
    {
      "name": "Anton Suprunchuk",
      "email": "anton.suprunchuk@dash.org",
      "url": "https://github.com/antouhou"
    },
    {
      "name": "Konstantin Shuplenkov",
      "email": "konstantin.shuplenkov@dash.org",
      "url": "https://github.com/shuplenkov"
    }
  ],
  "license": "MIT",
  "devDependencies": {
    "@babel/core": "^7.15.5",
    "@babel/preset-env": "^7.15.4",
    "acorn": "^8.5.0",
    "assert": "^2.0.0",
    "babel-loader": "^8.2.2",
    "buffer": "^6.0.3",
    "chai": "^4.3.4",
    "chai-as-promised": "^7.1.1",
    "chai-exclude": "^2.1.0",
    "chai-string": "^1.5.0",
    "core-js": "^3.17.2",
    "crypto-browserify": "^3.12.0",
    "dirty-chai": "^2.0.1",
    "eslint": "^7.32.0",
    "eslint-config-airbnb-base": "^14.2.1",
    "eslint-plugin-import": "^2.24.2",
    "events": "^3.3.0",
    "https-browserify": "^1.0.0",
    "karma": "^6.3.4",
    "karma-chai": "^0.1.0",
    "karma-chrome-launcher": "^3.1.0",
    "karma-firefox-launcher": "^2.1.1",
    "karma-mocha": "^2.0.1",
    "karma-mocha-reporter": "^2.2.5",
    "karma-webpack": "^5.0.0",
    "mocha": "^9.1.2",
    "node-inspect-extracted": "^1.0.8",
    "nyc": "^15.1.0",
    "path-browserify": "^1.0.1",
    "process": "^0.11.10",
    "sinon": "^11.1.2",
    "sinon-chai": "^3.7.0",
    "stream-browserify": "^3.0.0",
    "stream-http": "^3.2.0",
    "string_decoder": "^1.3.0",
    "url": "^0.11.0",
    "util": "^0.12.4",
    "webpack": "^5.59.1",
    "webpack-cli": "^4.9.1"
  },
  "dependencies": {
    "@apidevtools/json-schema-ref-parser": "^8.0.0",
    "@dashevo/dashcore-lib": "~0.19.30",
    "@dashevo/dashpay-contract": "workspace:~",
    "@dashevo/dpns-contract": "workspace:~",
    "@dashevo/feature-flags-contract": "workspace:~",
    "@dashevo/masternode-reward-shares-contract": "workspace:~",
    "@dashevo/re2-wasm": "~1.0.4",
    "ajv": "^8.6.0",
    "ajv-formats": "^2.1.1",
    "bignumber.js": "^9.0.1",
    "bls-signatures": "^0.2.5",
    "bs58": "^4.0.1",
    "cbor": "^8.0.0",
    "fast-json-patch": "^3.1.0",
    "json-schema-diff-validator": "^0.4.1",
    "json-schema-traverse": "^1.0.0",
    "lodash.clonedeep": "^4.5.0",
    "lodash.clonedeepwith": "^4.5.0",
    "lodash.get": "^4.4.2",
    "lodash.set": "^4.3.2",
    "long": "^5.2.0"
  }
}<|MERGE_RESOLUTION|>--- conflicted
+++ resolved
@@ -1,10 +1,6 @@
 {
   "name": "@dashevo/dpp",
-<<<<<<< HEAD
-  "version": "0.22.0-dev.7",
-=======
   "version": "0.22.0-dev.7.alpha.2",
->>>>>>> 4dfb826b
   "description": "The JavaScript implementation of the Dash Platform Protocol",
   "scripts": {
     "lint": "eslint .",
