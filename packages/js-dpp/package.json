{
  "name": "@dashevo/dpp",
  "version": "0.21.4",
  "description": "The JavaScript implementation of the Dash Platform Protocol",
  "scripts": {
    "lint": "eslint .",
    "test": "yarn run test:coverage && yarn run test:browsers",
    "build:web": "webpack --stats-error-details",
    "test:node": "NODE_ENV=test mocha",
    "test:browsers": "karma start ./karma.conf.js --single-run",
    "test:coverage": "NODE_ENV=test nyc --check-coverage --stmts=98 --branch=94 --funcs=95 --lines=98 mocha 'test/unit/**/*.spec.js' 'test/integration/**/*.spec.js'",
    "prepublishOnly": "yarn run build:web"
  },
  "ultra": {
    "concurrent": [
      "test"
    ]
  },
  "main": "lib/DashPlatformProtocol.js",
  "contributors": [
    {
      "name": "Ivan Shumkov",
      "email": "ivan@shumkov.ru",
      "url": "https://github.com/shumkov"
    },
    {
      "name": "Djavid Gabibiyan",
      "email": "djavid@dash.org",
      "url": "https://github.com/jawid-h"
    },
    {
      "name": "Anton Suprunchuk",
      "email": "anton.suprunchuk@dash.org",
      "url": "https://github.com/antouhou"
    },
    {
      "name": "Konstantin Shuplenkov",
      "email": "konstantin.shuplenkov@dash.org",
      "url": "https://github.com/shuplenkov"
    }
  ],
  "license": "MIT",
  "devDependencies": {
    "@babel/core": "^7.15.5",
    "@babel/preset-env": "^7.15.4",
    "@dashevo/dashpay-contract": "workspace:~",
    "@dashevo/dpns-contract": "workspace:~",
    "acorn": "^8.5.0",
    "assert": "^2.0.0",
    "babel-loader": "^8.2.2",
    "buffer": "^6.0.3",
    "chai": "^4.3.4",
    "chai-as-promised": "^7.1.1",
    "chai-exclude": "^2.1.0",
    "chai-string": "^1.5.0",
    "core-js": "^3.17.2",
    "crypto-browserify": "^3.12.0",
    "dirty-chai": "^2.0.1",
    "eslint": "^7.32.0",
    "eslint-config-airbnb-base": "^14.2.1",
    "eslint-plugin-import": "^2.24.2",
    "https-browserify": "^1.0.0",
    "karma": "^6.3.4",
    "karma-chai": "^0.1.0",
    "karma-chrome-launcher": "^3.1.0",
    "karma-firefox-launcher": "^2.1.1",
    "karma-mocha": "^2.0.1",
    "karma-mocha-reporter": "^2.2.5",
    "karma-webpack": "^5.0.0",
    "mocha": "^9.1.2",
    "node-inspect-extracted": "^1.0.8",
    "nyc": "^15.1.0",
    "path-browserify": "^1.0.1",
    "process": "^0.11.10",
    "sinon": "^11.1.2",
    "sinon-chai": "^3.7.0",
    "stream-browserify": "^3.0.0",
    "stream-http": "^3.2.0",
    "url": "^0.11.0",
    "util": "^0.12.4",
    "webpack": "^5.59.1",
    "webpack-cli": "^4.9.1"
  },
  "dependencies": {
    "@apidevtools/json-schema-ref-parser": "^8.0.0",
<<<<<<< HEAD
    "@dashevo/dashcore-lib": "~0.19.27",
    "@dashevo/feature-flags-contract": "workspace:~",
=======
    "@dashevo/dashcore-lib": "~0.19.28",
    "@dashevo/feature-flags-contract": "~0.21.4",
>>>>>>> 98db3946
    "@dashevo/re2-wasm": "~1.0.4",
    "ajv": "^8.6.0",
    "ajv-formats": "^2.1.1",
    "bignumber.js": "^9.0.1",
    "bs58": "^4.0.1",
    "cbor": "^8.0.0",
    "json-schema-traverse": "^1.0.0",
    "lodash.clonedeep": "^4.5.0",
    "lodash.clonedeepwith": "^4.5.0",
    "lodash.get": "^4.4.2",
    "lodash.set": "^4.3.2",
    "long": "^4.0.0"
  }
}<|MERGE_RESOLUTION|>--- conflicted
+++ resolved
@@ -83,13 +83,8 @@
   },
   "dependencies": {
     "@apidevtools/json-schema-ref-parser": "^8.0.0",
-<<<<<<< HEAD
-    "@dashevo/dashcore-lib": "~0.19.27",
+    "@dashevo/dashcore-lib": "~0.19.28",
     "@dashevo/feature-flags-contract": "workspace:~",
-=======
-    "@dashevo/dashcore-lib": "~0.19.28",
-    "@dashevo/feature-flags-contract": "~0.21.4",
->>>>>>> 98db3946
     "@dashevo/re2-wasm": "~1.0.4",
     "ajv": "^8.6.0",
     "ajv-formats": "^2.1.1",
