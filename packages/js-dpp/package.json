--- conflicted
+++ resolved
@@ -1,10 +1,6 @@
 {
   "name": "@dashevo/dpp",
-<<<<<<< HEAD
   "version": "0.22.8-pr.405.2",
-=======
-  "version": "0.22.9",
->>>>>>> 2f0eb471
   "description": "The JavaScript implementation of the Dash Platform Protocol",
   "scripts": {
     "lint": "eslint .",
@@ -87,11 +83,7 @@
   },
   "dependencies": {
     "@apidevtools/json-schema-ref-parser": "^8.0.0",
-<<<<<<< HEAD
-    "@dashevo/dashcore-lib": "~0.19.36",
-=======
     "@dashevo/dashcore-lib": "~0.19.37",
->>>>>>> 2f0eb471
     "@dashevo/dashpay-contract": "workspace:~",
     "@dashevo/dpns-contract": "workspace:~",
     "@dashevo/feature-flags-contract": "workspace:~",
