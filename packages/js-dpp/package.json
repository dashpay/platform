{
  "name": "@dashevo/dpp",
  "version": "0.21.5",
  "description": "The JavaScript implementation of the Dash Platform Protocol",
  "scripts": {
    "lint": "eslint .",
    "test": "yarn run test:coverage && yarn run test:browsers",
    "build:web": "webpack --stats-error-details",
    "test:node": "NODE_ENV=test mocha",
    "test:browsers": "karma start ./karma.conf.js --single-run",
    "test:coverage": "NODE_ENV=test nyc --check-coverage --stmts=98 --branch=94 --funcs=95 --lines=98 mocha 'test/unit/**/*.spec.js' 'test/integration/**/*.spec.js'",
    "prepublishOnly": "yarn run build:web"
  },
  "ultra": {
    "concurrent": [
      "test"
    ]
  },
  "main": "lib/DashPlatformProtocol.js",
  "contributors": [
    {
      "name": "Ivan Shumkov",
      "email": "ivan@shumkov.ru",
      "url": "https://github.com/shumkov"
    },
    {
      "name": "Djavid Gabibiyan",
      "email": "djavid@dash.org",
      "url": "https://github.com/jawid-h"
    },
    {
      "name": "Anton Suprunchuk",
      "email": "anton.suprunchuk@dash.org",
      "url": "https://github.com/antouhou"
    },
    {
      "name": "Konstantin Shuplenkov",
      "email": "konstantin.shuplenkov@dash.org",
      "url": "https://github.com/shuplenkov"
    }
  ],
  "license": "MIT",
  "devDependencies": {
    "@babel/core": "^7.15.5",
    "@babel/preset-env": "^7.15.4",
<<<<<<< HEAD
    "@dashevo/dashpay-contract": "workspace:~",
    "@dashevo/dpns-contract": "workspace:~",
=======
    "@dashevo/dashpay-contract": "~0.21.5",
    "@dashevo/dpns-contract": "~0.21.5",
>>>>>>> 64766e9c
    "acorn": "^8.5.0",
    "assert": "^2.0.0",
    "babel-loader": "^8.2.2",
    "buffer": "^6.0.3",
    "chai": "^4.3.4",
    "chai-as-promised": "^7.1.1",
    "chai-exclude": "^2.1.0",
    "chai-string": "^1.5.0",
    "core-js": "^3.17.2",
    "crypto-browserify": "^3.12.0",
    "dirty-chai": "^2.0.1",
    "eslint": "^7.32.0",
    "eslint-config-airbnb-base": "^14.2.1",
    "eslint-plugin-import": "^2.24.2",
    "https-browserify": "^1.0.0",
    "karma": "^6.3.4",
    "karma-chai": "^0.1.0",
    "karma-chrome-launcher": "^3.1.0",
    "karma-firefox-launcher": "^2.1.1",
    "karma-mocha": "^2.0.1",
    "karma-mocha-reporter": "^2.2.5",
    "karma-webpack": "^5.0.0",
    "mocha": "^9.1.2",
    "node-inspect-extracted": "^1.0.8",
    "nyc": "^15.1.0",
    "path-browserify": "^1.0.1",
    "process": "^0.11.10",
    "sinon": "^11.1.2",
    "sinon-chai": "^3.7.0",
    "stream-browserify": "^3.0.0",
    "stream-http": "^3.2.0",
    "url": "^0.11.0",
    "util": "^0.12.4",
    "webpack": "^5.59.1",
    "webpack-cli": "^4.9.1"
  },
  "dependencies": {
    "@apidevtools/json-schema-ref-parser": "^8.0.0",
    "@dashevo/dashcore-lib": "~0.19.28",
<<<<<<< HEAD
    "@dashevo/feature-flags-contract": "workspace:~",
=======
    "@dashevo/feature-flags-contract": "~0.21.5",
>>>>>>> 64766e9c
    "@dashevo/re2-wasm": "~1.0.4",
    "ajv": "^8.6.0",
    "ajv-formats": "^2.1.1",
    "bignumber.js": "^9.0.1",
    "bs58": "^4.0.1",
    "cbor": "^8.0.0",
    "json-schema-traverse": "^1.0.0",
    "lodash.clonedeep": "^4.5.0",
    "lodash.clonedeepwith": "^4.5.0",
    "lodash.get": "^4.4.2",
    "lodash.set": "^4.3.2",
    "long": "^4.0.0"
  }
}<|MERGE_RESOLUTION|>--- conflicted
+++ resolved
@@ -43,13 +43,8 @@
   "devDependencies": {
     "@babel/core": "^7.15.5",
     "@babel/preset-env": "^7.15.4",
-<<<<<<< HEAD
     "@dashevo/dashpay-contract": "workspace:~",
     "@dashevo/dpns-contract": "workspace:~",
-=======
-    "@dashevo/dashpay-contract": "~0.21.5",
-    "@dashevo/dpns-contract": "~0.21.5",
->>>>>>> 64766e9c
     "acorn": "^8.5.0",
     "assert": "^2.0.0",
     "babel-loader": "^8.2.2",
@@ -89,11 +84,7 @@
   "dependencies": {
     "@apidevtools/json-schema-ref-parser": "^8.0.0",
     "@dashevo/dashcore-lib": "~0.19.28",
-<<<<<<< HEAD
     "@dashevo/feature-flags-contract": "workspace:~",
-=======
-    "@dashevo/feature-flags-contract": "~0.21.5",
->>>>>>> 64766e9c
     "@dashevo/re2-wasm": "~1.0.4",
     "ajv": "^8.6.0",
     "ajv-formats": "^2.1.1",
