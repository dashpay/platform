{
  "name": "@dashevo/dpp",
  "version": "0.21.0",
  "description": "The JavaScript implementation of the Dash Platform Protocol",
  "scripts": {
    "lint": "eslint .",
    "test": "npm run test:coverage && npm run test:browsers",
    "build:web": "webpack --stats-error-details",
    "test:node": "NODE_ENV=test mocha",
    "test:browsers": "karma start ./karma.conf.js --single-run",
    "test:coverage": "NODE_ENV=test nyc --check-coverage --stmts=98 --branch=94 --funcs=95 --lines=98 mocha 'test/unit/**/*.spec.js' 'test/integration/**/*.spec.js'",
    "prepublishOnly": "npm run build:web"
  },
  "main": "lib/DashPlatformProtocol.js",
  "contributors": [
    {
      "name": "Ivan Shumkov",
      "email": "ivan@shumkov.ru",
      "url": "https://github.com/shumkov"
    },
    {
      "name": "Djavid Gabibiyan",
      "email": "djavid@dash.org",
      "url": "https://github.com/jawid-h"
    },
    {
      "name": "Anton Suprunchuk",
      "email": "anton.suprunchuk@dash.org",
      "url": "https://github.com/antouhou"
    },
    {
      "name": "Konstantin Shuplenkov",
      "email": "konstantin.shuplenkov@dash.org",
      "url": "https://github.com/shuplenkov"
    }
  ],
  "license": "MIT",
  "devDependencies": {
    "@babel/core": "^7.15.5",
    "@babel/preset-env": "^7.15.4",
    "@dashevo/dashpay-contract": "0.4.1",
    "@dashevo/dpns-contract": "0.4.0",
    "acorn": "^8.5.0",
    "assert": "^2.0.0",
    "babel-loader": "^8.2.2",
    "buffer": "^6.0.3",
    "chai": "^4.3.4",
    "chai-as-promised": "^7.1.1",
    "chai-exclude": "^2.1.0",
    "chai-string": "^1.5.0",
    "core-js": "^3.17.2",
    "crypto-browserify": "^3.12.0",
    "dirty-chai": "^2.0.1",
    "eslint": "^7.32.0",
    "eslint-config-airbnb-base": "^14.2.1",
    "eslint-plugin-import": "^2.24.2",
    "https-browserify": "^1.0.0",
    "karma": "^6.3.4",
    "karma-chai": "^0.1.0",
    "karma-chrome-launcher": "^3.1.0",
    "karma-firefox-launcher": "^2.1.1",
    "karma-mocha": "^2.0.1",
    "karma-mocha-reporter": "^2.2.5",
    "karma-webpack": "^5.0.0",
    "mocha": "^9.1.2",
    "node-inspect-extracted": "^1.0.8",
    "nyc": "^15.1.0",
    "path-browserify": "^1.0.1",
    "process": "^0.11.10",
    "sinon": "^11.1.2",
    "sinon-chai": "^3.7.0",
    "stream-browserify": "^3.0.0",
    "stream-http": "^3.2.0",
    "url": "^0.11.0",
    "util": "^0.12.4",
    "webpack": "^5.59.1",
    "webpack-cli": "^4.9.1"
  },
  "dependencies": {
    "@apidevtools/json-schema-ref-parser": "^8.0.0",
<<<<<<< HEAD
    "@dashevo/blake3": "^2.1.5",
    "@dashevo/dashcore-lib": "~0.19.25",
    "@dashevo/feature-flags-contract": "0.1.0",
=======
    "@dashevo/dashcore-lib": "~0.19.26",
    "@dashevo/feature-flags-contract": "0.2.1",
>>>>>>> ecc6568f
    "@dashevo/re2-wasm": "~1.0.4",
    "ajv": "^8.6.0",
    "ajv-formats": "^2.1.1",
    "bignumber.js": "^9.0.1",
    "bs58": "^4.0.1",
    "cbor": "^8.0.0",
    "json-schema-traverse": "^1.0.0",
    "lodash.clonedeep": "^4.5.0",
    "lodash.clonedeepwith": "^4.5.0",
    "lodash.get": "^4.4.2",
    "lodash.set": "^4.3.2",
    "long": "^4.0.0"
  }
}<|MERGE_RESOLUTION|>--- conflicted
+++ resolved
@@ -78,14 +78,9 @@
   },
   "dependencies": {
     "@apidevtools/json-schema-ref-parser": "^8.0.0",
-<<<<<<< HEAD
     "@dashevo/blake3": "^2.1.5",
-    "@dashevo/dashcore-lib": "~0.19.25",
-    "@dashevo/feature-flags-contract": "0.1.0",
-=======
     "@dashevo/dashcore-lib": "~0.19.26",
     "@dashevo/feature-flags-contract": "0.2.1",
->>>>>>> ecc6568f
     "@dashevo/re2-wasm": "~1.0.4",
     "ajv": "^8.6.0",
     "ajv-formats": "^2.1.1",
