[package]
name = "check-features"
<<<<<<< HEAD
version = "1.3.1"
=======
version = "1.5.0"
>>>>>>> 8aa624e3
edition = "2021"

# See more keys and their definitions at https://doc.rust-lang.org/cargo/reference/manifest.html

[dependencies]
toml = "0.8.12"<|MERGE_RESOLUTION|>--- conflicted
+++ resolved
@@ -1,10 +1,6 @@
 [package]
 name = "check-features"
-<<<<<<< HEAD
-version = "1.3.1"
-=======
 version = "1.5.0"
->>>>>>> 8aa624e3
 edition = "2021"
 
 # See more keys and their definitions at https://doc.rust-lang.org/cargo/reference/manifest.html
