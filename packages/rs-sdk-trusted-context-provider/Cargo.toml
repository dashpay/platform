[package]
name = "rs-sdk-trusted-context-provider"
version = "2.0.0"
edition = "2021"
authors = ["sam@dash.org"]
license = "MIT"
description = "Trusted HTTP-based context provider for Dash Platform SDK"

[dependencies]
dash-context-provider = { path = "../rs-context-provider" }
<<<<<<< HEAD
dpp = { path = "../rs-dpp", default-features = false, features = ["dash-sdk-features"] }
reqwest = { version = "0.12", features = ["json", "rustls-tls"] }
=======
dpp = { path = "../rs-dpp", default-features = false, features = ["dash-sdk-features", "bls-signatures"] }
reqwest = { version = "0.12", features = ["json"], default-features = false }
>>>>>>> 7896a1a3
serde = { version = "1.0", features = ["derive"] }
serde_json = "1.0"
thiserror = "2.0"
tracing = "0.1.40"
lru = "0.12.5"
arc-swap = "1.7.1"
async-trait = "0.1.83"
hex = "0.4.3"
<<<<<<< HEAD
# dashcore should come through dpp dependency
=======
>>>>>>> 7896a1a3
futures = "0.3"
url = "2.5"

[features]
default = []

# All system contracts (includes all individual contracts)
all-system-contracts = [
    "dpp/all-system_contracts",
    "withdrawals-contract",
    "dpns-contract",
    "dashpay-contract",
    "wallet-utils-contract",
    "token-history-contract",
    "keywords-contract"
]

# Individual contract features - these enable specific contracts in DPP
withdrawals-contract = ["dpp/withdrawals-contract"]
dpns-contract = ["dpp/dpns-contract"]
dashpay-contract = ["dpp/dashpay-contract"]
wallet-utils-contract = ["dpp/wallet-utils-contract"]
token-history-contract = ["dpp/token-history-contract"]
keywords-contract = ["dpp/keywords-contract"]

[dev-dependencies]
tokio = { version = "1.40", features = ["macros", "rt-multi-thread"] }
tokio-test = "0.4.4"<|MERGE_RESOLUTION|>--- conflicted
+++ resolved
@@ -8,13 +8,8 @@
 
 [dependencies]
 dash-context-provider = { path = "../rs-context-provider" }
-<<<<<<< HEAD
-dpp = { path = "../rs-dpp", default-features = false, features = ["dash-sdk-features"] }
+dpp = { path = "../rs-dpp", default-features = false, features = ["dash-sdk-features", "bls-signatures"] }
 reqwest = { version = "0.12", features = ["json", "rustls-tls"] }
-=======
-dpp = { path = "../rs-dpp", default-features = false, features = ["dash-sdk-features", "bls-signatures"] }
-reqwest = { version = "0.12", features = ["json"], default-features = false }
->>>>>>> 7896a1a3
 serde = { version = "1.0", features = ["derive"] }
 serde_json = "1.0"
 thiserror = "2.0"
@@ -23,10 +18,6 @@
 arc-swap = "1.7.1"
 async-trait = "0.1.83"
 hex = "0.4.3"
-<<<<<<< HEAD
-# dashcore should come through dpp dependency
-=======
->>>>>>> 7896a1a3
 futures = "0.3"
 url = "2.5"
 
