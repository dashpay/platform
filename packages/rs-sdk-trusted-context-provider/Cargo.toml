[package]
name = "rs-sdk-trusted-context-provider"
version = "2.0.1-1"
edition = "2021"
authors = ["sam@dash.org"]
license = "MIT"
description = "Trusted HTTP-based context provider for Dash Platform SDK"

[dependencies]
dash-context-provider = { path = "../rs-context-provider" }
<<<<<<< HEAD
dpp = { path = "../rs-dpp", default-features = false, features = [
    "dash-sdk-features",
] }
reqwest = { version = "0.12", features = ["json"], default-features = false }
=======
dpp = { path = "../rs-dpp", default-features = false, features = ["dash-sdk-features", "bls-signatures"] }
reqwest = { version = "0.12", features = ["json", "rustls-tls"] }
>>>>>>> b7550d2a
serde = { version = "1.0", features = ["derive"] }
serde_json = "1.0"
thiserror = "2.0"
tracing = "0.1.41"
lru = "0.12.5"
arc-swap = "1.7.1"
async-trait = "0.1.83"
hex = "0.4.3"
<<<<<<< HEAD
dashcore = { git = "https://github.com/dashpay/rust-dashcore", features = [
    "bls",
], rev = "a86e1cd7b95910ef5ab43c75afa27c102a89cc54" }
=======
>>>>>>> b7550d2a
futures = "0.3"
url = "2.5"

[features]
default = []

# All system contracts (includes all individual contracts)
all-system-contracts = [
    "dpp/all-system_contracts",
    "withdrawals-contract",
    "dpns-contract",
    "dashpay-contract",
    "wallet-utils-contract",
    "token-history-contract",
    "keywords-contract",
]

# Individual contract features - these enable specific contracts in DPP
withdrawals-contract = ["dpp/withdrawals-contract"]
dpns-contract = ["dpp/dpns-contract"]
dashpay-contract = ["dpp/dashpay-contract"]
wallet-utils-contract = ["dpp/wallet-utils-contract"]
token-history-contract = ["dpp/token-history-contract"]
keywords-contract = ["dpp/keywords-contract"]

[dev-dependencies]
tokio = { version = "1.40", features = ["macros", "rt-multi-thread"] }
tokio-test = "0.4.4"<|MERGE_RESOLUTION|>--- conflicted
+++ resolved
@@ -7,16 +7,13 @@
 description = "Trusted HTTP-based context provider for Dash Platform SDK"
 
 [dependencies]
+
 dash-context-provider = { path = "../rs-context-provider" }
-<<<<<<< HEAD
 dpp = { path = "../rs-dpp", default-features = false, features = [
     "dash-sdk-features",
+    "bls-signatures",
 ] }
-reqwest = { version = "0.12", features = ["json"], default-features = false }
-=======
-dpp = { path = "../rs-dpp", default-features = false, features = ["dash-sdk-features", "bls-signatures"] }
 reqwest = { version = "0.12", features = ["json", "rustls-tls"] }
->>>>>>> b7550d2a
 serde = { version = "1.0", features = ["derive"] }
 serde_json = "1.0"
 thiserror = "2.0"
@@ -25,12 +22,6 @@
 arc-swap = "1.7.1"
 async-trait = "0.1.83"
 hex = "0.4.3"
-<<<<<<< HEAD
-dashcore = { git = "https://github.com/dashpay/rust-dashcore", features = [
-    "bls",
-], rev = "a86e1cd7b95910ef5ab43c75afa27c102a89cc54" }
-=======
->>>>>>> b7550d2a
 futures = "0.3"
 url = "2.5"
 
