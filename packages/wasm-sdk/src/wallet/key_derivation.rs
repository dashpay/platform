--- conflicted
+++ resolved
@@ -125,234 +125,6 @@
     }
 }
 
-<<<<<<< HEAD
-/// Generate a new mnemonic phrase
-#[wasm_bindgen]
-pub fn generate_mnemonic(
-    word_count: Option<u32>,
-    language_code: Option<String>,
-) -> Result<String, JsError> {
-    let words = word_count.unwrap_or(12);
-
-    // Validate word count and calculate entropy bytes
-    let entropy_bytes = match words {
-        12 => 16, // 128 bits
-        15 => 20, // 160 bits
-        18 => 24, // 192 bits
-        21 => 28, // 224 bits
-        24 => 32, // 256 bits
-        _ => return Err(JsError::new("Word count must be 12, 15, 18, 21, or 24")),
-    };
-
-    // Select language based on language code
-    let language = match language_code.as_deref() {
-        Some("en") | None => Language::English,
-        Some("zh-cn") | Some("zh_CN") | Some("zh-Hans") => Language::SimplifiedChinese,
-        Some("zh-tw") | Some("zh_TW") | Some("zh-Hant") => Language::TraditionalChinese,
-        Some("cs") => Language::Czech,
-        Some("fr") => Language::French,
-        Some("it") => Language::Italian,
-        Some("ja") => Language::Japanese,
-        Some("ko") => Language::Korean,
-        Some("pt") => Language::Portuguese,
-        Some("es") => Language::Spanish,
-        Some(code) => return Err(JsError::new(&format!("Unsupported language code: {}. Supported: en, zh-cn, zh-tw, cs, fr, it, ja, ko, pt, es", code))),
-    };
-
-    // Generate random entropy
-    let mut entropy = vec![0u8; entropy_bytes];
-    thread_rng().fill_bytes(&mut entropy);
-
-    // Create mnemonic from entropy
-    let mnemonic = Mnemonic::from_entropy_in(language, &entropy)
-        .map_err(|e| JsError::new(&format!("Failed to generate mnemonic: {}", e)))?;
-
-    Ok(mnemonic.to_string())
-}
-
-/// Validate a mnemonic phrase
-#[wasm_bindgen]
-pub fn validate_mnemonic(mnemonic: &str, language_code: Option<String>) -> bool {
-    // If language is specified, validate in that language
-    if let Some(code) = language_code {
-        let language = match code.as_str() {
-            "en" => Language::English,
-            "zh-cn" | "zh_CN" | "zh-Hans" => Language::SimplifiedChinese,
-            "zh-tw" | "zh_TW" | "zh-Hant" => Language::TraditionalChinese,
-            "cs" => Language::Czech,
-            "fr" => Language::French,
-            "it" => Language::Italian,
-            "ja" => Language::Japanese,
-            "ko" => Language::Korean,
-            "pt" => Language::Portuguese,
-            "es" => Language::Spanish,
-            _ => return false,
-        };
-        return Mnemonic::parse_in(language, mnemonic).is_ok();
-    }
-
-    // Otherwise, try to parse in any language
-    Mnemonic::parse_normalized(mnemonic).is_ok()
-}
-
-/// Derive a seed from a mnemonic phrase
-#[wasm_bindgen]
-pub fn mnemonic_to_seed(mnemonic: &str, passphrase: Option<String>) -> Result<Vec<u8>, JsError> {
-    // Parse the mnemonic
-    let mnemonic = Mnemonic::parse_normalized(mnemonic)
-        .map_err(|e| JsError::new(&format!("Invalid mnemonic phrase: {}", e)))?;
-
-    // Generate seed with optional passphrase
-    let seed = mnemonic.to_seed(passphrase.as_deref().unwrap_or(""));
-
-    Ok(seed.to_vec())
-}
-
-/// Derive a key from mnemonic phrase using BIP39/BIP44
-#[wasm_bindgen]
-pub fn derive_key_from_seed_phrase(
-    mnemonic: &str,
-    passphrase: Option<String>,
-    network: &str,
-) -> Result<JsValue, JsError> {
-    use crate::wallet::key_generation::KeyPair;
-
-    // Get seed from mnemonic
-    let seed = mnemonic_to_seed(mnemonic, passphrase)?;
-
-    // For now, we'll use the first 32 bytes of the seed as the private key
-    // Note: This is a simplified approach. Proper BIP32/BIP44 would use HD derivation
-    // with the path m/44'/5'/0'/0/0 for Dash mainnet or m/44'/1'/0'/0/0 for testnet
-    let key_bytes = if seed.len() >= 32 {
-        &seed[0..32]
-    } else {
-        // This shouldn't happen with BIP39, but handle it just in case
-        return Err(JsError::new("Seed too short"));
-    };
-
-    let net = match network {
-        "mainnet" => dashcore::Network::Dash,
-        "testnet" => dashcore::Network::Testnet,
-        _ => return Err(JsError::new("Invalid network")),
-    };
-
-    // Create private key from seed bytes
-    let key_array: [u8; 32] = key_bytes
-        .try_into()
-        .map_err(|_| JsError::new("Seed must be 32 bytes"))?;
-    let private_key = dashcore::PrivateKey::from_byte_array(&key_array, net)
-        .map_err(|e| JsError::new(&format!("Failed to create private key: {}", e)))?;
-
-    // Get public key
-    use dash_sdk::dpp::dashcore::secp256k1::Secp256k1;
-    let secp = Secp256k1::new();
-
-    let public_key = private_key.public_key(&secp);
-    let public_key_bytes = public_key.inner.serialize();
-    // Get address
-    let address = dashcore::Address::p2pkh(&public_key, net);
-
-    let key_pair = KeyPair {
-        private_key_wif: private_key.to_wif(),
-        private_key_hex: hex::encode(key_bytes),
-        public_key: hex::encode(&public_key_bytes),
-        address: address.to_string(),
-        network: network.to_string(),
-    };
-
-    serde_wasm_bindgen::to_value(&key_pair)
-        .map_err(|e| JsError::new(&format!("Failed to serialize key pair: {}", e)))
-}
-
-/// Derive a key from seed phrase with arbitrary path
-#[wasm_bindgen]
-pub fn derive_key_from_seed_with_path(
-    mnemonic: &str,
-    passphrase: Option<String>,
-    path: &str,
-    network: &str,
-) -> Result<JsValue, JsError> {
-    use dash_sdk::dpp::key_wallet::{DerivationPath, ExtendedPrivKey};
-
-    // Get seed from mnemonic
-    let seed = mnemonic_to_seed(mnemonic, passphrase)?;
-
-    let net = match network {
-        "mainnet" => dashcore::Network::Dash,
-        "testnet" => dashcore::Network::Testnet,
-        _ => return Err(JsError::new("Invalid network")),
-    };
-
-    // Parse derivation path
-    let derivation_path = DerivationPath::from_str(path)
-        .map_err(|e| JsError::new(&format!("Invalid derivation path: {}", e)))?;
-
-    // Create master extended private key from seed
-    let master_key = ExtendedPrivKey::new_master(net, &seed)
-        .map_err(|e| JsError::new(&format!("Failed to create master key: {}", e)))?;
-
-    // Derive the key at the specified path
-    let derived_key = master_key
-        .derive_priv(&dashcore::secp256k1::Secp256k1::new(), &derivation_path)
-        .map_err(|e| JsError::new(&format!("Failed to derive key: {}", e)))?;
-
-    // In v0.40-dev, ExtendedPrivKey might have a different structure
-    // Create a PrivateKey from the derived key
-    let private_key = dashcore::PrivateKey::new(derived_key.private_key, net);
-
-    // Get public key
-    let secp = dash_sdk::dpp::dashcore::secp256k1::Secp256k1::new();
-    let public_key = private_key.public_key(&secp);
-
-    // Get address
-    let address = dashcore::Address::p2pkh(&public_key, net);
-
-    // Create a JavaScript object directly
-    let obj = js_sys::Object::new();
-
-    js_sys::Reflect::set(&obj, &JsValue::from_str("path"), &JsValue::from_str(path))
-        .map_err(|_| JsError::new("Failed to set path property"))?;
-
-    js_sys::Reflect::set(
-        &obj,
-        &JsValue::from_str("private_key_wif"),
-        &JsValue::from_str(&private_key.to_wif()),
-    )
-    .map_err(|_| JsError::new("Failed to set private_key_wif property"))?;
-
-    js_sys::Reflect::set(
-        &obj,
-        &JsValue::from_str("private_key_hex"),
-        &JsValue::from_str(&hex::encode(private_key.inner.secret_bytes())),
-    )
-    .map_err(|_| JsError::new("Failed to set private_key_hex property"))?;
-
-    js_sys::Reflect::set(
-        &obj,
-        &JsValue::from_str("public_key"),
-        &JsValue::from_str(&hex::encode(public_key.to_bytes())),
-    )
-    .map_err(|_| JsError::new("Failed to set public_key property"))?;
-
-    js_sys::Reflect::set(
-        &obj,
-        &JsValue::from_str("address"),
-        &JsValue::from_str(&address.to_string()),
-    )
-    .map_err(|_| JsError::new("Failed to set address property"))?;
-
-    js_sys::Reflect::set(
-        &obj,
-        &JsValue::from_str("network"),
-        &JsValue::from_str(network),
-    )
-    .map_err(|_| JsError::new("Failed to set network property"))?;
-
-    Ok(obj.into())
-}
-
-=======
->>>>>>> 59dc8c75
 /// HD Key information
 #[derive(Debug, Clone, Serialize, Deserialize)]
 pub struct HDKeyInfo {
