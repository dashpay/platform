//! Document state transition implementations for the WASM SDK.
//!
//! This module provides WASM bindings for document operations like create, replace, delete, etc.

use crate::sdk::{WasmSdk, MAINNET_TRUSTED_CONTEXT, TESTNET_TRUSTED_CONTEXT};
use dash_sdk::dpp::dashcore::PrivateKey;
use dash_sdk::dpp::identity::{IdentityPublicKey, KeyType, Purpose};
use dash_sdk::dpp::identity::identity_public_key::accessors::v0::IdentityPublicKeyGettersV0;
use dash_sdk::dpp::identity::accessors::IdentityGettersV0;
use dash_sdk::dpp::platform_value::{Identifier, string_encoding::Encoding, Value as PlatformValue};
use dash_sdk::dpp::prelude::UserFeeIncrease;
use dash_sdk::dpp::state_transition::batch_transition::BatchTransition;
use dash_sdk::dpp::state_transition::batch_transition::methods::v0::DocumentsBatchTransitionMethodsV0;
use dash_sdk::dpp::fee::Credits;
use dash_sdk::dpp::state_transition::proof_result::StateTransitionProofResult;
use dash_sdk::dpp::state_transition::StateTransition;
use dash_sdk::dpp::document::{Document, DocumentV0Getters, DocumentV0};
use dash_sdk::dpp::data_contract::accessors::v0::DataContractV0Getters;
use dash_sdk::dpp::data_contract::document_type::methods::DocumentTypeV0Methods;
use dash_sdk::platform::transition::broadcast::BroadcastStateTransition;
use dash_sdk::platform::Fetch;
use dash_sdk::dpp::platform_value::btreemap_extensions::BTreeValueMapHelper;
use simple_signer::SingleKeySigner;
use serde_json;
use wasm_bindgen::prelude::*;
use wasm_bindgen::JsValue;
use web_sys;
use js_sys;

// WasmSigner has been replaced with SingleKeySigner from simple-signer crate

// Helper functions for document operations
impl WasmSdk {
    /// Parse identifier strings into Identifier objects
    fn parse_identifiers(
        contract_id_str: &str,
        owner_id_str: &str,
        doc_id_str: Option<&str>,
    ) -> Result<(Identifier, Identifier, Option<Identifier>), JsValue> {
        let contract_id = Identifier::from_string(contract_id_str, Encoding::Base58)
            .map_err(|e| JsValue::from_str(&format!("Invalid contract ID: {}", e)))?;
        
        let owner_id = Identifier::from_string(owner_id_str, Encoding::Base58)
            .map_err(|e| JsValue::from_str(&format!("Invalid owner ID: {}", e)))?;
        
        let doc_id = doc_id_str
            .map(|id| Identifier::from_string(id, Encoding::Base58))
            .transpose()
            .map_err(|e| JsValue::from_str(&format!("Invalid document ID: {}", e)))?;
        
        Ok((contract_id, owner_id, doc_id))
    }
    
    /// Fetch and cache data contract
    async fn fetch_and_cache_contract(
        &self,
        contract_id: Identifier,
    ) -> Result<dash_sdk::platform::DataContract, JsValue> {
        // Fetch from network
        let sdk = self.inner_clone();
        let contract = dash_sdk::platform::DataContract::fetch(&sdk, contract_id)
            .await
            .map_err(|e| JsValue::from_str(&format!("Failed to fetch data contract: {}", e)))?
            .ok_or_else(|| JsValue::from_str("Data contract not found"))?;
        
        // Cache the contract in the trusted context
        if self.network() == dash_sdk::dpp::dashcore::Network::Testnet {
            if let Some(ref context) = *TESTNET_TRUSTED_CONTEXT.lock().unwrap() {
                context.add_known_contract(contract.clone());
            }
        } else if self.network() == dash_sdk::dpp::dashcore::Network::Dash {
            if let Some(ref context) = *MAINNET_TRUSTED_CONTEXT.lock().unwrap() {
                context.add_known_contract(contract.clone());
            }
        }
        
        Ok(contract)
    }
    
    /// Find authentication key matching the provided private key
    pub(crate) fn find_authentication_key<'a>(
        identity: &'a dash_sdk::platform::Identity,
        private_key_wif: &str,
    ) -> Result<(u32, &'a IdentityPublicKey), JsValue> {
        // Derive public key from private key
        let private_key = PrivateKey::from_wif(private_key_wif)
            .map_err(|e| JsValue::from_str(&format!("Invalid private key: {}", e)))?;
        
        let secp = dash_sdk::dpp::dashcore::secp256k1::Secp256k1::new();
        let private_key_bytes = private_key.inner.secret_bytes();
        let secret_key = dash_sdk::dpp::dashcore::secp256k1::SecretKey::from_slice(&private_key_bytes)
            .map_err(|e| JsValue::from_str(&format!("Invalid private key: {}", e)))?;
        let public_key = dash_sdk::dpp::dashcore::secp256k1::PublicKey::from_secret_key(&secp, &secret_key);
        let public_key_bytes = public_key.serialize().to_vec();
        
        // Calculate hash160 for ECDSA_HASH160 keys
        let public_key_hash160 = {
            use dash_sdk::dpp::dashcore::hashes::{Hash, hash160};
            hash160::Hash::hash(&public_key_bytes).to_byte_array().to_vec()
        };
        
        // Log debug information
        web_sys::console::log_1(&JsValue::from_str(&format!(
            "Looking for authentication key with public key: {}",
            hex::encode(&public_key_bytes)
        )));
        web_sys::console::log_1(&JsValue::from_str(&format!(
            "Public key hash160: {}",
            hex::encode(&public_key_hash160)
        )));
        
        // Find matching authentication key
        let (key_id, matching_key) = identity
            .public_keys()
            .iter()
            .find(|(_, key)| {
                if key.purpose() != Purpose::AUTHENTICATION {
                    return false;
                }
                
                let matches = match key.key_type() {
                    KeyType::ECDSA_SECP256K1 => {
                        key.data().as_slice() == public_key_bytes.as_slice()
                    },
                    KeyType::ECDSA_HASH160 => {
                        key.data().as_slice() == public_key_hash160.as_slice()
                    },
                    _ => false
                };
                
                if matches {
                    web_sys::console::log_1(&JsValue::from_str(&format!(
                        "Found matching key: ID={}, Type={:?}",
                        key.id(),
                        key.key_type()
                    )));
                }
                
                matches
            })
            .ok_or_else(|| JsValue::from_str("No matching authentication key found for the provided private key"))?;
        
        Ok((*key_id, matching_key))
    }
    
    /// Create a signer from WIF private key
    pub(crate) fn create_signer_from_wif(
        private_key_wif: &str,
        network: dash_sdk::dpp::dashcore::Network,
    ) -> Result<SingleKeySigner, JsValue> {
        SingleKeySigner::from_string(private_key_wif, network)
            .map_err(|e| JsValue::from_str(&e))
    }
    
    /// Build JavaScript result object for state transition results
    fn build_js_result_object(
        transition_type: &str,
        document_id: &str,
        additional_fields: Vec<(&str, JsValue)>,
    ) -> Result<JsValue, JsValue> {
        let result_obj = js_sys::Object::new();
        
        // Set type
        js_sys::Reflect::set(
            &result_obj,
            &JsValue::from_str("type"),
            &JsValue::from_str(transition_type),
        ).map_err(|_| JsValue::from_str("Failed to set type"))?;
        
        // Set document ID
        js_sys::Reflect::set(
            &result_obj,
            &JsValue::from_str("documentId"),
            &JsValue::from_str(document_id),
        ).map_err(|_| JsValue::from_str("Failed to set documentId"))?;
        
        // Set additional fields
        for (key, value) in additional_fields {
            js_sys::Reflect::set(
                &result_obj,
                &JsValue::from_str(key),
                &value,
            ).map_err(|_| JsValue::from_str(&format!("Failed to set {}", key)))?;
        }
        
        Ok(result_obj.into())
    }
    
    /// Get the next revision for a document, handling errors for missing revisions and overflow
    fn get_next_revision(document: &dash_sdk::platform::Document) -> Result<u64, JsValue> {
        let current_revision = document.revision()
            .ok_or_else(|| JsValue::from_str("Document revision is missing"))?;
        
        current_revision.checked_add(1)
            .ok_or_else(|| JsValue::from_str("Document revision overflow"))
    }
}

#[wasm_bindgen]
impl WasmSdk {
    /// Create a new document on the platform.
    ///
    /// # Arguments
    ///
    /// * `data_contract_id` - The ID of the data contract
    /// * `document_type` - The name of the document type
    /// * `owner_id` - The identity ID of the document owner
    /// * `document_data` - The document data as a JSON string
    /// * `entropy` - 32 bytes of entropy for the state transition (hex string)
    /// * `private_key_wif` - The private key in WIF format for signing
    ///
    /// # Returns
    ///
    /// Returns a Promise that resolves to a JsValue containing the created document
    #[wasm_bindgen(js_name = documentCreate)]
    pub async fn document_create(
        &self,
        data_contract_id: String,
        document_type: String,
        owner_id: String,
        document_data: String,
        entropy: String,
        private_key_wif: String,
    ) -> Result<JsValue, JsValue> {
        let sdk = self.inner_clone();
        
        // Parse identifiers
        let (contract_id, owner_identifier, _) = Self::parse_identifiers(&data_contract_id, &owner_id, None)?;
        
        // Parse entropy
        let entropy_bytes = hex::decode(&entropy)
            .map_err(|e| JsValue::from_str(&format!("Invalid entropy hex: {}", e)))?;
        
        if entropy_bytes.len() != 32 {
            return Err(JsValue::from_str("Entropy must be exactly 32 bytes"));
        }
        
        let mut entropy_array = [0u8; 32];
        entropy_array.copy_from_slice(&entropy_bytes);
        
        // Parse document data
        let document_data_value: serde_json::Value = serde_json::from_str(&document_data)
            .map_err(|e| JsValue::from_str(&format!("Invalid JSON document data: {}", e)))?;
        
        // Fetch and cache the data contract
        let data_contract = self.fetch_and_cache_contract(contract_id).await?;
        
        // Get document type
        let document_type_result = data_contract.document_type_for_name(&document_type);
        let document_type_ref = document_type_result
            .map_err(|e| JsValue::from_str(&format!("Document type '{}' not found: {}", document_type, e)))?;
        
        // Convert JSON data to platform value
        let document_data_platform_value: PlatformValue = document_data_value.into();
        
        // Create the document directly using the document type's method
        let platform_version = sdk.version();
        let document = document_type_ref.create_document_from_data(
            document_data_platform_value,
            owner_identifier,
            0, // block_time (will be set by platform)
            0, // core_block_height (will be set by platform)
            entropy_array,
            platform_version,
        ).map_err(|e| JsValue::from_str(&format!("Failed to create document: {}", e)))?;
        
        // Fetch the identity to get the correct key
        let identity = dash_sdk::platform::Identity::fetch(&sdk, owner_identifier)
            .await
            .map_err(|e| JsValue::from_str(&format!("Failed to fetch identity: {}", e)))?
            .ok_or_else(|| JsValue::from_str("Identity not found"))?;
        
        // Get identity contract nonce
        let identity_contract_nonce = sdk
            .get_identity_contract_nonce(owner_identifier, contract_id, true, None)
            .await
            .map_err(|e| JsValue::from_str(&format!("Failed to fetch nonce: {}", e)))?;
        
        // Find matching authentication key and create signer
        let (_, matching_key) = Self::find_authentication_key(&identity, &private_key_wif)?;
        let signer = Self::create_signer_from_wif(&private_key_wif, self.network())?;
        let public_key = matching_key.clone();
        
        // Create the state transition
        let state_transition = BatchTransition::new_document_creation_transition_from_document(
            document.clone(),
            document_type_ref,
            entropy_array,
            &public_key,
            identity_contract_nonce,
            UserFeeIncrease::default(),
            None, // token_payment_info
            &signer,
            platform_version,
            None, // state_transition_creation_options
        ).map_err(|e| JsValue::from_str(&format!("Failed to create document transition: {}", e)))?;
        
        // Broadcast the transition
        let proof_result = state_transition
            .broadcast_and_wait::<StateTransitionProofResult>(&sdk, None)
            .await
            .map_err(|e| JsValue::from_str(&format!("Failed to broadcast transition: {}", e)))?;
        
        // Log the result for debugging
        web_sys::console::log_1(&JsValue::from_str("Processing state transition proof result"));
        
        // Convert result to JsValue based on the type
        match proof_result {
            StateTransitionProofResult::VerifiedDocuments(documents) => {
                web_sys::console::log_1(&JsValue::from_str(&format!(
                    "Documents in result: {}",
                    documents.len()
                )));
                
                // Try to find the created document
                for (doc_id, maybe_doc) in documents.iter() {
                    web_sys::console::log_1(&JsValue::from_str(&format!(
                        "Document ID: {}, Document present: {}",
                        doc_id.to_string(Encoding::Base58),
                        maybe_doc.is_some()
                    )));
                }
                
                if let Some((doc_id, maybe_doc)) = documents.into_iter().next() {
                    if let Some(doc) = maybe_doc {
                        // Create JsValue directly instead of using serde_wasm_bindgen
                        let js_result = js_sys::Object::new();
                        
                        js_sys::Reflect::set(
                            &js_result,
                            &JsValue::from_str("type"),
                            &JsValue::from_str("DocumentCreated"),
                        ).unwrap();
                        
                        js_sys::Reflect::set(
                            &js_result,
                            &JsValue::from_str("documentId"),
                            &JsValue::from_str(&doc_id.to_string(Encoding::Base58)),
                        ).unwrap();
                        
                        // Create document object
                        let js_document = js_sys::Object::new();
                        
                        js_sys::Reflect::set(
                            &js_document,
                            &JsValue::from_str("id"),
                            &JsValue::from_str(&doc.id().to_string(Encoding::Base58)),
                        ).unwrap();
                        
                        js_sys::Reflect::set(
                            &js_document,
                            &JsValue::from_str("ownerId"),
                            &JsValue::from_str(&doc.owner_id().to_string(Encoding::Base58)),
                        ).unwrap();
                        
                        js_sys::Reflect::set(
                            &js_document,
                            &JsValue::from_str("dataContractId"),
                            &JsValue::from_str(&data_contract_id),
                        ).unwrap();
                        
                        js_sys::Reflect::set(
                            &js_document,
                            &JsValue::from_str("documentType"),
                            &JsValue::from_str(&document_type),
                        ).unwrap();
                        
                        if let Some(revision) = doc.revision() {
                            js_sys::Reflect::set(
                                &js_document,
                                &JsValue::from_str("revision"),
                                &JsValue::from_f64(revision as f64),
                            ).unwrap();
                        }
                        
                        if let Some(created_at) = doc.created_at() {
                            js_sys::Reflect::set(
                                &js_document,
                                &JsValue::from_str("createdAt"),
                                &JsValue::from_f64(created_at as f64),
                            ).unwrap();
                        }
                        
                        if let Some(updated_at) = doc.updated_at() {
                            js_sys::Reflect::set(
                                &js_document,
                                &JsValue::from_str("updatedAt"),
                                &JsValue::from_f64(updated_at as f64),
                            ).unwrap();
                        }
                        
                        // Add document properties in a "data" field (like DocumentResponse does)
                        let data_obj = js_sys::Object::new();
                        let properties = doc.properties();
                        
                        for (key, value) in properties {
                            // Convert platform Value to JSON value first, then to JsValue
                            if let Ok(json_value) = serde_json::to_value(value) {
                                if let Ok(js_value) = serde_wasm_bindgen::to_value(&json_value) {
                                    js_sys::Reflect::set(
                                        &data_obj,
                                        &JsValue::from_str(key),
                                        &js_value,
                                    ).unwrap();
                                }
                            }
                        }
                        
                        js_sys::Reflect::set(
                            &js_document,
                            &JsValue::from_str("data"),
                            &data_obj,
                        ).unwrap();
                        
                        js_sys::Reflect::set(
                            &js_result,
                            &JsValue::from_str("document"),
                            &js_document,
                        ).unwrap();
                        
                        web_sys::console::log_1(&JsValue::from_str("Document created successfully, returning JS object"));
                        
                        Ok(js_result.into())
                    } else {
                        // Document was created but not included in response (this is normal)
                        let js_result = js_sys::Object::new();
                        
                        js_sys::Reflect::set(
                            &js_result,
                            &JsValue::from_str("type"),
                            &JsValue::from_str("DocumentCreated"),
                        ).unwrap();
                        
                        js_sys::Reflect::set(
                            &js_result,
                            &JsValue::from_str("documentId"),
                            &JsValue::from_str(&doc_id.to_string(Encoding::Base58)),
                        ).unwrap();
                        
                        js_sys::Reflect::set(
                            &js_result,
                            &JsValue::from_str("message"),
                            &JsValue::from_str("Document created successfully"),
                        ).unwrap();
                        
                        Ok(js_result.into())
                    }
                } else {
                    // No documents in result, but transition was successful
                    let js_result = js_sys::Object::new();
                    
                    js_sys::Reflect::set(
                        &js_result,
                        &JsValue::from_str("type"),
                        &JsValue::from_str("DocumentCreated"),
                    ).unwrap();
                    
                    js_sys::Reflect::set(
                        &js_result,
                        &JsValue::from_str("documentId"),
                        &JsValue::from_str(&document.id().to_string(Encoding::Base58)),
                    ).unwrap();
                    
                    js_sys::Reflect::set(
                        &js_result,
                        &JsValue::from_str("message"),
                        &JsValue::from_str("Document created successfully"),
                    ).unwrap();
                    
                    Ok(js_result.into())
                }
            }
            _ => {
                // For other result types, just indicate success
                let js_result = js_sys::Object::new();
                
                js_sys::Reflect::set(
                    &js_result,
                    &JsValue::from_str("type"),
                    &JsValue::from_str("DocumentCreated"),
                ).unwrap();
                
                js_sys::Reflect::set(
                    &js_result,
                    &JsValue::from_str("documentId"),
                    &JsValue::from_str(&document.id().to_string(Encoding::Base58)),
                ).unwrap();
                
                js_sys::Reflect::set(
                    &js_result,
                    &JsValue::from_str("message"),
                    &JsValue::from_str("Document created successfully"),
                ).unwrap();
                
                Ok(js_result.into())
            }
        }
    }

    /// Replace an existing document on the platform.
    ///
    /// # Arguments
    ///
    /// * `data_contract_id` - The ID of the data contract
    /// * `document_type` - The name of the document type
    /// * `document_id` - The ID of the document to replace
    /// * `owner_id` - The identity ID of the document owner
    /// * `document_data` - The new document data as a JSON string
    /// * `revision` - The current revision of the document
    /// * `private_key_wif` - The private key in WIF format for signing
    /// * `key_id` - The key ID to use for signing
    ///
    /// # Returns
    ///
    /// Returns a Promise that resolves to a JsValue containing the replaced document
    #[wasm_bindgen(js_name = documentReplace)]
    pub async fn document_replace(
        &self,
        data_contract_id: String,
        document_type: String,
        document_id: String,
        owner_id: String,
        document_data: String,
        revision: u64,
        private_key_wif: String,
        _key_id: u32,
    ) -> Result<JsValue, JsValue> {
        let sdk = self.inner_clone();
        
        // Parse identifiers
        let (contract_id, owner_identifier, doc_id) = Self::parse_identifiers(
            &data_contract_id,
            &owner_id,
            Some(&document_id)
        )?;
        let doc_id = doc_id.unwrap();
        
        // Parse document data
        let document_data_value: serde_json::Value = serde_json::from_str(&document_data)
            .map_err(|e| JsValue::from_str(&format!("Invalid JSON document data: {}", e)))?;
        
        // Fetch and cache the data contract
        let data_contract = self.fetch_and_cache_contract(contract_id).await?;
        
        // Get document type
        let document_type_result = data_contract.document_type_for_name(&document_type);
        let document_type_ref = document_type_result
            .map_err(|e| JsValue::from_str(&format!("Document type '{}' not found: {}", document_type, e)))?;
        
        // Convert JSON data to platform value
        let document_data_platform_value: PlatformValue = document_data_value.into();
        
        // Create the document using the DocumentV0 constructor
        let platform_version = sdk.version();
        let document = Document::V0(DocumentV0 {
            id: doc_id,
            owner_id: owner_identifier,
            properties: document_data_platform_value
                .into_btree_string_map()
                .map_err(|e| JsValue::from_str(&format!("Failed to convert document data: {}", e)))?,
            revision: Some(revision + 1),
            created_at: None,
            updated_at: None,
            transferred_at: None,
            created_at_block_height: None,
            updated_at_block_height: None,
            transferred_at_block_height: None,
            created_at_core_block_height: None,
            updated_at_core_block_height: None,
            transferred_at_core_block_height: None,
        });
        
        // Fetch the identity to get the correct key
        let identity = dash_sdk::platform::Identity::fetch(&sdk, owner_identifier)
            .await
            .map_err(|e| JsValue::from_str(&format!("Failed to fetch identity: {}", e)))?
            .ok_or_else(|| JsValue::from_str("Identity not found"))?;
        
        // Get identity contract nonce
        let identity_contract_nonce = sdk
            .get_identity_contract_nonce(owner_identifier, contract_id, true, None)
            .await
            .map_err(|e| JsValue::from_str(&format!("Failed to fetch nonce: {}", e)))?;
        
        // Find matching authentication key and create signer
        let (_, matching_key) = Self::find_authentication_key(&identity, &private_key_wif)?;
        let public_key = matching_key.clone();
        let signer = Self::create_signer_from_wif(&private_key_wif, self.network())?;
        
        // Create the state transition
        let state_transition = BatchTransition::new_document_replacement_transition_from_document(
            document,
            document_type_ref,
            &public_key,
            identity_contract_nonce,
            UserFeeIncrease::default(),
            None, // token_payment_info
            &signer,
            platform_version,
            None, // state_transition_creation_options
        ).map_err(|e| JsValue::from_str(&format!("Failed to create document replace transition: {}", e)))?;
        
        // Broadcast the transition
        let proof_result = state_transition
            .broadcast_and_wait::<StateTransitionProofResult>(&sdk, None)
            .await
            .map_err(|e| JsValue::from_str(&format!("Failed to broadcast transition: {}", e)))?;
        
        // Convert result to JsValue based on the type
        match proof_result {
            StateTransitionProofResult::VerifiedDocuments(documents) => {
                if let Some((doc_id, maybe_doc)) = documents.into_iter().next() {
                    if let Some(doc) = maybe_doc {
                        // Create JsValue directly instead of using serde_wasm_bindgen
                        let js_result = js_sys::Object::new();
                        
                        js_sys::Reflect::set(
                            &js_result,
                            &JsValue::from_str("type"),
                            &JsValue::from_str("DocumentReplaced"),
                        ).unwrap();
                        
                        js_sys::Reflect::set(
                            &js_result,
                            &JsValue::from_str("documentId"),
                            &JsValue::from_str(&doc_id.to_string(Encoding::Base58)),
                        ).unwrap();
                        
                        // Create document object
                        let js_document = js_sys::Object::new();
                        
                        js_sys::Reflect::set(
                            &js_document,
                            &JsValue::from_str("id"),
                            &JsValue::from_str(&doc.id().to_string(Encoding::Base58)),
                        ).unwrap();
                        
                        js_sys::Reflect::set(
                            &js_document,
                            &JsValue::from_str("ownerId"),
                            &JsValue::from_str(&doc.owner_id().to_string(Encoding::Base58)),
                        ).unwrap();
                        
                        js_sys::Reflect::set(
                            &js_document,
                            &JsValue::from_str("dataContractId"),
                            &JsValue::from_str(&data_contract_id),
                        ).unwrap();
                        
                        js_sys::Reflect::set(
                            &js_document,
                            &JsValue::from_str("documentType"),
                            &JsValue::from_str(&document_type),
                        ).unwrap();
                        
                        if let Some(revision) = doc.revision() {
                            js_sys::Reflect::set(
                                &js_document,
                                &JsValue::from_str("revision"),
                                &JsValue::from_f64(revision as f64),
                            ).unwrap();
                        }
                        
                        if let Some(created_at) = doc.created_at() {
                            js_sys::Reflect::set(
                                &js_document,
                                &JsValue::from_str("createdAt"),
                                &JsValue::from_f64(created_at as f64),
                            ).unwrap();
                        }
                        
                        if let Some(updated_at) = doc.updated_at() {
                            js_sys::Reflect::set(
                                &js_document,
                                &JsValue::from_str("updatedAt"),
                                &JsValue::from_f64(updated_at as f64),
                            ).unwrap();
                        }
                        
                        // Add document properties in a "data" field (like DocumentResponse does)
                        let data_obj = js_sys::Object::new();
                        let properties = doc.properties();
                        
                        for (key, value) in properties {
                            // Convert platform Value to JSON value first, then to JsValue
                            if let Ok(json_value) = serde_json::to_value(value) {
                                if let Ok(js_value) = serde_wasm_bindgen::to_value(&json_value) {
                                    js_sys::Reflect::set(
                                        &data_obj,
                                        &JsValue::from_str(key),
                                        &js_value,
                                    ).unwrap();
                                }
                            }
                        }
                        
                        js_sys::Reflect::set(
                            &js_document,
                            &JsValue::from_str("data"),
                            &data_obj,
                        ).unwrap();
                        
                        js_sys::Reflect::set(
                            &js_result,
                            &JsValue::from_str("document"),
                            &js_document,
                        ).unwrap();
                        
                        web_sys::console::log_1(&JsValue::from_str("Document replaced successfully"));
                        
                        Ok(js_result.into())
                    } else {
                        // Document was replaced but not included in response
                        let js_result = js_sys::Object::new();
                        
                        js_sys::Reflect::set(
                            &js_result,
                            &JsValue::from_str("type"),
                            &JsValue::from_str("DocumentReplaced"),
                        ).unwrap();
                        
                        js_sys::Reflect::set(
                            &js_result,
                            &JsValue::from_str("documentId"),
                            &JsValue::from_str(&doc_id.to_string(Encoding::Base58)),
                        ).unwrap();
                        
                        js_sys::Reflect::set(
                            &js_result,
                            &JsValue::from_str("message"),
                            &JsValue::from_str("Document replaced successfully"),
                        ).unwrap();
                        
                        Ok(js_result.into())
                    }
                } else {
                    // No documents in result, but transition was successful
                    let js_result = js_sys::Object::new();
                    
                    js_sys::Reflect::set(
                        &js_result,
                        &JsValue::from_str("type"),
                        &JsValue::from_str("DocumentReplaced"),
                    ).unwrap();
                    
                    js_sys::Reflect::set(
                        &js_result,
                        &JsValue::from_str("documentId"),
                        &JsValue::from_str(&document_id),
                    ).unwrap();
                    
                    js_sys::Reflect::set(
                        &js_result,
                        &JsValue::from_str("message"),
                        &JsValue::from_str("Document replaced successfully"),
                    ).unwrap();
                    
                    Ok(js_result.into())
                }
            }
            _ => {
                // For other result types, just indicate success
                let js_result = js_sys::Object::new();
                
                js_sys::Reflect::set(
                    &js_result,
                    &JsValue::from_str("type"),
                    &JsValue::from_str("DocumentReplaced"),
                ).unwrap();
                
                js_sys::Reflect::set(
                    &js_result,
                    &JsValue::from_str("documentId"),
                    &JsValue::from_str(&document_id),
                ).unwrap();
                
                js_sys::Reflect::set(
                    &js_result,
                    &JsValue::from_str("message"),
                    &JsValue::from_str("Document replaced successfully"),
                ).unwrap();
                
                Ok(js_result.into())
            }
        }
    }

    /// Delete a document from the platform.
    ///
    /// # Arguments
    ///
    /// * `data_contract_id` - The ID of the data contract
    /// * `document_type` - The name of the document type
    /// * `document_id` - The ID of the document to delete
    /// * `owner_id` - The identity ID of the document owner
    /// * `private_key_wif` - The private key in WIF format for signing
    /// * `key_id` - The key ID to use for signing
    ///
    /// # Returns
    ///
    /// Returns a Promise that resolves to a JsValue confirming deletion
    #[wasm_bindgen(js_name = documentDelete)]
    pub async fn document_delete(
        &self,
        data_contract_id: String,
        document_type: String,
        document_id: String,
        owner_id: String,
        private_key_wif: String,
        _key_id: u32,
    ) -> Result<JsValue, JsValue> {
        let sdk = self.inner_clone();
        
        // Parse identifiers
        let (contract_id, owner_identifier, doc_id) = Self::parse_identifiers(
            &data_contract_id, 
            &owner_id, 
            Some(&document_id)
        )?;
        let doc_id = doc_id.unwrap();
        
        // Fetch and cache the data contract
        let data_contract = self.fetch_and_cache_contract(contract_id).await?;
        
        // Get document type
        let document_type_result = data_contract.document_type_for_name(&document_type);
        let document_type_ref = document_type_result
            .map_err(|e| JsValue::from_str(&format!("Document type '{}' not found: {}", document_type, e)))?;
        
        // Fetch the document to get its current revision
        use dash_sdk::platform::DocumentQuery;
        
        let query = DocumentQuery::new_with_data_contract_id(
            &sdk,
            contract_id,
            &document_type,
        )
        .await
        .map_err(|e| JsValue::from_str(&format!("Failed to create document query: {}", e)))?
        .with_document_id(&doc_id);
        
        let existing_doc = dash_sdk::platform::Document::fetch(&sdk, query)
            .await
            .map_err(|e| JsValue::from_str(&format!("Failed to fetch document: {}", e)))?
            .ok_or_else(|| JsValue::from_str("Document not found"))?;
        
        let current_revision = existing_doc.revision()
            .ok_or_else(|| JsValue::from_str("Document revision is missing"))?;
        
        // Fetch the identity to get the correct key
        let identity = dash_sdk::platform::Identity::fetch(&sdk, owner_identifier)
            .await
            .map_err(|e| JsValue::from_str(&format!("Failed to fetch identity: {}", e)))?
            .ok_or_else(|| JsValue::from_str("Identity not found"))?;
        
        // Get identity contract nonce
        let identity_contract_nonce = sdk
            .get_identity_contract_nonce(owner_identifier, contract_id, true, None)
            .await
            .map_err(|e| JsValue::from_str(&format!("Failed to fetch nonce: {}", e)))?;
        
        // Find matching authentication key and create signer
        let (_, matching_key) = Self::find_authentication_key(&identity, &private_key_wif)?;
        let signer = Self::create_signer_from_wif(&private_key_wif, self.network())?;
        
        // Create a document for deletion with the correct revision
        let document = Document::V0(DocumentV0 {
            id: doc_id,
            owner_id: owner_identifier,
            properties: Default::default(),
            revision: Some(current_revision), // Use the actual current revision
            created_at: None,
            updated_at: None,
            transferred_at: None,
            created_at_block_height: None,
            updated_at_block_height: None,
            transferred_at_block_height: None,
            created_at_core_block_height: None,
            updated_at_core_block_height: None,
            transferred_at_core_block_height: None,
        });
        
        // Create a delete transition
        let transition = BatchTransition::new_document_deletion_transition_from_document(
            document,
            document_type_ref,
            matching_key,
            identity_contract_nonce,
            UserFeeIncrease::default(),
            None, // token_payment_info
            &signer,
            sdk.version(),
            None, // options
        )
        .map_err(|e| JsValue::from_str(&format!("Failed to create transition: {}", e)))?;
        
        // The transition is already signed, convert to StateTransition
        let state_transition: StateTransition = transition.into();
        
        // Broadcast the state transition
        state_transition
            .broadcast(&sdk, None)
            .await
            .map_err(|e| JsValue::from_str(&format!("Failed to broadcast: {}", e)))?;
        
        // Return the result with document ID
        Self::build_js_result_object(
            "DocumentDeleted",
            &document_id,
            vec![("deleted", JsValue::from_bool(true))],
        )
    }

    /// Transfer document ownership to another identity.
    ///
    /// # Arguments
    ///
    /// * `data_contract_id` - The ID of the data contract
    /// * `document_type` - The name of the document type
    /// * `document_id` - The ID of the document to transfer
    /// * `owner_id` - The current owner's identity ID
    /// * `recipient_id` - The new owner's identity ID
    /// * `private_key_wif` - The private key in WIF format for signing
    /// * `key_id` - The key ID to use for signing
    ///
    /// # Returns
    ///
    /// Returns a Promise that resolves to a JsValue containing the transfer result
    #[wasm_bindgen(js_name = documentTransfer)]
    pub async fn document_transfer(
        &self,
        data_contract_id: String,
        document_type: String,
        document_id: String,
        owner_id: String,
        recipient_id: String,
        private_key_wif: String,
        _key_id: u32,
    ) -> Result<JsValue, JsValue> {
        let sdk = self.inner_clone();
        
        // Parse identifiers
        let (contract_id, owner_identifier, doc_id) = Self::parse_identifiers(
            &data_contract_id,
            &owner_id,
            Some(&document_id),
        )?;
        let doc_id = doc_id.expect("Document ID was provided");
        
        let recipient_identifier = Identifier::from_string(&recipient_id, Encoding::Base58)
            .map_err(|e| JsValue::from_str(&format!("Invalid recipient ID: {}", e)))?;
        
        // Fetch and cache the data contract
        let data_contract = self.fetch_and_cache_contract(contract_id).await?;
        
        // Get document type
        let document_type_result = data_contract.document_type_for_name(&document_type);
        let document_type_ref = document_type_result
            .map_err(|e| JsValue::from_str(&format!("Document type '{}' not found: {}", document_type, e)))?;
        
        // Fetch the document to get its current state
        use dash_sdk::platform::DocumentQuery;
        
        let query = DocumentQuery::new_with_data_contract_id(
            &sdk,
            contract_id,
            &document_type,
        )
        .await
        .map_err(|e| JsValue::from_str(&format!("Failed to create document query: {}", e)))?
        .with_document_id(&doc_id);
        
        let document = dash_sdk::platform::Document::fetch(&sdk, query)
            .await
            .map_err(|e| JsValue::from_str(&format!("Failed to fetch document: {}", e)))?
            .ok_or_else(|| JsValue::from_str("Document not found"))?;
        
        // Get the current revision and increment it
        let next_revision = Self::get_next_revision(&document)?;
        
        // Create a modified document with incremented revision for the transfer transition
        let transfer_document = Document::V0(DocumentV0 {
            id: document.id(),
            owner_id: document.owner_id(),
            properties: document.properties().clone(),
            revision: Some(next_revision),
            created_at: document.created_at(),
            updated_at: document.updated_at(),
            transferred_at: document.transferred_at(),
            created_at_block_height: document.created_at_block_height(),
            updated_at_block_height: document.updated_at_block_height(),
            transferred_at_block_height: document.transferred_at_block_height(),
            created_at_core_block_height: document.created_at_core_block_height(),
            updated_at_core_block_height: document.updated_at_core_block_height(),
            transferred_at_core_block_height: document.transferred_at_core_block_height(),
        });
        
        // Fetch the identity to get the correct key
        let identity = dash_sdk::platform::Identity::fetch(&sdk, owner_identifier)
            .await
            .map_err(|e| JsValue::from_str(&format!("Failed to fetch identity: {}", e)))?
            .ok_or_else(|| JsValue::from_str("Identity not found"))?;
        
        // Get identity contract nonce
        let identity_contract_nonce = sdk
            .get_identity_contract_nonce(owner_identifier, contract_id, true, None)
            .await
            .map_err(|e| JsValue::from_str(&format!("Failed to fetch nonce: {}", e)))?;
        
        // Find matching authentication key and create signer
        let (_, matching_key) = Self::find_authentication_key(&identity, &private_key_wif)?;
        let signer = Self::create_signer_from_wif(&private_key_wif, self.network())?;
        
        // Create a transfer transition
        let transition = BatchTransition::new_document_transfer_transition_from_document(
            transfer_document,
            document_type_ref,
            recipient_identifier,
            matching_key,
            identity_contract_nonce,
            UserFeeIncrease::default(),
            None, // token_payment_info
            &signer,
            sdk.version(),
            None, // options
        )
        .map_err(|e| JsValue::from_str(&format!("Failed to create transition: {}", e)))?;
        
        // The transition is already signed, convert to StateTransition
        let state_transition: StateTransition = transition.into();
        
        // Broadcast the state transition
        state_transition
            .broadcast(&sdk, None)
            .await
            .map_err(|e| JsValue::from_str(&format!("Failed to broadcast: {}", e)))?;
        
        // Return the result with document ID and new owner
        Self::build_js_result_object(
            "DocumentTransferred",
            &document_id,
            vec![
                ("newOwnerId", JsValue::from_str(&recipient_id)),
                ("transferred", JsValue::from_bool(true)),
            ],
        )
    }

    /// Purchase a document that has a price set.
    ///
    /// # Arguments
    ///
    /// * `data_contract_id` - The ID of the data contract
    /// * `document_type` - The name of the document type
    /// * `document_id` - The ID of the document to purchase
    /// * `buyer_id` - The buyer's identity ID
    /// * `price` - The purchase price in credits
    /// * `private_key_wif` - The private key in WIF format for signing
    /// * `key_id` - The key ID to use for signing
    ///
    /// # Returns
    ///
    /// Returns a Promise that resolves to a JsValue containing the purchase result
    #[wasm_bindgen(js_name = documentPurchase)]
    pub async fn document_purchase(
        &self,
        data_contract_id: String,
        document_type: String,
        document_id: String,
        buyer_id: String,
        price: u64,
        private_key_wif: String,
        _key_id: u32,
    ) -> Result<JsValue, JsValue> {
        let sdk = self.inner_clone();
        
        // Parse identifiers
        let (contract_id, buyer_identifier, doc_id) = Self::parse_identifiers(
            &data_contract_id,
            &buyer_id,
            Some(&document_id),
        )?;
        let doc_id = doc_id.expect("Document ID was provided");
        
        // Fetch and cache the data contract
        let data_contract = self.fetch_and_cache_contract(contract_id).await?;
        
        // Get document type from contract
        let document_type_ref = data_contract
            .document_type_for_name(&document_type)
            .map_err(|e| JsValue::from_str(&format!("Document type not found: {}", e)))?;
        
        // Fetch the document to purchase
        let query = dash_sdk::platform::documents::document_query::DocumentQuery::new_with_data_contract_id(
            &sdk,
            contract_id,
            &document_type,
        )
        .await
        .map_err(|e| JsValue::from_str(&format!("Failed to create document query: {}", e)))?
        .with_document_id(&doc_id);
        
        let document = dash_sdk::platform::Document::fetch(&sdk, query)
            .await
            .map_err(|e| JsValue::from_str(&format!("Failed to fetch document: {}", e)))?
            .ok_or_else(|| JsValue::from_str("Document not found"))?;
        
        // Verify the document has a price and it matches
        let listed_price = document
            .properties()
            .get_optional_integer::<u64>("$price")
            .map_err(|e| JsValue::from_str(&format!("Failed to get document price: {}", e)))?
            .ok_or_else(|| JsValue::from_str("Document is not for sale (no price set)"))?;
        
        if listed_price != price {
            return Err(JsValue::from_str(&format!(
                "Price mismatch: document is listed for {} but purchase attempted with {}", 
                listed_price, price
            )));
        }
        
        // Get the current revision and increment it
        let next_revision = Self::get_next_revision(&document)?;
        
        // Create a modified document with incremented revision for the purchase transition
        let purchase_document = Document::V0(DocumentV0 {
            id: document.id(),
            owner_id: document.owner_id(),
            properties: document.properties().clone(),
            revision: Some(next_revision),
            created_at: document.created_at(),
            updated_at: document.updated_at(),
            transferred_at: document.transferred_at(),
            created_at_block_height: document.created_at_block_height(),
            updated_at_block_height: document.updated_at_block_height(),
            transferred_at_block_height: document.transferred_at_block_height(),
            created_at_core_block_height: document.created_at_core_block_height(),
            updated_at_core_block_height: document.updated_at_core_block_height(),
            transferred_at_core_block_height: document.transferred_at_core_block_height(),
        });
        
        // Fetch buyer identity
        let buyer_identity = dash_sdk::platform::Identity::fetch(&sdk, buyer_identifier)
            .await
            .map_err(|e| JsValue::from_str(&format!("Failed to fetch buyer identity: {}", e)))?
            .ok_or_else(|| JsValue::from_str("Buyer identity not found"))?;
        
        // Find matching authentication key and create signer
        let (_, matching_key) = Self::find_authentication_key(&buyer_identity, &private_key_wif)?;
        let signer = Self::create_signer_from_wif(&private_key_wif, self.network())?;
        
        // Get identity contract nonce
        let identity_contract_nonce = sdk
            .get_identity_contract_nonce(buyer_identifier, contract_id, true, None)
            .await
            .map_err(|e| JsValue::from_str(&format!("Failed to get identity contract nonce: {}", e)))?;
        
        // Create document purchase transition
        let transition = BatchTransition::new_document_purchase_transition_from_document(
            purchase_document,
            document_type_ref,
            buyer_identifier,
            price as Credits,
            matching_key,
            identity_contract_nonce,
            UserFeeIncrease::default(),
            None, // No token payment info
            &signer,
            sdk.version(),
            None, // Default options
        )
        .map_err(|e| JsValue::from_str(&format!("Failed to create purchase transition: {}", e)))?;
        
        // Broadcast the transition
        let proof_result = transition
            .broadcast_and_wait::<StateTransitionProofResult>(&sdk, None)
            .await
            .map_err(|e| JsValue::from_str(&format!("Failed to broadcast purchase: {}", e)))?;
        
        // Handle the proof result
        match proof_result {
            StateTransitionProofResult::VerifiedDocuments(documents) => {
                // Document purchase was successful
                let mut additional_fields = vec![
                    ("status", JsValue::from_str("success")),
                    ("newOwnerId", JsValue::from_str(&buyer_id)),
                    ("pricePaid", JsValue::from_f64(price as f64)),
                    ("message", JsValue::from_str("Document purchased successfully")),
                ];
                
                // If we have the updated document in the response, include basic info
                if let Some((_, maybe_doc)) = documents.into_iter().next() {
                    if let Some(doc) = maybe_doc {
                        additional_fields.push(("documentUpdated", JsValue::from_bool(true)));
                        additional_fields.push(("revision", JsValue::from_f64(doc.revision().unwrap_or(0) as f64)));
                    }
                }
                
                Self::build_js_result_object("DocumentPurchased", &doc_id.to_string(Encoding::Base58), additional_fields)
            },
            _ => {
                // Purchase was processed but document not returned
                Self::build_js_result_object(
                    "DocumentPurchased",
                    &doc_id.to_string(Encoding::Base58),
                    vec![
                        ("status", JsValue::from_str("success")),
                        ("message", JsValue::from_str("Document purchase processed")),
                    ],
                )
            }
        }
    }

    /// Set a price for a document to enable purchases.
    ///
    /// # Arguments
    ///
    /// * `data_contract_id` - The ID of the data contract
    /// * `document_type` - The name of the document type
    /// * `document_id` - The ID of the document
    /// * `owner_id` - The owner's identity ID
    /// * `price` - The price in credits (0 to remove price)
    /// * `private_key_wif` - The private key in WIF format for signing
    /// * `key_id` - The key ID to use for signing
    ///
    /// # Returns
    ///
    /// Returns a Promise that resolves to a JsValue containing the result
    #[wasm_bindgen(js_name = documentSetPrice)]
    pub async fn document_set_price(
        &self,
        data_contract_id: String,
        document_type: String,
        document_id: String,
        owner_id: String,
        price: u64,
        private_key_wif: String,
        _key_id: u32,
    ) -> Result<JsValue, JsValue> {
        let sdk = self.inner_clone();
        
        // Parse identifiers
        let (contract_id, owner_identifier, doc_id) = Self::parse_identifiers(
            &data_contract_id,
            &owner_id,
            Some(&document_id),
        )?;
        let doc_id = doc_id.expect("Document ID was provided");
        
        // Fetch and cache the data contract
        let data_contract = self.fetch_and_cache_contract(contract_id).await?;
        
        // Get document type from contract
        let document_type_ref = data_contract
            .document_type_for_name(&document_type)
            .map_err(|e| JsValue::from_str(&format!("Document type not found: {}", e)))?;
        
        // Fetch the existing document to update its price
        let query = dash_sdk::platform::documents::document_query::DocumentQuery::new_with_data_contract_id(
            &sdk,
            contract_id,
            &document_type,
        )
        .await
        .map_err(|e| JsValue::from_str(&format!("Failed to create document query: {}", e)))?
        .with_document_id(&doc_id);
        
        let existing_doc = Document::fetch(&sdk, query)
            .await
            .map_err(|e| JsValue::from_str(&format!("Failed to fetch document: {}", e)))?
            .ok_or_else(|| JsValue::from_str("Document not found"))?;
        
        // Verify ownership
        if existing_doc.owner_id() != owner_identifier {
            return Err(JsValue::from_str("Only the document owner can set its price"));
        }
        
        // Get the current revision and increment it
        let next_revision = Self::get_next_revision(&existing_doc)?;
        
        // Create a modified document with incremented revision for the price update transition
        let price_update_document = Document::V0(DocumentV0 {
            id: existing_doc.id(),
            owner_id: existing_doc.owner_id(),
            properties: existing_doc.properties().clone(),
            revision: Some(next_revision),
            created_at: existing_doc.created_at(),
            updated_at: existing_doc.updated_at(),
            transferred_at: existing_doc.transferred_at(),
            created_at_block_height: existing_doc.created_at_block_height(),
            updated_at_block_height: existing_doc.updated_at_block_height(),
            transferred_at_block_height: existing_doc.transferred_at_block_height(),
            created_at_core_block_height: existing_doc.created_at_core_block_height(),
            updated_at_core_block_height: existing_doc.updated_at_core_block_height(),
            transferred_at_core_block_height: existing_doc.transferred_at_core_block_height(),
        });
        
        // Fetch the identity to get the authentication key
        let identity = dash_sdk::platform::Identity::fetch(&sdk, owner_identifier)
            .await
            .map_err(|e| JsValue::from_str(&format!("Failed to fetch identity: {}", e)))?
            .ok_or_else(|| JsValue::from_str("Identity not found"))?;
        
        // Find matching authentication key and create signer
        let (_, matching_key) = Self::find_authentication_key(&identity, &private_key_wif)?;
        let signer = Self::create_signer_from_wif(&private_key_wif, self.network())?;
        
        // Get identity contract nonce
        let identity_contract_nonce = sdk
            .get_identity_contract_nonce(owner_identifier, contract_id, true, None)
            .await
            .map_err(|e| JsValue::from_str(&format!("Failed to fetch nonce: {}", e)))?;
        
<<<<<<< HEAD
        // Generate entropy for the state transition
        let _entropy_bytes = {
            let mut entropy = [0u8; 32];
            if let Some(window) = web_sys::window() {
                if let Ok(crypto) = window.crypto() {
                    let _ = crypto.get_random_values_with_u8_array(&mut entropy);
                }
            }
            entropy
        };
        
        // Create the price update transition
        let transition = BatchTransition::new_document_replacement_transition_from_document(
            updated_doc,
=======
        // Create the price update transition using the dedicated method
        let transition = BatchTransition::new_document_update_price_transition_from_document(
            price_update_document,
>>>>>>> 82c65caf
            document_type_ref,
            price,
            &matching_key,
            identity_contract_nonce,
            UserFeeIncrease::default(),
            None, // token_payment_info
            &signer,
            sdk.version(),
            None, // options
        )
        .map_err(|e| JsValue::from_str(&format!("Failed to create price update transition: {}", e)))?;
        
        // The transition is already signed, convert to StateTransition
        let state_transition: StateTransition = transition.into();
        
        // Broadcast the state transition
        state_transition
            .broadcast(&sdk, None)
            .await
            .map_err(|e| JsValue::from_str(&format!("Failed to broadcast: {}", e)))?;
        
        // Return the result with document ID and price
        Self::build_js_result_object(
            "DocumentPriceSet",
            &document_id,
            vec![
                ("price", JsValue::from_f64(price as f64)),
                ("priceSet", JsValue::from_bool(true)),
            ],
        )
    }
}
<|MERGE_RESOLUTION|>--- conflicted
+++ resolved
@@ -1312,26 +1312,9 @@
             .await
             .map_err(|e| JsValue::from_str(&format!("Failed to fetch nonce: {}", e)))?;
         
-<<<<<<< HEAD
-        // Generate entropy for the state transition
-        let _entropy_bytes = {
-            let mut entropy = [0u8; 32];
-            if let Some(window) = web_sys::window() {
-                if let Ok(crypto) = window.crypto() {
-                    let _ = crypto.get_random_values_with_u8_array(&mut entropy);
-                }
-            }
-            entropy
-        };
-        
-        // Create the price update transition
-        let transition = BatchTransition::new_document_replacement_transition_from_document(
-            updated_doc,
-=======
         // Create the price update transition using the dedicated method
         let transition = BatchTransition::new_document_update_price_transition_from_document(
             price_update_document,
->>>>>>> 82c65caf
             document_type_ref,
             price,
             &matching_key,
