--- conflicted
+++ resolved
@@ -51,25 +51,16 @@
 token_reward_explanations = ["dash-sdk/token_reward_explanations"]
 
 [dependencies]
-<<<<<<< HEAD
-dash-sdk = { path = "../rs-sdk", default-features = false }
-simple-signer = { path = "../simple-signer" }
+dash-sdk = { path = "../rs-sdk", features = [
+    "serde",
+    "core_key_wallet",
+], default-features = false }
+simple-signer = { path = "../simple-signer", features = ["state-transitions"] }
 drive = { path = "../rs-drive", default-features = false, features = [
     "verify",
 ] }
 console_error_panic_hook = { version = "0.1.6" }
 thiserror = { version = "2.0.12" }
-dashcore = { git = "https://github.com/dashpay/rust-dashcore", rev = "a86e1cd7b95910ef5ab43c75afa27c102a89cc54", features = [
-    "std",
-    "secp-recovery",
-] }
-=======
-dash-sdk = { path = "../rs-sdk", features = ["serde", "core_key_wallet"], default-features = false }
-simple-signer = { path = "../simple-signer", features = ["state-transitions"] }
-drive = { path = "../rs-drive", default-features = false, features = ["verify"] }
-console_error_panic_hook = { version = "0.1.6" }
-thiserror = { version = "2.0.12" }
->>>>>>> b7550d2a
 web-sys = { version = "0.3.4", features = [
     'console',
     'Document',
