--- conflicted
+++ resolved
@@ -9,59 +9,27 @@
 crate-type = ["cdylib"]
 
 [features]
-default = [
-    "dpns-contract",
-    "dashpay-contract",
-    "wallet-utils-contract",
-    "token-history-contract",
-    "keywords-contract",
-]
+default = ["dpns-contract", "dashpay-contract", "wallet-utils-contract", "token-history-contract", "keywords-contract"]
 
 mocks = ["dash-sdk/mocks"]
 
 # All system contracts
-all-system-contracts = [
-    "dash-sdk/all-system-contracts",
-    "rs-sdk-trusted-context-provider/all-system-contracts",
-]
+all-system-contracts = ["dash-sdk/all-system-contracts", "rs-sdk-trusted-context-provider/all-system-contracts"]
 
 # Individual contract features
-withdrawals-contract = [
-    "dash-sdk/withdrawals-contract",
-    "rs-sdk-trusted-context-provider/withdrawals-contract",
-]
-dpns-contract = [
-    "dash-sdk/dpns-contract",
-    "rs-sdk-trusted-context-provider/dpns-contract",
-]
-dashpay-contract = [
-    "dash-sdk/dashpay-contract",
-    "rs-sdk-trusted-context-provider/dashpay-contract",
-]
-wallet-utils-contract = [
-    "dash-sdk/wallet-utils-contract",
-    "rs-sdk-trusted-context-provider/wallet-utils-contract",
-]
-token-history-contract = [
-    "dash-sdk/token-history-contract",
-    "rs-sdk-trusted-context-provider/token-history-contract",
-]
-keywords-contract = [
-    "dash-sdk/keywords-contract",
-    "rs-sdk-trusted-context-provider/keywords-contract",
-]
+withdrawals-contract = ["dash-sdk/withdrawals-contract", "rs-sdk-trusted-context-provider/withdrawals-contract"]
+dpns-contract = ["dash-sdk/dpns-contract", "rs-sdk-trusted-context-provider/dpns-contract"]
+dashpay-contract = ["dash-sdk/dashpay-contract", "rs-sdk-trusted-context-provider/dashpay-contract"]
+wallet-utils-contract = ["dash-sdk/wallet-utils-contract", "rs-sdk-trusted-context-provider/wallet-utils-contract"]
+token-history-contract = ["dash-sdk/token-history-contract", "rs-sdk-trusted-context-provider/token-history-contract"]
+keywords-contract = ["dash-sdk/keywords-contract", "rs-sdk-trusted-context-provider/keywords-contract"]
 
 token_reward_explanations = ["dash-sdk/token_reward_explanations"]
 
 [dependencies]
-dash-sdk = { path = "../rs-sdk", features = [
-    "serde",
-    "core_key_wallet",
-], default-features = false }
+dash-sdk = { path = "../rs-sdk", features = ["serde", "core_key_wallet"], default-features = false }
 simple-signer = { path = "../simple-signer", features = ["state-transitions"] }
-drive = { path = "../rs-drive", default-features = false, features = [
-    "verify",
-] }
+drive = { path = "../rs-drive", default-features = false, features = ["verify"] }
 console_error_panic_hook = { version = "0.1.6" }
 thiserror = { version = "2.0.12" }
 web-sys = { version = "0.3.4", features = [
@@ -88,8 +56,8 @@
 base64 = "0.22"
 bs58 = "0.5"
 getrandom = { version = "0.2", features = ["js"] }
-# TODO: removed rand feature to workaround build error
-bip39 = { version = "2.2", features = ["all-languages"] }
+bip39 = { version = "2.0", features = ["rand", "all-languages"] }
+rand = { version = "0.8", features = ["std"] }
 rs-sdk-trusted-context-provider = { path = "../rs-sdk-trusted-context-provider" }
 once_cell = "1.19"
 js-sys = "0.3"
@@ -105,11 +73,7 @@
 lto = "fat"
 
 [package.metadata.wasm-pack]
-<<<<<<< HEAD
-wasm-opt = false
-=======
 wasm-opt = false
 
 [package.metadata.cargo-machete]
-ignored = ["wasm-bindgen-futures"]
->>>>>>> 59dc8c75
+ignored = ["wasm-bindgen-futures"]