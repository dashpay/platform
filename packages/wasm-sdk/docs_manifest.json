--- conflicted
+++ resolved
@@ -1,9 +1,5 @@
 {
-<<<<<<< HEAD
-  "generated_at": "2025-09-03T19:08:50.598629+00:00",
-=======
   "generated_at": "2025-09-03T20:55:56.075308+00:00",
->>>>>>> 5679dcd0
   "queries": {
     "getIdentity": {
       "category": "identity",
