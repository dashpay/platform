--- conflicted
+++ resolved
@@ -1,9 +1,5 @@
 {
-<<<<<<< HEAD
-  "generated_at": "2025-07-28T14:41:10.898895",
-=======
   "generated_at": "2025-07-28T12:35:33.649527",
->>>>>>> 4a4ff994
   "queries": {
     "getIdentity": {
       "category": "identity",
