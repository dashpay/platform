--- conflicted
+++ resolved
@@ -1,10 +1,6 @@
 {
   "name": "@dashevo/grpc-common",
-<<<<<<< HEAD
-  "version": "1.3.1",
-=======
   "version": "1.5.0",
->>>>>>> 8aa624e3
   "description": "Common GRPC library",
   "main": "index.js",
   "scripts": {
