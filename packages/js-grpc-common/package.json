{
  "name": "@dashevo/grpc-common",
<<<<<<< HEAD
  "version": "0.22.0-dev.7",
=======
  "version": "0.22.0-dev.7.alpha.2",
>>>>>>> 4dfb826b
  "description": "Common GRPC library",
  "main": "index.js",
  "scripts": {
    "build": "",
    "lint": "eslint .",
    "test": "yarn run test:coverage",
    "test:coverage": "nyc --check-coverage --stmts=95 --branch=95 --funcs=95 --lines=95 yarn run mocha 'test/unit/**/*.spec.js' 'test/integration/**/*.spec.js'",
    "test:unit": "mocha './test/unit/**/*.spec.js'",
    "test:integration": "mocha './test/integration/**/*.spec.js'"
  },
  "license": "MIT",
  "devDependencies": {
    "chai": "^4.3.4",
    "chai-as-promised": "^7.1.1",
    "dirty-chai": "^2.0.1",
    "eslint": "^7.32.0",
    "eslint-config-airbnb-base": "^14.2.1",
    "eslint-plugin-import": "^2.24.2",
    "mocha": "^9.1.2",
    "mocha-sinon": "^2.1.2",
    "nyc": "^15.1.0",
    "sinon": "^11.1.2",
    "sinon-chai": "^3.7.0"
  },
  "dependencies": {
    "@grpc/grpc-js": "^1.3.7",
    "@grpc/proto-loader": "^0.5.2",
    "cbor": "^8.0.0",
    "lodash.get": "^4.4.2",
    "long": "^5.2.0",
    "protobufjs": "github:jawid-h/protobuf.js#fix/buffer-conversion",
    "semver": "^7.3.2"
  }
}<|MERGE_RESOLUTION|>--- conflicted
+++ resolved
@@ -1,10 +1,6 @@
 {
   "name": "@dashevo/grpc-common",
-<<<<<<< HEAD
-  "version": "0.22.0-dev.7",
-=======
   "version": "0.22.0-dev.7.alpha.2",
->>>>>>> 4dfb826b
   "description": "Common GRPC library",
   "main": "index.js",
   "scripts": {
