{
  "name": "@dashevo/grpc-common",
  "version": "0.23.0-dev.10",
  "description": "Common GRPC library",
  "main": "index.js",
  "scripts": {
    "build": "",
    "lint": "eslint .",
    "test": "yarn run test:coverage",
    "test:coverage": "nyc --check-coverage --stmts=95 --branch=95 --funcs=95 --lines=95 yarn run mocha 'test/unit/**/*.spec.js' 'test/integration/**/*.spec.js'",
    "test:unit": "mocha './test/unit/**/*.spec.js'",
    "test:integration": "mocha './test/integration/**/*.spec.js'"
  },
  "license": "MIT",
  "devDependencies": {
    "chai": "^4.3.4",
    "chai-as-promised": "^7.1.1",
    "dirty-chai": "^2.0.1",
    "eslint": "^8.7.0",
    "eslint-config-airbnb-base": "^15.0.0",
    "eslint-plugin-import": "^2.24.2",
    "mocha": "^9.1.2",
    "mocha-sinon": "^2.1.2",
    "nyc": "^15.1.0",
    "sinon": "^12.0.1",
    "sinon-chai": "^3.7.0"
  },
  "dependencies": {
<<<<<<< HEAD
    "@grpc/grpc-js": "^1.5.2",
    "@grpc/proto-loader": "^0.6.9",
=======
    "@dashevo/protobufjs": "6.10.5",
    "@grpc/grpc-js": "^1.3.7",
    "@grpc/proto-loader": "^0.5.2",
>>>>>>> 6523b9d2
    "cbor": "^8.0.0",
    "lodash.get": "^4.4.2",
    "long": "^5.2.0",
    "semver": "^7.3.2"
  }
}<|MERGE_RESOLUTION|>--- conflicted
+++ resolved
@@ -26,14 +26,9 @@
     "sinon-chai": "^3.7.0"
   },
   "dependencies": {
-<<<<<<< HEAD
+    "@dashevo/protobufjs": "6.10.5",
     "@grpc/grpc-js": "^1.5.2",
     "@grpc/proto-loader": "^0.6.9",
-=======
-    "@dashevo/protobufjs": "6.10.5",
-    "@grpc/grpc-js": "^1.3.7",
-    "@grpc/proto-loader": "^0.5.2",
->>>>>>> 6523b9d2
     "cbor": "^8.0.0",
     "lodash.get": "^4.4.2",
     "long": "^5.2.0",
