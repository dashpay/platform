--- conflicted
+++ resolved
@@ -1,10 +1,6 @@
 {
   "name": "@dashevo/grpc-common",
-<<<<<<< HEAD
   "version": "2.1.0-dev.7",
-=======
-  "version": "2.0.1",
->>>>>>> 4f408405
   "description": "Common GRPC library",
   "main": "index.js",
   "scripts": {
