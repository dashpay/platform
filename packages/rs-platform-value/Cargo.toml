--- conflicted
+++ resolved
@@ -2,11 +2,7 @@
 name = "platform-value"
 authors = ["Samuel Westrich <sam@dash.org>"]
 description = "A simple value module"
-<<<<<<< HEAD
-version = "2.1.0-dev.3"
-=======
 version = "2.1.0-dev.4"
->>>>>>> aa20d17e
 edition = "2021"
 rust-version.workspace = true
 license = "MIT"
