use bincode::enc::Encoder;
use bincode::error::EncodeError;
use bincode::{Decode, Encode};
use rand::rngs::StdRng;
use rand::Rng;
use std::convert::{TryFrom, TryInto};
use std::fmt;

use serde::de::Visitor;
use serde::{Deserialize, Serialize};
<<<<<<< HEAD
// use serde_json::Value as JsonValue;
=======
#[cfg(feature = "json")]
use serde_json::Value as JsonValue;
>>>>>>> e80854cf

use crate::string_encoding::Encoding;
use crate::types::encoding_string_to_encoding;
use crate::{string_encoding, Error, Value};

pub const IDENTIFIER_MEDIA_TYPE: &str = "application/x.dash.dpp.identifier";

#[derive(Default, Debug, Clone, PartialEq, Eq, Hash, Ord, PartialOrd, Copy, Encode, Decode)]
#[ferment_macro::export]
pub struct IdentifierBytes32(pub [u8; 32]);

#[derive(
    Default,
    Debug,
    Clone,
    PartialEq,
    Eq,
    Hash,
    Ord,
    PartialOrd,
    Copy,
    Serialize,
    Deserialize,
    Encode,
    Decode,
)]
#[ferment_macro::export]
pub struct Identifier(pub IdentifierBytes32);

impl platform_serialization::PlatformVersionEncode for Identifier {
    fn platform_encode<E: Encoder>(
        &self,
        encoder: &mut E,
        _: &platform_version::version::PlatformVersion,
    ) -> Result<(), EncodeError> {
        self.0 .0.encode(encoder)
    }
}

impl AsRef<[u8]> for Identifier {
    fn as_ref(&self) -> &[u8] {
        &(self.0 .0)
    }
}

impl From<Identifier> for [u8; 32] {
    fn from(id: Identifier) -> Self {
        id.into_buffer()
    }
}

impl Serialize for IdentifierBytes32 {
    fn serialize<S>(&self, serializer: S) -> Result<S::Ok, S::Error>
    where
        S: serde::Serializer,
    {
        if serializer.is_human_readable() {
            serializer.serialize_str(&bs58::encode(self.0).into_string())
        } else {
            serializer.serialize_bytes(&self.0)
        }
    }
}

impl<'de> Deserialize<'de> for IdentifierBytes32 {
    fn deserialize<D>(deserializer: D) -> Result<Self, D::Error>
    where
        D: serde::Deserializer<'de>,
    {
        if deserializer.is_human_readable() {
            struct StringVisitor;

            impl<'de> Visitor<'de> for StringVisitor {
                type Value = IdentifierBytes32;

                fn expecting(&self, formatter: &mut fmt::Formatter) -> fmt::Result {
                    formatter.write_str("a base58-encoded string")
                }

                fn visit_str<E>(self, v: &str) -> Result<Self::Value, E>
                where
                    E: serde::de::Error,
                {
                    let bytes = bs58::decode(v)
                        .into_vec()
                        .map_err(|e| E::custom(format!("{}", e)))?;
                    if bytes.len() != 32 {
                        return Err(E::invalid_length(bytes.len(), &self));
                    }
                    let mut array = [0u8; 32];
                    array.copy_from_slice(&bytes);
                    Ok(IdentifierBytes32(array))
                }
            }

            deserializer.deserialize_string(StringVisitor)
        } else {
            struct BytesVisitor;

            impl<'de> Visitor<'de> for BytesVisitor {
                type Value = IdentifierBytes32;

                fn expecting(&self, formatter: &mut fmt::Formatter) -> fmt::Result {
                    formatter.write_str("a byte array with length 32")
                }

                fn visit_bytes<E>(self, v: &[u8]) -> Result<Self::Value, E>
                where
                    E: serde::de::Error,
                {
                    if v.len() != 32 {
                        return Err(E::invalid_length(v.len(), &self));
                    }
                    let mut array = [0u8; 32];
                    array.copy_from_slice(v);

                    Ok(IdentifierBytes32(array))
                }
            }

            deserializer.deserialize_bytes(BytesVisitor)
        }
    }
}

impl Identifier {
    pub fn new(buffer: [u8; 32]) -> Identifier {
        Identifier(IdentifierBytes32(buffer))
    }

    pub fn random() -> Identifier {
        Identifier(IdentifierBytes32(rand::random::<[u8; 32]>()))
    }

    pub fn random_with_rng(rng: &mut StdRng) -> Identifier {
        Identifier(IdentifierBytes32(rng.gen()))
    }

    pub fn as_bytes(&self) -> &[u8; 32] {
        &self.0 .0
    }

    pub fn as_slice(&self) -> &[u8] {
        self.0 .0.as_slice()
    }

    pub fn from_string(encoded_value: &str, encoding: Encoding) -> Result<Identifier, Error> {
        let vec = string_encoding::decode(encoded_value, encoding)?;

        Identifier::from_bytes(&vec)
    }

    pub fn from_string_with_encoding_string(
        encoded_value: &str,
        encoding_string: Option<&str>,
    ) -> Result<Identifier, Error> {
        let encoding = encoding_string_to_encoding(encoding_string);

        Identifier::from_string(encoded_value, encoding)
    }

    // TODO the constructor "From" shouldn't use the reference to collection
    pub fn from_bytes(bytes: &[u8]) -> Result<Identifier, Error> {
        if bytes.len() != 32 {
            return Err(Error::ByteLengthNot32BytesError(String::from(
                "Identifier must be 32 bytes long",
            )));
        }

        // Since we checked that vector size is 32, we can use unwrap
        Ok(Identifier::new(bytes.try_into().unwrap()))
    }

<<<<<<< HEAD
    pub fn to_json_value_vec(&self) -> Vec<serde_json::Value> {
=======
    pub fn from_vec(vec: Vec<u8>) -> Result<Identifier, Error> {
        if vec.len() != 32 {
            return Err(Error::ByteLengthNot32BytesError(String::from(
                "Identifier must be 32 bytes long",
            )));
        }

        // Since we checked that vector size is 32, we can use unwrap
        Ok(Identifier::new(vec.try_into().unwrap()))
    }

    #[cfg(feature = "json")]
    pub fn to_json_value_vec(&self) -> Vec<JsonValue> {
>>>>>>> e80854cf
        self.to_buffer()
            .iter()
            .map(|v| serde_json::Value::from(*v))
            .collect()
    }

    pub fn len(&self) -> usize {
        32
    }

    pub fn is_empty(&self) -> bool {
        false
    }

    // TODO - consider to change the name to 'asBuffer`
    pub fn to_buffer(&self) -> [u8; 32] {
        self.0 .0
    }

    pub fn into_buffer(self) -> [u8; 32] {
        self.0 .0
    }

    /// Convenience method to get underlying buffer as a vec
    pub fn to_vec(&self) -> Vec<u8> {
        self.0 .0.to_vec()
    }

    pub fn to_string(&self, encoding: Encoding) -> String {
        string_encoding::encode(&self.0 .0, encoding)
    }

    pub fn to_string_with_encoding_string(&self, encoding_string: Option<&str>) -> String {
        let encoding = encoding_string_to_encoding(encoding_string);

        self.to_string(encoding)
    }
}

impl TryFrom<&[u8]> for Identifier {
    type Error = Error;

    fn try_from(bytes: &[u8]) -> Result<Self, Self::Error> {
        Self::from_bytes(bytes)
    }
}

impl TryFrom<Vec<u8>> for Identifier {
    type Error = Error;

    fn try_from(bytes: Vec<u8>) -> Result<Self, Self::Error> {
        Self::from_bytes(&bytes)
    }
}

impl TryFrom<String> for Identifier {
    type Error = Error;

    fn try_from(data: String) -> Result<Self, Self::Error> {
        Self::from_string(&data, Encoding::Base58)
    }
}

impl From<[u8; 32]> for Identifier {
    fn from(bytes: [u8; 32]) -> Self {
        Self::new(bytes)
    }
}

impl std::fmt::Display for Identifier {
    fn fmt(&self, f: &mut std::fmt::Formatter<'_>) -> std::fmt::Result {
        write!(f, "{}", self.to_string(Encoding::Base58))
    }
}

impl PartialEq<&Identifier> for Identifier {
    fn eq(&self, other: &&Identifier) -> bool {
        self.0 .0 == other.0 .0
    }
}

impl PartialEq<[u8; 32]> for Identifier {
    fn eq(&self, other: &[u8; 32]) -> bool {
        &self.0 .0 == other
    }
}

impl PartialEq<[u8; 32]> for &Identifier {
    fn eq(&self, other: &[u8; 32]) -> bool {
        &self.0 .0 == other
    }
}

impl PartialEq<Identifier> for [u8; 32] {
    fn eq(&self, other: &Identifier) -> bool {
        self == &other.0 .0
    }
}

impl PartialEq<&Identifier> for [u8; 32] {
    fn eq(&self, other: &&Identifier) -> bool {
        self == &other.0 .0
    }
}

impl TryFrom<Value> for Identifier {
    type Error = Error;

    fn try_from(value: Value) -> Result<Self, Self::Error> {
        value.into_identifier()
    }
}

impl TryFrom<&Value> for Identifier {
    type Error = Error;

    fn try_from(value: &Value) -> Result<Self, Self::Error> {
        value.to_identifier()
    }
}

impl From<Identifier> for Value {
    fn from(value: Identifier) -> Self {
        Value::Identifier(value.0 .0)
    }
}

impl From<&Identifier> for Value {
    fn from(value: &Identifier) -> Self {
        Value::Identifier(value.0 .0)
    }
}

impl From<Identifier> for String {
    fn from(val: Identifier) -> Self {
        val.to_string(Encoding::Base58)
    }
}

impl From<&Identifier> for String {
    fn from(val: &Identifier) -> Self {
        val.to_string(Encoding::Base58)
    }
}

#[cfg(test)]
mod tests {

    use super::*;
    use crate::{from_value, to_value, Identifier};

    #[test]
    fn test_identifier_value_serialization() {
        let id = Identifier::new([2; 32]);
        let value = to_value(id).unwrap();
        assert_eq!(value, Value::Identifier(id.to_buffer()));
    }

    #[test]
    fn test_identifier_value_deserialization() {
        let id = Identifier::new([3; 32]);
        let value = Value::Identifier(id.to_buffer());
        let new_id: Identifier = from_value(value).unwrap();
        assert_eq!(id, new_id);
    }
}<|MERGE_RESOLUTION|>--- conflicted
+++ resolved
@@ -8,12 +8,8 @@
 
 use serde::de::Visitor;
 use serde::{Deserialize, Serialize};
-<<<<<<< HEAD
-// use serde_json::Value as JsonValue;
-=======
-#[cfg(feature = "json")]
-use serde_json::Value as JsonValue;
->>>>>>> e80854cf
+//#[cfg(feature = "json")]
+//use serde_json::Value as JsonValue;
 
 use crate::string_encoding::Encoding;
 use crate::types::encoding_string_to_encoding;
@@ -187,9 +183,6 @@
         Ok(Identifier::new(bytes.try_into().unwrap()))
     }
 
-<<<<<<< HEAD
-    pub fn to_json_value_vec(&self) -> Vec<serde_json::Value> {
-=======
     pub fn from_vec(vec: Vec<u8>) -> Result<Identifier, Error> {
         if vec.len() != 32 {
             return Err(Error::ByteLengthNot32BytesError(String::from(
@@ -202,8 +195,7 @@
     }
 
     #[cfg(feature = "json")]
-    pub fn to_json_value_vec(&self) -> Vec<JsonValue> {
->>>>>>> e80854cf
+    pub fn to_json_value_vec(&self) -> Vec<serde_json::Value> {
         self.to_buffer()
             .iter()
             .map(|v| serde_json::Value::from(*v))
