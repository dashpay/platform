--- conflicted
+++ resolved
@@ -1,9 +1,5 @@
-<<<<<<< HEAD
-// use serde_json::Value as JsonValue;
-=======
-#[cfg(feature = "json")]
-use serde_json::Value as JsonValue;
->>>>>>> e80854cf
+//#[cfg(feature = "json")]
+//use serde_json::Value as JsonValue;
 use std::borrow::Borrow;
 use std::collections::BTreeMap;
 use std::convert::TryFrom;
@@ -96,21 +92,13 @@
         &'a self,
         key: &str,
     ) -> Result<I, Error>;
-<<<<<<< HEAD
+    #[cfg(feature = "json")]
     fn get_optional_inner_str_json_value_map<I: FromIterator<(String, serde_json::Value)>>(
-        &self,
-        key: &str,
-    ) -> Result<Option<I>, Error>;
-    fn get_inner_str_json_value_map<I: FromIterator<(String, serde_json::Value)>>(
-=======
-    #[cfg(feature = "json")]
-    fn get_optional_inner_str_json_value_map<I: FromIterator<(String, JsonValue)>>(
         &self,
         key: &str,
     ) -> Result<Option<I>, Error>;
     #[cfg(feature = "json")]
-    fn get_inner_str_json_value_map<I: FromIterator<(String, JsonValue)>>(
->>>>>>> e80854cf
+    fn get_inner_str_json_value_map<I: FromIterator<(String, serde_json::Value)>>(
         &self,
         key: &str,
     ) -> Result<I, Error>;
@@ -373,12 +361,8 @@
         })
     }
 
-<<<<<<< HEAD
+    #[cfg(feature = "json")]
     fn get_optional_inner_str_json_value_map<I: FromIterator<(String, serde_json::Value)>>(
-=======
-    #[cfg(feature = "json")]
-    fn get_optional_inner_str_json_value_map<I: FromIterator<(String, JsonValue)>>(
->>>>>>> e80854cf
         &self,
         key: &str,
     ) -> Result<Option<I>, Error> {
@@ -399,12 +383,8 @@
             .transpose()
     }
 
-<<<<<<< HEAD
+    #[cfg(feature = "json")]
     fn get_inner_str_json_value_map<I: FromIterator<(String, serde_json::Value)>>(
-=======
-    #[cfg(feature = "json")]
-    fn get_inner_str_json_value_map<I: FromIterator<(String, JsonValue)>>(
->>>>>>> e80854cf
         &self,
         key: &str,
     ) -> Result<I, Error> {
