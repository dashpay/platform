<<<<<<< HEAD
// use serde_json::Value as JsonValue;
=======
#[cfg(feature = "json")]
use serde_json::Value as JsonValue;
>>>>>>> e80854cf
use std::borrow::Borrow;
use std::convert::TryFrom;
use std::iter::FromIterator;

use std::collections::BTreeMap;
#[cfg(feature = "json")]
use std::convert::TryInto;

use crate::value_map::ValueMapHelper;
use crate::{Error, Identifier, Value};

pub trait BTreeValueMapPathHelper {
    fn get_at_path(&self, path: &str) -> Result<&Value, Error>;
    fn get_optional_at_path(&self, path: &str) -> Result<Option<&Value>, Error>;
    fn get_optional_identifier_at_path(&self, path: &str) -> Result<Option<[u8; 32]>, Error>;
    fn get_identifier_at_path(&self, path: &str) -> Result<[u8; 32], Error>;
    fn get_optional_string_at_path(&self, path: &str) -> Result<Option<String>, Error>;
    fn get_string_at_path(&self, path: &str) -> Result<String, Error>;
    fn get_optional_str_at_path(&self, path: &str) -> Result<Option<&str>, Error>;
    fn get_str_at_path(&self, path: &str) -> Result<&str, Error>;
    fn get_optional_float_at_path(&self, path: &str) -> Result<Option<f64>, Error>;
    fn get_float_at_path(&self, path: &str) -> Result<f64, Error>;
    fn get_optional_integer_at_path<T>(&self, path: &str) -> Result<Option<T>, Error>
    where
        T: TryFrom<i128>
            + TryFrom<u128>
            + TryFrom<u64>
            + TryFrom<i64>
            + TryFrom<u32>
            + TryFrom<i32>
            + TryFrom<u16>
            + TryFrom<i16>
            + TryFrom<u8>
            + TryFrom<i8>;
    fn get_integer_at_path<T>(&self, path: &str) -> Result<T, Error>
    where
        T: TryFrom<i128>
            + TryFrom<u128>
            + TryFrom<u64>
            + TryFrom<i64>
            + TryFrom<u32>
            + TryFrom<i32>
            + TryFrom<u16>
            + TryFrom<i16>
            + TryFrom<u8>
            + TryFrom<i8>;
    fn get_optional_bool_at_path(&self, path: &str) -> Result<Option<bool>, Error>;
    fn get_bool_at_path(&self, path: &str) -> Result<bool, Error>;
    fn get_optional_inner_value_array_at_path<'a, I: FromIterator<&'a Value>>(
        &'a self,
        path: &str,
    ) -> Result<Option<I>, Error>;
    fn get_inner_value_array_at_path<'a, I: FromIterator<&'a Value>>(
        &'a self,
        path: &str,
    ) -> Result<I, Error>;
    fn get_optional_inner_string_array_at_path<I: FromIterator<String>>(
        &self,
        path: &str,
    ) -> Result<Option<I>, Error>;
    fn get_inner_string_array_at_path<I: FromIterator<String>>(
        &self,
        path: &str,
    ) -> Result<I, Error>;
    fn get_optional_inner_borrowed_map_at_path(
        &self,
        path: &str,
    ) -> Result<Option<&Vec<(Value, Value)>>, Error>;
    fn get_optional_inner_borrowed_str_value_map_at_path<'a, I: FromIterator<(String, &'a Value)>>(
        &'a self,
        path: &str,
    ) -> Result<Option<I>, Error>;
    fn get_inner_borrowed_str_value_map_at_path<'a, I: FromIterator<(String, &'a Value)>>(
        &'a self,
        path: &str,
    ) -> Result<I, Error>;
<<<<<<< HEAD
    fn get_optional_inner_str_json_value_map_at_path<I: FromIterator<(String, serde_json::Value)>>(
        &self,
        path: &str,
    ) -> Result<Option<I>, Error>;
    fn get_inner_str_json_value_map_at_path<I: FromIterator<(String, serde_json::Value)>>(
=======
    #[cfg(feature = "json")]
    fn get_optional_inner_str_json_value_map_at_path<I: FromIterator<(String, JsonValue)>>(
        &self,
        path: &str,
    ) -> Result<Option<I>, Error>;
    #[cfg(feature = "json")]
    fn get_inner_str_json_value_map_at_path<I: FromIterator<(String, JsonValue)>>(
>>>>>>> e80854cf
        &self,
        path: &str,
    ) -> Result<I, Error>;
    fn get_optional_hash256_bytes_at_path(&self, path: &str) -> Result<Option<[u8; 32]>, Error>;
    fn get_hash256_bytes_at_path(&self, path: &str) -> Result<[u8; 32], Error>;
    fn get_optional_identifier_bytes_at_path(&self, path: &str) -> Result<Option<Vec<u8>>, Error>;
    fn get_identifier_bytes_at_path(&self, path: &str) -> Result<Vec<u8>, Error>;
    fn remove_optional_string_at_path(&mut self, path: &str) -> Result<Option<String>, Error>;
    fn remove_string_at_path(&mut self, path: &str) -> Result<String, Error>;
    fn remove_optional_float_at_path(&mut self, path: &str) -> Result<Option<f64>, Error>;
    fn remove_float_at_path(&mut self, path: &str) -> Result<f64, Error>;
    fn remove_optional_integer_at_path<T>(&mut self, path: &str) -> Result<Option<T>, Error>
    where
        T: TryFrom<i128>
            + TryFrom<u128>
            + TryFrom<u64>
            + TryFrom<i64>
            + TryFrom<u32>
            + TryFrom<i32>
            + TryFrom<u16>
            + TryFrom<i16>
            + TryFrom<u8>
            + TryFrom<i8>;
    fn remove_integer_at_path<T>(&mut self, path: &str) -> Result<T, Error>
    where
        T: TryFrom<i128>
            + TryFrom<u128>
            + TryFrom<u64>
            + TryFrom<i64>
            + TryFrom<u32>
            + TryFrom<i32>
            + TryFrom<u16>
            + TryFrom<i16>
            + TryFrom<u8>
            + TryFrom<i8>;
    fn remove_optional_hash256_bytes_at_path(
        &mut self,
        path: &str,
    ) -> Result<Option<[u8; 32]>, Error>;
    fn remove_hash256_bytes_at_path(&mut self, path: &str) -> Result<[u8; 32], Error>;
    fn remove_optional_identifier_at_path(
        &mut self,
        path: &str,
    ) -> Result<Option<Identifier>, Error>;
    fn remove_identifier_at_path(&mut self, path: &str) -> Result<Identifier, Error>;
    fn get_optional_bytes_at_path(&self, path: &str) -> Result<Option<Vec<u8>>, Error>;
    fn get_bytes_at_path(&self, path: &str) -> Result<Vec<u8>, Error>;
    fn get_optional_binary_bytes_at_path(&self, path: &str) -> Result<Option<Vec<u8>>, Error>;
    fn get_binary_bytes_at_path(&self, path: &str) -> Result<Vec<u8>, Error>;
}

impl<V> BTreeValueMapPathHelper for BTreeMap<String, V>
where
    V: Borrow<Value>,
{
    fn get_at_path(&self, path: &str) -> Result<&Value, Error> {
        let mut split = path.split('.');
        let first = split.next();
        let Some(first_path_component) = first else {
            return Err(Error::PathError("path was empty".to_string()));
        };
        let mut current_value = self
            .get(first_path_component)
            .ok_or_else(|| {
                Error::StructureError(format!(
                    "unable to get property {first_path_component} in {path}"
                ))
            })?
            .borrow();
        for path_component in split {
            let map = current_value.to_map_ref()?;
            current_value = map.get_optional_key(path_component).ok_or_else(|| {
                Error::StructureError(format!(
                    "unable to get property at path {path_component} in {path}"
                ))
            })?;
        }
        Ok(current_value)
    }

    fn get_optional_at_path(&self, path: &str) -> Result<Option<&Value>, Error> {
        let mut split = path.split('.');
        let first = split.next();
        let Some(first_path_component) = first else {
            return Err(Error::PathError("path was empty".to_string()));
        };
        let Some(mut current_value) = self.get(first_path_component).map(|v| v.borrow()) else {
            return Ok(None);
        };
        for path_component in split {
            let map = current_value.to_map_ref()?;
            let Some(new_value) = map.get_optional_key(path_component) else {
                return Ok(None);
            };
            current_value = new_value;
        }
        Ok(Some(current_value))
    }

    fn get_optional_identifier_at_path(&self, path: &str) -> Result<Option<[u8; 32]>, Error> {
        self.get_optional_at_path(path)?
            .map(|v| v.to_hash256())
            .transpose()
    }

    fn get_identifier_at_path(&self, path: &str) -> Result<[u8; 32], Error> {
        self.get_optional_identifier_at_path(path)?.ok_or_else(|| {
            Error::StructureError(format!("unable to get identifier property {path}"))
        })
    }

    fn get_optional_string_at_path(&self, path: &str) -> Result<Option<String>, Error> {
        self.get_optional_at_path(path)?
            .map(|v| {
                v.as_text()
                    .map(|str| str.to_string())
                    .ok_or_else(|| Error::StructureError(format!("{path} must be a string")))
            })
            .transpose()
    }

    fn get_string_at_path(&self, path: &str) -> Result<String, Error> {
        self.get_optional_string_at_path(path)?
            .ok_or_else(|| Error::StructureError(format!("unable to get string property {path}")))
    }

    fn get_optional_str_at_path(&self, path: &str) -> Result<Option<&str>, Error> {
        self.get_optional_at_path(path)?
            .map(|v| {
                v.as_text()
                    .ok_or_else(|| Error::StructureError(format!("{path} must be a string")))
            })
            .transpose()
    }

    fn get_str_at_path(&self, path: &str) -> Result<&str, Error> {
        self.get_optional_str_at_path(path)?
            .ok_or_else(|| Error::StructureError(format!("unable to get str property {path}")))
    }

    fn get_optional_integer_at_path<T>(&self, path: &str) -> Result<Option<T>, Error>
    where
        T: TryFrom<i128>
            + TryFrom<u128>
            + TryFrom<u64>
            + TryFrom<i64>
            + TryFrom<u32>
            + TryFrom<i32>
            + TryFrom<u16>
            + TryFrom<i16>
            + TryFrom<u8>
            + TryFrom<i8>,
    {
        self.get_optional_at_path(path)?
            .and_then(|v| {
                if v.is_null() {
                    None
                } else {
                    Some(v.to_integer())
                }
            })
            .transpose()
    }

    fn get_integer_at_path<T>(&self, path: &str) -> Result<T, Error>
    where
        T: TryFrom<i128>
            + TryFrom<u128>
            + TryFrom<u64>
            + TryFrom<i64>
            + TryFrom<u32>
            + TryFrom<i32>
            + TryFrom<u16>
            + TryFrom<i16>
            + TryFrom<u8>
            + TryFrom<i8>,
    {
        self.get_optional_integer_at_path(path)?
            .ok_or_else(|| Error::StructureError(format!("unable to get integer property {path}")))
    }

    fn remove_optional_integer_at_path<T>(&mut self, path: &str) -> Result<Option<T>, Error>
    where
        T: TryFrom<i128>
            + TryFrom<u128>
            + TryFrom<u64>
            + TryFrom<i64>
            + TryFrom<u32>
            + TryFrom<i32>
            + TryFrom<u16>
            + TryFrom<i16>
            + TryFrom<u8>
            + TryFrom<i8>,
    {
        self.remove(path)
            .and_then(|v| {
                let borrowed = v.borrow();
                if borrowed.is_null() {
                    None
                } else {
                    Some(v.borrow().to_integer())
                }
            })
            .transpose()
    }

    fn remove_integer_at_path<T>(&mut self, path: &str) -> Result<T, Error>
    where
        T: TryFrom<i128>
            + TryFrom<u128>
            + TryFrom<u64>
            + TryFrom<i64>
            + TryFrom<u32>
            + TryFrom<i32>
            + TryFrom<u16>
            + TryFrom<i16>
            + TryFrom<u8>
            + TryFrom<i8>,
    {
        self.remove_optional_integer_at_path(path)?.ok_or_else(|| {
            Error::StructureError(format!("unable to remove integer property {path}"))
        })
    }

    fn get_optional_bool_at_path(&self, path: &str) -> Result<Option<bool>, Error> {
        self.get_optional_at_path(path)?
            .and_then(|v| if v.is_null() { None } else { Some(v.to_bool()) })
            .transpose()
    }

    fn get_bool_at_path(&self, path: &str) -> Result<bool, Error> {
        self.get_optional_bool_at_path(path)?
            .ok_or_else(|| Error::StructureError(format!("unable to get bool property {path}")))
    }

    fn get_optional_inner_value_array_at_path<'a, I: FromIterator<&'a Value>>(
        &'a self,
        path: &str,
    ) -> Result<Option<I>, Error> {
        self.get_optional_at_path(path)?
            .map(|v| {
                v.as_array()
                    .map(|vec| vec.iter().collect())
                    .ok_or_else(|| Error::StructureError(format!("{path} must be a bool")))
            })
            .transpose()
    }

    fn get_inner_value_array_at_path<'a, I: FromIterator<&'a Value>>(
        &'a self,
        path: &str,
    ) -> Result<I, Error> {
        self.get_optional_inner_value_array_at_path(path)?
            .ok_or_else(|| {
                Error::StructureError(format!("unable to get inner value array property {path}"))
            })
    }

    fn get_optional_inner_string_array_at_path<I: FromIterator<String>>(
        &self,
        path: &str,
    ) -> Result<Option<I>, Error> {
        self.get_optional_at_path(path)?
            .map(|v| {
                v.as_array()
                    .map(|inner| {
                        inner
                            .iter()
                            .map(|v| {
                                let Some(str) = v.as_text() else {
                                    return Err(Error::StructureError(format!(
                                        "{path} must be an string"
                                    )));
                                };
                                Ok(str.to_string())
                            })
                            .collect::<Result<I, Error>>()
                    })
                    .transpose()?
                    .ok_or_else(|| Error::StructureError(format!("{path} must be a bool")))
            })
            .transpose()
    }

    fn get_inner_string_array_at_path<I: FromIterator<String>>(
        &self,
        path: &str,
    ) -> Result<I, Error> {
        self.get_optional_inner_string_array_at_path(path)?
            .ok_or_else(|| {
                Error::StructureError(format!("unable to get inner string property {path}"))
            })
    }

    fn get_optional_inner_borrowed_map_at_path(
        &self,
        path: &str,
    ) -> Result<Option<&Vec<(Value, Value)>>, Error> {
        self.get_optional_at_path(path)?
            .map(|v| {
                v.as_map()
                    .ok_or_else(|| Error::StructureError(format!("{path} must be a map")))
            })
            .transpose()
    }

    fn get_optional_inner_borrowed_str_value_map_at_path<
        'a,
        I: FromIterator<(String, &'a Value)>,
    >(
        &'a self,
        path: &str,
    ) -> Result<Option<I>, Error> {
        self.get_optional_at_path(path)?
            .map(|v| {
                v.as_map()
                    .map(|inner| {
                        inner
                            .iter()
                            .map(|(k, v)| Ok((k.to_text()?, v)))
                            .collect::<Result<I, Error>>()
                    })
                    .transpose()?
                    .ok_or_else(|| Error::StructureError(format!("{path} must be a bool")))
            })
            .transpose()
    }

    fn get_inner_borrowed_str_value_map_at_path<'a, I: FromIterator<(String, &'a Value)>>(
        &'a self,
        path: &str,
    ) -> Result<I, Error> {
        self.get_optional_inner_borrowed_str_value_map_at_path(path)?
            .ok_or_else(|| {
                Error::StructureError(format!(
                    "unable to get borrowed str value map property {path}"
                ))
            })
    }

<<<<<<< HEAD
    fn get_optional_inner_str_json_value_map_at_path<I: FromIterator<(String, serde_json::Value)>>(
=======
    #[cfg(feature = "json")]
    fn get_optional_inner_str_json_value_map_at_path<I: FromIterator<(String, JsonValue)>>(
>>>>>>> e80854cf
        &self,
        path: &str,
    ) -> Result<Option<I>, Error> {
        self.get_optional_at_path(path)?
            .map(|v| {
                v.as_map()
                    .map(|inner| {
                        inner
                            .iter()
                            .map(|(k, v)| Ok((k.to_text()?, v.clone().try_into()?)))
                            .collect::<Result<I, Error>>()
                    })
                    .transpose()?
                    .ok_or_else(|| Error::StructureError(format!("{path} must be a bool")))
            })
            .transpose()
    }

<<<<<<< HEAD
    fn get_inner_str_json_value_map_at_path<I: FromIterator<(String, serde_json::Value)>>(
=======
    #[cfg(feature = "json")]
    fn get_inner_str_json_value_map_at_path<I: FromIterator<(String, JsonValue)>>(
>>>>>>> e80854cf
        &self,
        path: &str,
    ) -> Result<I, Error> {
        self.get_optional_inner_str_json_value_map_at_path(path)?
            .ok_or_else(|| {
                Error::StructureError(format!(
                    "unable to get borrowed str json value map property {path}"
                ))
            })
    }

    fn get_optional_hash256_bytes_at_path(&self, path: &str) -> Result<Option<[u8; 32]>, Error> {
        self.get_optional_at_path(path)?
            .map(|v| v.to_hash256())
            .transpose()
    }

    fn get_hash256_bytes_at_path(&self, path: &str) -> Result<[u8; 32], Error> {
        self.get_optional_hash256_bytes_at_path(path)?
            .ok_or_else(|| Error::StructureError(format!("unable to get hash256 property {path}")))
    }

    fn get_optional_bytes_at_path(&self, path: &str) -> Result<Option<Vec<u8>>, Error> {
        self.get_optional_at_path(path)?
            .map(|v| v.to_bytes())
            .transpose()
    }

    fn get_bytes_at_path(&self, path: &str) -> Result<Vec<u8>, Error> {
        self.get_optional_bytes_at_path(path)?.ok_or_else(|| {
            Error::StructureError(format!("unable to get system bytes property {path}"))
        })
    }

    fn get_optional_identifier_bytes_at_path(&self, path: &str) -> Result<Option<Vec<u8>>, Error> {
        self.get_optional_at_path(path)?
            .map(|v| v.to_identifier_bytes())
            .transpose()
    }

    fn get_identifier_bytes_at_path(&self, path: &str) -> Result<Vec<u8>, Error> {
        self.get_optional_identifier_bytes_at_path(path)?
            .ok_or_else(|| {
                Error::StructureError(format!("unable to get system bytes property {path}"))
            })
    }

    fn get_optional_binary_bytes_at_path(&self, path: &str) -> Result<Option<Vec<u8>>, Error> {
        self.get_optional_at_path(path)?
            .map(|v| v.to_binary_bytes())
            .transpose()
    }

    fn get_binary_bytes_at_path(&self, path: &str) -> Result<Vec<u8>, Error> {
        self.get_optional_binary_bytes_at_path(path)?
            .ok_or_else(|| {
                Error::StructureError(format!("unable to get system bytes property {path}"))
            })
    }

    fn remove_optional_hash256_bytes_at_path(
        &mut self,
        path: &str,
    ) -> Result<Option<[u8; 32]>, Error> {
        self.remove(path)
            .map(|v| v.borrow().to_hash256())
            .transpose()
    }

    fn remove_hash256_bytes_at_path(&mut self, path: &str) -> Result<[u8; 32], Error> {
        self.remove_optional_hash256_bytes_at_path(path)?
            .ok_or_else(|| {
                Error::StructureError(format!("unable to remove hash256 property {path}"))
            })
    }

    fn remove_optional_identifier_at_path(
        &mut self,
        path: &str,
    ) -> Result<Option<Identifier>, Error> {
        self.remove(path)
            .map(|v| v.borrow().to_identifier())
            .transpose()
    }

    fn remove_identifier_at_path(&mut self, path: &str) -> Result<Identifier, Error> {
        self.remove_optional_identifier_at_path(path)?
            .ok_or_else(|| {
                Error::StructureError(format!("unable to remove system bytes property {path}"))
            })
    }

    fn remove_optional_string_at_path(&mut self, path: &str) -> Result<Option<String>, Error> {
        self.remove(path).map(|v| v.borrow().to_text()).transpose()
    }

    fn remove_string_at_path(&mut self, path: &str) -> Result<String, Error> {
        self.remove_optional_string_at_path(path)?.ok_or_else(|| {
            Error::StructureError(format!("unable to remove string property {path}"))
        })
    }

    fn remove_optional_float_at_path(&mut self, path: &str) -> Result<Option<f64>, Error> {
        self.remove(path)
            .and_then(|v| {
                let borrowed = v.borrow();
                if borrowed.is_null() {
                    None
                } else {
                    Some(v.borrow().to_float())
                }
            })
            .transpose()
    }

    fn remove_float_at_path(&mut self, path: &str) -> Result<f64, Error> {
        self.remove_optional_float_at_path(path)?
            .ok_or_else(|| Error::StructureError(format!("unable to remove float property {path}")))
    }

    fn get_optional_float_at_path(&self, path: &str) -> Result<Option<f64>, Error> {
        self.get_optional_at_path(path)?
            .and_then(|v| {
                if v.is_null() {
                    None
                } else {
                    Some(v.to_float())
                }
            })
            .transpose()
    }

    fn get_float_at_path(&self, path: &str) -> Result<f64, Error> {
        self.get_optional_float_at_path(path)?
            .ok_or_else(|| Error::StructureError(format!("unable to get float property {path}")))
    }
}<|MERGE_RESOLUTION|>--- conflicted
+++ resolved
@@ -1,9 +1,5 @@
-<<<<<<< HEAD
-// use serde_json::Value as JsonValue;
-=======
-#[cfg(feature = "json")]
-use serde_json::Value as JsonValue;
->>>>>>> e80854cf
+//#[cfg(feature = "json")]
+//use serde_json::Value as JsonValue;
 use std::borrow::Borrow;
 use std::convert::TryFrom;
 use std::iter::FromIterator;
@@ -80,21 +76,13 @@
         &'a self,
         path: &str,
     ) -> Result<I, Error>;
-<<<<<<< HEAD
+    #[cfg(feature = "json")]
     fn get_optional_inner_str_json_value_map_at_path<I: FromIterator<(String, serde_json::Value)>>(
-        &self,
-        path: &str,
-    ) -> Result<Option<I>, Error>;
-    fn get_inner_str_json_value_map_at_path<I: FromIterator<(String, serde_json::Value)>>(
-=======
-    #[cfg(feature = "json")]
-    fn get_optional_inner_str_json_value_map_at_path<I: FromIterator<(String, JsonValue)>>(
         &self,
         path: &str,
     ) -> Result<Option<I>, Error>;
     #[cfg(feature = "json")]
-    fn get_inner_str_json_value_map_at_path<I: FromIterator<(String, JsonValue)>>(
->>>>>>> e80854cf
+    fn get_inner_str_json_value_map_at_path<I: FromIterator<(String, serde_json::Value)>>(
         &self,
         path: &str,
     ) -> Result<I, Error>;
@@ -435,12 +423,8 @@
             })
     }
 
-<<<<<<< HEAD
+    #[cfg(feature = "json")]
     fn get_optional_inner_str_json_value_map_at_path<I: FromIterator<(String, serde_json::Value)>>(
-=======
-    #[cfg(feature = "json")]
-    fn get_optional_inner_str_json_value_map_at_path<I: FromIterator<(String, JsonValue)>>(
->>>>>>> e80854cf
         &self,
         path: &str,
     ) -> Result<Option<I>, Error> {
@@ -459,12 +443,8 @@
             .transpose()
     }
 
-<<<<<<< HEAD
+    #[cfg(feature = "json")]
     fn get_inner_str_json_value_map_at_path<I: FromIterator<(String, serde_json::Value)>>(
-=======
-    #[cfg(feature = "json")]
-    fn get_inner_str_json_value_map_at_path<I: FromIterator<(String, JsonValue)>>(
->>>>>>> e80854cf
         &self,
         path: &str,
     ) -> Result<I, Error> {
