--- conflicted
+++ resolved
@@ -1,10 +1,6 @@
 {
   "name": "@dashevo/withdrawals-contract",
-<<<<<<< HEAD
-  "version": "1.6.0-pr.2287.1",
-=======
   "version": "1.6.2",
->>>>>>> 6270ef01
   "description": "Data Contract to manipulate and track withdrawals",
   "scripts": {
     "build": "",
