[package]
name = "withdrawals-contract"
description = "Witdrawals data contract schema and tools"
<<<<<<< HEAD
version = "1.6.0-pr.2287.1"
=======
version = "1.6.2"
>>>>>>> 6270ef01
edition = "2021"
rust-version.workspace = true
license = "MIT"

[dependencies]
thiserror = "1.0.64"
platform-version = { path = "../rs-platform-version" }
platform-value = { path = "../rs-platform-value" }
num_enum = "0.5.7"
# serde is required, `cargo machete` false positive
serde = { version = "1.0.197", features = ["derive"] }
serde_json = "1.0"
serde_repr = "0.1.7"

[package.metadata.cargo-machete]
ignored = ["serde"]<|MERGE_RESOLUTION|>--- conflicted
+++ resolved
@@ -1,11 +1,7 @@
 [package]
 name = "withdrawals-contract"
 description = "Witdrawals data contract schema and tools"
-<<<<<<< HEAD
-version = "1.6.0-pr.2287.1"
-=======
 version = "1.6.2"
->>>>>>> 6270ef01
 edition = "2021"
 rust-version.workspace = true
 license = "MIT"
