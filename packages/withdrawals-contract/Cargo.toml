--- conflicted
+++ resolved
@@ -1,11 +1,7 @@
 [package]
 name = "withdrawals-contract"
 description = "Witdrawals data contract schema and tools"
-<<<<<<< HEAD
-version = "0.25.22"
-=======
 version = "1.1.0"
->>>>>>> 483a9c5b
 edition = "2021"
 rust-version = "1.76"
 license = "MIT"
