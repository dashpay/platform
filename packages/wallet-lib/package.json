{
  "name": "@dashevo/wallet-lib",
<<<<<<< HEAD
  "version": "7.24.0-dev.1",
=======
  "version": "7.23.0-alpha.6",
>>>>>>> fa464859
  "description": "Light wallet library for Dash",
  "main": "src/index.js",
  "unpkg": "dist/wallet-lib.min.js",
  "scripts": {
    "build:web": "webpack --stats-error-details",
    "lint": "eslint .",
    "lint:fix": "eslint . --fix",
    "test:unit": "nyc yarn mocha 'src/**/*.spec.js'",
    "test:functional": "nyc yarn run mocha 'tests/functional/*.js'",
    "test:integration": "nyc yarn run mocha 'tests/integration/**/*.spec.js'",
    "test:browsers": "karma start ./karma.conf.js --single-run",
    "test": "yarn run test:unit && yarn run test:integration && yarn run test:functional && yarn run test:browsers",
    "prepublishOnly": "yarn run build:web"
  },
  "ultra": {
    "concurrent": [
      "test"
    ]
  },
  "files": [
    "dist",
    "docs",
    "examples",
    "src"
  ],
  "repository": {
    "type": "git",
    "url": "git+https://github.com/dashevo/wallet-lib.git"
  },
  "keywords": [
    "cryptocurrency",
    "dash",
    "wallet"
  ],
  "author": "Dash Core Team",
  "license": "MIT",
  "bugs": {
    "url": "https://github.com/dashevo/wallet-lib/issues"
  },
  "homepage": "https://github.com/dashevo/wallet-lib#readme",
  "dependencies": {
    "@dashevo/dapi-client": "workspace:*",
    "@dashevo/dashcore-lib": "~0.19.44",
    "@dashevo/dpp": "workspace:*",
    "@dashevo/grpc-common": "workspace:*",
    "cbor": "^8.0.0",
    "crypto-js": "^4.0.0",
    "lodash": "^4.17.19",
    "pbkdf2": "^3.1.1",
    "setimmediate": "^1.0.5",
    "winston": "^3.2.1"
  },
  "devDependencies": {
    "assert": "^2.0.0",
    "browserify-zlib": "^0.2.0",
    "buffer": "^6.0.3",
    "chai": "^4.3.4",
    "chai-as-promised": "^7.1.1",
    "crypto-browserify": "^3.12.0",
    "dotenv-safe": "^8.2.0",
    "eslint": "^7.32.0",
    "eslint-config-airbnb-base": "^14.2.1",
    "eslint-plugin-import": "^2.24.2",
    "events": "^3.3.0",
    "https-browserify": "^1.0.0",
    "karma": "^6.4.1",
    "karma-chai": "^0.1.0",
    "karma-chrome-launcher": "^3.1.0",
    "karma-mocha": "^2.0.1",
    "karma-mocha-reporter": "^2.2.5",
    "karma-sourcemap-loader": "^0.3.7",
    "karma-webpack": "^5.0.0",
    "mocha": "^9.1.2",
    "node-inspect-extracted": "^1.0.8",
    "nyc": "^15.1.0",
    "os-browserify": "^0.3.0",
    "path-browserify": "^1.0.1",
    "process": "^0.11.10",
    "sinon": "^11.1.2",
    "sinon-chai": "^3.7.0",
    "stream-browserify": "^3.0.0",
    "stream-http": "^3.2.0",
    "string_decoder": "^1.3.0",
    "url": "^0.11.0",
    "util": "^0.12.4",
    "webpack": "^5.59.1",
    "webpack-cli": "^4.9.1"
  }
}<|MERGE_RESOLUTION|>--- conflicted
+++ resolved
@@ -1,10 +1,6 @@
 {
   "name": "@dashevo/wallet-lib",
-<<<<<<< HEAD
   "version": "7.24.0-dev.1",
-=======
-  "version": "7.23.0-alpha.6",
->>>>>>> fa464859
   "description": "Light wallet library for Dash",
   "main": "src/index.js",
   "unpkg": "dist/wallet-lib.min.js",
