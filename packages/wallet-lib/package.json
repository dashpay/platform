--- conflicted
+++ resolved
@@ -1,10 +1,6 @@
 {
   "name": "@dashevo/wallet-lib",
-<<<<<<< HEAD
-  "version": "8.1.0-pr.2012.6",
-=======
   "version": "8.2.0",
->>>>>>> b4255f50
   "description": "Light wallet library for Dash",
   "main": "src/index.js",
   "unpkg": "dist/wallet-lib.min.js",
