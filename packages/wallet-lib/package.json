{
  "name": "@dashevo/wallet-lib",
  "version": "7.23.0-dev.10",
  "description": "Light wallet library for Dash",
  "main": "src/index.js",
  "unpkg": "dist/wallet-lib.min.js",
  "scripts": {
    "build:web": "webpack --stats-error-details",
    "lint": "eslint .",
    "lint:fix": "eslint . --fix",
    "test:unit": "nyc yarn mocha 'src/**/*.spec.js'",
    "test:functional": "nyc yarn run mocha 'tests/functional/*.js'",
    "test:integration": "nyc yarn run mocha 'tests/integration/**/*.spec.js'",
    "test:browsers": "karma start ./karma.conf.js --single-run",
    "test": "yarn run test:unit && yarn run test:integration && yarn run test:functional && yarn run test:browsers",
    "prepublishOnly": "yarn run build:web"
  },
  "ultra": {
    "concurrent": [
      "test"
    ]
  },
  "files": [
    "dist",
    "docs",
    "examples",
    "src"
  ],
  "repository": {
    "type": "git",
    "url": "git+https://github.com/dashevo/wallet-lib.git"
  },
  "keywords": [
    "cryptocurrency",
    "dash",
    "wallet"
  ],
  "author": "Dash Core Team",
  "license": "MIT",
  "bugs": {
    "url": "https://github.com/dashevo/wallet-lib/issues"
  },
  "homepage": "https://github.com/dashevo/wallet-lib#readme",
  "dependencies": {
    "@dashevo/dapi-client": "workspace:~",
    "@dashevo/dashcore-lib": "~0.19.44",
    "@dashevo/dpp": "workspace:~",
    "@dashevo/grpc-common": "workspace:~",
    "cbor": "^8.0.0",
    "crypto-js": "^4.0.0",
    "lodash": "^4.17.19",
    "pbkdf2": "^3.1.1",
    "setimmediate": "^1.0.5",
    "winston": "^3.4.0"
  },
  "devDependencies": {
    "assert": "^2.0.0",
    "browserify-zlib": "^0.2.0",
    "buffer": "^6.0.3",
    "chai": "^4.3.4",
    "chai-as-promised": "^7.1.1",
    "crypto-browserify": "^3.12.0",
    "dotenv-safe": "^8.2.0",
    "eslint": "^8.7.0",
    "eslint-config-airbnb-base": "^15.0.0",
    "eslint-plugin-import": "^2.24.2",
    "events": "^3.3.0",
    "https-browserify": "^1.0.0",
    "karma": "^6.4.1",
    "karma-chai": "^0.1.0",
    "karma-chrome-launcher": "^3.1.0",
    "karma-mocha": "^2.0.1",
    "karma-mocha-reporter": "^2.2.5",
    "karma-sourcemap-loader": "^0.3.7",
    "karma-webpack": "^5.0.0",
    "mocha": "^9.1.2",
    "node-inspect-extracted": "^1.0.8",
    "nyc": "^15.1.0",
    "os-browserify": "^0.3.0",
    "path-browserify": "^1.0.1",
    "process": "^0.11.10",
<<<<<<< HEAD
    "sinon": "^12.0.1",
=======
    "sinon": "^11.1.2",
    "sinon-chai": "^3.7.0",
>>>>>>> 6523b9d2
    "stream-browserify": "^3.0.0",
    "stream-http": "^3.2.0",
    "string_decoder": "^1.3.0",
    "url": "^0.11.0",
    "util": "^0.12.4",
    "webpack": "^5.66.0",
    "webpack-cli": "^4.9.1"
  }
}<|MERGE_RESOLUTION|>--- conflicted
+++ resolved
@@ -79,12 +79,8 @@
     "os-browserify": "^0.3.0",
     "path-browserify": "^1.0.1",
     "process": "^0.11.10",
-<<<<<<< HEAD
     "sinon": "^12.0.1",
-=======
-    "sinon": "^11.1.2",
     "sinon-chai": "^3.7.0",
->>>>>>> 6523b9d2
     "stream-browserify": "^3.0.0",
     "stream-http": "^3.2.0",
     "string_decoder": "^1.3.0",
