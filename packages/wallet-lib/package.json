--- conflicted
+++ resolved
@@ -42,17 +42,10 @@
   },
   "homepage": "https://github.com/dashevo/wallet-lib#readme",
   "dependencies": {
-<<<<<<< HEAD
     "@dashevo/dapi-client": "workspace:~",
     "@dashevo/dashcore-lib": "~0.19.28",
     "@dashevo/dpp": "workspace:~",
     "@dashevo/grpc-common": "workspace:~",
-=======
-    "@dashevo/dapi-client": "~0.21.5",
-    "@dashevo/dashcore-lib": "~0.19.28",
-    "@dashevo/dpp": "~0.21.5",
-    "@dashevo/grpc-common": "~0.21.5",
->>>>>>> 64766e9c
     "cbor": "^8.0.0",
     "crypto-js": "^4.0.0",
     "lodash": "^4.17.19",
