{
  "name": "@dashevo/wallet-lib",
<<<<<<< HEAD
  "version": "7.25.22",
=======
  "version": "8.1.0",
>>>>>>> 483a9c5b
  "description": "Light wallet library for Dash",
  "main": "src/index.js",
  "unpkg": "dist/wallet-lib.min.js",
  "types": "src/index.d.ts",
  "scripts": {
    "build:web": "webpack --stats-error-details",
    "lint": "eslint .",
    "lint:fix": "eslint . --fix",
    "test:unit": "nyc yarn mocha 'src/**/*.spec.js'",
    "test:functional": "LOAD_ENV=true nyc yarn run mocha 'tests/functional/*.js'",
    "test:integration": "nyc yarn run mocha 'tests/integration/**/*.spec.js'",
    "test:browsers": "karma start ./karma/karma.conf.js --single-run",
    "test:browsers:functional": "LOAD_ENV=true karma start ./karma/karma.functional.conf.js --single-run",
    "test:types": "yarn pnpify tsd",
    "test": "yarn run test:types && yarn run test:unit && yarn run test:integration && yarn run test:browsers",
    "prepublishOnly": "yarn run build:web"
  },
  "ultra": {
    "concurrent": [
      "test"
    ]
  },
  "files": [
    "dist",
    "docs",
    "examples",
    "src"
  ],
  "repository": {
    "type": "git",
    "url": "git+https://github.com/dashevo/wallet-lib.git"
  },
  "keywords": [
    "cryptocurrency",
    "dash",
    "wallet"
  ],
  "author": "Dash Core Team",
  "license": "MIT",
  "bugs": {
    "url": "https://github.com/dashevo/wallet-lib/issues"
  },
  "homepage": "https://github.com/dashevo/wallet-lib#readme",
  "dependencies": {
    "@dashevo/dapi-client": "workspace:*",
    "@dashevo/dashcore-lib": "~0.21.3",
    "@dashevo/grpc-common": "workspace:*",
    "@dashevo/wasm-dpp": "workspace:*",
    "@yarnpkg/pnpify": "^4.0.0-rc.42",
    "cbor": "^8.0.0",
    "crypto-js": "^4.2.0",
    "lodash": "^4.17.21",
    "pbkdf2": "^3.1.1",
    "setimmediate": "^1.0.5",
    "winston": "^3.2.1"
  },
  "devDependencies": {
    "@dashevo/dash-spv": "workspace:*",
    "assert": "^2.0.0",
    "browserify-zlib": "^0.2.0",
    "buffer": "^6.0.3",
    "chai": "^4.3.10",
    "chai-as-promised": "^7.1.1",
    "crypto-browserify": "^3.12.0",
    "dirty-chai": "^2.0.1",
    "dotenv-safe": "^8.2.0",
    "eslint": "^8.53.0",
    "eslint-config-airbnb-base": "^15.0.0",
    "eslint-plugin-import": "^2.29.0",
    "events": "^3.3.0",
    "https-browserify": "^1.0.0",
    "karma": "^6.4.3",
    "karma-chai": "^0.1.0",
    "karma-chrome-launcher": "^3.1.0",
    "karma-firefox-launcher": "^2.1.2",
    "karma-mocha": "^2.0.1",
    "karma-mocha-reporter": "^2.2.5",
    "karma-sourcemap-loader": "^0.3.7",
    "karma-webpack": "^5.0.0",
    "mocha": "^10.2.0",
    "node-inspect-extracted": "^1.0.8",
    "nyc": "^15.1.0",
    "os-browserify": "^0.3.0",
    "path-browserify": "^1.0.1",
    "process": "^0.11.10",
    "sinon": "^17.0.1",
    "sinon-chai": "^3.7.0",
    "stream-browserify": "^3.0.0",
    "stream-http": "^3.2.0",
    "string_decoder": "^1.3.0",
    "tsd": "^0.28.1",
    "url": "^0.11.3",
    "util": "^0.12.4",
    "wasm-x11-hash": "~0.0.2",
    "webpack": "^5.76.1",
    "webpack-cli": "^4.9.1"
  }
}<|MERGE_RESOLUTION|>--- conflicted
+++ resolved
@@ -1,10 +1,6 @@
 {
   "name": "@dashevo/wallet-lib",
-<<<<<<< HEAD
-  "version": "7.25.22",
-=======
   "version": "8.1.0",
->>>>>>> 483a9c5b
   "description": "Light wallet library for Dash",
   "main": "src/index.js",
   "unpkg": "dist/wallet-lib.min.js",
