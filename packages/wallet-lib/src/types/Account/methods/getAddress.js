--- conflicted
+++ resolved
@@ -1,32 +1,5 @@
 const { WALLET_TYPES } = require('../../../CONSTANTS');
 
-<<<<<<< HEAD
-const getTypePathFromWalletType = (walletType, addressType, index, BIP44PATH) => {
-  let type;
-  let path;
-
-  const addressTypeIndex = (addressType === 'external') ? 0 : 1;
-  switch (walletType) {
-    case WALLET_TYPES.HDWALLET:
-      type = addressType;
-      path = `${BIP44PATH}/${addressTypeIndex}/${index}`;
-      break;
-    case WALLET_TYPES.HDPUBLIC:
-      type = 'external';
-      path = `${BIP44PATH}/${addressTypeIndex}/${index}`;
-      break;
-    case WALLET_TYPES.PUBLICKEY:
-    case WALLET_TYPES.ADDRESS:
-    case WALLET_TYPES.PRIVATEKEY:
-    case WALLET_TYPES.SINGLE_ADDRESS:
-    default:
-      type = 'misc';
-      path = '0';
-  }
-  return { type, path };
-};
-=======
->>>>>>> 6523b9d2
 /**
  * Get a specific addresss based on the index and type of address.
  * @param {number} index - The index on the type
