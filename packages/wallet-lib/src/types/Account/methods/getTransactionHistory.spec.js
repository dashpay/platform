const {expect} = require('chai');
const getTransactions = require('./getTransactions');
const getTransactionHistory = require('./getTransactionHistory');


const getFixtureHDAccountWithStorage = require('../../../../fixtures/wallets/apart-trip-dignity/getFixtureAccountWithStorage');
const getFixturePrivateAccountWithStorage = require('../../../../fixtures/wallets/2a331817b9d6bf85100ef0/getFixtureAccountWithStorage');


<<<<<<< HEAD
=======

const normalizedHDStoreFixtures = require('../../../../fixtures/wallets/apart-trip-dignity/store.json');
const normalizedPKStoreFixtures = require('../../../../fixtures/wallets/2a331817b9d6bf85100ef0/store.json');
const CONSTANTS = require("../../../CONSTANTS");
const getTotalBalance = require("./getTotalBalance");
const normalizedStoreToStore = (normalizedStore) => {
  const store = {
    ...normalizedStore
  };

  for (let walletId in store.wallets) {
    for (let addressType in store.wallets[walletId].addresses) {
      for (let path in store.wallets[walletId].addresses[addressType]) {
        for (let utxo in store.wallets[walletId].addresses[addressType][path].utxos) {
          store.wallets[walletId].addresses[addressType][path].utxos[utxo] = new Transaction.Output(store.wallets[walletId].addresses[addressType][path].utxos[utxo]);
        }
      }
    }
  }

  for (let transactionHash in store.transactions) {
    store.transactions[transactionHash] = new Transaction(store.transactions[transactionHash]);
  }

  for (let blockHeaderHash in store.chains['testnet'].blockHeaders) {
    store.chains['testnet'].blockHeaders[blockHeaderHash] = new BlockHeader(store.chains['testnet'].blockHeaders[blockHeaderHash])
  }
  return store;
}
const mockedEmptySelf = {
  getTransactions,
  network: 'testnet',
  walletId: 'd6143ef4e6',
  walletType: CONSTANTS.WALLET_TYPES.HDWALLET,
  index: 0,
  storage: {
    store: {
      transactions: {},
      wallets: {
        'd6143ef4e6': {
          "addresses": {
            "external": {},
            "internal": {},
            "misc": {}
          }

        }
      },
      "chains": {
        "testnet": {
          name: "testnet",
          blockHeaders: {},
          mappedBlockHeaderHeights: {},
          blockHeight: 0
        }
      },
    },
    getStore: () => {
      return mockedSelf.storage.store;
    }
  }
}

>>>>>>> d55ce3bb
const mockedHDAccount = getFixtureHDAccountWithStorage();
mockedHDAccount.getTransactions = getTransactions;

const mockedPKAccount = getFixturePrivateAccountWithStorage();
mockedPKAccount.getTransactions = getTransactions;

describe('Account - getTransactionHistory', () => {
  it('should return empty array on no transaction history', async function () {
    const mockedHDSelf = {
      ...getFixtureHDAccountWithStorage()
    }
    mockedHDSelf.getTransactions = getTransactions;
    const chainStore = mockedHDSelf.storage.getChainStore('testnet')
    chainStore.state.blockHeaders = new Map();
    chainStore.state.transactions = new Map();
    chainStore.state.addresses.forEach((address)=>{
      address.transactions = [];
      address.utxos = {};
      address.balanceSat = 0;
    })
    const transactionHistoryHD = await getTransactionHistory.call(mockedHDSelf);
    const balanceImpact = transactionHistoryHD.reduce((acc, item) => {
      return acc + item.satoshisBalanceImpact - item.feeImpact
    },0);

    const balance = getTotalBalance.call(mockedHDSelf);
    expect(balance).to.equal(balanceImpact)

    const expectedTransactionHistoryHD = [];
    expect(transactionHistoryHD).to.deep.equal(expectedTransactionHistoryHD);
  });

  it('should return valid transaction for HDWallet', async function () {
    const mockedHDSelf = {
      ...mockedHDAccount
    }
    const timestartTs = +new Date();
    const transactionHistoryHD = await getTransactionHistory.call(mockedHDSelf);
    const timeendTs = +new Date();
    const calculationTime = timeendTs - timestartTs;

    const balance = getTotalBalance.call(mockedHDSelf);

    const balanceImpact = transactionHistoryHD.reduce((acc, item) => {
      return acc + item.satoshisBalanceImpact - item.feeImpact
    },0);

    expect(balance).to.equal(balanceImpact)

    expect(calculationTime).to.be.below(60 * 1000);

    const expectedTransactionHistoryHD = [
      {
        from: [
          {
            address: 'yirJaK8KCE5YAmwvLadizqFw3TCXqBuZXL',
            addressType: 'internal'
          },
          {
            address: 'yiXh4Yo5djG6QH8WzXkKm5EFzqLRJWakXz',
            addressType: 'external'
          }
        ],
        to: [
          {
            address: 'yMX3ycrLVF2k6YxWQbMoYgs39aeTfY4wrB',
            satoshis: 1000000000,
            addressType: 'unknown'
          },
          {
            address: 'yhdRfg5gNr587dtEC4YYMcSHmLVEGqqtHc',
            satoshis: 159999359,
            addressType: 'internal'
          }
        ],
        type: 'sent',
        time: 1629237076,
        txId: 'e6b6f85a18d77974f376f05d6c96d0fdde990e733664248b1a00391565af6841',
        blockHash: '000001f9c5de4d2b258a975bfbf7b9a3346890af6389512bea3cb6926b9be330',
        isChainLocked: true,
        isInstantLocked: true,
        satoshisBalanceImpact:-1000000000,
        feeImpact: 394
      },
      {
        from: [{address: 'yNCqctyQaq51WU1hN5aNwsgMsZ5fRiB7GY', addressType: 'otherAccount'}],
        to: [
          {
            address: 'yiXh4Yo5djG6QH8WzXkKm5EFzqLRJWakXz',
            satoshis: 1150000000,
            addressType: 'external'
          },
          {
            address: 'yh6Hcyipdvp6WJpQxjNbaXP4kzPQUJpY3n',
            satoshis: 49999753,
            addressType: 'otherAccount'
          }
        ],
        type: 'account_transfer',
        time: 1629236158,
        txId: '6f76ca8038c6cb1b373bbbf80698afdc0d638e4a223be12a4feb5fd8e1801135',
        blockHash: '000000444b3f2f02085f8befe72da5442c865c290658766cf935e1a71a4f4ba7',
        isChainLocked: true,
        isInstantLocked: true,
        satoshisBalanceImpact: 1150000000,
        feeImpact: 0
      },
      {
        from: [{
          address: 'yj8rRKATAUHcAgXvNZekob58xKm2oNyvhv',
          addressType: 'external'
        }],
        to: [
          {
            address: 'yYJmzWey5kNecAThet5BFxAga1F4b4DKQ2',
            satoshis: 1260000000,
            addressType: 'otherAccount'
          },
          {
            address: 'yirJaK8KCE5YAmwvLadizqFw3TCXqBuZXL',
            satoshis: 9999753,
            addressType: 'internal'
          }
        ],
        type: 'account_transfer',
        time: 1629234873,
        txId: '6f37b0d6284aab627c31c50e1c9d7cce39912dd4f2393f91734f794bc6408533',
        blockHash: '000000dffb05c071a8c05082a475b7ce9c1e403f3b89895a6c448fe08535a5f5',
        isChainLocked: true,
        isInstantLocked: true,
        satoshisBalanceImpact: -1260000000,
        feeImpact: 247
      },
      {
        from: [{
          address: 'yj8rRKATAUHcAgXvNZekob58xKm2oNyvhv',
          addressType: 'external'
        }],
        to: [
          {
            address: 'yj8rRKATAUHcAgXvNZekob58xKm2oNyvhv',
            satoshis: 1270000000,
            addressType: 'external'
          },
          {
            address: 'yhaAB6e8m3F8zmGX7WAVYa6eEfmSrrnY8x',
            satoshis: 400000000,
            addressType: 'external'
          },
          {
            address: 'yLk4Hw3w4zDudrDVP6W8J9TggkY57zQUki',
            satoshis: 107099720,
            addressType: 'internal'
          }
        ],
        type: 'address_transfer',
        time: 1629234474,
        txId: 'c3fb3620ebd1c7678879b40df1495cc86a179b5a6f9e48ce0b687a5c6f5a1db5',
        blockHash: '000001953ea0bbb8ad04a9a1a2a707fef207ad22a712d7d3c619f0f9b63fa98c',
        isChainLocked: true,
        isInstantLocked: true,
        satoshisBalanceImpact: 0,
        feeImpact: 280
      },

      {
        from: [
          {
            address: 'ygHAVkMtYSqoTWHebDv7qkhMV6dHyuRsp2',
            addressType: 'external'
          },
          {
            address: 'ygk3GCSba2J3L9G665Snozhj9HSkh5ByVE',
            addressType: 'external'
          },
          {
            address: 'yTwEca67QSkZ6axGdpNFzWPaCj8zqYybY7',
            addressType: 'external'
          },
          {
            address: 'yercyhdN9oEkZcB9BsW5ktFaDxFEuK6qXN',
            addressType: 'external'
          },
          {
            address: 'yMLhEsiP2ajSh8STmXnNmkWXtoHsmawZxd',
            addressType: 'external'
          }
        ],
        to: [
          {
            address: 'yj8rRKATAUHcAgXvNZekob58xKm2oNyvhv',
            satoshis: 1777100000,
            addressType: 'external'
          },
          {
            address: 'yNDpPsJqXKM36zHSNEW7c1zSvNnrZ699FY',
            satoshis: 99170,
            addressType: 'internal'
          }
        ],
        type: 'address_transfer',
        time: 1629216608,
        txId: 'f230a9414bf577d93d6f7f2515d9b549ede78cfba4168920892970fa8aa1eef8',
        blockHash: '00000084b4d9e887a6ad3f37c576a17d79c35ec9301e55210eded519e8cdcd3a',
        isChainLocked: true,
        isInstantLocked: true,
        satoshisBalanceImpact: 0,
        feeImpact: 830
      },
      {
        from: [{
          address: 'yP8A3cbdxRtLRduy5mXDsBnJtMzHWs6ZXr',
          addressType: "unknown"
        }],
        to: [
          {
            address: 'yY16qMW4TSiYGWUyANYWMSwgwGe36KUQsR',
            satoshis: 46810176,
            addressType: "unknown"
          },
          {
            address: 'ygHAVkMtYSqoTWHebDv7qkhMV6dHyuRsp2',
            satoshis: 729210000,
            addressType: "external"
          }
        ],
        type: 'received',
        time: 1629207543,
        txId: '1cbb35edc105918b956838570f122d6f3a1fba2b67467e643e901d09f5f8ac1b',
        blockHash: '00000c1e4556add15119392ed36ec6af2640569409abfa23a9972bc3be1b3717',
        isChainLocked: true,
        isInstantLocked: true,
        satoshisBalanceImpact: 729210000,
        feeImpact: 0
      },
      {
        from: [{
          address: 'yXxUiAnB31voBDPqnwxkffcPnUvwJz6a2k',
          addressType: "unknown"
        },
        {
          address: 'yNh6Xzw4rs1kenAo8VWCswdyUnkdYXDZsg',
          addressType: "unknown"
        }],
        to: [
          {
            "address": "yXiTNo71QQAqiw2u1i6vkEEj3m6y4sEGae",
            "satoshis": 1768694,
            addressType: "unknown"
          },
          {
            "address": "yMLhEsiP2ajSh8STmXnNmkWXtoHsmawZxd",
            "satoshis": 840010000,
            addressType: "external"
          }
        ],
        time: 1629126597,
        txId: "eb1a7fc8e3b43d3021653b1176f8f9b41e9667d05b65ee225d14c149a5b14f77",
        blockHash: "00000221952c2a60adcb929de837f659308cb5c6bb7783016479381fb550fbad",
        type: "received",
        isChainLocked: true,
        isInstantLocked: true,
        satoshisBalanceImpact: 840010000,
        feeImpact: 0
      },
      {
        from: [{
          address: 'yTcjWB7v7opDzpfYKpFdFEtEvSKFsh3bW3',
          addressType: "unknown"
        }],
        to: [
          {
            "address": "ygk3GCSba2J3L9G665Snozhj9HSkh5ByVE",
            "satoshis": 10000000,
            addressType: "external"
          },
          {
            "address": "yiDVYtUZ2mKV4teSJzKBArqY4BRsZoFLYs",
            "satoshis": 522649259,
            addressType: "unknown"
          }
        ],
        time: 1628846998,
        txId: "7d1b78157f9f2238669f260d95af03aeefc99577ff0cddb91b3e518ee557a2fd",
        blockHash: "0000012cf6377c6cf2b317a4deed46573c09f04f6880dca731cc9ccea6691e19",
        type: "received",
        isChainLocked: true,
        isInstantLocked: true,
        satoshisBalanceImpact: 10000000,
        feeImpact: 0
      },
      {
        from: [{
          address: 'yaLhoAZ4iex2zKmfvS9rvEmxXmRiPrjHdD',
          addressType: "unknown"
        }],
        to: [
          {
            "address": "yercyhdN9oEkZcB9BsW5ktFaDxFEuK6qXN",
            "satoshis": 10000000,
            addressType: "external"
          },
          {
            "address": "yTcjWB7v7opDzpfYKpFdFEtEvSKFsh3bW3",
            "satoshis": 532649506,
            addressType: "unknown"
          }
        ],
        type: 'received',
        time: 1628846768,
        txId: 'd37b6c7dd449d605bea9997af8bbeed2f3fbbcb23a4068b1f1ad694db801912d',
        blockHash: '000000b6006c758eda23ec7e2a640a0bf2c6a0c44827be216faff6bf4fd388e8',
        isChainLocked: true,
        isInstantLocked: true,
        satoshisBalanceImpact: 10000000,
        feeImpact: 0
      },
      {
        from: [
          {
            address: 'ygrRyPRf9vSHnP1ieoRRvY9THtFbTMc66e',
            addressType: "unknown"
          },
          {
            address: 'yhDaDMNRUAB93S2ZcprNLuEGHPG4VT8kYL',
            addressType: "unknown"
          },
          {
            address: 'ygZ5fgrtGQDtwsN8K7sftSNPXN4Srhz99s',
            addressType: "unknown"
          },
          {
            address: 'yb39TanhfUKeqaBtzqDvAE3ad9UsDuj3Fd',
            addressType: "unknown"
          },
          {
            address: 'yToX9gDE6tn2Sv1zhq88WNfJSomeHee3rR',
            addressType: "unknown"
          },
          {
            address: 'yViAv63brJ5kB7Gyc7yX2c7rJ9NuykCzRh',
            addressType: "unknown"
          },
          {
            address: 'yfnJMvdE32izNQP68PhMPiHAeJKYo2PBdH',
            addressType: "unknown"
          },
        ],
        to: [
          {
            "address": "ySE2UYPf7PWMJ5oYikSscVifzQEoGiGRmd",
            "satoshis": 1823313,
            addressType: "unknown"
          },
          {
            "address": "yTwEca67QSkZ6axGdpNFzWPaCj8zqYybY7",
            "satoshis": 187980000,
            addressType: "external"
          }
        ],
        type: 'received',
        time: 1628846677,
        txId: 'a43845e580ad01f31bc06ce47ab39674e40316c4c6b765b6e54d6d35777ef456',
        blockHash: '000001deee9f99e8219a9abcaaea135dbaae8a9b0f1ea214e6b6a37a5c5b115d',
        isChainLocked: true,
        isInstantLocked: true,
        satoshisBalanceImpact: 187980000,
        feeImpact: 0
      }
    ]
    expect(transactionHistoryHD).to.deep.equal(expectedTransactionHistoryHD);
  });
  it('should correctly deal with multiple HDWallet accounts', async function () {
    const mockedHDSelf = {
      ...mockedHDAccount
    }
    mockedHDSelf.index = 1;
    mockedHDSelf.accountPath = `m/44'/1'/1'`;
    const transactionHistoryHD = await getTransactionHistory.call(mockedHDSelf);

    const balance = getTotalBalance.call(mockedHDSelf);

    const balanceImpact = transactionHistoryHD.reduce((acc, item) => {
      return acc + item.satoshisBalanceImpact - item.feeImpact
    },0);

    expect(balance).to.equal(balanceImpact)

    const expectedTransactionHistoryHD = [
      {
        from: [
          {
            address: 'yYJmzWey5kNecAThet5BFxAga1F4b4DKQ2',
            addressType: 'external',
          },
        ],
        to: [
          {
            address: 'yNCqctyQaq51WU1hN5aNwsgMsZ5fRiB7GY',
            satoshis: 1200000000,
            addressType: 'external',
          },
          {
            address: 'yXMrw79LPgu78EJsfGGYpm6fXKc1EMnQ49',
            satoshis: 59999753,
            addressType: 'internal',
          },
        ],
        type: 'address_transfer',
        time: 9999999999,
        txId: '9cd3d44a87a7f99a33aebc6957105d5fb41698ef642189a36bac59ec0b5cd840',
        blockHash: '0000016fb685b4b1efed743d2263de34a9f8323ed75e732654b1b951c5cb4dde',
        isChainLocked: true,
        isInstantLocked: true,
        satoshisBalanceImpact: 0,
        feeImpact: 247
      },
      {
        from: [ { address: 'yNCqctyQaq51WU1hN5aNwsgMsZ5fRiB7GY', addressType: 'external' } ],
        to: [
          {
            address: 'yiXh4Yo5djG6QH8WzXkKm5EFzqLRJWakXz',
            satoshis: 1150000000,
            addressType: 'otherAccount'
          },
          {
            address: 'yh6Hcyipdvp6WJpQxjNbaXP4kzPQUJpY3n',
            satoshis: 49999753,
            addressType: 'internal'
          }
        ],
        type: 'account_transfer',
        time: 1629236158,
        txId: '6f76ca8038c6cb1b373bbbf80698afdc0d638e4a223be12a4feb5fd8e1801135',
        blockHash: '000000444b3f2f02085f8befe72da5442c865c290658766cf935e1a71a4f4ba7',
        isChainLocked: true,
        isInstantLocked: true,
        satoshisBalanceImpact: -1150000000,
        feeImpact: 247
      },
      {
        from: [ { address: 'yj8rRKATAUHcAgXvNZekob58xKm2oNyvhv', addressType: 'otherAccount' } ],
        to: [
          {
            address: 'yYJmzWey5kNecAThet5BFxAga1F4b4DKQ2',
            satoshis: 1260000000,
            addressType: 'external'
          },
          {
            address: 'yirJaK8KCE5YAmwvLadizqFw3TCXqBuZXL',
            satoshis: 9999753,
            addressType: 'otherAccount'
          }
        ],
        type: 'account_transfer',
        time: 1629234873,
        txId: '6f37b0d6284aab627c31c50e1c9d7cce39912dd4f2393f91734f794bc6408533',
        blockHash: '000000dffb05c071a8c05082a475b7ce9c1e403f3b89895a6c448fe08535a5f5',
        isChainLocked: true,
        isInstantLocked: true,
        satoshisBalanceImpact: 1260000000,
        feeImpact: 0
      }
    ]
    expect(transactionHistoryHD).to.deep.equal(expectedTransactionHistoryHD);
  });
  it('should correctly compute transaction history for single address based wallet', async function (){
    const mockedPKSelf = {
      ...mockedPKAccount
    }

    const transactionHistoryPK = await getTransactionHistory.call(mockedPKSelf);

    const balanceImpact = transactionHistoryPK.reduce((acc, item) => {
      return acc + item.satoshisBalanceImpact - item.feeImpact
    },0);

    const balance = getTotalBalance.call(mockedPKSelf);
    expect(balance).to.equal(balanceImpact)

    const expectedTransactionHistoryPK = [
      {
        from: [ {
          address: 'ycDeuTfs4U77bTb5cq17dame28zdWHVYfk',
          addressType: 'external'
        } ],
        to: [
          {
            address: 'yP8A3cbdxRtLRduy5mXDsBnJtMzHWs6ZXr',
            satoshis: 450000,
            addressType: 'unknown'
          },
          {
            address: 'ycDeuTfs4U77bTb5cq17dame28zdWHVYfk',
            satoshis: 8999753,
            addressType: 'external'
          }
        ],
        type: 'sent',
        time: 1629510092,
        txId: '47d13f7f713f4258953292c2298c1d91e2d6dee309d689f3c8b44ccf457bab52',
        blockHash: '0000007b7356e715b43ed7d5b7135fb9a2bf403e079bbcf7faec0f0da5c40117',
        isChainLocked: true,
        isInstantLocked: true,
        satoshisBalanceImpact: -450000,
        feeImpact: 247
      },
      {
        from: [ {
          address: 'ycDeuTfs4U77bTb5cq17dame28zdWHVYfk',
          addressType: 'external'
        } ],
        to: [
          {
            address: 'ycDeuTfs4U77bTb5cq17dame28zdWHVYfk',
            addressType: 'external',
            satoshis: 9450000
          },
          {
            address: 'ycDeuTfs4U77bTb5cq17dame28zdWHVYfk',
            addressType: 'external',
            satoshis: 699999753
          }
        ],
        type: 'address_transfer',
        time: 1629509216,
        txId: 'd48f415f08fb795d43b216cf56e9ef10e059d4009cfc8fc90edfc0d3850813af',
        blockHash: '0000018b88fe43d07c3d63050aa82271698dc406dd08388529205dd837bf92dc',
        isChainLocked: true,
        isInstantLocked: true,
        satoshisBalanceImpact: 0,
        feeImpact: 247
      },
      {
        from: [
          {
            address: 'yXpVMRLKnH9e9Bdcd68e8iA3rxAerzwKop',
            addressType: 'unknown'
          },
          {
            address: 'yeryenDBwJbe7rqdL5uv7iLiJAWSU1iTe2',
            addressType: 'unknown'
          }
        ],
        to: [
          {
            address: 'yanVwuG1csehvH7PoWHxmYmjtojXBLnoYP',
            addressType: 'unknown',
            satoshis: 4840346
          },
          {
            address: 'ycDeuTfs4U77bTb5cq17dame28zdWHVYfk',
            satoshis: 709450000,
            addressType: 'external'
          }
        ],
        type: 'received',
        time: 1629503698,
        txId: '0dcdaa9bf5b3596be1bcf22113e39026fd49d24b47190e2c7423be936cb116a7',
        blockHash: '000000299efeefa87dc15474fd0423c136798975b779a2bb8aa5bb2f50509afb',
        isChainLocked: true,
        isInstantLocked: true,
        satoshisBalanceImpact: 709450000,
        feeImpact: 0
      }
    ]

    expect(transactionHistoryPK).to.deep.equal(expectedTransactionHistoryPK);

  })
});<|MERGE_RESOLUTION|>--- conflicted
+++ resolved
@@ -7,72 +7,6 @@
 const getFixturePrivateAccountWithStorage = require('../../../../fixtures/wallets/2a331817b9d6bf85100ef0/getFixtureAccountWithStorage');
 
 
-<<<<<<< HEAD
-=======
-
-const normalizedHDStoreFixtures = require('../../../../fixtures/wallets/apart-trip-dignity/store.json');
-const normalizedPKStoreFixtures = require('../../../../fixtures/wallets/2a331817b9d6bf85100ef0/store.json');
-const CONSTANTS = require("../../../CONSTANTS");
-const getTotalBalance = require("./getTotalBalance");
-const normalizedStoreToStore = (normalizedStore) => {
-  const store = {
-    ...normalizedStore
-  };
-
-  for (let walletId in store.wallets) {
-    for (let addressType in store.wallets[walletId].addresses) {
-      for (let path in store.wallets[walletId].addresses[addressType]) {
-        for (let utxo in store.wallets[walletId].addresses[addressType][path].utxos) {
-          store.wallets[walletId].addresses[addressType][path].utxos[utxo] = new Transaction.Output(store.wallets[walletId].addresses[addressType][path].utxos[utxo]);
-        }
-      }
-    }
-  }
-
-  for (let transactionHash in store.transactions) {
-    store.transactions[transactionHash] = new Transaction(store.transactions[transactionHash]);
-  }
-
-  for (let blockHeaderHash in store.chains['testnet'].blockHeaders) {
-    store.chains['testnet'].blockHeaders[blockHeaderHash] = new BlockHeader(store.chains['testnet'].blockHeaders[blockHeaderHash])
-  }
-  return store;
-}
-const mockedEmptySelf = {
-  getTransactions,
-  network: 'testnet',
-  walletId: 'd6143ef4e6',
-  walletType: CONSTANTS.WALLET_TYPES.HDWALLET,
-  index: 0,
-  storage: {
-    store: {
-      transactions: {},
-      wallets: {
-        'd6143ef4e6': {
-          "addresses": {
-            "external": {},
-            "internal": {},
-            "misc": {}
-          }
-
-        }
-      },
-      "chains": {
-        "testnet": {
-          name: "testnet",
-          blockHeaders: {},
-          mappedBlockHeaderHeights: {},
-          blockHeight: 0
-        }
-      },
-    },
-    getStore: () => {
-      return mockedSelf.storage.store;
-    }
-  }
-}
-
->>>>>>> d55ce3bb
 const mockedHDAccount = getFixtureHDAccountWithStorage();
 mockedHDAccount.getTransactions = getTransactions;
 
