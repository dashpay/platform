--- conflicted
+++ resolved
@@ -1,10 +1,6 @@
 {
   "name": "@dashevo/dash-spv",
-<<<<<<< HEAD
-  "version": "0.25.22",
-=======
   "version": "2.1.0",
->>>>>>> 483a9c5b
   "description": "Repository containing SPV functions used by @dashevo",
   "main": "index.js",
   "scripts": {
