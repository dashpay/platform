{
  "name": "@dashevo/dash-spv",
  "version": "0.24.0-dev.14",
  "description": "Repository containing SPV functions used by @dashevo",
  "main": "index.js",
  "scripts": {
    "test": "mocha test/ --no-timeouts --recursive",
    "build": "",
    "lint": "eslint .",
    "lint:fix": "eslint . --fix"
  },
  "author": "",
  "license": "MIT",
  "dependencies": {
    "@dashevo/dark-gravity-wave": "^1.1.1",
    "@dashevo/dash-util": "^2.0.3",
<<<<<<< HEAD
    "@dashevo/dashcore-lib": "github:dashevo/dashcore-lib#1179c8be52dcd4f5ded55ef5337790533917f904",
=======
    "@dashevo/dashcore-lib": "~0.20.0",
>>>>>>> 3f48ff60
    "levelup": "^4.4.0",
    "memdown": "^5.1.0"
  },
  "devDependencies": {
    "chai": "^4.3.4",
    "eslint": "^7.32.0",
    "eslint-config-airbnb-base": "^14.2.1",
    "eslint-plugin-import": "^2.24.2",
    "mocha": "^9.1.2",
    "should": "^13.2.3"
  }
}<|MERGE_RESOLUTION|>--- conflicted
+++ resolved
@@ -14,11 +14,7 @@
   "dependencies": {
     "@dashevo/dark-gravity-wave": "^1.1.1",
     "@dashevo/dash-util": "^2.0.3",
-<<<<<<< HEAD
-    "@dashevo/dashcore-lib": "github:dashevo/dashcore-lib#1179c8be52dcd4f5ded55ef5337790533917f904",
-=======
     "@dashevo/dashcore-lib": "~0.20.0",
->>>>>>> 3f48ff60
     "levelup": "^4.4.0",
     "memdown": "^5.1.0"
   },
