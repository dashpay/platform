--- conflicted
+++ resolved
@@ -1,10 +1,6 @@
 {
   "name": "@dashevo/dash-spv",
-<<<<<<< HEAD
   "version": "3.1.0-dev.7",
-=======
-  "version": "3.0.1",
->>>>>>> 4f408405
   "description": "Repository containing SPV functions used by @dashevo",
   "main": "index.js",
   "scripts": {
