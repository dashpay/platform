--- conflicted
+++ resolved
@@ -11,19 +11,11 @@
 dpp = { path = "../rs-dpp" }
 
 # Key wallet dependencies (from rust-dashcore)
-<<<<<<< HEAD
-key-wallet = { git = "https://github.com/dashpay/rust-dashcore", rev = "e44b1fb2086ad57c8884995f9f93f14de91bf964" }
-key-wallet-manager = { git = "https://github.com/dashpay/rust-dashcore", rev = "e44b1fb2086ad57c8884995f9f93f14de91bf964", optional = true }
-
-# Core dependencies
-dashcore = { git = "https://github.com/dashpay/rust-dashcore", rev = "e44b1fb2086ad57c8884995f9f93f14de91bf964" }
-=======
 key-wallet = { git = "https://github.com/dashpay/rust-dashcore", rev = "c877c1a74d145e2003d549619698511513db925c" }
 key-wallet-manager = { git = "https://github.com/dashpay/rust-dashcore", rev = "c877c1a74d145e2003d549619698511513db925c", optional = true }
 
 # Core dependencies
 dashcore = { git = "https://github.com/dashpay/rust-dashcore", rev = "c877c1a74d145e2003d549619698511513db925c" }
->>>>>>> 98f64d2a
 
 # Standard dependencies
 serde = { version = "1.0", features = ["derive"] }
