**Usage**: `client.platform.contracts.create(contractDefinitions, identity)`    
**Description**: This method will return a Contract object initialized with the parameters defined and apply to the used identity. 

Parameters: 

| parameters               | type              | required           | Description                                                                                                            |  
|--------------------------|-------------------|------------------	|------------------------------------------------------------------------------------------------------------------------|
| **contractDefinitions**  | JSONDataContract  | yes                | The defined [JSON Application Schema](https://dashplatform.readme.io/docs/explanation-platform-protocol-data-contract) |
| **identity**             | Identity          | yes                | A valid [registered `application` identity](../identities/register.md)                                        |

**Example**:

```js
  const identityId = '';// Your identity identifier.
  
  // Your valid json contract definitions
  const contractDefinitions = {
    note: {
      properties: {
        message: {
          type: "string"
        }
      },
      additionalProperties: false
    }
  };
  const identity = await client.platform.identities.get(identityId);
  const contract = client.platform.contracts.create(contractDefinitions, identity);
  
  // You can use the validate method from DPP to validate the created contract
  const validationResult = client.platform.dpp.dataContract.validate(contract);
```

<<<<<<< HEAD
**Note**: When your contract is created, it will only exist locally, use the [publish](/contracts/publish.md) method to register it.  
=======
**Note**: When your contract is created, it will only exist locally. Use the [publish](/platform/contracts/publish.md) method to register it.  
>>>>>>> 12b6c5b4

Returns: Contract.<|MERGE_RESOLUTION|>--- conflicted
+++ resolved
@@ -31,10 +31,6 @@
   const validationResult = client.platform.dpp.dataContract.validate(contract);
 ```
 
-<<<<<<< HEAD
-**Note**: When your contract is created, it will only exist locally, use the [publish](/contracts/publish.md) method to register it.  
-=======
 **Note**: When your contract is created, it will only exist locally. Use the [publish](/platform/contracts/publish.md) method to register it.  
->>>>>>> 12b6c5b4
 
 Returns: Contract.