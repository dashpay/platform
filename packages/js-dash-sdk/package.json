--- conflicted
+++ resolved
@@ -1,10 +1,6 @@
 {
   "name": "dash",
-<<<<<<< HEAD
-  "version": "4.1.0-pr.2012.6",
-=======
   "version": "4.2.0",
->>>>>>> b4255f50
   "description": "Dash library for JavaScript/TypeScript ecosystem (Wallet, DAPI, Primitives, BLS, ...)",
   "main": "build/index.js",
   "unpkg": "dist/dash.min.js",
