[package]

name = "dapi-grpc-macros"
<<<<<<< HEAD
version = "1.0.0-pr.1694.7"
=======
version = "1.0.0-dev.5"
>>>>>>> d197907d
edition = "2021"
description = "Macros used by dapi-grpc. Internal use only."

[lib]
proc-macro = true

[dependencies]
quote = "1.0.33"
syn = "2.0.38"
heck = "0.4.1"

[dev-dependencies]

dapi-grpc = { path = "../dapi-grpc" }<|MERGE_RESOLUTION|>--- conflicted
+++ resolved
@@ -1,11 +1,7 @@
 [package]
 
 name = "dapi-grpc-macros"
-<<<<<<< HEAD
-version = "1.0.0-pr.1694.7"
-=======
 version = "1.0.0-dev.5"
->>>>>>> d197907d
 edition = "2021"
 description = "Macros used by dapi-grpc. Internal use only."
 
