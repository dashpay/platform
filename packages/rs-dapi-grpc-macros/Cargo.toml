--- conflicted
+++ resolved
@@ -1,11 +1,7 @@
 [package]
 
 name = "dapi-grpc-macros"
-<<<<<<< HEAD
-version = "1.0.0-pr.1883.2"
-=======
 version = "1.0.0-dev.16"
->>>>>>> 9194f31c
 edition = "2021"
 description = "Macros used by dapi-grpc. Internal use only."
 
