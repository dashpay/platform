--- conflicted
+++ resolved
@@ -1,11 +1,7 @@
 [package]
 
 name = "dapi-grpc-macros"
-<<<<<<< HEAD
-version = "1.3.1"
-=======
 version = "1.5.0"
->>>>>>> 8aa624e3
 edition = "2021"
 description = "Macros used by dapi-grpc. Internal use only."
 
