[package]

name = "dapi-grpc-macros"
<<<<<<< HEAD
version = "0.25.22"
=======
version = "1.1.0"
>>>>>>> 483a9c5b
edition = "2021"
description = "Macros used by dapi-grpc. Internal use only."

[lib]
proc-macro = true

[dependencies]
quote = "1.0.33"
syn = "2.0.38"
heck = "0.5.0"

[dev-dependencies]

dapi-grpc = { path = "../dapi-grpc" }<|MERGE_RESOLUTION|>--- conflicted
+++ resolved
@@ -1,11 +1,7 @@
 [package]
 
 name = "dapi-grpc-macros"
-<<<<<<< HEAD
-version = "0.25.22"
-=======
 version = "1.1.0"
->>>>>>> 483a9c5b
 edition = "2021"
 description = "Macros used by dapi-grpc. Internal use only."
 
