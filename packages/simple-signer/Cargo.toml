--- conflicted
+++ resolved
@@ -17,16 +17,9 @@
 
 [dependencies]
 bincode = { version = "=2.0.0-rc.3", features = ["serde"] }
-<<<<<<< HEAD
-dashcore = { git = "https://github.com/dashpay/rust-dashcore", rev = "a86e1cd7b95910ef5ab43c75afa27c102a89cc54", features = [
-    "signer",
-] }
 dpp = { path = "../rs-dpp", default-features = false, features = [
     "ed25519-dalek",
 ] }
-=======
-dpp = { path = "../rs-dpp", default-features = false, features = ["ed25519-dalek"] }
->>>>>>> b7550d2a
 base64 = { version = "0.22.1" }
 hex = { version = "0.4.3" }
 tracing = "0.1.41"