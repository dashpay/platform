[package]
name = "simple-signer"
<<<<<<< HEAD
version = "2.1.0-dev.7"
=======
version = "2.0.1"
>>>>>>> 4f408405
edition = "2021"
rust-version.workspace = true

# See more keys and their definitions at https://doc.rust-lang.org/cargo/reference/manifest.html

[features]
default = []
# Enable state transitions support (requires additional dpp features)
state-transitions = ["dpp/state-transitions", "dpp/bls-signatures", "dpp/state-transition-signing"]

[dependencies]
bincode = { version = "=2.0.0-rc.3", features = ["serde"] }
dpp = { path = "../rs-dpp", default-features = false, features = ["ed25519-dalek"] }
base64 = { version = "0.22.1" }
hex = { version = "0.4.3" }
tracing = "0.1.41"<|MERGE_RESOLUTION|>--- conflicted
+++ resolved
@@ -1,10 +1,6 @@
 [package]
 name = "simple-signer"
-<<<<<<< HEAD
 version = "2.1.0-dev.7"
-=======
-version = "2.0.1"
->>>>>>> 4f408405
 edition = "2021"
 rust-version.workspace = true
 
@@ -13,11 +9,17 @@
 [features]
 default = []
 # Enable state transitions support (requires additional dpp features)
-state-transitions = ["dpp/state-transitions", "dpp/bls-signatures", "dpp/state-transition-signing"]
+state-transitions = [
+    "dpp/state-transitions",
+    "dpp/bls-signatures",
+    "dpp/state-transition-signing",
+]
 
 [dependencies]
 bincode = { version = "=2.0.0-rc.3", features = ["serde"] }
-dpp = { path = "../rs-dpp", default-features = false, features = ["ed25519-dalek"] }
+dpp = { path = "../rs-dpp", default-features = false, features = [
+    "ed25519-dalek",
+] }
 base64 = { version = "0.22.1" }
 hex = { version = "0.4.3" }
 tracing = "0.1.41"