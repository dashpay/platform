--- conflicted
+++ resolved
@@ -8,10 +8,6 @@
 
 [dependencies]
 bincode = { version = "=2.0.0-rc.3", features = ["serde"] }
-<<<<<<< HEAD
 dashcore-rpc = { git = "https://github.com/dashpay/rust-dashcore", branch = "feat/ferment" }
-=======
-dashcore-rpc = { git = "https://github.com/dashpay/rust-dashcore", tag = "v0.39.6" }
->>>>>>> 9ede23f1
 dpp = { path = "../rs-dpp", features = ["abci"] }
 base64 = { version = "0.22.1" }