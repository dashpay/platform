[package]
name = "simple-signer"
version = "2.0.0-dev.1"
edition = "2021"
rust-version.workspace = true

# See more keys and their definitions at https://doc.rust-lang.org/cargo/reference/manifest.html

[dependencies]
<<<<<<< HEAD
bincode = { version = "2.0.0-rc.3", features = ["serde"] }
dashcore-rpc = { git = "https://github.com/dashpay/rust-dashcore-rpc", rev = "f14bd9048cbc1767541f25b28db5c9ad1236d0da" }
=======
bincode = { version = "=2.0.0-rc.3", features = ["serde"] }
dashcore-rpc = { git = "https://github.com/dashpay/rust-dashcore", tag = "v0.38.0" }
>>>>>>> d2ca2333
dpp = { path = "../rs-dpp", features = ["abci"] }
base64 = { version = "0.22.1" }<|MERGE_RESOLUTION|>--- conflicted
+++ resolved
@@ -7,12 +7,7 @@
 # See more keys and their definitions at https://doc.rust-lang.org/cargo/reference/manifest.html
 
 [dependencies]
-<<<<<<< HEAD
-bincode = { version = "2.0.0-rc.3", features = ["serde"] }
-dashcore-rpc = { git = "https://github.com/dashpay/rust-dashcore-rpc", rev = "f14bd9048cbc1767541f25b28db5c9ad1236d0da" }
-=======
 bincode = { version = "=2.0.0-rc.3", features = ["serde"] }
 dashcore-rpc = { git = "https://github.com/dashpay/rust-dashcore", tag = "v0.38.0" }
->>>>>>> d2ca2333
 dpp = { path = "../rs-dpp", features = ["abci"] }
 base64 = { version = "0.22.1" }