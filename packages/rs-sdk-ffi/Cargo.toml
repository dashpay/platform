--- conflicted
+++ resolved
@@ -22,11 +22,7 @@
 simple-signer = { path = "../simple-signer" }
 
 # Core SDK integration (always included for unified SDK)
-<<<<<<< HEAD
-dash-spv-ffi = { git = "https://github.com/dashpay/rust-dashcore", rev = "e44b1fb2086ad57c8884995f9f93f14de91bf964", optional = true }
-=======
 dash-spv-ffi = { git = "https://github.com/dashpay/rust-dashcore", rev = "c877c1a74d145e2003d549619698511513db925c", optional = true }
->>>>>>> 98f64d2a
 
 # FFI and serialization
 serde = { version = "1.0", features = ["derive"] }
