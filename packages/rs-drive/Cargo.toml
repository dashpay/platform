--- conflicted
+++ resolved
@@ -44,17 +44,10 @@
 rust_decimal_macros = { version = "1.25.0", optional = true }
 lazy_static = { version = "1.4.0", optional = true }
 mockall = { version = "0.11", optional = true }
-<<<<<<< HEAD
-grovedb = { git = "https://github.com/dashpay/grovedb", rev = "6e946239c514dedcfa97eb1a42792790d38cb3eb", optional = true }
-grovedb-costs = { git = "https://github.com/dashpay/grovedb", rev = "6e946239c514dedcfa97eb1a42792790d38cb3eb", optional = true }
-grovedb-path = { git = "https://github.com/dashpay/grovedb", rev = "6e946239c514dedcfa97eb1a42792790d38cb3eb" }
-grovedb-storage = { git = "https://github.com/dashpay/grovedb", rev = "6e946239c514dedcfa97eb1a42792790d38cb3eb", optional = true }
-=======
 grovedb = { git = "https://github.com/dashpay/grovedb", rev = "11198471542442de286348d0936475c8e602f953", optional = true }
 grovedb-costs = { git = "https://github.com/dashpay/grovedb", rev = "11198471542442de286348d0936475c8e602f953", optional = true }
 grovedb-path = { git = "https://github.com/dashpay/grovedb", rev = "11198471542442de286348d0936475c8e602f953" }
 grovedb-storage = { git = "https://github.com/dashpay/grovedb", rev = "11198471542442de286348d0936475c8e602f953", optional = true }
->>>>>>> a1333bb1
 
 [dev-dependencies]
 criterion = "0.3.5"
