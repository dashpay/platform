--- conflicted
+++ resolved
@@ -42,37 +42,20 @@
 mockall = { version = "0.11", optional = true }
 
 [dependencies.grovedb]
-git = "https://github.com/dashpay/grovedb"
-<<<<<<< HEAD
-branch = "path-library"
-=======
-rev = "bd7848b6a6bd259249511e074967c9c33a8d897a"
->>>>>>> 1bfd14a0
+path = "../../../grovedb/grovedb"
 optional = true
 default-features = false
 
 [dependencies.storage]
-git = "https://github.com/dashpay/grovedb"
-<<<<<<< HEAD
-branch = "path-library"
-=======
-rev = "bd7848b6a6bd259249511e074967c9c33a8d897a"
->>>>>>> 1bfd14a0
+path = "../../../grovedb/storage"
 optional = true
 
 [dependencies.costs]
-git = "https://github.com/dashpay/grovedb"
-<<<<<<< HEAD
-branch = "path-library"
-=======
-rev = "bd7848b6a6bd259249511e074967c9c33a8d897a"
->>>>>>> 1bfd14a0
+path = "../../../grovedb/costs"
 optional = true
 
 [dependencies.path]
-git = "https://github.com/dashpay/grovedb"
-branch = "path-library"
-# optional = true
+path = "../../../grovedb/path"
 
 [dev-dependencies]
 criterion = "0.3.5"
