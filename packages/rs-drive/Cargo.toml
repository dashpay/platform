[package]
name = "drive"
description = "Dash drive built on top of GroveDB"
version = "1.1.0"
authors = [
  "Samuel Westrich <sam@dash.org>",
  "Ivan Shumkov <ivan@shumkov.ru>",
  "Djavid Gabibiyan <djavid@dash.org>",
  "Wisdom Ogwu <wisdom@dash.org",
]
edition = "2021"
rust-version.workspace = true
license = "MIT"
resolver = "2"

[dependencies]
bincode = { version = "2.0.0-rc.3", features = ["serde"] }
platform-version = { path = "../rs-platform-version" }
# used to convert integers to bytes, needed in verifier
integer-encoding = { version = "4.0.0" }
# used for encoding, needed in verifier
byteorder = { version = "1.4.3" }
# used for query order by, needed in verifier
indexmap = { version = "2.0.2" }
# used for creating queries from sql, can be used in verifier
sqlparser = { version = "0.38.0" }
# used for int maps and needed in the verifier
nohash-hasher = { version = "0.2.0" }
dpp = { path = "../rs-dpp", features = [
  "state-transitions",
], default-features = false, optional = true }
thiserror = { version = "1.0.63" }
tracing = { version = "0.1.37", default-features = false, features = [] }
derive_more = { version = "0.99.17" }
hex = { version = "0.4.3" }

# optional dependencies
parking_lot = { version = "0.12.1", optional = true }
ciborium = { git = "https://github.com/qrayven/ciborium", branch = "feat-ser-null-as-undefined", optional = true }
arc-swap = { version = "1.7.0", optional = true }
serde = { version = "1.0.197", features = ["derive"], optional = true }
rand = { version = "0.8.4", features = ["small_rng"], optional = true }
moka = { version = "0.11.1", features = [
  "future",
  "futures-util",
], optional = true }
bs58 = { version = "0.5.0", optional = true }
base64 = { version = "0.22.1", optional = true }
tempfile = { version = "3", optional = true }
enum-map = { version = "2.0.3", optional = true }
intmap = { version = "2.0.0", features = ["serde"], optional = true }
chrono = { version = "0.4.35", optional = true }
itertools = { version = "0.11.0", optional = true }
<<<<<<< HEAD
grovedb = { git = "https://github.com/dashpay/grovedb", rev = "2c14841e95b4222d489f0655c85238bc05267b91", optional = true, default-features = false }
grovedb-costs = { git = "https://github.com/dashpay/grovedb", rev = "2c14841e95b4222d489f0655c85238bc05267b91", optional = true }
grovedb-path = { git = "https://github.com/dashpay/grovedb", rev = "2c14841e95b4222d489f0655c85238bc05267b91" }
grovedb-storage = { git = "https://github.com/dashpay/grovedb", rev = "2c14841e95b4222d489f0655c85238bc05267b91", optional = true }
grovedb-version = { git = "https://github.com/dashpay/grovedb", rev = "2c14841e95b4222d489f0655c85238bc05267b91" }
=======
grovedb = { version = "2.0.0", optional = true, default-features = false }
grovedb-costs = { version = "2.0.0", optional = true  }
grovedb-path = { version = "2.0.0" }
grovedb-storage = { version = "2.0.0", optional = true }
grovedb-version = { version = "2.0.0"}
grovedb-epoch-based-storage-flags = { version = "2.0.0"}
>>>>>>> 42d7958d

[dev-dependencies]
criterion = "0.3.5"
platform-version = { path = "../rs-platform-version", features = [
  "mock-versions",
] }
dpp = { path = "../rs-dpp", features = [
  "state-transitions",
  "fee-distribution",
  "document-cbor-conversion",
  "random-documents",
  "random-identities",
  "random-public-keys",
  "fixtures-and-mocks",
  "system_contracts",
  "factories",
  "data-contract-json-conversion",
], default-features = false }
once_cell = "1.7"
serde_json = { version = "1.0", features = ["preserve_order"] }

[[bench]]
name = "benchmarks"
harness = false

[features]
default = ["full", "verify", "fixtures-and-mocks", "cbor_query"]
grovedbg = ["grovedb/grovedbg"]
fee-distribution = ["dpp/fee-distribution"]
fixtures-and-mocks = [
  "full",
  "dpp/fixtures-and-mocks",
  "verify",
  "dpp/data-contract-json-conversion",
  "dpp/random-public-keys",
]
server = [
  "serde",
  "parking_lot",
  "arc-swap",
  "moka",
  "dpp/platform-value-json",
  "dpp/system_contracts",
  "dpp/state-transitions",
  "fee-distribution",
  "grovedb/full",
  "grovedb/estimated_costs",
  "grovedb-storage",
  "grovedb-costs",
  "itertools",
  "rand",                    #todo: this should be removed eventually
  "enum-map",
  "intmap",
]
full = ["server", "ciborium", "serde", "bs58", "tempfile", "base64", "chrono"]
cbor_query = ["ciborium", "dpp/platform-value-cbor", "dpp/cbor"]
grovedb_operations_logging = []
verify = ["grovedb/verify", "grovedb-costs", "dpp/state-transitions"]<|MERGE_RESOLUTION|>--- conflicted
+++ resolved
@@ -51,20 +51,12 @@
 intmap = { version = "2.0.0", features = ["serde"], optional = true }
 chrono = { version = "0.4.35", optional = true }
 itertools = { version = "0.11.0", optional = true }
-<<<<<<< HEAD
-grovedb = { git = "https://github.com/dashpay/grovedb", rev = "2c14841e95b4222d489f0655c85238bc05267b91", optional = true, default-features = false }
-grovedb-costs = { git = "https://github.com/dashpay/grovedb", rev = "2c14841e95b4222d489f0655c85238bc05267b91", optional = true }
-grovedb-path = { git = "https://github.com/dashpay/grovedb", rev = "2c14841e95b4222d489f0655c85238bc05267b91" }
-grovedb-storage = { git = "https://github.com/dashpay/grovedb", rev = "2c14841e95b4222d489f0655c85238bc05267b91", optional = true }
-grovedb-version = { git = "https://github.com/dashpay/grovedb", rev = "2c14841e95b4222d489f0655c85238bc05267b91" }
-=======
 grovedb = { version = "2.0.0", optional = true, default-features = false }
 grovedb-costs = { version = "2.0.0", optional = true  }
 grovedb-path = { version = "2.0.0" }
 grovedb-storage = { version = "2.0.0", optional = true }
 grovedb-version = { version = "2.0.0"}
 grovedb-epoch-based-storage-flags = { version = "2.0.0"}
->>>>>>> 42d7958d
 
 [dev-dependencies]
 criterion = "0.3.5"
