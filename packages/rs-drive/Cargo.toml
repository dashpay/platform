[package]
name = "drive"
description = "Dash drive built on top of GroveDB"
version = "1.0.2"
authors = [
  "Samuel Westrich <sam@dash.org>",
  "Ivan Shumkov <ivan@shumkov.ru>",
  "Djavid Gabibiyan <djavid@dash.org>",
  "Wisdom Ogwu <wisdom@dash.org",
]
edition = "2021"
rust-version = "1.76"
license = "MIT"
resolver = "2"

[dependencies]
bincode = { version = "2.0.0-rc.3", features = ["serde"] }
platform-version = { path = "../rs-platform-version" }
# used to convert integers to bytes, needed in verifier
integer-encoding = { version = "4.0.0" }
# used for encoding, needed in verifier
byteorder = { version = "1.4.3" }
# used for query order by, needed in verifier
indexmap = { version = "2.0.2" }
# used for creating queries from sql, can be used in verifier
sqlparser = { version = "0.38.0" }
# used for int maps and needed in the verifier
nohash-hasher = { version = "0.2.0" }
dpp = { path = "../rs-dpp", features = [
  "state-transitions",
], default-features = false, optional = true }
thiserror = { version = "1.0.59" }
tracing = { version = "0.1.37", default-features = false, features = [] }
derive_more = { version = "0.99.17" }
hex = { version = "0.4.3" }

# optional dependencies
parking_lot = { version = "0.12.1", optional = true }
ciborium = { git = "https://github.com/qrayven/ciborium", branch = "feat-ser-null-as-undefined", optional = true }
arc-swap = { version = "1.7.0", optional = true }
serde = { version = "1.0.197", features = ["derive"], optional = true }
rand = { version = "0.8.4", features = ["small_rng"], optional = true }
moka = { version = "0.11.1", features = [
  "future",
  "futures-util",
], optional = true }
bs58 = { version = "0.5.0", optional = true }
base64 = { version = "0.22.1", optional = true }
tempfile = { version = "3", optional = true }
enum-map = { version = "2.0.3", optional = true }
intmap = { version = "2.0.0", features = ["serde"], optional = true }
chrono = { version = "0.4.35", optional = true }
itertools = { version = "0.11.0", optional = true }
<<<<<<< HEAD
grovedb = { git = "https://github.com/dashpay/grovedb", rev = "7c743d5ac8113f848955d46a5a6722a422403b8c", optional = true, default-features = false }
grovedb-costs = { git = "https://github.com/dashpay/grovedb", rev = "7c743d5ac8113f848955d46a5a6722a422403b8c", optional = true }
grovedb-path = { git = "https://github.com/dashpay/grovedb", rev = "7c743d5ac8113f848955d46a5a6722a422403b8c" }
grovedb-storage = { git = "https://github.com/dashpay/grovedb", rev = "7c743d5ac8113f848955d46a5a6722a422403b8c", optional = true }
grovedb-version = { git = "https://github.com/dashpay/grovedb", rev = "7c743d5ac8113f848955d46a5a6722a422403b8c"}
=======
grovedb = { version = "1.0.0", optional = true, default-features = false }
grovedb-costs = { version = "1.0.0", optional = true }
grovedb-path = { version = "1.0.0" }
grovedb-storage = { version = "1.0.0", optional = true }
grovedb-version = "1.0.0"
>>>>>>> 3b190ddd

[dev-dependencies]
criterion = "0.3.5"
platform-version = { path = "../rs-platform-version", features = [
  "mock-versions",
] }
dpp = { path = "../rs-dpp", features = [
  "state-transitions",
  "fee-distribution",
  "document-cbor-conversion",
  "random-documents",
  "random-identities",
  "random-public-keys",
  "fixtures-and-mocks",
  "system_contracts",
  "factories",
  "data-contract-json-conversion",
], default-features = false }
once_cell = "1.7"
serde_json = { version = "1.0", features = ["preserve_order"] }

[[bench]]
name = "benchmarks"
harness = false

[features]
default = ["full", "verify", "fixtures-and-mocks", "cbor_query"]
grovedbg = ["grovedb/grovedbg"]
fee-distribution = ["dpp/fee-distribution"]
fixtures-and-mocks = [
  "full",
  "dpp/fixtures-and-mocks",
  "verify",
  "dpp/data-contract-json-conversion",
  "dpp/random-public-keys",
]
server = [
  "serde",
  "parking_lot",
  "arc-swap",
  "moka",
  "dpp/platform-value-json",
  "dpp/system_contracts",
  "dpp/state-transitions",
  "fee-distribution",
  "grovedb/full",
  "grovedb/estimated_costs",
  "grovedb-storage",
  "grovedb-costs",
  "itertools",
  "rand",                    #todo: this should be removed eventually
  "enum-map",
  "intmap",
]
full = ["server", "ciborium", "serde", "bs58", "tempfile", "base64", "chrono"]
cbor_query = ["ciborium", "dpp/platform-value-cbor", "dpp/cbor"]
grovedb_operations_logging = []
verify = ["grovedb/verify", "grovedb-costs", "dpp/state-transitions"]<|MERGE_RESOLUTION|>--- conflicted
+++ resolved
@@ -51,19 +51,11 @@
 intmap = { version = "2.0.0", features = ["serde"], optional = true }
 chrono = { version = "0.4.35", optional = true }
 itertools = { version = "0.11.0", optional = true }
-<<<<<<< HEAD
 grovedb = { git = "https://github.com/dashpay/grovedb", rev = "7c743d5ac8113f848955d46a5a6722a422403b8c", optional = true, default-features = false }
 grovedb-costs = { git = "https://github.com/dashpay/grovedb", rev = "7c743d5ac8113f848955d46a5a6722a422403b8c", optional = true }
 grovedb-path = { git = "https://github.com/dashpay/grovedb", rev = "7c743d5ac8113f848955d46a5a6722a422403b8c" }
 grovedb-storage = { git = "https://github.com/dashpay/grovedb", rev = "7c743d5ac8113f848955d46a5a6722a422403b8c", optional = true }
 grovedb-version = { git = "https://github.com/dashpay/grovedb", rev = "7c743d5ac8113f848955d46a5a6722a422403b8c"}
-=======
-grovedb = { version = "1.0.0", optional = true, default-features = false }
-grovedb-costs = { version = "1.0.0", optional = true }
-grovedb-path = { version = "1.0.0" }
-grovedb-storage = { version = "1.0.0", optional = true }
-grovedb-version = "1.0.0"
->>>>>>> 3b190ddd
 
 [dev-dependencies]
 criterion = "0.3.5"
