[package]
name = "drive"
description = "Dash drive built on top of GroveDB"
version = "2.0.0-rc.4"
authors = [
  "Samuel Westrich <sam@dash.org>",
  "Ivan Shumkov <ivan@shumkov.ru>",
  "Djavid Gabibiyan <djavid@dash.org>",
  "Wisdom Ogwu <wisdom@dash.org",
]
edition = "2021"
rust-version.workspace = true
license = "MIT"
resolver = "2"

[dependencies]
bincode = { version = "=2.0.0-rc.3", features = ["serde"] }
<<<<<<< HEAD
platform-value = { path = "../rs-platform-value" }
=======
>>>>>>> 9ede23f1
platform-version = { path = "../rs-platform-version" }
# used to convert integers to bytes, needed in verifier
integer-encoding = { version = "4.0.0" }
# used for encoding, needed in verifier
byteorder = { version = "1.4.3" }
# used for query order by, needed in verifier
indexmap = { version = "2.0.2" }
# used for creating queries from sql, can be used in verifier
sqlparser = { version = "0.38.0" }
# used for int maps and needed in the verifier
nohash-hasher = { version = "0.2.0" }
dpp = { package = "dpp", path = "../rs-dpp", features = [
  "state-transitions",
], default-features = false, optional = true }
thiserror = { version = "2.0.12" }
tracing = { version = "0.1.37", default-features = false, features = [] }
derive_more = { version = "1.0", features = ["from"] }
hex = { version = "0.4.3" }

# optional dependencies
parking_lot = { version = "0.12.1", optional = true }
ciborium = { version = "0.2.2", optional = true }
arc-swap = { version = "1.7.0", optional = true }
serde = { version = "1.0.219", features = ["derive"], optional = true }
rand = { version = "0.8.4", features = ["small_rng"], optional = true }
moka = { version = "0.12", features = [
  "future",
  "futures-util",
  "sync",
], optional = true }
bs58 = { version = "0.5.0", optional = true }
base64 = { version = "0.22.1", optional = true }
tempfile = { version = "3", optional = true }
enum-map = { version = "2.0.3", optional = true }
intmap = { version = "3.0.1", features = ["serde"], optional = true }
chrono = { version = "0.4.35", optional = true }
itertools = { version = "0.13", optional = true }
<<<<<<< HEAD
grovedb = { git = "https://github.com/dashpay/grovedb", rev= "f89e03e4e0ac12aa2feea5c94b38c09f4909facc", optional = true, default-features = false }
grovedb-costs = { git = "https://github.com/dashpay/grovedb", rev= "f89e03e4e0ac12aa2feea5c94b38c09f4909facc", optional = true }
grovedb-path = { git = "https://github.com/dashpay/grovedb", rev= "f89e03e4e0ac12aa2feea5c94b38c09f4909facc" }
grovedb-storage = { git = "https://github.com/dashpay/grovedb", rev= "f89e03e4e0ac12aa2feea5c94b38c09f4909facc", optional = true }
grovedb-version = { git = "https://github.com/dashpay/grovedb", rev= "f89e03e4e0ac12aa2feea5c94b38c09f4909facc" }
grovedb-epoch-based-storage-flags = { git = "https://github.com/dashpay/grovedb", rev= "f89e03e4e0ac12aa2feea5c94b38c09f4909facc" }
versioned-feature-core = "1.0.0"
=======
grovedb = { git = "https://github.com/dashpay/grovedb", rev = "6d8ce92abe0c888f0a0115a6c88effa04ea87ed3", optional = true, default-features = false }
grovedb-costs = { git = "https://github.com/dashpay/grovedb", rev = "6d8ce92abe0c888f0a0115a6c88effa04ea87ed3", optional = true }
grovedb-path = { git = "https://github.com/dashpay/grovedb", rev = "6d8ce92abe0c888f0a0115a6c88effa04ea87ed3" }
grovedb-storage = { git = "https://github.com/dashpay/grovedb", rev = "6d8ce92abe0c888f0a0115a6c88effa04ea87ed3", optional = true }
grovedb-version = { git = "https://github.com/dashpay/grovedb", rev = "6d8ce92abe0c888f0a0115a6c88effa04ea87ed3" }
grovedb-epoch-based-storage-flags = { git = "https://github.com/dashpay/grovedb", rev = "6d8ce92abe0c888f0a0115a6c88effa04ea87ed3" }
>>>>>>> 9ede23f1

[dev-dependencies]
criterion = "0.5"
platform-version = { path = "../rs-platform-version", features = [
  "mock-versions",
] }
dpp = { path = "../rs-dpp", features = [
  "state-transitions",
  "fee-distribution",
  "document-cbor-conversion",
  "random-documents",
  "random-identities",
  "random-public-keys",
  "fixtures-and-mocks",
  "system_contracts",
  "factories",
  "data-contract-json-conversion",
], default-features = false }
once_cell = "1.7"
serde_json = { version = "1.0", features = ["preserve_order"] }
assert_matches = "1.5.0"

[[bench]]
name = "benchmarks"
harness = false

[features]

default = ["full", "verify", "fixtures-and-mocks", "cbor_query"]
grovedbg = ["grovedb/grovedbg"]
fee-distribution = ["dpp/fee-distribution"]
fixtures-and-mocks = [
  "full",
  "dpp/fixtures-and-mocks",
  "verify",
  "dpp/data-contract-json-conversion",
  "dpp/random-public-keys",
]
server = [
  "serde",
  "parking_lot",
  "arc-swap",
  "moka",
  "dpp/validation",
  "dpp/platform-value-json",
  "dpp/system_contracts",
  "dpp/state-transitions",
  "fee-distribution",
  "grovedb/minimal",
  "grovedb/estimated_costs",
  "grovedb-storage",
  "grovedb-costs",
  "itertools",
  "rand",                    #todo: this should be removed eventually
  "enum-map",
  "intmap",
]
full = ["server", "ciborium", "serde", "bs58", "tempfile", "base64", "chrono"]
cbor_query = ["ciborium", "dpp/platform-value-cbor", "dpp/cbor"]
grovedb_operations_logging = []
verify = [
  "grovedb/verify",
  "grovedb-costs",
  "dpp/state-transitions",
  "dpp/system_contracts",
]<|MERGE_RESOLUTION|>--- conflicted
+++ resolved
@@ -15,10 +15,7 @@
 
 [dependencies]
 bincode = { version = "=2.0.0-rc.3", features = ["serde"] }
-<<<<<<< HEAD
 platform-value = { path = "../rs-platform-value" }
-=======
->>>>>>> 9ede23f1
 platform-version = { path = "../rs-platform-version" }
 # used to convert integers to bytes, needed in verifier
 integer-encoding = { version = "4.0.0" }
@@ -56,22 +53,13 @@
 intmap = { version = "3.0.1", features = ["serde"], optional = true }
 chrono = { version = "0.4.35", optional = true }
 itertools = { version = "0.13", optional = true }
-<<<<<<< HEAD
-grovedb = { git = "https://github.com/dashpay/grovedb", rev= "f89e03e4e0ac12aa2feea5c94b38c09f4909facc", optional = true, default-features = false }
-grovedb-costs = { git = "https://github.com/dashpay/grovedb", rev= "f89e03e4e0ac12aa2feea5c94b38c09f4909facc", optional = true }
-grovedb-path = { git = "https://github.com/dashpay/grovedb", rev= "f89e03e4e0ac12aa2feea5c94b38c09f4909facc" }
-grovedb-storage = { git = "https://github.com/dashpay/grovedb", rev= "f89e03e4e0ac12aa2feea5c94b38c09f4909facc", optional = true }
-grovedb-version = { git = "https://github.com/dashpay/grovedb", rev= "f89e03e4e0ac12aa2feea5c94b38c09f4909facc" }
-grovedb-epoch-based-storage-flags = { git = "https://github.com/dashpay/grovedb", rev= "f89e03e4e0ac12aa2feea5c94b38c09f4909facc" }
-versioned-feature-core = "1.0.0"
-=======
 grovedb = { git = "https://github.com/dashpay/grovedb", rev = "6d8ce92abe0c888f0a0115a6c88effa04ea87ed3", optional = true, default-features = false }
 grovedb-costs = { git = "https://github.com/dashpay/grovedb", rev = "6d8ce92abe0c888f0a0115a6c88effa04ea87ed3", optional = true }
 grovedb-path = { git = "https://github.com/dashpay/grovedb", rev = "6d8ce92abe0c888f0a0115a6c88effa04ea87ed3" }
 grovedb-storage = { git = "https://github.com/dashpay/grovedb", rev = "6d8ce92abe0c888f0a0115a6c88effa04ea87ed3", optional = true }
 grovedb-version = { git = "https://github.com/dashpay/grovedb", rev = "6d8ce92abe0c888f0a0115a6c88effa04ea87ed3" }
 grovedb-epoch-based-storage-flags = { git = "https://github.com/dashpay/grovedb", rev = "6d8ce92abe0c888f0a0115a6c88effa04ea87ed3" }
->>>>>>> 9ede23f1
+versioned-feature-core = "1.0.0"
 
 [dev-dependencies]
 criterion = "0.5"
