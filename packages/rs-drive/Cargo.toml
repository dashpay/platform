[package]
name = "drive"
description = "Dash drive built on top of GroveDB"
<<<<<<< HEAD
version = "1.0.0-pr.1694.7"
=======
version = "1.0.0-dev.5"
>>>>>>> d197907d
authors = [
  "Samuel Westrich <sam@dash.org>",
  "Ivan Shumkov <ivan@shumkov.ru>",
  "Djavid Gabibiyan <djavid@dash.org>",
  "Wisdom Ogwu <wisdom@dash.org",
]
edition = "2021"
rust-version = "1.76"
license = "MIT"
private = true

[dependencies]
serde = { version = "1.0.152", features = ["derive"] }
platform-version = { path = "../rs-platform-version" }
ciborium = { git = "https://github.com/qrayven/ciborium", branch = "feat-ser-null-as-undefined" }
integer-encoding = { version = "4.0.0" }
rand = { version = "0.8.4", features = ["small_rng"] }
byteorder = { version = "1.4.3" }
indexmap = { version = "2.0.2" }
sqlparser = { version = "0.38.0" }
thiserror = { version = "1.0.30" }
moka = { version = "0.11.1", features = ["future", "futures-util"] }
nohash-hasher = { version = "0.2.0" }
dpp = { path = "../rs-dpp", features = ["drive", "cbor", "random-public-keys"] }
derive_more = "0.99.17"
tracing = { version = "0.1.37", default-features = false, features = [] }

# optional dependencies
bs58 = { version = "0.5.0", optional = true }
base64 = { version = "0.21.0", optional = true }
hex = { version = "0.4.3", optional = true }
tempfile = { version = "3", optional = true }
serde_json = { version = "1.0", features = ["preserve_order"], optional = true }
enum-map = { version = "2.0.3", optional = true }
intmap = { version = "2.0.0", features = ["serde"], optional = true }
chrono = { version = "0.4.20", optional = true }
itertools = { version = "0.11.0", optional = true }
grovedb = { git = "https://github.com/dashpay/grovedb", rev = "d007bed7544bf837bdf155e696a530b90d5f82e5", optional = true }
grovedb-costs = { git = "https://github.com/dashpay/grovedb", rev = "d007bed7544bf837bdf155e696a530b90d5f82e5", optional = true }
grovedb-path = { git = "https://github.com/dashpay/grovedb", rev = "d007bed7544bf837bdf155e696a530b90d5f82e5" }
grovedb-storage = { git = "https://github.com/dashpay/grovedb", rev = "d007bed7544bf837bdf155e696a530b90d5f82e5", optional = true }

[dev-dependencies]
anyhow = { version = "1.0.75" }
criterion = "0.3.5"
platform-version = { path = "../rs-platform-version", features = [
  "mock-versions",
] }
dpp = { path = "../rs-dpp", features = [
  "drive",
  "document-cbor-conversion",
  "random-documents",
  "random-identities",
  "random-public-keys",
  "fixtures-and-mocks",
  "system_contracts",
  "factories",
  "data-contract-json-conversion",
] }

[[bench]]
name = "benchmarks"
harness = false

[features]
default = ["full", "verify", "fixtures-and-mocks"]
fixtures-and-mocks = ["full", "dpp/fixtures-and-mocks", "verify"]
full = [
  "grovedb/estimated_costs",
  "grovedb-storage",
  "grovedb-costs",
  "bs58",
  "base64",
  "hex",
  "tempfile",
  "serde_json",
  "enum-map",
  "intmap",
  "chrono",
  "itertools",
]
grovedb_operations_logging = []
verify = ["grovedb/verify", "grovedb-costs"]<|MERGE_RESOLUTION|>--- conflicted
+++ resolved
@@ -1,11 +1,7 @@
 [package]
 name = "drive"
 description = "Dash drive built on top of GroveDB"
-<<<<<<< HEAD
-version = "1.0.0-pr.1694.7"
-=======
 version = "1.0.0-dev.5"
->>>>>>> d197907d
 authors = [
   "Samuel Westrich <sam@dash.org>",
   "Ivan Shumkov <ivan@shumkov.ru>",
