--- conflicted
+++ resolved
@@ -42,7 +42,6 @@
 rust_decimal_macros = { version = "1.25.0", optional = true }
 lazy_static = { version = "1.4.0", optional = true }
 mockall = { version = "0.11", optional = true }
-<<<<<<< HEAD
 
 # TODO: as soon as we get a release with "wipe" operation, needs to replace the revision commit on the version
 [dependencies.grovedb]
@@ -67,17 +66,10 @@
 package = "grovedb-path"
 git = "https://github.com/dashpay/grovedb"
 rev = "cc1b577227525b2cfa9114590283b1a4a4d91661"
-=======
-grovedb = { version = "1.0.0-rc.1", optional = true }
-grovedb-costs = { version = "1.0.0-rc.1", optional = true }
-grovedb-path = { version = "1.0.0-rc.1" }
-grovedb-storage = { version = "1.0.0-rc.1", optional = true }
->>>>>>> ce23f988
 
 [dev-dependencies]
 criterion = "0.3.5"
 platform-version = { path = "../rs-platform-version", features = [
-<<<<<<< HEAD
     "mock-versions",
 ] }
 dpp = { path = "../rs-dpp", features = [
@@ -90,20 +82,6 @@
     "system_contracts",
     "factories",
     "data-contract-json-conversion",
-=======
-  "mock-versions",
-] }
-dpp = { path = "../rs-dpp", features = [
-  "drive",
-  "document-cbor-conversion",
-  "random-documents",
-  "random-identities",
-  "random-public-keys",
-  "fixtures-and-mocks",
-  "system_contracts",
-  "factories",
-  "data-contract-json-conversion",
->>>>>>> ce23f988
 ] }
 
 [[bench]]
@@ -114,7 +92,6 @@
 default = ["full"]
 fixtures-and-mocks = ["mockall", "dpp/fixtures-and-mocks"]
 full = [
-<<<<<<< HEAD
     "fixtures-and-mocks",
     "grovedb/estimated_costs",
     "grovedb_storage",
@@ -131,23 +108,5 @@
     "rust_decimal",
     "rust_decimal_macros",
     "lazy_static",
-=======
-  "fixtures-and-mocks",
-  "grovedb/estimated_costs",
-  "grovedb-storage",
-  "grovedb-costs",
-  "bs58",
-  "base64",
-  "hex",
-  "tempfile",
-  "serde_json",
-  "enum-map",
-  "intmap",
-  "chrono",
-  "itertools",
-  "rust_decimal",
-  "rust_decimal_macros",
-  "lazy_static",
->>>>>>> ce23f988
 ]
 verify = ["grovedb/verify", "grovedb_costs"]