[package]
name = "drive"
description = "Dash drive built on top of GroveDB"
version = "0.24.0-dev.1"
edition = "2021"
license = "MIT"
private = true

[dependencies]
serde = { version = "1.0.132", features = ["derive"] }
ciborium = "0.2.0"
integer-encoding = "3.0.4"
bs58 = "0.4.0"
<<<<<<< HEAD
base64 = "0.20.0"
rand = "0.8.4"
=======
base64 = "0.13.0"
rand = { version = "0.8.4", features = ["small_rng"] }
>>>>>>> b8ef807f
byteorder = "1.4.3"
indexmap = "1.8.0"
hex = "0.4.3"
array_tool = "1.0.3"
rand_distr = "0.4.3"
tempfile = "3"
serde_json = { version="1.0", features=["preserve_order"] }
sqlparser = "0.13.0"
enum-map = "2.0.3"
thiserror = "1.0.30"
moka = "0.8.1"
intmap = { version="2.0.0", features=["serde"] }
chrono = "0.4.20"
bincode = "1.3.3"
dpp = { path = "../rs-dpp" }
itertools = { version = "0.10.5" }
dashcore = { git="https://github.com/dashpay/rust-dashcore", features=["no-std", "secp-recovery", "rand", "signer"], default-features = false, branch="master" }

[dependencies.grovedb]
git = "https://github.com/dashpay/grovedb"
branch = "develop"

[dependencies.storage]
git = "https://github.com/dashpay/grovedb"
branch = "develop"

[dependencies.costs]
git = "https://github.com/dashpay/grovedb"
branch = "develop"

[dev-dependencies]
criterion = "0.3.5"

[[bench]]
name = "benchmarks"
harness = false<|MERGE_RESOLUTION|>--- conflicted
+++ resolved
@@ -11,13 +11,8 @@
 ciborium = "0.2.0"
 integer-encoding = "3.0.4"
 bs58 = "0.4.0"
-<<<<<<< HEAD
 base64 = "0.20.0"
-rand = "0.8.4"
-=======
-base64 = "0.13.0"
 rand = { version = "0.8.4", features = ["small_rng"] }
->>>>>>> b8ef807f
 byteorder = "1.4.3"
 indexmap = "1.8.0"
 hex = "0.4.3"
