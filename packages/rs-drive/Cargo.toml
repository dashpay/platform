--- conflicted
+++ resolved
@@ -52,21 +52,12 @@
 intmap = { version = "3.0.1", features = ["serde"], optional = true }
 chrono = { version = "0.4.35", optional = true }
 itertools = { version = "0.13", optional = true }
-<<<<<<< HEAD
-grovedb = { git = "https://github.com/dashpay/grovedb", branch = "develop", optional = true, default-features = false }
-grovedb-costs = { git = "https://github.com/dashpay/grovedb", branch = "develop", optional = true }
-grovedb-path = { git = "https://github.com/dashpay/grovedb", branch = "develop" }
-grovedb-storage = { git = "https://github.com/dashpay/grovedb",  branch = "develop", optional = true }
-grovedb-version = { git = "https://github.com/dashpay/grovedb", branch = "develop" }
-grovedb-epoch-based-storage-flags = { git = "https://github.com/dashpay/grovedb", branch = "develop" }
-=======
 grovedb = { version = "2.2.1", optional = true, default-features = false }
 grovedb-costs = { version = "2.2.1", optional = true }
 grovedb-path = { version = "2.2.1" }
 grovedb-storage = { version = "2.2.1", optional = true }
 grovedb-version = { version = "2.2.1" }
 grovedb-epoch-based-storage-flags = { version = "2.2.1" }
->>>>>>> e4e156c8
 
 [dev-dependencies]
 criterion = "0.5"
