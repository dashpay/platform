[package]
name = "drive"
description = "Dash drive built on top of GroveDB"
version = "2.0.0-rc.11"
authors = [
  "Samuel Westrich <sam@dash.org>",
  "Ivan Shumkov <ivan@shumkov.ru>",
  "Djavid Gabibiyan <djavid@dash.org>",
  "Wisdom Ogwu <wisdom@dash.org",
]
edition = "2021"
rust-version.workspace = true
license = "MIT"
resolver = "2"

[dependencies]
bincode = { version = "=2.0.0-rc.3", features = ["serde"] }
platform-value = { path = "../rs-platform-value" }
platform-version = { path = "../rs-platform-version" }
# used to convert integers to bytes, needed in verifier
integer-encoding = { version = "4.0.0" }
# used for encoding, needed in verifier
byteorder = { version = "1.4.3" }
# used for query order by, needed in verifier
indexmap = { version = "2.0.2" }
# used for creating queries from sql, can be used in verifier
sqlparser = { version = "0.38.0" }
# used for int maps and needed in the verifier
nohash-hasher = { version = "0.2.0" }
dpp = { package = "dpp", path = "../rs-dpp", features = [
  "state-transitions",
], default-features = false, optional = true }
thiserror = { version = "2.0.12" }
tracing = { version = "0.1.37", default-features = false, features = [] }
derive_more = { version = "1.0", features = ["from"] }
hex = { version = "0.4.3" }

# optional dependencies
parking_lot = { version = "0.12.1", optional = true }
ciborium = { version = "0.2.2", optional = true }
arc-swap = { version = "1.7.0", optional = true }
serde = { version = "1.0.219", features = ["derive"], optional = true }
rand = { version = "0.8.4", features = ["small_rng"], optional = true }
moka = { version = "0.12", features = [
  "future",
  "futures-util",
  "sync",
], optional = true }
bs58 = { version = "0.5.0", optional = true }
base64 = { version = "0.22.1", optional = true }
tempfile = { version = "3", optional = true }
enum-map = { version = "2.0.3", optional = true }
intmap = { version = "3.0.1", features = ["serde"], optional = true }
chrono = { version = "0.4.35", optional = true }
itertools = { version = "0.13", optional = true }
<<<<<<< HEAD
grovedb = { git = "https://github.com/dashpay/grovedb", rev = "6d8ce92abe0c888f0a0115a6c88effa04ea87ed3", optional = true, default-features = false }
grovedb-costs = { git = "https://github.com/dashpay/grovedb", rev = "6d8ce92abe0c888f0a0115a6c88effa04ea87ed3", optional = true }
grovedb-path = { git = "https://github.com/dashpay/grovedb", rev = "6d8ce92abe0c888f0a0115a6c88effa04ea87ed3" }
grovedb-storage = { git = "https://github.com/dashpay/grovedb", rev = "6d8ce92abe0c888f0a0115a6c88effa04ea87ed3", optional = true }
grovedb-version = { git = "https://github.com/dashpay/grovedb", rev = "6d8ce92abe0c888f0a0115a6c88effa04ea87ed3" }
grovedb-epoch-based-storage-flags = { git = "https://github.com/dashpay/grovedb", rev = "6d8ce92abe0c888f0a0115a6c88effa04ea87ed3" }
versioned-feature-core = "1.0.0"
=======
grovedb = { git = "https://github.com/dashpay/grovedb", rev = "221ca6ec6b8d2b192d334192bd5a7b2cab5b0aa8", optional = true, default-features = false }
grovedb-costs = { git = "https://github.com/dashpay/grovedb", rev = "221ca6ec6b8d2b192d334192bd5a7b2cab5b0aa8", optional = true }
grovedb-path = { git = "https://github.com/dashpay/grovedb", rev = "221ca6ec6b8d2b192d334192bd5a7b2cab5b0aa8" }
grovedb-storage = { git = "https://github.com/dashpay/grovedb", rev = "221ca6ec6b8d2b192d334192bd5a7b2cab5b0aa8", optional = true }
grovedb-version = { git = "https://github.com/dashpay/grovedb", rev = "221ca6ec6b8d2b192d334192bd5a7b2cab5b0aa8" }
grovedb-epoch-based-storage-flags = { git = "https://github.com/dashpay/grovedb", rev = "221ca6ec6b8d2b192d334192bd5a7b2cab5b0aa8" }
>>>>>>> 9c98e6b7

[dev-dependencies]
criterion = "0.5"
platform-version = { path = "../rs-platform-version", features = [
  "mock-versions",
] }
dpp = { path = "../rs-dpp", features = [
  "state-transitions",
  "fee-distribution",
  "document-cbor-conversion",
  "random-documents",
  "random-identities",
  "random-public-keys",
  "fixtures-and-mocks",
  "system_contracts",
  "factories",
  "data-contract-json-conversion",
], default-features = false }
once_cell = "1.7"
serde_json = { version = "1.0", features = ["preserve_order"] }
assert_matches = "1.5.0"

[[bench]]
name = "benchmarks"
harness = false

[features]

default = ["full", "verify", "fixtures-and-mocks", "cbor_query"]
grovedbg = ["grovedb/grovedbg"]
fee-distribution = ["dpp/fee-distribution"]
fixtures-and-mocks = [
  "full",
  "dpp/fixtures-and-mocks",
  "verify",
  "dpp/data-contract-json-conversion",
  "dpp/random-public-keys",
]
server = [
  "serde",
  "parking_lot",
  "arc-swap",
  "moka",
  "dpp/validation",
  "dpp/platform-value-json",
  "dpp/system_contracts",
  "dpp/state-transitions",
  "fee-distribution",
  "grovedb/minimal",
  "grovedb/estimated_costs",
  "grovedb-storage",
  "grovedb-costs",
  "itertools",
  "rand",                    #todo: this should be removed eventually
  "enum-map",
  "intmap",
]
full = ["server", "ciborium", "serde", "bs58", "tempfile", "base64", "chrono"]
cbor_query = ["ciborium", "dpp/platform-value-cbor", "dpp/cbor"]
grovedb_operations_logging = []
verify = [
  "grovedb/verify",
  "grovedb-costs",
  "dpp/state-transitions",
  "dpp/system_contracts",
]<|MERGE_RESOLUTION|>--- conflicted
+++ resolved
@@ -53,22 +53,13 @@
 intmap = { version = "3.0.1", features = ["serde"], optional = true }
 chrono = { version = "0.4.35", optional = true }
 itertools = { version = "0.13", optional = true }
-<<<<<<< HEAD
-grovedb = { git = "https://github.com/dashpay/grovedb", rev = "6d8ce92abe0c888f0a0115a6c88effa04ea87ed3", optional = true, default-features = false }
-grovedb-costs = { git = "https://github.com/dashpay/grovedb", rev = "6d8ce92abe0c888f0a0115a6c88effa04ea87ed3", optional = true }
-grovedb-path = { git = "https://github.com/dashpay/grovedb", rev = "6d8ce92abe0c888f0a0115a6c88effa04ea87ed3" }
-grovedb-storage = { git = "https://github.com/dashpay/grovedb", rev = "6d8ce92abe0c888f0a0115a6c88effa04ea87ed3", optional = true }
-grovedb-version = { git = "https://github.com/dashpay/grovedb", rev = "6d8ce92abe0c888f0a0115a6c88effa04ea87ed3" }
-grovedb-epoch-based-storage-flags = { git = "https://github.com/dashpay/grovedb", rev = "6d8ce92abe0c888f0a0115a6c88effa04ea87ed3" }
-versioned-feature-core = "1.0.0"
-=======
 grovedb = { git = "https://github.com/dashpay/grovedb", rev = "221ca6ec6b8d2b192d334192bd5a7b2cab5b0aa8", optional = true, default-features = false }
 grovedb-costs = { git = "https://github.com/dashpay/grovedb", rev = "221ca6ec6b8d2b192d334192bd5a7b2cab5b0aa8", optional = true }
 grovedb-path = { git = "https://github.com/dashpay/grovedb", rev = "221ca6ec6b8d2b192d334192bd5a7b2cab5b0aa8" }
 grovedb-storage = { git = "https://github.com/dashpay/grovedb", rev = "221ca6ec6b8d2b192d334192bd5a7b2cab5b0aa8", optional = true }
 grovedb-version = { git = "https://github.com/dashpay/grovedb", rev = "221ca6ec6b8d2b192d334192bd5a7b2cab5b0aa8" }
 grovedb-epoch-based-storage-flags = { git = "https://github.com/dashpay/grovedb", rev = "221ca6ec6b8d2b192d334192bd5a7b2cab5b0aa8" }
->>>>>>> 9c98e6b7
+versioned-feature-core = "1.0.0"
 
 [dev-dependencies]
 criterion = "0.5"
