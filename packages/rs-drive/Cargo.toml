--- conflicted
+++ resolved
@@ -53,22 +53,13 @@
 intmap = { version = "3.0.1", features = ["serde"], optional = true }
 chrono = { version = "0.4.35", optional = true }
 itertools = { version = "0.13", optional = true }
-<<<<<<< HEAD
-grovedb = { version = "2.2.1", optional = true, default-features = false }
-grovedb-costs = { version = "2.2.1", optional = true }
-grovedb-path = { version = "2.2.1" }
-grovedb-storage = { version = "2.2.1", optional = true }
-grovedb-version = { version = "2.2.1" }
-grovedb-epoch-based-storage-flags = { version = "2.2.1" }
-versioned-feature-core = "1.0.0"
-=======
 grovedb = { git = "https://github.com/dashpay/grovedb", rev= "44c2244bbccd3e6e684729e8cf620644f7ebbf70", optional = true, default-features = false }
 grovedb-costs = { git = "https://github.com/dashpay/grovedb", rev= "44c2244bbccd3e6e684729e8cf620644f7ebbf70", optional = true }
 grovedb-path = { git = "https://github.com/dashpay/grovedb", rev= "44c2244bbccd3e6e684729e8cf620644f7ebbf70" }
 grovedb-storage = { git = "https://github.com/dashpay/grovedb", rev= "44c2244bbccd3e6e684729e8cf620644f7ebbf70", optional = true }
 grovedb-version = { git = "https://github.com/dashpay/grovedb", rev= "44c2244bbccd3e6e684729e8cf620644f7ebbf70" }
 grovedb-epoch-based-storage-flags = { git = "https://github.com/dashpay/grovedb", rev= "44c2244bbccd3e6e684729e8cf620644f7ebbf70" }
->>>>>>> 67766514
+versioned-feature-core = "1.0.0"
 
 [dev-dependencies]
 criterion = "0.5"
