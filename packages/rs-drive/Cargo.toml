--- conflicted
+++ resolved
@@ -43,21 +43,10 @@
 rust_decimal_macros = { version = "1.25.0", optional = true }
 lazy_static = { version = "1.4.0", optional = true }
 mockall = { version = "0.11", optional = true }
-<<<<<<< HEAD
-# grovedb = { version = "1.0.0-rc.1", optional = true }
-# grovedb-costs = { version = "1.0.0-rc.1", optional = true }
-# grovedb-path = { version = "1.0.0-rc.1" }
-# grovedb-storage = { version = "1.0.0-rc.1", optional = true }
-grovedb = { git = "https://github.com/dashpay/grovedb", rev = "75b4df1177a830a7a280d65a8c179c93c225fe73", optional = true }
-grovedb-costs = { git = "https://github.com/dashpay/grovedb", rev = "75b4df1177a830a7a280d65a8c179c93c225fe73", optional = true }
-grovedb-path = { git = "https://github.com/dashpay/grovedb", rev = "75b4df1177a830a7a280d65a8c179c93c225fe73" }
-grovedb-storage = { git = "https://github.com/dashpay/grovedb", rev = "75b4df1177a830a7a280d65a8c179c93c225fe73", optional = true }
-=======
 grovedb = { git = "https://github.com/dashpay/grovedb", rev = "eade3e078a4ba93398d94aade9144f8305632a9b", optional = true }
 grovedb-costs = { git = "https://github.com/dashpay/grovedb", rev = "eade3e078a4ba93398d94aade9144f8305632a9b", optional = true }
 grovedb-path = { git = "https://github.com/dashpay/grovedb", rev = "eade3e078a4ba93398d94aade9144f8305632a9b" }
 grovedb-storage = { git = "https://github.com/dashpay/grovedb", rev = "eade3e078a4ba93398d94aade9144f8305632a9b", optional = true }
->>>>>>> 0e59eafb
 
 [dev-dependencies]
 criterion = "0.3.5"
