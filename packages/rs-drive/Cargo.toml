--- conflicted
+++ resolved
@@ -14,11 +14,8 @@
 resolver = "2"
 
 [dependencies]
-<<<<<<< HEAD
+bincode = { version = "2.0.0-rc.3", features = ["serde"] }
 platform-value = { path = "../rs-platform-value" }
-=======
-bincode = { version = "2.0.0-rc.3", features = ["serde"] }
->>>>>>> 05c4d9d9
 platform-version = { path = "../rs-platform-version" }
 # used to convert integers to bytes, needed in verifier
 integer-encoding = { version = "4.0.0" }
