[package]
name = "drive"
description = "Dash drive built on top of GroveDB"
version = "0.24.0-dev.1"
authors = [
    "Samuel Westrich <sam@dash.org>",
    "Ivan Shumkov <ivan@shumkov.ru>",
    "Djavid Gabibiyan <djavid@dash.org>",
    "Wisdom Ogwu <wisdom@dash.org",
]
edition = "2021"
license = "MIT"
private = true

[dependencies]
serde = { version = "1.0.152", features = ["derive"] }
ciborium = { git = "https://github.com/qrayven/ciborium", branch = "feat-ser-null-as-undefined" }
integer-encoding = { version = "3.0.4" }
rand = { version = "0.8.4", features = ["small_rng"] }
byteorder = { version = "1.4.3" }
indexmap = { version = "1.8.0" }
sqlparser = { version = "0.13.0" }
thiserror = { version = "1.0.30" }
moka = { version = "0.10.1", features = ["future", "futures-util"] }
nohash-hasher = { version = "0.2.0" }
dpp = { path = "../rs-dpp", features = ["fixtures-and-mocks", "cbor"] }
bincode = { version = "2.0.0-rc.3", features = ["serde"] }

# optional dependencies
bs58 = { version = "0.4.0", optional = true }
base64 = { version = "0.21.0", optional = true }
hex = { version = "0.4.3", optional = true }
tempfile = { version = "3", optional = true }
serde_json = { version = "1.0", features = ["preserve_order"], optional = true }
enum-map = { version = "2.0.3", optional = true }
intmap = { version = "2.0.0", features = ["serde"], optional = true }
chrono = { version = "0.4.20", optional = true }
itertools = { version = "0.10.5", optional = true }
rust_decimal = { version = "1.2.5", optional = true }
rust_decimal_macros = { version = "1.25.0", optional = true }
lazy_static = { version = "1.4.0", optional = true }
mockall = { version = "0.11", optional = true }

[dependencies.grovedb]
<<<<<<< HEAD
path = "../../../grovedb/grovedb"
=======
git = "https://github.com/dashpay/grovedb"
rev = "60943fa572de7e9359769ee9ab78a8fe29e7cf65"
>>>>>>> 4a26ebe4
optional = true
default-features = false

[dependencies.storage]
<<<<<<< HEAD
path = "../../../grovedb/storage"
optional = true

[dependencies.costs]
path = "../../../grovedb/costs"
=======
git = "https://github.com/dashpay/grovedb"
rev = "60943fa572de7e9359769ee9ab78a8fe29e7cf65"
optional = true

[dependencies.costs]
git = "https://github.com/dashpay/grovedb"
rev = "60943fa572de7e9359769ee9ab78a8fe29e7cf65"
>>>>>>> 4a26ebe4
optional = true

[dependencies.path]
path = "../../../grovedb/path"

[dev-dependencies]
criterion = "0.3.5"

[[bench]]
name = "benchmarks"
harness = false

[features]
default = ["full"]
fixtures-and-mocks = ["mockall"]
full = [
    "fixtures-and-mocks",
    "grovedb/full",
    "storage",
    "costs",
    "bs58",
    "base64",
    "hex",
    "tempfile",
    "serde_json",
    "enum-map",
    "intmap",
    "chrono",
    "itertools",
    "rust_decimal",
    "rust_decimal_macros",
    "lazy_static",
]
verify = ["grovedb/verify", "costs"]<|MERGE_RESOLUTION|>--- conflicted
+++ resolved
@@ -42,35 +42,24 @@
 mockall = { version = "0.11", optional = true }
 
 [dependencies.grovedb]
-<<<<<<< HEAD
-path = "../../../grovedb/grovedb"
-=======
 git = "https://github.com/dashpay/grovedb"
-rev = "60943fa572de7e9359769ee9ab78a8fe29e7cf65"
->>>>>>> 4a26ebe4
+branch = "path-library"
 optional = true
 default-features = false
 
 [dependencies.storage]
-<<<<<<< HEAD
-path = "../../../grovedb/storage"
-optional = true
-
-[dependencies.costs]
-path = "../../../grovedb/costs"
-=======
 git = "https://github.com/dashpay/grovedb"
-rev = "60943fa572de7e9359769ee9ab78a8fe29e7cf65"
+branch = "path-library"
 optional = true
 
 [dependencies.costs]
 git = "https://github.com/dashpay/grovedb"
-rev = "60943fa572de7e9359769ee9ab78a8fe29e7cf65"
->>>>>>> 4a26ebe4
+branch = "path-library"
 optional = true
 
 [dependencies.path]
-path = "../../../grovedb/path"
+git = "https://github.com/dashpay/grovedb"
+branch = "path-library"
 
 [dev-dependencies]
 criterion = "0.3.5"
