// MIT LICENSE
//
// Copyright (c) 2021 Dash Core Group
//
// Permission is hereby granted, free of charge, to any
// person obtaining a copy of this software and associated
// documentation files (the "Software"), to deal in the
// Software without restriction, including without
// limitation the rights to use, copy, modify, merge,
// publish, distribute, sublicense, and/or sell copies of
// the Software, and to permit persons to whom the Software
// is furnished to do so, subject to the following
// conditions:
//
// The above copyright notice and this permission notice
// shall be included in all copies or substantial portions
// of the Software.
//
// THE SOFTWARE IS PROVIDED "AS IS", WITHOUT WARRANTY OF
// ANY KIND, EXPRESS OR IMPLIED, INCLUDING BUT NOT LIMITED
// TO THE WARRANTIES OF MERCHANTABILITY, FITNESS FOR A
// PARTICULAR PURPOSE AND NONINFRINGEMENT. IN NO EVENT
// SHALL THE AUTHORS OR COPYRIGHT HOLDERS BE LIABLE FOR ANY
// CLAIM, DAMAGES OR OTHER LIABILITY, WHETHER IN AN ACTION
// OF CONTRACT, TORT OR OTHERWISE, ARISING FROM, OUT OF OR
// IN CONNECTION WITH THE SOFTWARE OR THE USE OR OTHER
// DEALINGS IN THE SOFTWARE.
//

//! Query Tests
//!

use grovedb::TransactionArg;
use std::borrow::Cow;
use std::collections::HashMap;
use std::fs::File;
use std::io::{self, BufRead};
use std::option::Option::None;
use std::sync::Arc;

use dpp::data_contract::{DataContractFactory, DriveContractExt};
use rand::seq::SliceRandom;
use rand::{Rng, SeedableRng};
use serde::{Deserialize, Serialize};
use serde_json::json;
use tempfile::TempDir;

use drive::common;
use drive::common::setup_contract;
use drive::drive::batch::GroveDbOpBatch;
use drive::drive::config::DriveConfig;
use drive::drive::contract::add_init_contracts_structure_operations;
use drive::drive::flags::StorageFlags;
use drive::drive::object_size_info::DocumentInfo::DocumentRefAndSerialization;
use drive::drive::object_size_info::{DocumentAndContractInfo, OwnedDocumentInfo};
use drive::drive::Drive;
use drive::error::{query::QueryError, Error};
use drive::query::DriveQuery;
#[cfg(test)]
use drive::tests::helpers::setup::setup_drive;

use dpp::data_contract::validation::data_contract_validator::DataContractValidator;
<<<<<<< HEAD
use dpp::document::Document;
=======
use dpp::document::document_stub::DocumentStub;
use dpp::platform_value::Value;
>>>>>>> 1abe4216

use dpp::prelude::DataContract;
use dpp::util::serializer;
use dpp::version::{ProtocolVersionValidator, COMPATIBILITY_MAP, LATEST_VERSION};
use drive::contract::Contract;
use drive::drive::block_info::BlockInfo;
use drive::drive::query::QueryDocumentsOutcome;

#[derive(Serialize, Deserialize)]
#[serde(rename_all = "camelCase")]
struct Person {
    #[serde(rename = "$id")]
    id: Vec<u8>,
    #[serde(rename = "$ownerId")]
    owner_id: Vec<u8>,
    first_name: String,
    middle_name: String,
    last_name: String,
    age: u8,
}

impl Person {
    fn random_people(count: u32, seed: u64) -> Vec<Self> {
        let first_names =
            common::text_file_strings("tests/supporting_files/contract/family/first-names.txt");
        let middle_names =
            common::text_file_strings("tests/supporting_files/contract/family/middle-names.txt");
        let last_names =
            common::text_file_strings("tests/supporting_files/contract/family/last-names.txt");
        let mut vec: Vec<Person> = Vec::with_capacity(count as usize);

        let mut rng = rand::rngs::StdRng::seed_from_u64(seed);
        for _ in 0..count {
            let person = Person {
                id: Vec::from(rng.gen::<[u8; 32]>()),
                owner_id: Vec::from(rng.gen::<[u8; 32]>()),
                first_name: first_names.choose(&mut rng).unwrap().clone(),
                middle_name: middle_names.choose(&mut rng).unwrap().clone(),
                last_name: last_names.choose(&mut rng).unwrap().clone(),
                age: rng.gen_range(0..85),
            };
            vec.push(person);
        }
        vec
    }
}

#[derive(Serialize, Deserialize)]
#[serde(rename_all = "camelCase")]
struct PersonWithOptionalValues {
    #[serde(rename = "$id")]
    id: Vec<u8>,
    #[serde(rename = "$ownerId")]
    owner_id: Vec<u8>,
    first_name: Option<String>,
    middle_name: Option<String>,
    last_name: Option<String>,
    age: u8,
}

impl PersonWithOptionalValues {
    fn random_people(count: u32, seed: u64) -> Vec<Self> {
        let first_names =
            common::text_file_strings("tests/supporting_files/contract/family/first-names.txt");
        let middle_names =
            common::text_file_strings("tests/supporting_files/contract/family/middle-names.txt");
        let last_names =
            common::text_file_strings("tests/supporting_files/contract/family/last-names.txt");
        let mut vec: Vec<PersonWithOptionalValues> = Vec::with_capacity(count as usize);

        let mut rng = rand::rngs::StdRng::seed_from_u64(seed);
        for _ in 0..count {
            let value = rng.gen::<u8>();
            let person = PersonWithOptionalValues {
                id: Vec::from(rng.gen::<[u8; 32]>()),
                owner_id: Vec::from(rng.gen::<[u8; 32]>()),
                first_name: if value & 1 != 0 {
                    Some(first_names.choose(&mut rng).unwrap().clone())
                } else {
                    None
                },
                middle_name: if value & 2 != 0 {
                    Some(middle_names.choose(&mut rng).unwrap().clone())
                } else {
                    None
                },
                last_name: if value & 4 != 0 {
                    Some(last_names.choose(&mut rng).unwrap().clone())
                } else {
                    None
                },
                age: rng.gen_range(0..85),
            };
            vec.push(person);
        }
        vec
    }
}

/// Inserts the test "family" contract and adds `count` documents containing randomly named people to it.
pub fn setup_family_tests(count: u32, with_batching: bool, seed: u64) -> (Drive, Contract) {
    let drive_config = if with_batching {
        DriveConfig::default_with_batches()
    } else {
        DriveConfig::default_without_batches()
    };

    let drive = setup_drive(Some(drive_config));

    let db_transaction = drive.grove.start_transaction();

    // Create contracts tree
    let mut batch = GroveDbOpBatch::new();

    add_init_contracts_structure_operations(&mut batch);

    drive
        .grove_apply_batch(batch, false, Some(&db_transaction))
        .expect("expected to create contracts tree successfully");

    // setup code
    let contract = common::setup_contract(
        &drive,
        "tests/supporting_files/contract/family/family-contract.json",
        None,
        Some(&db_transaction),
    );

    let people = Person::random_people(count, seed);
    for person in people {
        let value = serde_json::to_value(person).expect("serialized person");
        let document_cbor =
            serializer::value_to_cbor(value, Some(drive::drive::defaults::PROTOCOL_VERSION))
                .expect("expected to serialize to cbor");
        let document = Document::from_cbor(document_cbor.as_slice(), None, None)
            .expect("document should be properly deserialized");

        let document_type = contract
            .document_type_for_name("person")
            .expect("expected to get document type");

        let storage_flags = Some(Cow::Owned(StorageFlags::SingleEpoch(0)));

        drive
            .add_document_for_contract(
                DocumentAndContractInfo {
                    owned_document_info: OwnedDocumentInfo {
                        document_info: DocumentRefAndSerialization((
                            &document,
                            &document_cbor,
                            storage_flags,
                        )),
                        owner_id: None,
                    },
                    contract: &contract,
                    document_type,
                },
                true,
                BlockInfo::genesis(),
                true,
                Some(&db_transaction),
            )
            .expect("document should be inserted");
    }
    drive
        .grove
        .commit_transaction(db_transaction)
        .unwrap()
        .expect("transaction should be committed");

    (drive, contract)
}

/// Same as `setup_family_tests` but with null values in the documents.
pub fn setup_family_tests_with_nulls(
    count: u32,
    with_batching: bool,
    seed: u64,
) -> (Drive, Contract) {
    let drive_config = if with_batching {
        DriveConfig::default_with_batches()
    } else {
        DriveConfig::default_without_batches()
    };

    let drive = setup_drive(Some(drive_config));

    let db_transaction = drive.grove.start_transaction();

    // Create contracts tree
    let mut batch = GroveDbOpBatch::new();

    add_init_contracts_structure_operations(&mut batch);

    drive
        .grove_apply_batch(batch, false, Some(&db_transaction))
        .expect("expected to create contracts tree successfully");

    // setup code
    let contract = common::setup_contract(
        &drive,
        "tests/supporting_files/contract/family/family-contract.json",
        None,
        Some(&db_transaction),
    );

    let people = PersonWithOptionalValues::random_people(count, seed);
    for person in people {
        let value = serde_json::to_value(person).expect("serialized person");
        let document_cbor =
            serializer::value_to_cbor(value, Some(drive::drive::defaults::PROTOCOL_VERSION))
                .expect("expected to serialize to cbor");
        let document = Document::from_cbor(document_cbor.as_slice(), None, None)
            .expect("document should be properly deserialized");
        let document_type = contract
            .document_type_for_name("person")
            .expect("expected to get document type");

        let storage_flags = Some(Cow::Owned(StorageFlags::SingleEpoch(0)));

        drive
            .add_document_for_contract(
                DocumentAndContractInfo {
                    owned_document_info: OwnedDocumentInfo {
                        document_info: DocumentRefAndSerialization((
                            &document,
                            &document_cbor,
                            storage_flags,
                        )),
                        owner_id: None,
                    },
                    contract: &contract,
                    document_type,
                },
                true,
                BlockInfo::genesis(),
                true,
                Some(&db_transaction),
            )
            .expect("document should be inserted");
    }
    drive
        .grove
        .commit_transaction(db_transaction)
        .unwrap()
        .expect("transaction should be committed");

    (drive, contract)
}

/// Inserts the test "family" contract and adds `count` documents containing randomly named people to it.
pub fn setup_family_tests_only_first_name_index(
    count: u32,
    with_batching: bool,
    seed: u64,
) -> (Drive, Contract) {
    let drive_config = if with_batching {
        DriveConfig::default_with_batches()
    } else {
        DriveConfig::default_without_batches()
    };

    let drive = setup_drive(Some(drive_config));

    let db_transaction = drive.grove.start_transaction();

    // Create contracts tree
    let mut batch = GroveDbOpBatch::new();

    add_init_contracts_structure_operations(&mut batch);

    drive
        .grove_apply_batch(batch, false, Some(&db_transaction))
        .expect("expected to create contracts tree successfully");

    // setup code
    let contract = common::setup_contract(
        &drive,
        "tests/supporting_files/contract/family/family-contract-only-first-name-index.json",
        None,
        Some(&db_transaction),
    );

    let people = Person::random_people(count, seed);
    for person in people {
        let value = serde_json::to_value(person).expect("serialized person");
        let document_cbor =
            serializer::value_to_cbor(value, Some(drive::drive::defaults::PROTOCOL_VERSION))
                .expect("expected to serialize to cbor");
        let document = Document::from_cbor(document_cbor.as_slice(), None, None)
            .expect("document should be properly deserialized");

        let document_type = contract
            .document_type_for_name("person")
            .expect("expected to get document type");

        let storage_flags = Some(Cow::Owned(StorageFlags::SingleEpoch(0)));

        drive
            .add_document_for_contract(
                DocumentAndContractInfo {
                    owned_document_info: OwnedDocumentInfo {
                        document_info: DocumentRefAndSerialization((
                            &document,
                            &document_cbor,
                            storage_flags,
                        )),
                        owner_id: None,
                    },
                    contract: &contract,
                    document_type,
                },
                true,
                BlockInfo::genesis(),
                true,
                Some(&db_transaction),
            )
            .expect("document should be inserted");
    }
    drive
        .grove
        .commit_transaction(db_transaction)
        .unwrap()
        .expect("transaction should be committed");

    (drive, contract)
}

#[derive(Serialize, Deserialize)]
#[serde(rename_all = "camelCase")]
struct Records {
    dash_unique_identity_id: Vec<u8>,
}

/// DPNS domain info
// In the real dpns, label is required. We make it optional here for a test.
#[derive(Serialize, Deserialize)]
#[serde(rename_all = "camelCase")]
struct Domain {
    #[serde(rename = "$id")]
    id: Vec<u8>,
    #[serde(rename = "$ownerId")]
    owner_id: Vec<u8>,
    label: Option<String>,
    normalized_label: Option<String>,
    normalized_parent_domain_name: String,
    records: Records,
    preorder_salt: Vec<u8>,
    subdomain_rules: bool,
}

impl Domain {
    /// Creates `count` random names as domain names for the given parent domain
    fn random_domains_in_parent(
        count: u32,
        seed: u64,
        normalized_parent_domain_name: &str,
    ) -> Vec<Self> {
        let first_names =
            common::text_file_strings("tests/supporting_files/contract/family/first-names.txt");
        let mut vec: Vec<Domain> = Vec::with_capacity(count as usize);

        let mut rng = rand::rngs::StdRng::seed_from_u64(seed);
        for _i in 0..count {
            let label = first_names.choose(&mut rng).unwrap();
            let domain = Domain {
                id: Vec::from(rng.gen::<[u8; 32]>()),
                owner_id: Vec::from(rng.gen::<[u8; 32]>()),
                label: Some(label.clone()),
                normalized_label: Some(label.to_lowercase()),
                normalized_parent_domain_name: normalized_parent_domain_name.to_string(),
                records: Records {
                    dash_unique_identity_id: Vec::from(rng.gen::<[u8; 32]>()),
                },
                preorder_salt: Vec::from(rng.gen::<[u8; 32]>()),
                subdomain_rules: false,
            };
            vec.push(domain);
        }
        vec
    }
}

/// Adds `count` random domain names to the given contract
pub fn add_domains_to_contract(
    drive: &Drive,
    contract: &Contract,
    transaction: TransactionArg,
    count: u32,
    seed: u64,
) {
    let domains = Domain::random_domains_in_parent(count, seed, "dash");
    for domain in domains {
        let value = serde_json::to_value(domain).expect("serialized domain");
        let document_cbor =
            serializer::value_to_cbor(value, Some(drive::drive::defaults::PROTOCOL_VERSION))
                .expect("expected to serialize to cbor");
        let document = Document::from_cbor(document_cbor.as_slice(), None, None)
            .expect("document should be properly deserialized");
        let document_type = contract
            .document_type_for_name("domain")
            .expect("expected to get document type");

        let storage_flags = Some(Cow::Owned(StorageFlags::SingleEpoch(0)));

        drive
            .add_document_for_contract(
                DocumentAndContractInfo {
                    owned_document_info: OwnedDocumentInfo {
                        document_info: DocumentRefAndSerialization((
                            &document,
                            &document_cbor,
                            storage_flags,
                        )),
                        owner_id: None,
                    },
                    contract,
                    document_type,
                },
                true,
                BlockInfo::genesis(),
                true,
                transaction,
            )
            .expect("document should be inserted");
    }
}

/// Sets up and inserts random domain name data to the DPNS contract to test queries on.
pub fn setup_dpns_tests_with_batches(count: u32, seed: u64) -> (Drive, Contract) {
    let drive = setup_drive(Some(DriveConfig::default_with_batches()));

    let db_transaction = drive.grove.start_transaction();

    // Create contracts tree
    let mut batch = GroveDbOpBatch::new();

    add_init_contracts_structure_operations(&mut batch);

    drive
        .grove_apply_batch(batch, false, Some(&db_transaction))
        .expect("expected to create contracts tree successfully");

    // setup code
    let contract = setup_contract(
        &drive,
        "tests/supporting_files/contract/dpns/dpns-contract.json",
        None,
        Some(&db_transaction),
    );

    add_domains_to_contract(&drive, &contract, Some(&db_transaction), count, seed);
    drive
        .grove
        .commit_transaction(db_transaction)
        .unwrap()
        .expect("transaction should be committed");

    (drive, contract)
}

/// Sets up the DPNS contract and inserts data from the given path to test queries on.
pub fn setup_dpns_test_with_data(path: &str) -> (Drive, Contract) {
    let drive = setup_drive(None);

    let db_transaction = drive.grove.start_transaction();

    // Create contracts tree
    let mut batch = GroveDbOpBatch::new();

    add_init_contracts_structure_operations(&mut batch);

    drive
        .grove_apply_batch(batch, false, Some(&db_transaction))
        .expect("expected to create contracts tree successfully");

    let contract = setup_contract(
        &drive,
        "tests/supporting_files/contract/dpns/dpns-contract.json",
        None,
        Some(&db_transaction),
    );

    let file = File::open(path).expect("should read domains from file");

    for domain_json in io::BufReader::new(file).lines().flatten() {
        let domain_json: serde_json::Value =
            serde_json::from_str(&domain_json).expect("should parse json");

        let domain_cbor =
            serializer::value_to_cbor(domain_json, Some(drive::drive::defaults::PROTOCOL_VERSION))
                .expect("expected to serialize to cbor");

        let domain = DocumentStub::from_cbor(&domain_cbor, None, None)
            .expect("expected to deserialize the document");

<<<<<<< HEAD
            let domain = Document::from_cbor(&domain_cbor, None, None)
                .expect("expected to deserialize the document");

            let document_type = contract
                .document_type_for_name("domain")
                .expect("expected to get document type");

            let storage_flags = Some(Cow::Owned(StorageFlags::SingleEpoch(0)));

            drive
                .add_document_for_contract(
                    DocumentAndContractInfo {
                        owned_document_info: OwnedDocumentInfo {
                            document_info: DocumentRefAndSerialization((
                                &domain,
                                &domain_cbor,
                                storage_flags,
                            )),
                            owner_id: None,
                        },
                        contract: &contract,
                        document_type,
=======
        let document_type = contract
            .document_type_for_name("domain")
            .expect("expected to get document type");

        let storage_flags = Some(Cow::Owned(StorageFlags::SingleEpoch(0)));

        drive
            .add_document_for_contract(
                DocumentAndContractInfo {
                    owned_document_info: OwnedDocumentInfo {
                        document_info: DocumentRefAndSerialization((
                            &domain,
                            &domain_cbor,
                            storage_flags,
                        )),
                        owner_id: None,
>>>>>>> 1abe4216
                    },
                    contract: &contract,
                    document_type,
                },
                false,
                BlockInfo::genesis(),
                true,
                Some(&db_transaction),
            )
            .expect("expected to insert a document successfully");
    }
    drive
        .grove
        .commit_transaction(db_transaction)
        .unwrap()
        .expect("transaction should be committed");

    (drive, contract)
}

#[test]
#[ignore]
fn test_query_many() {
    let (drive, contract) = setup_family_tests(1600, true, 73509);
    let db_transaction = drive.grove.start_transaction();

    let people = Person::random_people(10, 73409);
    for person in people {
        let value = serde_json::to_value(person).expect("serialized person");
        let document_cbor =
            serializer::value_to_cbor(value, Some(drive::drive::defaults::PROTOCOL_VERSION))
                .expect("expected to serialize to cbor");
        let document = Document::from_cbor(document_cbor.as_slice(), None, None)
            .expect("document should be properly deserialized");
        let document_type = contract
            .document_type_for_name("person")
            .expect("expected to get document type");

        let storage_flags = Some(Cow::Owned(StorageFlags::SingleEpoch(0)));

        drive
            .add_document_for_contract(
                DocumentAndContractInfo {
                    owned_document_info: OwnedDocumentInfo {
                        document_info: DocumentRefAndSerialization((
                            &document,
                            &document_cbor,
                            storage_flags,
                        )),
                        owner_id: None,
                    },
                    contract: &contract,
                    document_type,
                },
                true,
                BlockInfo::genesis(),
                true,
                Some(&db_transaction),
            )
            .expect("document should be inserted");
    }
    drive
        .grove
        .commit_transaction(db_transaction)
        .unwrap()
        .expect("transaction should be committed");
}

#[test]
fn test_reference_proof_single_index() {
    let (drive, contract) = setup_family_tests_only_first_name_index(1, true, 73509);

    let db_transaction = drive.grove.start_transaction();

    let root_hash = drive
        .grove
        .root_hash(Some(&db_transaction))
        .unwrap()
        .expect("there is always a root hash");

    // A query getting all elements by firstName

    let query_value = json!({
        "where": [
        ],
        "limit": 100,
        "orderBy": [
            ["firstName", "asc"]
        ]
    });
    let where_cbor =
        serializer::value_to_cbor(query_value, None).expect("expected to serialize to cbor");
    let person_document_type = contract
        .document_types()
        .get("person")
        .expect("contract should have a person document type");
    let query = DriveQuery::from_cbor(where_cbor.as_slice(), &contract, person_document_type)
        .expect("query should be built");
    let (results, _, _) = query
        .execute_serialized_no_proof(&drive, None, Some(&db_transaction))
        .expect("proof should be executed");

    let (proof_root_hash, proof_results, _) = query
        .execute_with_proof_only_get_elements(&drive, None, None)
        .expect("we should be able to a proof");
    assert_eq!(root_hash, proof_root_hash);
    assert_eq!(results, proof_results);
}

#[test]
fn test_non_existence_reference_proof_single_index() {
    let (drive, contract) = setup_family_tests_only_first_name_index(0, true, 73509);

    let db_transaction = drive.grove.start_transaction();

    let root_hash = drive
        .grove
        .root_hash(Some(&db_transaction))
        .unwrap()
        .expect("there is always a root hash");

    // A query getting all elements by firstName

    let query_value = json!({
        "where": [
        ],
        "limit": 100,
        "orderBy": [
            ["firstName", "asc"]
        ]
    });
    let where_cbor =
        serializer::value_to_cbor(query_value, None).expect("expected to serialize to cbor");
    let person_document_type = contract
        .document_types()
        .get("person")
        .expect("contract should have a person document type");
    let query = DriveQuery::from_cbor(where_cbor.as_slice(), &contract, person_document_type)
        .expect("query should be built");
    let (results, _, _) = query
        .execute_serialized_no_proof(&drive, None, Some(&db_transaction))
        .expect("proof should be executed");

    let (proof_root_hash, proof_results, _) = query
        .execute_with_proof_only_get_elements(&drive, None, None)
        .expect("we should be able to a proof");
    assert_eq!(root_hash, proof_root_hash);
    assert_eq!(results, proof_results);
}

#[test]
fn test_family_basic_queries() {
    let (drive, contract) = setup_family_tests(10, true, 73509);

    let db_transaction = drive.grove.start_transaction();

    let root_hash = drive
        .grove
        .root_hash(Some(&db_transaction))
        .unwrap()
        .expect("there is always a root hash");

    let expected_app_hash = vec![
        14, 30, 243, 35, 60, 65, 149, 207, 147, 239, 246, 80, 217, 1, 245, 128, 247, 215, 204, 191,
        128, 132, 225, 37, 149, 212, 118, 64, 95, 39, 229, 212,
    ];

    assert_eq!(root_hash.as_slice(), expected_app_hash);

    let all_names = [
        "Adey".to_string(),
        "Briney".to_string(),
        "Cammi".to_string(),
        "Celinda".to_string(),
        "Dalia".to_string(),
        "Gilligan".to_string(),
        "Kevina".to_string(),
        "Meta".to_string(),
        "Noellyn".to_string(),
        "Prissie".to_string(),
    ];

    // A query getting all elements by firstName

    let query_value = json!({
        "where": [
        ],
        "limit": 100,
        "orderBy": [
            ["firstName", "asc"]
        ]
    });
    let where_cbor =
        serializer::value_to_cbor(query_value, None).expect("expected to serialize to cbor");
    let person_document_type = contract
        .document_types()
        .get("person")
        .expect("contract should have a person document type");
    let query = DriveQuery::from_cbor(where_cbor.as_slice(), &contract, person_document_type)
        .expect("query should be built");
    let (results, _, _) = query
        .execute_serialized_no_proof(&drive, None, Some(&db_transaction))
        .expect("proof should be executed");
    let names: Vec<String> = results
        .iter()
        .map(|result| {
            let document = Document::from_cbor(result.as_slice(), None, None)
                .expect("we should be able to deserialize the cbor");
            let first_name_value = document
                .properties
                .get("firstName")
                .expect("we should be able to get the first name");
            let first_name = first_name_value
                .as_text()
                .expect("the first name should be a string");
            String::from(first_name)
        })
        .collect();

    assert_eq!(names, all_names);

    let (proof_root_hash, proof_results, _) = query
        .execute_with_proof_only_get_elements(&drive, None, None)
        .expect("we should be able to a proof");
    assert_eq!(root_hash, proof_root_hash);
    assert_eq!(results, proof_results);

    // A query getting all people who's first name is Adey (which should exist)
    let query_value = json!({
        "where": [
            ["firstName", "==", "Adey"]
        ]
    });

    let query_cbor =
        serializer::value_to_cbor(query_value, None).expect("expected to serialize to cbor");

    let person_document_type = contract
        .document_types()
        .get("person")
        .expect("contract should have a person document type");

    let (results, _, _) = drive
        .query_documents_cbor_from_contract(
            &contract,
            person_document_type,
            query_cbor.as_slice(),
            None,
            None,
        )
        .expect("query should be executed");
    assert_eq!(results.len(), 1);

    let (proof_root_hash, proof_results, _) = drive
        .query_proof_of_documents_using_cbor_encoded_query_only_get_elements(
            &contract,
            person_document_type,
            query_cbor.as_slice(),
            None,
            None,
        )
        .expect("query should be executed");
    assert_eq!(root_hash, proof_root_hash);
    assert_eq!(results, proof_results);

    // A query getting all people who's first name is Adey and lastName Randolf

    let query_value = json!({
        "where": [
            ["firstName", "==", "Adey"],
            ["lastName", "==", "Randolf"]
        ],
    });

    let query_cbor =
        serializer::value_to_cbor(query_value, None).expect("expected to serialize to cbor");

    let person_document_type = contract
        .document_types()
        .get("person")
        .expect("contract should have a person document type");

    let (results, _, _) = drive
        .query_documents_cbor_from_contract(
            &contract,
            person_document_type,
            query_cbor.as_slice(),
            None,
            None,
        )
        .expect("query should be executed");

    assert_eq!(results.len(), 1);

    let (proof_root_hash, proof_results, _) = drive
        .query_proof_of_documents_using_cbor_encoded_query_only_get_elements(
            &contract,
            person_document_type,
            query_cbor.as_slice(),
            None,
            None,
        )
        .expect("query should be executed");
    assert_eq!(root_hash, proof_root_hash);
    assert_eq!(results, proof_results);

    let document = Document::from_cbor(results.first().unwrap().as_slice(), None, None)
        .expect("we should be able to deserialize the cbor");
    let last_name = document
        .properties
        .get("lastName")
        .expect("we should be able to get the last name")
        .as_text()
        .expect("last name must be a string");

    assert_eq!(last_name, "Randolf");

    // A query getting all people who's first name is in a range with a single element Adey,
    // order by lastName (this should exist)

    let query_value = json!({
        "where": [
            ["firstName", "in", ["Adey"]]
        ],
        "orderBy": [
            ["firstName", "asc"],
            ["lastName", "asc"]
        ]
    });

    let query_cbor =
        serializer::value_to_cbor(query_value, None).expect("expected to serialize to cbor");

    let person_document_type = contract
        .document_types()
        .get("person")
        .expect("contract should have a person document type");

    let (results, _, _) = drive
        .query_documents_cbor_from_contract(
            &contract,
            person_document_type,
            query_cbor.as_slice(),
            None,
            None,
        )
        .expect("query should be executed");

    assert_eq!(results.len(), 1);

    let (proof_root_hash, proof_results, _) = drive
        .query_proof_of_documents_using_cbor_encoded_query_only_get_elements(
            &contract,
            person_document_type,
            query_cbor.as_slice(),
            None,
            None,
        )
        .expect("query should be executed");
    assert_eq!(root_hash, proof_root_hash);
    assert_eq!(results, proof_results);

    // A query getting all people who's first name is Adey, order by lastName (which should exist)

    let query_value = json!({
        "where": [
            ["firstName", "==", "Adey"]
        ],
        "orderBy": [
            ["lastName", "asc"]
        ]
    });

    let query_cbor =
        serializer::value_to_cbor(query_value, None).expect("expected to serialize to cbor");

    let person_document_type = contract
        .document_types()
        .get("person")
        .expect("contract should have a person document type");

    let (results, _, _) = drive
        .query_documents_cbor_from_contract(
            &contract,
            person_document_type,
            query_cbor.as_slice(),
            None,
            None,
        )
        .expect("query should be executed");

    assert_eq!(results.len(), 1);

    let (proof_root_hash, proof_results, _) = drive
        .query_proof_of_documents_using_cbor_encoded_query_only_get_elements(
            &contract,
            person_document_type,
            query_cbor.as_slice(),
            None,
            None,
        )
        .expect("query should be executed");
    assert_eq!(root_hash, proof_root_hash);
    assert_eq!(results, proof_results);

    let document = Document::from_cbor(results.first().unwrap().as_slice(), None, None)
        .expect("we should be able to deserialize the cbor");
    let last_name = document
        .properties
        .get("lastName")
        .expect("we should be able to get the last name")
        .as_text()
        .expect("last name must be a string");

    assert_eq!(last_name, "Randolf");

    // A query getting all people who's first name is Chris (which is not exist)

    let query_value = json!({
        "where": [
            ["firstName", "==", "Chris"]
        ]
    });

    let query_cbor =
        serializer::value_to_cbor(query_value, None).expect("expected to serialize to cbor");

    let person_document_type = contract
        .document_types()
        .get("person")
        .expect("contract should have a person document type");

    let (results, _, _) = drive
        .query_documents_cbor_from_contract(
            &contract,
            person_document_type,
            query_cbor.as_slice(),
            None,
            None,
        )
        .expect("query should be executed");

    assert_eq!(results.len(), 0);

    let (proof_root_hash, proof_results, _) = drive
        .query_proof_of_documents_using_cbor_encoded_query_only_get_elements(
            &contract,
            person_document_type,
            query_cbor.as_slice(),
            None,
            None,
        )
        .expect("query should be executed");
    assert_eq!(root_hash, proof_root_hash);
    assert_eq!(results, proof_results);

    // A query getting a middle name

    let query_value = json!({
        "where": [
            ["middleName", "==", "Briggs"]
        ]
    });

    let query_cbor =
        serializer::value_to_cbor(query_value, None).expect("expected to serialize to cbor");

    let person_document_type = contract
        .document_types()
        .get("person")
        .expect("contract should have a person document type");

    let (results, _, _) = drive
        .query_documents_cbor_from_contract(
            &contract,
            person_document_type,
            query_cbor.as_slice(),
            None,
            None,
        )
        .expect("query should be executed");

    assert_eq!(results.len(), 1);

    let (proof_root_hash, proof_results, _) = drive
        .query_proof_of_documents_using_cbor_encoded_query_only_get_elements(
            &contract,
            person_document_type,
            query_cbor.as_slice(),
            None,
            None,
        )
        .expect("query should be executed");
    assert_eq!(root_hash, proof_root_hash);
    assert_eq!(results, proof_results);

    // A query getting all people who's first name is before Chris

    let query_value = json!({
        "where": [
            ["firstName", "<", "Chris"]
        ],
        "limit": 100,
        "orderBy": [
            ["firstName", "asc"]
        ]
    });
    let where_cbor =
        serializer::value_to_cbor(query_value, None).expect("expected to serialize to cbor");
    let person_document_type = contract
        .document_types()
        .get("person")
        .expect("contract should have a person document type");
    let query = DriveQuery::from_cbor(where_cbor.as_slice(), &contract, person_document_type)
        .expect("query should be built");
    let (results, _, _) = query
        .execute_serialized_no_proof(&drive, None, None)
        .expect("proof should be executed");
    let names: Vec<String> = results
        .iter()
        .map(|result| {
            let document = Document::from_cbor(result.as_slice(), None, None)
                .expect("we should be able to deserialize the cbor");
            let first_name_value = document
                .properties
                .get("firstName")
                .expect("we should be able to get the first name");
            let first_name = first_name_value
                .as_text()
                .expect("the first name should be a string");
            String::from(first_name)
        })
        .collect();

    let expected_names_before_chris = [
        "Adey".to_string(),
        "Briney".to_string(),
        "Cammi".to_string(),
        "Celinda".to_string(),
    ];
    assert_eq!(names, expected_names_before_chris);

    let (proof_root_hash, proof_results, _) = query
        .execute_with_proof_only_get_elements(&drive, None, None)
        .expect("we should be able to a proof");
    assert_eq!(root_hash, proof_root_hash);
    assert_eq!(results, proof_results);

    // A query getting all people who's first name starts with C

    let query_value = json!({
        "where": [
            ["firstName", "StartsWith", "C"]
        ],
        "limit": 100,
        "orderBy": [
            ["firstName", "asc"]
        ]
    });
    let where_cbor =
        serializer::value_to_cbor(query_value, None).expect("expected to serialize to cbor");
    let person_document_type = contract
        .document_types()
        .get("person")
        .expect("contract should have a person document type");
    let query = DriveQuery::from_cbor(where_cbor.as_slice(), &contract, person_document_type)
        .expect("query should be built");
    let (results, _, _) = query
        .execute_serialized_no_proof(&drive, None, None)
        .expect("proof should be executed");
    let names: Vec<String> = results
        .iter()
        .map(|result| {
            let document = Document::from_cbor(result.as_slice(), None, None)
                .expect("we should be able to deserialize the cbor");
            let first_name_value = document
                .properties
                .get("firstName")
                .expect("we should be able to get the first name");
            let first_name = first_name_value
                .as_text()
                .expect("the first name should be a string");
            String::from(first_name)
        })
        .collect();

    let expected_names_starting_with_c = ["Cammi".to_string(), "Celinda".to_string()];
    assert_eq!(names, expected_names_starting_with_c);

    let (proof_root_hash, proof_results, _) = query
        .execute_with_proof_only_get_elements(&drive, None, None)
        .expect("we should be able to a proof");
    assert_eq!(root_hash, proof_root_hash);
    assert_eq!(results, proof_results);

    // A query getting all people who's first name starts with C, but limit to 1 and be descending

    let query_value = json!({
        "where": [
            ["firstName", "StartsWith", "C"]
        ],
        "limit": 1,
        "orderBy": [
            ["firstName", "desc"]
        ]
    });
    let where_cbor =
        serializer::value_to_cbor(query_value, None).expect("expected to serialize to cbor");
    let person_document_type = contract
        .document_types()
        .get("person")
        .expect("contract should have a person document type");
    let query = DriveQuery::from_cbor(where_cbor.as_slice(), &contract, person_document_type)
        .expect("query should be built");
    let (results, _, _) = query
        .execute_serialized_no_proof(&drive, None, None)
        .expect("proof should be executed");
    let names: Vec<String> = results
        .iter()
        .map(|result| {
            let document = Document::from_cbor(result.as_slice(), None, None)
                .expect("we should be able to deserialize the cbor");
            let first_name_value = document
                .properties
                .get("firstName")
                .expect("we should be able to get the first name");
            let first_name = first_name_value
                .as_text()
                .expect("the first name should be a string");
            String::from(first_name)
        })
        .collect();

    let expected_names_starting_with_c_desc_1 = ["Celinda".to_string()];
    assert_eq!(names, expected_names_starting_with_c_desc_1);

    let (proof_root_hash, proof_results, _) = query
        .execute_with_proof_only_get_elements(&drive, None, None)
        .expect("we should be able to a proof");
    assert_eq!(root_hash, proof_root_hash);
    assert_eq!(results, proof_results);

    // A query getting all people who's first name is between Chris and Noellyn included

    let query_value = json!({
        "where": [
            ["firstName", ">", "Chris"],
            ["firstName", "<=", "Noellyn"]
        ],
        "limit": 100,
        "orderBy": [
            ["firstName", "asc"]
        ]
    });
    let where_cbor =
        serializer::value_to_cbor(query_value, None).expect("expected to serialize to cbor");
    let person_document_type = contract
        .document_types()
        .get("person")
        .expect("contract should have a person document type");
    let query = DriveQuery::from_cbor(where_cbor.as_slice(), &contract, person_document_type)
        .expect("query should be built");
    let (results, _, _) = query
        .execute_serialized_no_proof(&drive, None, None)
        .expect("proof should be executed");
    assert_eq!(results.len(), 5);

    let names: Vec<String> = results
        .iter()
        .map(|result| {
            let document = Document::from_cbor(result.as_slice(), None, None)
                .expect("we should be able to deserialize the cbor");
            let first_name_value = document
                .properties
                .get("firstName")
                .expect("we should be able to get the first name");
            let first_name = first_name_value
                .as_text()
                .expect("the first name should be a string");
            String::from(first_name)
        })
        .collect();

    let expected_between_names = [
        "Dalia".to_string(),
        "Gilligan".to_string(),
        "Kevina".to_string(),
        "Meta".to_string(),
        "Noellyn".to_string(),
    ];

    assert_eq!(names, expected_between_names);

    let (proof_root_hash, proof_results, _) = query
        .execute_with_proof_only_get_elements(&drive, None, None)
        .expect("we should be able to a proof");
    assert_eq!(root_hash, proof_root_hash);
    assert_eq!(results, proof_results);

    // A query getting back elements having specific names

    let query_value = json!({
        "where": [
            ["firstName", "in", names]
        ],
        "limit": 100,
        "orderBy": [
            ["firstName", "asc"]
        ]
    });
    let where_cbor =
        serializer::value_to_cbor(query_value, None).expect("expected to serialize to cbor");
    let person_document_type = contract
        .document_types()
        .get("person")
        .expect("contract should have a person document type");
    let query = DriveQuery::from_cbor(where_cbor.as_slice(), &contract, person_document_type)
        .expect("query should be built");
    let (results, _, _) = query
        .execute_serialized_no_proof(&drive, None, None)
        .expect("proof should be executed");
    let names: Vec<String> = results
        .iter()
        .map(|result| {
            let document = Document::from_cbor(result.as_slice(), None, None)
                .expect("we should be able to deserialize the cbor");
            let first_name_value = document
                .properties
                .get("firstName")
                .expect("we should be able to get the first name");
            let first_name = first_name_value
                .as_text()
                .expect("the first name should be a string");
            String::from(first_name)
        })
        .collect();

    assert_eq!(names, expected_between_names);

    let (proof_root_hash, proof_results, _) = query
        .execute_with_proof_only_get_elements(&drive, None, None)
        .expect("we should be able to a proof");
    assert_eq!(root_hash, proof_root_hash);
    assert_eq!(results, proof_results);

    let query_value = json!({
        "where": [
            ["firstName", "in", names]
        ],
        "limit": 100,
        "orderBy": [
            ["firstName", "desc"]
        ]
    });
    let where_cbor =
        serializer::value_to_cbor(query_value, None).expect("expected to serialize to cbor");
    let person_document_type = contract
        .document_types()
        .get("person")
        .expect("contract should have a person document type");
    let query = DriveQuery::from_cbor(where_cbor.as_slice(), &contract, person_document_type)
        .expect("query should be built");
    let (results, _, _) = query
        .execute_serialized_no_proof(&drive, None, None)
        .expect("proof should be executed");
    let names: Vec<String> = results
        .iter()
        .map(|result| {
            let document = Document::from_cbor(result.as_slice(), None, None)
                .expect("we should be able to deserialize the cbor");
            let first_name_value = document
                .properties
                .get("firstName")
                .expect("we should be able to get the first name");
            let first_name = first_name_value
                .as_text()
                .expect("the first name should be a string");
            String::from(first_name)
        })
        .collect();

    let expected_reversed_between_names = [
        "Noellyn".to_string(),
        "Meta".to_string(),
        "Kevina".to_string(),
        "Gilligan".to_string(),
        "Dalia".to_string(),
    ];

    assert_eq!(names, expected_reversed_between_names);

    let (proof_root_hash, proof_results, _) = query
        .execute_with_proof_only_get_elements(&drive, None, None)
        .expect("we should be able to a proof");
    assert_eq!(root_hash, proof_root_hash);
    assert_eq!(results, proof_results);

    // A query getting back elements having specific names and over a certain age

    let query_value = json!({
        "where": [
            ["firstName", "in", names],
            ["age", ">=", 45]
        ],
        "limit": 100,
        "orderBy": [
            ["firstName", "asc"],
            ["age", "desc"]
        ]
    });
    let where_cbor =
        serializer::value_to_cbor(query_value, None).expect("expected to serialize to cbor");
    let person_document_type = contract
        .document_types()
        .get("person")
        .expect("contract should have a person document type");
    let query = DriveQuery::from_cbor(where_cbor.as_slice(), &contract, person_document_type)
        .expect("query should be built");
    let (results, _, _) = query
        .execute_serialized_no_proof(&drive, None, None)
        .expect("proof should be executed");
    let names: Vec<String> = results
        .iter()
        .map(|result| {
            let document = Document::from_cbor(result.as_slice(), None, None)
                .expect("we should be able to deserialize the cbor");
            let first_name_value = document
                .properties
                .get("firstName")
                .expect("we should be able to get the first name");
            let first_name = first_name_value
                .as_text()
                .expect("the first name should be a string");
            String::from(first_name)
        })
        .collect();

    let expected_names_45_over = [
        "Dalia".to_string(),
        "Gilligan".to_string(),
        "Kevina".to_string(),
        "Meta".to_string(),
    ];

    assert_eq!(names, expected_names_45_over);

    let (proof_root_hash, proof_results, _) = query
        .execute_with_proof_only_get_elements(&drive, None, None)
        .expect("we should be able to a proof");
    assert_eq!(root_hash, proof_root_hash);
    assert_eq!(results, proof_results);

    // A query getting back elements having specific names and over a certain age

    let query_value = json!({
        "where": [
            ["firstName", "in", names],
            ["age", ">", 48]
        ],
        "limit": 100,
        "orderBy": [
            ["firstName", "asc"],
            ["age", "desc"]
        ]
    });
    let where_cbor =
        serializer::value_to_cbor(query_value, None).expect("expected to serialize to cbor");
    let person_document_type = contract
        .document_types()
        .get("person")
        .expect("contract should have a person document type");
    let query = DriveQuery::from_cbor(where_cbor.as_slice(), &contract, person_document_type)
        .expect("query should be built");
    let (results, _, _) = query
        .execute_serialized_no_proof(&drive, None, None)
        .expect("proof should be executed");
    let names: Vec<String> = results
        .iter()
        .map(|result| {
            let document = Document::from_cbor(result.as_slice(), None, None)
                .expect("we should be able to deserialize the cbor");
            let first_name_value = document
                .properties
                .get("firstName")
                .expect("we should be able to get the first name");
            let first_name = first_name_value
                .as_text()
                .expect("the first name should be a string");
            String::from(first_name)
        })
        .collect();

    // Kevina is 48 so she should be now excluded, Dalia is 68, Gilligan is 49 and Meta is 59

    let expected_names_over_48 = [
        "Dalia".to_string(),
        "Gilligan".to_string(),
        "Meta".to_string(),
    ];

    assert_eq!(names, expected_names_over_48);

    let (proof_root_hash, proof_results, _) = query
        .execute_with_proof_only_get_elements(&drive, None, None)
        .expect("we should be able to a proof");
    assert_eq!(root_hash, proof_root_hash);
    assert_eq!(results, proof_results);

    let ages: HashMap<String, u8> = results
        .into_iter()
        .map(|result| {
            let document = Document::from_cbor(result.as_slice(), None, None)
                .expect("we should be able to deserialize the cbor");
            let name_value = document
                .properties
                .get("firstName")
                .expect("we should be able to get the first name");
            let name = name_value
                .as_text()
                .expect("the first name should be a string")
                .to_string();
            let age_value = document
                .properties
                .get("age")
                .expect("we should be able to get the age");
            let age: u8 = age_value.to_integer().expect("expected u8 value");
            (name, age)
        })
        .collect();

    let meta_age = ages
        .get("Meta")
        .expect("we should be able to get Kevina as she is 48");

    assert_eq!(*meta_age, 59);

    // fetching by $id
    let mut rng = rand::rngs::StdRng::seed_from_u64(84594);
    let id_bytes = bs58::decode("ATxXeP5AvY4aeUFA6WRo7uaBKTBgPQCjTrgtNpCMNVRD")
        .into_vec()
        .expect("this should decode");

    let owner_id_bytes = bs58::decode("BYR3zJgXDuz1BYAkEagwSjVqTcE1gbqEojd6RwAGuMzj")
        .into_vec()
        .expect("this should decode");

    let fixed_person = Person {
        id: id_bytes,
        owner_id: owner_id_bytes,
        first_name: String::from("Wisdom"),
        middle_name: String::from("Madabuchukwu"),
        last_name: String::from("Ogwu"),
        age: rng.gen_range(0..85),
    };
    let serialized_person = serde_json::to_value(&fixed_person).expect("serialized person");
    let person_cbor = serializer::value_to_cbor(
        serialized_person,
        Some(drive::drive::defaults::PROTOCOL_VERSION),
    )
    .expect("expected to serialize to cbor");
    let document = Document::from_cbor(person_cbor.as_slice(), None, None)
        .expect("document should be properly deserialized");

    let document_type = contract
        .document_type_for_name("person")
        .expect("expected to get document type");

    let storage_flags = Some(Cow::Owned(StorageFlags::SingleEpoch(0)));

    drive
        .add_document_for_contract(
            DocumentAndContractInfo {
                owned_document_info: OwnedDocumentInfo {
                    document_info: DocumentRefAndSerialization((
                        &document,
                        &person_cbor,
                        storage_flags,
                    )),
                    owner_id: None,
                },
                contract: &contract,
                document_type,
            },
            true,
            BlockInfo::genesis(),
            true,
            Some(&db_transaction),
        )
        .expect("document should be inserted");

    let id_two_bytes = bs58::decode("6A8SGgdmj2NtWCYoYDPDpbsYkq2MCbgi6Lx4ALLfF179")
        .into_vec()
        .expect("should decode");
    let owner_id_bytes = bs58::decode("Di8dtJXv3L2YnzDNUN4w5rWLPSsSAzv6hLMMQbg3eyVA")
        .into_vec()
        .expect("this should decode");
    let next_person = Person {
        id: id_two_bytes,
        owner_id: owner_id_bytes,
        first_name: String::from("Wdskdfslgjfdlj"),
        middle_name: String::from("Mdsfdsgsdl"),
        last_name: String::from("dkfjghfdk"),
        age: rng.gen_range(0..85),
    };
    let serialized_person = serde_json::to_value(&next_person).expect("serialized person");
    let person_cbor = serializer::value_to_cbor(
        serialized_person,
        Some(drive::drive::defaults::PROTOCOL_VERSION),
    )
    .expect("expected to serialize to cbor");
    let document = Document::from_cbor(person_cbor.as_slice(), None, None)
        .expect("document should be properly deserialized");

    let document_type = contract
        .document_type_for_name("person")
        .expect("expected to get document type");

    let storage_flags = Some(Cow::Owned(StorageFlags::SingleEpoch(0)));

    drive
        .add_document_for_contract(
            DocumentAndContractInfo {
                owned_document_info: OwnedDocumentInfo {
                    document_info: DocumentRefAndSerialization((
                        &document,
                        &person_cbor,
                        storage_flags,
                    )),
                    owner_id: None,
                },
                contract: &contract,
                document_type,
            },
            true,
            BlockInfo::genesis(),
            true,
            Some(&db_transaction),
        )
        .expect("document should be inserted");

    let query_value = json!({
        "where": [
            ["$id", "in", vec![String::from("6A8SGgdmj2NtWCYoYDPDpbsYkq2MCbgi6Lx4ALLfF179")]],
        ],
    });

    let query_cbor =
        serializer::value_to_cbor(query_value, None).expect("expected to serialize to cbor");

    let person_document_type = contract
        .document_types()
        .get("person")
        .expect("contract should have a person document type");

    let (results, _, _) = drive
        .query_documents_cbor_from_contract(
            &contract,
            person_document_type,
            query_cbor.as_slice(),
            None,
            Some(&db_transaction),
        )
        .expect("query should be executed");

    assert_eq!(results.len(), 1);

    // TODO: Add test for proofs after transaction
    // drive.grove.commit_transaction(db_transaction).expect("unable to commit transaction");
    // let (proof_root_hash, proof_results) = drive
    //     .query_documents_from_contract_as_grove_proof_only_get_elements(
    //         &contract,
    //         person_document_type,
    //         query_cbor.as_slice(),
    //         None,
    //     )
    //     .expect("query should be executed");
    // assert_eq!(root_hash, proof_root_hash);
    // assert_eq!(results, proof_results);
    // let db_transaction = drive.grove.start_transaction();

    // fetching by $id with order by

    let query_value = json!({
        "where": [
            ["$id", "in", [String::from("ATxXeP5AvY4aeUFA6WRo7uaBKTBgPQCjTrgtNpCMNVRD"), String::from("6A8SGgdmj2NtWCYoYDPDpbsYkq2MCbgi6Lx4ALLfF179")]],
        ],
        "orderBy": [["$id", "asc"]],
    });

    let query_cbor =
        serializer::value_to_cbor(query_value, None).expect("expected to serialize to cbor");

    let person_document_type = contract
        .document_types()
        .get("person")
        .expect("contract should have a person document type");

    let (results, _, _) = drive
        .query_documents_cbor_from_contract(
            &contract,
            person_document_type,
            query_cbor.as_slice(),
            None,
            Some(&db_transaction),
        )
        .expect("query should be executed");

    assert_eq!(results.len(), 2);

    let last_person = Document::from_cbor(results.first().unwrap().as_slice(), None, None)
        .expect("we should be able to deserialize the cbor");

    assert_eq!(
        last_person.id,
        vec![
            76, 161, 17, 201, 152, 232, 129, 48, 168, 13, 49, 10, 218, 53, 118, 136, 165, 198, 189,
            116, 116, 22, 133, 92, 104, 165, 186, 249, 94, 81, 45, 20,
        ]
        .as_slice()
    );

    // fetching by $id with order by desc

    let query_value = json!({
        "where": [
            ["$id", "in", [String::from("ATxXeP5AvY4aeUFA6WRo7uaBKTBgPQCjTrgtNpCMNVRD"), String::from("6A8SGgdmj2NtWCYoYDPDpbsYkq2MCbgi6Lx4ALLfF179")]],
        ],
        "orderBy": [["$id", "desc"]],
    });

    let query_cbor =
        serializer::value_to_cbor(query_value, None).expect("expected to serialize to cbor");

    let person_document_type = contract
        .document_types()
        .get("person")
        .expect("contract should have a person document type");

    let (results, _, _) = drive
        .query_documents_cbor_from_contract(
            &contract,
            person_document_type,
            query_cbor.as_slice(),
            None,
            Some(&db_transaction),
        )
        .expect("query should be executed");

    assert_eq!(results.len(), 2);

    let last_person = Document::from_cbor(results.first().unwrap().as_slice(), None, None)
        .expect("we should be able to deserialize the cbor");

    assert_eq!(
        last_person.id,
        vec![
            140, 161, 17, 201, 152, 232, 129, 48, 168, 13, 49, 10, 218, 53, 118, 136, 165, 198,
            189, 116, 116, 22, 133, 92, 104, 165, 186, 249, 94, 81, 45, 20,
        ]
        .as_slice()
    );

    //
    // // fetching with empty where and orderBy
    //
    let query_value = json!({});

    let query_cbor =
        serializer::value_to_cbor(query_value, None).expect("expected to serialize to cbor");

    let person_document_type = contract
        .document_types()
        .get("person")
        .expect("contract should have a person document type");

    let (results, _, _) = drive
        .query_documents_cbor_from_contract(
            &contract,
            person_document_type,
            query_cbor.as_slice(),
            None,
            Some(&db_transaction),
        )
        .expect("query should be executed");

    assert_eq!(results.len(), 12);

    //
    // // fetching with empty where and orderBy $id desc
    //
    let query_value = json!({
        "orderBy": [["$id", "desc"]]
    });

    let query_cbor =
        serializer::value_to_cbor(query_value, None).expect("expected to serialize to cbor");

    let person_document_type = contract
        .document_types()
        .get("person")
        .expect("contract should have a person document type");

    let (results, _, _) = drive
        .query_documents_cbor_from_contract(
            &contract,
            person_document_type,
            query_cbor.as_slice(),
            None,
            Some(&db_transaction),
        )
        .expect("query should be executed");

    assert_eq!(results.len(), 12);

    let last_person = Document::from_cbor(results.first().unwrap().as_slice(), None, None)
        .expect("we should be able to deserialize the cbor");

    assert_eq!(
        last_person.id,
        vec![
            249, 170, 70, 122, 181, 31, 35, 176, 175, 131, 70, 150, 250, 223, 194, 203, 175, 200,
            107, 252, 199, 227, 154, 105, 89, 57, 38, 85, 236, 192, 254, 88,
        ]
        .as_slice()
    );

    //
    // // fetching with ownerId in a set of values
    //
    let query_value = json!({
        "where": [
            ["$ownerId", "in", ["BYR3zJgXDuz1BYAkEagwSjVqTcE1gbqEojd6RwAGuMzj", "Di8dtJXv3L2YnzDNUN4w5rWLPSsSAzv6hLMMQbg3eyVA"]]
        ],
        "orderBy": [["$ownerId", "desc"]]
    });

    let query_cbor =
        serializer::value_to_cbor(query_value, None).expect("expected to serialize to cbor");

    let person_document_type = contract
        .document_types()
        .get("person")
        .expect("contract should have a person document type");

    let (results, _, _) = drive
        .query_documents_cbor_from_contract(
            &contract,
            person_document_type,
            query_cbor.as_slice(),
            None,
            Some(&db_transaction),
        )
        .expect("query should be executed");

    assert_eq!(results.len(), 2);

    //
    // // fetching with ownerId equal and orderBy
    //
    let query_value = json!({
        "where": [
            ["$ownerId", "==", "BYR3zJgXDuz1BYAkEagwSjVqTcE1gbqEojd6RwAGuMzj"]
        ],
        "orderBy": [["$ownerId", "asc"]]
    });

    let query_cbor =
        serializer::value_to_cbor(query_value, None).expect("expected to serialize to cbor");

    let person_document_type = contract
        .document_types()
        .get("person")
        .expect("contract should have a person document type");

    let (results, _, _) = drive
        .query_documents_cbor_from_contract(
            &contract,
            person_document_type,
            query_cbor.as_slice(),
            None,
            Some(&db_transaction),
        )
        .expect("query should be executed");

    assert_eq!(results.len(), 1);

    // query empty contract with nested path queries

    let contract_cbor = hex::decode("01a5632469645820b0248cd9a27f86d05badf475dd9ff574d63219cd60c52e2be1e540c2fdd713336724736368656d61783468747470733a2f2f736368656d612e646173682e6f72672f6470702d302d342d302f6d6574612f646174612d636f6e7472616374676f776e6572496458204c9bf0db6ae315c85465e9ef26e6a006de9673731d08d14881945ddef1b5c5f26776657273696f6e0169646f63756d656e7473a267636f6e74616374a56474797065666f626a65637467696e646963657381a3646e616d656f6f6e7765724964546f55736572496466756e69717565f56a70726f7065727469657382a168246f776e6572496463617363a168746f557365724964636173636872657175697265648268746f557365724964697075626c69634b65796a70726f70657274696573a268746f557365724964a56474797065656172726179686d61784974656d731820686d696e4974656d73182069627974654172726179f570636f6e74656e744d656469615479706578216170706c69636174696f6e2f782e646173682e6470702e6964656e746966696572697075626c69634b6579a36474797065656172726179686d61784974656d73182169627974654172726179f5746164646974696f6e616c50726f70657274696573f46770726f66696c65a56474797065666f626a65637467696e646963657381a3646e616d65676f776e6572496466756e69717565f56a70726f7065727469657381a168246f776e6572496463617363687265717569726564826961766174617255726c6561626f75746a70726f70657274696573a26561626f7574a2647479706566737472696e67696d61784c656e67746818ff6961766174617255726ca3647479706566737472696e6766666f726d61746375726c696d61784c656e67746818ff746164646974696f6e616c50726f70657274696573f4").unwrap();

    drive
        .apply_contract_cbor(
            contract_cbor.clone(),
            None,
            BlockInfo::genesis(),
            true,
            StorageFlags::optional_default_as_cow(),
            Some(&db_transaction),
        )
        .expect("expected to apply contract successfully");

    let query_value = json!({
        "where": [
            ["$ownerId", "==", "BYR3zJgXDuz1BYAkEagwSjVqTcE1gbqEojd6RwAGuMzj"],
            ["toUserId", "==", "BYR3zJgXDuz1BYAkEagwSjVqTcE1gbqEojd6RwAGuMzj"],
        ],
    });

    let query_cbor =
        serializer::value_to_cbor(query_value, None).expect("expected to serialize to cbor");

    let (results, _, _) = drive
        .query_raw_documents_from_contract_cbor_using_cbor_encoded_query_with_cost(
            query_cbor.as_slice(),
            contract_cbor.as_slice(),
            String::from("contact"),
            None,
            Some(&db_transaction),
        )
        .expect("query should be executed");

    assert_eq!(results.len(), 0);

    // using non existing document in startAt

    let query_value = json!({
        "where": [
            ["$id", "in", [String::from("ATxXeP5AvY4aeUFA6WRo7uaBKTBgPQCjTrgtNpCMNVRD"), String::from("5A8SGgdmj2NtWCYoYDPDpbsYkq2MCbgi6Lx4ALLfF178")]],
        ],
        "orderBy": [["$id", "asc"]],
    });

    let query_cbor =
        serializer::value_to_cbor(query_value, None).expect("expected to serialize to cbor");

    let person_document_type = contract
        .document_types()
        .get("person")
        .expect("contract should have a person document type");

    let (results, _, _) = drive
        .query_documents_cbor_from_contract(
            &contract,
            person_document_type,
            query_cbor.as_slice(),
            None,
            Some(&db_transaction),
        )
        .expect("query should be executed");

    assert_eq!(results.len(), 1);

    // using non existing document in startAt

    let query_value = json!({
        "where": [
            ["$id", "in", [String::from("ATxXeP5AvY4aeUFA6WRo7uaBKTBgPQCjTrgtNpCMNVRD"), String::from("6A8SGgdmj2NtWCYoYDPDpbsYkq2MCbgi6Lx4ALLfF179")]],
        ],
        "startAt": String::from("6A8SGgdmj2NtWCYoYDPDpbsYkq2MCbgi6Lx4ALLfF178"),
        "orderBy": [["$id", "asc"]],
    });

    let query_cbor =
        serializer::value_to_cbor(query_value, None).expect("expected to serialize to cbor");

    let person_document_type = contract
        .document_types()
        .get("person")
        .expect("contract should have a person document type");

    let result = drive.query_documents_cbor_from_contract(
        &contract,
        person_document_type,
        query_cbor.as_slice(),
        None,
        Some(&db_transaction),
    );

    assert!(
        matches!(result, Err(Error::Query(QueryError::StartDocumentNotFound(message))) if message == "startAt document not found")
    );

    // using non existing document in startAfter

    let query_value = json!({
        "where": [
            ["$id", "in", [String::from("ATxXeP5AvY4aeUFA6WRo7uaBKTBgPQCjTrgtNpCMNVRD"), String::from("6A8SGgdmj2NtWCYoYDPDpbsYkq2MCbgi6Lx4ALLfF179")]],
        ],
        "startAfter": String::from("6A8SGgdmj2NtWCYoYDPDpbsYkq2MCbgi6Lx4ALLfF178"),
        "orderBy": [["$id", "asc"]],
    });

    let query_cbor =
        serializer::value_to_cbor(query_value, None).expect("expected to serialize to cbor");

    let person_document_type = contract
        .document_types()
        .get("person")
        .expect("contract should have a person document type");

    let result = drive.query_documents_cbor_from_contract(
        &contract,
        person_document_type,
        query_cbor.as_slice(),
        None,
        Some(&db_transaction),
    );

    assert!(
        matches!(result, Err(Error::Query(QueryError::StartDocumentNotFound(message))) if message == "startAfter document not found")
    );

    // validate eventual root hash

    let root_hash = drive
        .grove
        .root_hash(Some(&db_transaction))
        .unwrap()
        .expect("there is always a root hash");

    assert_eq!(
        root_hash.as_slice(),
        vec![
            26, 81, 46, 125, 88, 54, 113, 4, 64, 5, 165, 84, 197, 93, 109, 3, 60, 108, 146, 204,
            10, 175, 168, 248, 199, 201, 24, 159, 213, 158, 58, 148,
        ],
    );
}

#[test]
fn test_family_starts_at_queries() {
    let (drive, contract) = setup_family_tests(10, true, 73509);

    let db_transaction = drive.grove.start_transaction();

    let root_hash = drive
        .grove
        .root_hash(Some(&db_transaction))
        .unwrap()
        .expect("there is always a root hash");

    let expected_app_hash = vec![
        14, 30, 243, 35, 60, 65, 149, 207, 147, 239, 246, 80, 217, 1, 245, 128, 247, 215, 204, 191,
        128, 132, 225, 37, 149, 212, 118, 64, 95, 39, 229, 212,
    ];

    assert_eq!(root_hash.as_slice(), expected_app_hash);

    // let all_names = [
    //     "Adey".to_string(),
    //     "Briney".to_string(),
    //     "Cammi".to_string(),
    //     "Celinda".to_string(),
    //     "Dalia".to_string(),
    //     "Gilligan".to_string(),
    //     "Kevina".to_string(),
    //     "Meta".to_string(),
    //     "Noellyn".to_string(),
    //     "Prissie".to_string(),
    // ];

    let kevina_encoded_id = "B4zLoYmSGz5SyD7QjAvcjAWtzGCfnQDCti3o7V2ZBDNo".to_string();

    let query_value = json!({
        "where": [
            ["firstName", ">", "Chris"],
            ["firstName", "<=", "Noellyn"]
        ],
        "startAt": kevina_encoded_id, //Kevina
        "limit": 100,
        "orderBy": [
            ["firstName", "asc"]
        ]
    });
    let where_cbor =
        serializer::value_to_cbor(query_value, None).expect("expected to serialize to cbor");
    let person_document_type = contract
        .document_types()
        .get("person")
        .expect("contract should have a person document type");
    let query = DriveQuery::from_cbor(where_cbor.as_slice(), &contract, person_document_type)
        .expect("query should be built");
    let (results, _, _) = query
        .execute_serialized_no_proof(&drive, None, None)
        .expect("proof should be executed");

    let reduced_names_after: Vec<String> = results
        .iter()
        .map(|result| {
            let document = Document::from_cbor(result.as_slice(), None, None)
                .expect("we should be able to deserialize the cbor");
            let first_name_value = document
                .properties
                .get("firstName")
                .expect("we should be able to get the first name");
            let first_name = first_name_value
                .as_text()
                .expect("the first name should be a string");
            String::from(first_name)
        })
        .collect();

    let expected_reduced_names = [
        "Kevina".to_string(),
        "Meta".to_string(),
        "Noellyn".to_string(),
    ];

    assert_eq!(reduced_names_after, expected_reduced_names);

    let (proof_root_hash, proof_results, _) = query
        .execute_with_proof_only_get_elements(&drive, None, None)
        .expect("we should be able to a proof");
    assert_eq!(root_hash, proof_root_hash);
    assert_eq!(results, proof_results);

    // Now lets try startsAfter

    let query_value = json!({
        "where": [
            ["firstName", ">", "Chris"],
            ["firstName", "<=", "Noellyn"]
        ],
        "startAfter": kevina_encoded_id, //Kevina
        "limit": 100,
        "orderBy": [
            ["firstName", "asc"]
        ]
    });
    let where_cbor =
        serializer::value_to_cbor(query_value, None).expect("expected to serialize to cbor");
    let person_document_type = contract
        .document_types()
        .get("person")
        .expect("contract should have a person document type");
    let query = DriveQuery::from_cbor(where_cbor.as_slice(), &contract, person_document_type)
        .expect("query should be built");
    let (results, _, _) = query
        .execute_serialized_no_proof(&drive, None, None)
        .expect("proof should be executed");

    let reduced_names_after: Vec<String> = results
        .iter()
        .map(|result| {
            let document = Document::from_cbor(result.as_slice(), None, None)
                .expect("we should be able to deserialize the cbor");
            let first_name_value = document
                .properties
                .get("firstName")
                .expect("we should be able to get the first name");
            let first_name = first_name_value
                .as_text()
                .expect("the first name should be a string");
            String::from(first_name)
        })
        .collect();

    let expected_reduced_names = ["Meta".to_string(), "Noellyn".to_string()];

    assert_eq!(reduced_names_after, expected_reduced_names);

    let (proof_root_hash, proof_results, _) = query
        .execute_with_proof_only_get_elements(&drive, None, None)
        .expect("we should be able to a proof");
    assert_eq!(root_hash, proof_root_hash);
    assert_eq!(results, proof_results);

    let query_value = json!({
        "where": [
            ["firstName", ">", "Chris"],
            ["firstName", "<=", "Noellyn"]
        ],
        "startAt": kevina_encoded_id, //Kevina
        "limit": 100,
        "orderBy": [
            ["firstName", "desc"]
        ]
    });
    let where_cbor =
        serializer::value_to_cbor(query_value, None).expect("expected to serialize to cbor");
    let person_document_type = contract
        .document_types()
        .get("person")
        .expect("contract should have a person document type");
    let query = DriveQuery::from_cbor(where_cbor.as_slice(), &contract, person_document_type)
        .expect("query should be built");
    let (results, _, _) = query
        .execute_serialized_no_proof(&drive, None, None)
        .expect("proof should be executed");

    let reduced_names_after: Vec<String> = results
        .iter()
        .map(|result| {
            let document = Document::from_cbor(result.as_slice(), None, None)
                .expect("we should be able to deserialize the cbor");
            let first_name_value = document
                .properties
                .get("firstName")
                .expect("we should be able to get the first name");
            let first_name = first_name_value
                .as_text()
                .expect("the first name should be a string");
            String::from(first_name)
        })
        .collect();

    let expected_reduced_names = [
        "Kevina".to_string(),
        "Gilligan".to_string(),
        "Dalia".to_string(),
    ];

    assert_eq!(reduced_names_after, expected_reduced_names);

    let (proof_root_hash, proof_results, _) = query
        .execute_with_proof_only_get_elements(&drive, None, None)
        .expect("we should be able to a proof");
    assert_eq!(root_hash, proof_root_hash);
    assert_eq!(results, proof_results);

    // Now lets try startsAfter

    let query_value = json!({
        "where": [
            ["firstName", ">", "Chris"],
            ["firstName", "<=", "Noellyn"]
        ],
        "startAfter": kevina_encoded_id, //Kevina
        "limit": 100,
        "orderBy": [
            ["firstName", "desc"]
        ]
    });
    let where_cbor =
        serializer::value_to_cbor(query_value, None).expect("expected to serialize to cbor");
    let person_document_type = contract
        .document_types()
        .get("person")
        .expect("contract should have a person document type");
    let query = DriveQuery::from_cbor(where_cbor.as_slice(), &contract, person_document_type)
        .expect("query should be built");
    let (results, _, _) = query
        .execute_serialized_no_proof(&drive, None, None)
        .expect("proof should be executed");
    assert_eq!(results.len(), 2);

    let reduced_names_after: Vec<String> = results
        .iter()
        .map(|result| {
            let document = Document::from_cbor(result.as_slice(), None, None)
                .expect("we should be able to deserialize the cbor");
            let first_name_value = document
                .properties
                .get("firstName")
                .expect("we should be able to get the first name");
            let first_name = first_name_value
                .as_text()
                .expect("the first name should be a string");
            String::from(first_name)
        })
        .collect();

    let expected_reduced_names = ["Gilligan".to_string(), "Dalia".to_string()];

    assert_eq!(reduced_names_after, expected_reduced_names);

    let (proof_root_hash, proof_results, _) = query
        .execute_with_proof_only_get_elements(&drive, None, None)
        .expect("we should be able to a proof");
    assert_eq!(root_hash, proof_root_hash);
    assert_eq!(results, proof_results);
}

#[test]
fn test_family_sql_query() {
    // These helpers confirm that sql statements produce the same drive query
    // as their json counterparts, helpers above confirm that the json queries
    // produce the correct result set
    let (_, contract) = setup_family_tests(10, true, 73509);
    let person_document_type = contract
        .document_types()
        .get("person")
        .expect("contract should have a person document type");

    // Empty where clause
    let query_cbor = serializer::value_to_cbor(
        json!({
            "where": [],
            "limit": 100,
            "orderBy": [
                ["firstName", "asc"]
            ]
        }),
        None,
    )
    .expect("expected to serialize to cbor");
    let query1 = DriveQuery::from_cbor(query_cbor.as_slice(), &contract, person_document_type)
        .expect("should build query");

    let sql_string = "select * from person order by firstName asc limit 100";
    let query2 = DriveQuery::from_sql_expr(sql_string, &contract).expect("should build query");

    assert_eq!(query1, query2);

    // Equality clause
    let query_cbor = serializer::value_to_cbor(
        json!({
            "where": [
                ["firstName", "==", "Chris"]
            ]
        }),
        None,
    )
    .expect("expected to serialize to cbor");
    let query1 = DriveQuery::from_cbor(query_cbor.as_slice(), &contract, person_document_type)
        .expect("should build query");

    let sql_string = "select * from person where firstName = 'Chris'";
    let query2 = DriveQuery::from_sql_expr(sql_string, &contract).expect("should build query");

    assert_eq!(query1, query2);

    // Less than
    let query_cbor = serializer::value_to_cbor(
        json!({
            "where": [
                ["firstName", "<", "Chris"]
            ],
            "limit": 100,
            "orderBy": [
                ["firstName", "asc"]
            ]
        }),
        None,
    )
    .expect("expected to serialize to cbor");
    let query1 = DriveQuery::from_cbor(query_cbor.as_slice(), &contract, person_document_type)
        .expect("should build query");

    let sql_string =
        "select * from person where firstName < 'Chris' order by firstName asc limit 100";
    let query2 = DriveQuery::from_sql_expr(sql_string, &contract).expect("should build query");

    assert_eq!(query1, query2);

    // Starts with
    let query_cbor = serializer::value_to_cbor(
        json!({
            "where": [
                ["firstName", "StartsWith", "C"]
            ],
            "limit": 100,
            "orderBy": [
                ["firstName", "asc"]
            ]
        }),
        None,
    )
    .expect("expected to serialize to cbor");
    let query1 = DriveQuery::from_cbor(query_cbor.as_slice(), &contract, person_document_type)
        .expect("should build query");

    let sql_string =
        "select * from person where firstName like 'C%' order by firstName asc limit 100";
    let query2 = DriveQuery::from_sql_expr(sql_string, &contract).expect("should build query");

    assert_eq!(query1, query2);

    // Range combination
    let query_cbor = serializer::value_to_cbor(
        json!({
            "where": [
                ["firstName", ">", "Chris"],
                ["firstName", "<=", "Noellyn"]
            ],
            "limit": 100,
            "orderBy": [
                ["firstName", "asc"]
            ]
        }),
        None,
    )
    .expect("expected to serialize to cbor");
    let query1 = DriveQuery::from_cbor(query_cbor.as_slice(), &contract, person_document_type)
        .expect("should build query");

    let sql_string = "select * from person where firstName > 'Chris' and firstName <= 'Noellyn' order by firstName asc limit 100";
    let query2 = DriveQuery::from_sql_expr(sql_string, &contract).expect("should build query");

    assert_eq!(query1, query2);

    // In clause
    let names = vec![String::from("a"), String::from("b")];
    let query_cbor = serializer::value_to_cbor(
        json!({
            "where": [
                ["firstName", "in", names]
            ],
            "limit": 100,
            "orderBy": [
                ["firstName", "asc"]
            ],
        }),
        None,
    )
    .expect("expected to serialize to cbor");
    let query1 = DriveQuery::from_cbor(query_cbor.as_slice(), &contract, person_document_type)
        .expect("should build query");

    let sql_string =
        "select * from person where firstName in ('a', 'b') order by firstName limit 100";
    let query2 = DriveQuery::from_sql_expr(sql_string, &contract).expect("should build query");

    assert_eq!(query1, query2);
}

#[test]
fn test_family_with_nulls_query() {
    let (drive, contract) = setup_family_tests_with_nulls(10, true, 30004);

    let db_transaction = drive.grove.start_transaction();

    let root_hash = drive
        .grove
        .root_hash(Some(&db_transaction))
        .unwrap()
        .expect("there is always a root hash");

    let expected_app_hash = vec![
        70, 226, 41, 129, 14, 200, 145, 72, 107, 225, 14, 120, 163, 201, 87, 167, 102, 97, 4, 252,
        24, 57, 124, 236, 104, 169, 84, 126, 88, 161, 73, 67,
    ];

    assert_eq!(root_hash.as_slice(), expected_app_hash);

    let all_names = [
        "".to_string(),
        "".to_string(),
        "".to_string(),
        "".to_string(),
        "".to_string(),
        "".to_string(),
        "Alexia".to_string(),
        "Gerti".to_string(),
        "Latisha".to_string(),
        "Norry".to_string(),
    ];

    // A query getting all elements by firstName

    let query_value = json!({
        "where": [
        ],
        "limit": 100,
        "orderBy": [
            ["firstName", "asc"]
        ]
    });
    let where_cbor =
        serializer::value_to_cbor(query_value, None).expect("expected to serialize to cbor");
    let person_document_type = contract
        .document_types()
        .get("person")
        .expect("contract should have a person document type");
    let query = DriveQuery::from_cbor(where_cbor.as_slice(), &contract, person_document_type)
        .expect("query should be built");
    let (results, _, _) = query
        .execute_serialized_no_proof(&drive, None, Some(&db_transaction))
        .expect("proof should be executed");
    let names: Vec<String> = results
        .clone()
        .into_iter()
        .map(|result| {
            let document = Document::from_cbor(result.as_slice(), None, None)
                .expect("we should be able to deserialize the cbor");
            let first_name_value = document
                .properties
                .get("firstName")
                .expect("we should be able to get the first name");
            if first_name_value.is_null() {
                String::from("")
            } else {
                let first_name = first_name_value
                    .as_text()
                    .expect("the first name should be a string");
                String::from(first_name)
            }
        })
        .collect();

    assert_eq!(names, all_names);

    let (proof_root_hash, proof_results, _) = query
        .execute_with_proof_only_get_elements(&drive, None, None)
        .expect("we should be able to a proof");
    assert_eq!(root_hash, proof_root_hash);
    assert_eq!(results, proof_results);

    let ids: Vec<String> = results
        .iter()
        .map(|result| {
            let document = Document::from_cbor(result.as_slice(), None, None)
                .expect("we should be able to deserialize the cbor");
            base64::encode(document.id)
        })
        .collect();

    for i in 0..10 {
        drive
            .delete_document_for_contract(
                base64::decode(ids.get(i).unwrap())
                    .expect("expected to decode from base64")
                    .try_into()
                    .expect("expected to get 32 bytes"),
                &contract,
                "person",
                None,
                BlockInfo::genesis(),
                true,
                Some(&db_transaction),
            )
            .expect("expected to be able to delete the document");
    }

    drive
        .grove
        .commit_transaction(db_transaction)
        .unwrap()
        .expect("unable to commit transaction");
}

#[test]
fn test_query_with_cached_contract() {
    let (drive, contract) = setup_family_tests(10, true, 73509);

    let db_transaction = drive.grove.start_transaction();

    let root_hash = drive
        .grove
        .root_hash(Some(&db_transaction))
        .unwrap()
        .expect("there is always a root hash");

    // Make sure the state is deterministic
    let expected_app_hash = vec![
        14, 30, 243, 35, 60, 65, 149, 207, 147, 239, 246, 80, 217, 1, 245, 128, 247, 215, 204, 191,
        128, 132, 225, 37, 149, 212, 118, 64, 95, 39, 229, 212,
    ];

    assert_eq!(root_hash.as_slice(), expected_app_hash);

    // Make sure contract is not cached
    let contract_ref =
        drive.get_cached_contract_with_fetch_info(*contract.id.as_bytes(), Some(&db_transaction));

    assert!(contract_ref.is_none());

    // A query getting all elements by firstName

    let query_value = json!({
        "where": [
        ],
        "limit": 100,
        "orderBy": [
            ["firstName", "asc"]
        ]
    });
    let where_cbor =
        serializer::value_to_cbor(query_value, None).expect("expected to serialize to cbor");

    let QueryDocumentsOutcome { items, .. } = drive
        .query_documents_cbor_with_document_type_lookup(
            where_cbor.as_slice(),
            *contract.id.as_bytes(),
            "person",
            None,
            Some(&db_transaction),
        )
        .expect("query should be executed");

    assert_eq!(items.len(), 10);

    // Cache was populated and there only two ref two the cached fetched info (here and cache)
    let contract_ref = drive
        .get_cached_contract_with_fetch_info(*contract.id.as_bytes(), Some(&db_transaction))
        .expect("expected a reference counter to the contract");

    assert_eq!(Arc::strong_count(&contract_ref), 2);
}

#[test]
fn test_dpns_query() {
    let (drive, contract) = setup_dpns_tests_with_batches(10, 11456);

    let db_transaction = drive.grove.start_transaction();

    let root_hash = drive
        .grove
        .root_hash(Some(&db_transaction))
        .unwrap()
        .expect("there is always a root hash");

    let expected_app_hash = vec![
        202, 105, 213, 191, 7, 171, 20, 95, 124, 109, 201, 45, 204, 152, 150, 16, 177, 159, 2, 148,
        238, 143, 171, 61, 233, 233, 248, 27, 219, 101, 204, 117,
    ];

    assert_eq!(root_hash.as_slice(), expected_app_hash);

    let all_names = [
        "amalle".to_string(),
        "anna-diane".to_string(),
        "atalanta".to_string(),
        "eden".to_string(),
        "laureen".to_string(),
        "leone".to_string(),
        "marilyn".to_string(),
        "minna".to_string(),
        "mora".to_string(),
        "phillie".to_string(),
    ];

    // A query getting all elements by firstName

    let query_value = json!({
        "where": [
            ["normalizedParentDomainName", "==", "dash"]
        ],
        "limit": 100,
        "orderBy": [
            ["normalizedLabel", "asc"]
        ]
    });
    let where_cbor =
        serializer::value_to_cbor(query_value, None).expect("expected to serialize to cbor");
    let domain_document_type = contract
        .document_types()
        .get("domain")
        .expect("contract should have a domain document type");
    let query = DriveQuery::from_cbor(where_cbor.as_slice(), &contract, domain_document_type)
        .expect("query should be built");
    let (results, _, _) = query
        .execute_serialized_no_proof(&drive, None, Some(&db_transaction))
        .expect("proof should be executed");
    let names: Vec<String> = results
        .iter()
        .map(|result| {
            let document = Document::from_cbor(result.as_slice(), None, None)
                .expect("we should be able to deserialize the cbor");
            let normalized_label_value = document
                .properties
                .get("normalizedLabel")
                .expect("we should be able to get the first name");
            let normalized_label = normalized_label_value
                .as_text()
                .expect("the normalized label should be a string");
            String::from(normalized_label)
        })
        .collect();

    assert_eq!(names, all_names);

    let (proof_root_hash, proof_results, _) = query
        .execute_with_proof_only_get_elements(&drive, None, None)
        .expect("we should be able to a proof");
    assert_eq!(root_hash, proof_root_hash);
    assert_eq!(results, proof_results);

    // A query getting all elements starting with a in dash parent domain

    let query_value = json!({
        "where": [
            ["normalizedParentDomainName", "==", "dash"],
            ["normalizedLabel", "startsWith", "a"]
        ],
        "limit": 5,
        "orderBy": [
            ["normalizedLabel", "asc"]
        ]
    });
    let where_cbor =
        serializer::value_to_cbor(query_value, None).expect("expected to serialize to cbor");
    let domain_document_type = contract
        .document_types()
        .get("domain")
        .expect("contract should have a domain document type");
    let query = DriveQuery::from_cbor(where_cbor.as_slice(), &contract, domain_document_type)
        .expect("query should be built");
    let (results, _, _) = query
        .execute_serialized_no_proof(&drive, None, Some(&db_transaction))
        .expect("proof should be executed");
    let names: Vec<String> = results
        .iter()
        .map(|result| {
            let document = Document::from_cbor(result.as_slice(), None, None)
                .expect("we should be able to deserialize the cbor");
            let normalized_label_value = document
                .properties
                .get("normalizedLabel")
                .expect("we should be able to get the first name");
            let normalized_label = normalized_label_value
                .as_text()
                .expect("the normalized label should be a string");
            String::from(normalized_label)
        })
        .collect();

    let a_names = [
        "amalle".to_string(),
        "anna-diane".to_string(),
        "atalanta".to_string(),
    ];

    assert_eq!(names, a_names);

    let (proof_root_hash, proof_results, _) = query
        .execute_with_proof_only_get_elements(&drive, None, None)
        .expect("we should be able to a proof");
    assert_eq!(root_hash, proof_root_hash);
    assert_eq!(results, proof_results);

    let ids: Vec<String> = results
        .into_iter()
        .map(|result| {
            let document = Document::from_cbor(result.as_slice(), None, None)
                .expect("we should be able to deserialize the cbor");
            hex::encode(document.id)
        })
        .collect();

    let a_ids = [
        "61978359176813a3e9b79c07df8addda2aea3841cfff2afe5b23cf1b5b926c1b".to_string(),
        "0e97eb86ceca4309751616089336a127a5d48282712473b2d0fc5663afb1a080".to_string(),
        "26a9344b6d0fcf8f525dfc160c160a7a52ef3301a7e55fccf41d73857f50a55a".to_string(),
    ];

    assert_eq!(ids, a_ids);

    // A query getting one element starting with a in dash parent domain asc

    let anna_id = hex::decode("0e97eb86ceca4309751616089336a127a5d48282712473b2d0fc5663afb1a080")
        .expect("expected to decode id");
    let encoded_start_at = bs58::encode(anna_id).into_string();

    let query_value = json!({
        "where": [
            ["normalizedParentDomainName", "==", "dash"],
            ["normalizedLabel", "startsWith", "a"]
        ],
        "startAt":  encoded_start_at,
        "limit": 1,
        "orderBy": [
            ["normalizedLabel", "asc"]
        ]
    });
    let where_cbor =
        serializer::value_to_cbor(query_value, None).expect("expected to serialize to cbor");
    let domain_document_type = contract
        .document_types()
        .get("domain")
        .expect("contract should have a domain document type");
    let query = DriveQuery::from_cbor(where_cbor.as_slice(), &contract, domain_document_type)
        .expect("query should be built");
    let (results, _, _) = query
        .execute_serialized_no_proof(&drive, None, Some(&db_transaction))
        .expect("proof should be executed");
    let names: Vec<String> = results
        .iter()
        .map(|result| {
            let document = Document::from_cbor(result.as_slice(), None, None)
                .expect("we should be able to deserialize the cbor");
            let normalized_label_value = document
                .properties
                .get("normalizedLabel")
                .expect("we should be able to get the first name");
            let normalized_label = normalized_label_value
                .as_text()
                .expect("the normalized label should be a string");
            String::from(normalized_label)
        })
        .collect();

    let a_names = ["anna-diane".to_string()];

    assert_eq!(names, a_names);

    let (proof_root_hash, proof_results, _) = query
        .execute_with_proof_only_get_elements(&drive, None, None)
        .expect("we should be able to a proof");
    assert_eq!(root_hash, proof_root_hash);
    assert_eq!(results, proof_results);

    // A query getting one element starting with a in dash parent domain desc

    let anna_id = hex::decode("0e97eb86ceca4309751616089336a127a5d48282712473b2d0fc5663afb1a080")
        .expect("expected to decode id");
    let encoded_start_at = bs58::encode(anna_id).into_string();

    let query_value = json!({
        "where": [
            ["normalizedParentDomainName", "==", "dash"],
            ["normalizedLabel", "startsWith", "a"]
        ],
        "startAt":  encoded_start_at,
        "limit": 1,
        "orderBy": [
            ["normalizedLabel", "desc"]
        ]
    });
    let where_cbor =
        serializer::value_to_cbor(query_value, None).expect("expected to serialize to cbor");
    let domain_document_type = contract
        .document_types()
        .get("domain")
        .expect("contract should have a domain document type");
    let query = DriveQuery::from_cbor(where_cbor.as_slice(), &contract, domain_document_type)
        .expect("query should be built");
    let (results, _, _) = query
        .execute_serialized_no_proof(&drive, None, Some(&db_transaction))
        .expect("proof should be executed");
    let names: Vec<String> = results
        .iter()
        .map(|result| {
            let document = Document::from_cbor(result.as_slice(), None, None)
                .expect("we should be able to deserialize the cbor");
            let normalized_label_value = document
                .properties
                .get("normalizedLabel")
                .expect("we should be able to get the first name");
            let normalized_label = normalized_label_value
                .as_text()
                .expect("the normalized label should be a string");
            String::from(normalized_label)
        })
        .collect();

    let a_names = ["anna-diane".to_string()];

    assert_eq!(names, a_names);

    let (proof_root_hash, proof_results, _) = query
        .execute_with_proof_only_get_elements(&drive, None, None)
        .expect("we should be able to a proof");
    assert_eq!(root_hash, proof_root_hash);
    assert_eq!(results, proof_results);

    let record_id_base64: Vec<String> = results
        .into_iter()
        .map(|result| {
            let document = Document::from_cbor(result.as_slice(), None, None)
                .expect("we should be able to deserialize the cbor");

            let records_value = document
                .properties
                .get("records")
                .expect("we should be able to get the records");
            let map_records_value = records_value.as_map().expect("this should be a map");
            let record_dash_unique_identity_id =
                Value::inner_bytes_value(map_records_value, "dashUniqueIdentityId")
                    .unwrap()
                    .expect("there should be a dashUniqueIdentityId");
            base64::encode(record_dash_unique_identity_id)
        })
        .collect();

    let a_record_id_base64 = ["RdBiF9ph2C6C4dRhT9C/xVSoOxb+uvduuLlT/0EEDZA=".to_string()];

    assert_eq!(record_id_base64, a_record_id_base64);

    // A query getting elements by the dashUniqueIdentityId desc

    let query_value = json!({
        "where": [
            ["records.dashUniqueIdentityId", "<=", "RdBiF9ph2C6C4dRhT9C/xVSoOxb+uvduuLlT/0EEDZA="],
        ],
        "limit": 10,
        "orderBy": [
            ["records.dashUniqueIdentityId", "desc"]
        ]
    });
    let where_cbor =
        serializer::value_to_cbor(query_value, None).expect("expected to serialize to cbor");
    let domain_document_type = contract
        .document_types()
        .get("domain")
        .expect("contract should have a domain document type");
    let query = DriveQuery::from_cbor(where_cbor.as_slice(), &contract, domain_document_type)
        .expect("query should be built");
    let (results, _, _) = query
        .execute_serialized_no_proof(&drive, None, Some(&db_transaction))
        .expect("proof should be executed");
    let names: Vec<String> = results
        .iter()
        .map(|result| {
            let document = Document::from_cbor(result.as_slice(), None, None)
                .expect("we should be able to deserialize the cbor");
            let normalized_label_value = document
                .properties
                .get("normalizedLabel")
                .expect("we should be able to get the first name");
            let normalized_label = normalized_label_value
                .as_text()
                .expect("the normalized label should be a string");
            String::from(normalized_label)
        })
        .collect();

    let a_names = [
        "anna-diane".to_string(),
        "marilyn".to_string(),
        "minna".to_string(),
    ];

    assert_eq!(names, a_names);

    let (proof_root_hash, proof_results, _) = query
        .execute_with_proof_only_get_elements(&drive, None, None)
        .expect("we should be able to a proof");
    assert_eq!(root_hash, proof_root_hash);
    assert_eq!(results, proof_results);

    // A query getting 2 elements asc by the dashUniqueIdentityId

    let query_value = json!({
        "where": [
            ["records.dashUniqueIdentityId", "<=", "RdBiF9ph2C6C4dRhT9C/xVSoOxb+uvduuLlT/0EEDZA="],
        ],
        "limit": 2,
        "orderBy": [
            ["records.dashUniqueIdentityId", "asc"]
        ]
    });
    let where_cbor =
        serializer::value_to_cbor(query_value, None).expect("expected to serialize to cbor");
    let domain_document_type = contract
        .document_types()
        .get("domain")
        .expect("contract should have a domain document type");
    let query = DriveQuery::from_cbor(where_cbor.as_slice(), &contract, domain_document_type)
        .expect("query should be built");
    let (results, _, _) = query
        .execute_serialized_no_proof(&drive, None, Some(&db_transaction))
        .expect("proof should be executed");
    let names: Vec<String> = results
        .iter()
        .map(|result| {
            let document = Document::from_cbor(result.as_slice(), None, None)
                .expect("we should be able to deserialize the cbor");
            let normalized_label_value = document
                .properties
                .get("normalizedLabel")
                .expect("we should be able to get the first name");
            let normalized_label = normalized_label_value
                .as_text()
                .expect("the normalized label should be a string");
            String::from(normalized_label)
        })
        .collect();

    let a_names = ["minna".to_string(), "marilyn".to_string()];

    assert_eq!(names, a_names);

    let (proof_root_hash, proof_results, _) = query
        .execute_with_proof_only_get_elements(&drive, None, None)
        .expect("we should be able to a proof");
    assert_eq!(root_hash, proof_root_hash);
    assert_eq!(results, proof_results);

    // A query getting all elements

    let query_value = json!({
        "orderBy": [
            ["records.dashUniqueIdentityId", "desc"]
        ]
    });
    let where_cbor =
        serializer::value_to_cbor(query_value, None).expect("expected to serialize to cbor");
    let domain_document_type = contract
        .document_types()
        .get("domain")
        .expect("contract should have a domain document type");
    let query = DriveQuery::from_cbor(where_cbor.as_slice(), &contract, domain_document_type)
        .expect("query should be built");
    let (results, _, _) = query
        .execute_serialized_no_proof(&drive, None, Some(&db_transaction))
        .expect("proof should be executed");

    assert_eq!(results.len(), 10);

    let (proof_root_hash, proof_results, _) = query
        .execute_with_proof_only_get_elements(&drive, None, None)
        .expect("we should be able to a proof");
    assert_eq!(root_hash, proof_root_hash);
    assert_eq!(results, proof_results);
}

#[test]
fn test_dpns_insertion_no_aliases() {
    // using ascending order with rangeTo operators
    let (drive, contract) =
        setup_dpns_test_with_data("tests/supporting_files/contract/dpns/domains-no-alias.json");

    let db_transaction = drive.grove.start_transaction();

    let query_value = json!({
        "orderBy": [["records.dashUniqueIdentityId", "desc"]],
    });

    let query_cbor =
        serializer::value_to_cbor(query_value, None).expect("expected to serialize to cbor");

    let domain_document_type = contract
        .document_types()
        .get("domain")
        .expect("contract should have a domain document type");

    let result = drive
        .query_documents_cbor_from_contract(
            &contract,
            domain_document_type,
            query_cbor.as_slice(),
            None,
            Some(&db_transaction),
        )
        .expect("should perform query");

    assert_eq!(result.0.len(), 15);

    let (proof_root_hash, proof_results, _) = drive
        .query_proof_of_documents_using_cbor_encoded_query_only_get_elements(
            &contract,
            domain_document_type,
            query_cbor.as_slice(),
            None,
            None,
        )
        .expect("query should be executed");
    assert_eq!(
        drive
            .grove
            .root_hash(None)
            .unwrap()
            .expect("should get root hash"),
        proof_root_hash
    );
    assert_eq!(result.0, proof_results);
}

#[test]
fn test_dpns_insertion_with_aliases() {
    // using ascending order with rangeTo operators
    let (drive, contract) =
        setup_dpns_test_with_data("tests/supporting_files/contract/dpns/domains.json");

    let db_transaction = drive.grove.start_transaction();

    let query_value = json!({
        "orderBy": [["records.dashUniqueIdentityId", "desc"]],
    });

    let query_cbor =
        serializer::value_to_cbor(query_value, None).expect("expected to serialize to cbor");

    let domain_document_type = contract
        .document_types()
        .get("domain")
        .expect("contract should have a domain document type");

    let result = drive
        .query_documents_cbor_from_contract(
            &contract,
            domain_document_type,
            query_cbor.as_slice(),
            None,
            Some(&db_transaction),
        )
        .expect("should perform query");

    assert_eq!(result.0.len(), 24);

    let (proof_root_hash, proof_results, _) = drive
        .query_proof_of_documents_using_cbor_encoded_query_only_get_elements(
            &contract,
            domain_document_type,
            query_cbor.as_slice(),
            None,
            None,
        )
        .expect("query should be executed");
    assert_eq!(
        drive
            .grove
            .root_hash(None)
            .unwrap()
            .expect("should get root hash"),
        proof_root_hash
    );
    assert_eq!(result.0, proof_results);
}

#[test]
fn test_dpns_query_start_at() {
    // The point of this test is to test the situation where we have a start at a certain value for the DPNS query.
    let (drive, contract) = setup_dpns_tests_with_batches(10, 11456);

    let db_transaction = drive.grove.start_transaction();

    let root_hash = drive
        .grove
        .root_hash(Some(&db_transaction))
        .unwrap()
        .expect("there is always a root hash");

    let expected_app_hash = vec![
        202, 105, 213, 191, 7, 171, 20, 95, 124, 109, 201, 45, 204, 152, 150, 16, 177, 159, 2, 148,
        238, 143, 171, 61, 233, 233, 248, 27, 219, 101, 204, 117,
    ];

    assert_eq!(root_hash.as_slice(), expected_app_hash,);

    // let all_names = [
    //     "amalle".to_string(),
    //     "anna-diane".to_string(),
    //     "atalanta".to_string(),
    //     "eden".to_string(),
    //     "laureen".to_string(),
    //     "leone".to_string(),
    //     "marilyn".to_string(),
    //     "minna".to_string(),
    //     "mora".to_string(),
    //     "phillie".to_string(),
    // ];

    // A query getting one element starting with a in dash parent domain asc

    let anna_id = hex::decode("0e97eb86ceca4309751616089336a127a5d48282712473b2d0fc5663afb1a080")
        .expect("expected to decode id");
    let encoded_start_at = bs58::encode(anna_id).into_string();

    let query_value = json!({
        "where": [
            ["normalizedParentDomainName", "==", "dash"]
        ],
        "startAt":  encoded_start_at,
        "limit": 1,
        "orderBy": [
            ["normalizedLabel", "asc"]
        ]
    });
    let where_cbor =
        serializer::value_to_cbor(query_value, None).expect("expected to serialize to cbor");
    let domain_document_type = contract
        .document_types()
        .get("domain")
        .expect("contract should have a domain document type");
    let query = DriveQuery::from_cbor(where_cbor.as_slice(), &contract, domain_document_type)
        .expect("query should be built");
    let (results, _, _) = query
        .execute_serialized_no_proof(&drive, None, Some(&db_transaction))
        .expect("proof should be executed");
    let names: Vec<String> = results
        .iter()
        .map(|result| {
            let document = Document::from_cbor(result.as_slice(), None, None)
                .expect("we should be able to deserialize the cbor");
            let normalized_label_value = document
                .properties
                .get("normalizedLabel")
                .expect("we should be able to get the first name");
            let normalized_label = normalized_label_value
                .as_text()
                .expect("the normalized label should be a string");
            String::from(normalized_label)
        })
        .collect();

    let a_names = ["anna-diane".to_string()];

    assert_eq!(names, a_names);

    let (proof_root_hash, proof_results, _) = query
        .execute_with_proof_only_get_elements(&drive, None, None)
        .expect("we should be able to a proof");
    assert_eq!(root_hash, proof_root_hash);
    assert_eq!(results, proof_results);
}

#[test]
fn test_dpns_query_start_after() {
    // The point of this test is to test the situation where we have a start at a certain value for the DPNS query.
    let (drive, contract) = setup_dpns_tests_with_batches(10, 11456);

    let db_transaction = drive.grove.start_transaction();

    let root_hash = drive
        .grove
        .root_hash(Some(&db_transaction))
        .unwrap()
        .expect("there is always a root hash");

    let expected_app_hash = vec![
        202, 105, 213, 191, 7, 171, 20, 95, 124, 109, 201, 45, 204, 152, 150, 16, 177, 159, 2, 148,
        238, 143, 171, 61, 233, 233, 248, 27, 219, 101, 204, 117,
    ];

    assert_eq!(root_hash.as_slice(), expected_app_hash);

    // let all_names = [
    //     "amalle".to_string(),
    //     "anna-diane".to_string(),
    //     "atalanta".to_string(),
    //     "eden".to_string(),
    //     "laureen".to_string(),
    //     "leone".to_string(),
    //     "marilyn".to_string(),
    //     "minna".to_string(),
    //     "mora".to_string(),
    //     "phillie".to_string(),
    // ];

    // A query getting one element starting with a in dash parent domain asc

    let anna_id = hex::decode("0e97eb86ceca4309751616089336a127a5d48282712473b2d0fc5663afb1a080")
        .expect("expected to decode id");
    let encoded_start_at = bs58::encode(anna_id).into_string();

    let query_value = json!({
        "where": [
            ["normalizedParentDomainName", "==", "dash"]
        ],
        "startAfter":  encoded_start_at,
        "limit": 2,
        "orderBy": [
            ["normalizedLabel", "asc"]
        ]
    });
    let where_cbor =
        serializer::value_to_cbor(query_value, None).expect("expected to serialize to cbor");
    let domain_document_type = contract
        .document_types()
        .get("domain")
        .expect("contract should have a domain document type");
    let query = DriveQuery::from_cbor(where_cbor.as_slice(), &contract, domain_document_type)
        .expect("query should be built");
    let (results, _, _) = query
        .execute_serialized_no_proof(&drive, None, Some(&db_transaction))
        .expect("proof should be executed");
    let names: Vec<String> = results
        .iter()
        .map(|result| {
            let document = Document::from_cbor(result.as_slice(), None, None)
                .expect("we should be able to deserialize the cbor");
            let normalized_label_value = document
                .properties
                .get("normalizedLabel")
                .expect("we should be able to get the first name");
            let normalized_label = normalized_label_value
                .as_text()
                .expect("the normalized label should be a string");
            String::from(normalized_label)
        })
        .collect();

    let a_names = ["atalanta".to_string(), "eden".to_string()];

    assert_eq!(names, a_names);

    let (proof_root_hash, proof_results, _) = query
        .execute_with_proof_only_get_elements(&drive, None, None)
        .expect("we should be able to a proof");
    assert_eq!(root_hash, proof_root_hash);
    assert_eq!(results, proof_results);
}

#[test]
fn test_dpns_query_start_at_desc() {
    // The point of this test is to test the situation where we have a start at a certain value for the DPNS query.
    let (drive, contract) = setup_dpns_tests_with_batches(10, 11456);

    let db_transaction = drive.grove.start_transaction();

    let root_hash = drive
        .grove
        .root_hash(Some(&db_transaction))
        .unwrap()
        .expect("there is always a root hash");

    let expected_app_hash = vec![
        202, 105, 213, 191, 7, 171, 20, 95, 124, 109, 201, 45, 204, 152, 150, 16, 177, 159, 2, 148,
        238, 143, 171, 61, 233, 233, 248, 27, 219, 101, 204, 117,
    ];

    assert_eq!(root_hash.as_slice(), expected_app_hash);

    // let all_names = [
    //     "amalle".to_string(),
    //     "anna-diane".to_string(),
    //     "atalanta".to_string(),
    //     "eden".to_string(),
    //     "laureen".to_string(),
    //     "leone".to_string(),
    //     "marilyn".to_string(),
    //     "minna".to_string(),
    //     "mora".to_string(),
    //     "phillie".to_string(),
    // ];

    // A query getting one element starting with a in dash parent domain asc

    let anna_id = hex::decode("0e97eb86ceca4309751616089336a127a5d48282712473b2d0fc5663afb1a080")
        .expect("expected to decode id");
    let encoded_start_at = bs58::encode(anna_id).into_string();

    let query_value = json!({
        "where": [
            ["normalizedParentDomainName", "==", "dash"]
        ],
        "startAt": encoded_start_at,
        "limit": 2,
        "orderBy": [
            ["normalizedLabel", "desc"]
        ]
    });
    let where_cbor =
        serializer::value_to_cbor(query_value, None).expect("expected to serialize to cbor");
    let domain_document_type = contract
        .document_types()
        .get("domain")
        .expect("contract should have a domain document type");
    let query = DriveQuery::from_cbor(where_cbor.as_slice(), &contract, domain_document_type)
        .expect("query should be built");
    let (results, _, _) = query
        .execute_serialized_no_proof(&drive, None, Some(&db_transaction))
        .expect("proof should be executed");
    let names: Vec<String> = results
        .iter()
        .map(|result| {
            let document = Document::from_cbor(result.as_slice(), None, None)
                .expect("we should be able to deserialize the cbor");
            let normalized_label_value = document
                .properties
                .get("normalizedLabel")
                .expect("we should be able to get the first name");
            let normalized_label = normalized_label_value
                .as_text()
                .expect("the normalized label should be a string");
            String::from(normalized_label)
        })
        .collect();

    let a_names = ["anna-diane".to_string(), "amalle".to_string()];

    assert_eq!(names, a_names);

    let (proof_root_hash, proof_results, _) = query
        .execute_with_proof_only_get_elements(&drive, None, None)
        .expect("we should be able to a proof");
    assert_eq!(root_hash, proof_root_hash);
    assert_eq!(results, proof_results);
}

#[test]
fn test_dpns_query_start_after_desc() {
    // The point of this test is to test the situation where we have a start at a certain value for the DPNS query.
    let (drive, contract) = setup_dpns_tests_with_batches(10, 11456);

    let db_transaction = drive.grove.start_transaction();

    let root_hash = drive
        .grove
        .root_hash(Some(&db_transaction))
        .unwrap()
        .expect("there is always a root hash");

    let expected_app_hash = vec![
        202, 105, 213, 191, 7, 171, 20, 95, 124, 109, 201, 45, 204, 152, 150, 16, 177, 159, 2, 148,
        238, 143, 171, 61, 233, 233, 248, 27, 219, 101, 204, 117,
    ];

    assert_eq!(root_hash.as_slice(), expected_app_hash);

    // let all_names = [
    //     "amalle".to_string(),
    //     "anna-diane".to_string(),
    //     "atalanta".to_string(),
    //     "eden".to_string(),
    //     "laureen".to_string(),
    //     "leone".to_string(),
    //     "marilyn".to_string(),
    //     "minna".to_string(),
    //     "mora".to_string(),
    //     "phillie".to_string(),
    // ];

    // A query getting one element starting with a in dash parent domain asc

    let anna_id = hex::decode("0e97eb86ceca4309751616089336a127a5d48282712473b2d0fc5663afb1a080")
        .expect("expected to decode id");
    let encoded_start_at = bs58::encode(anna_id).into_string();

    let query_value = json!({
        "where": [
            ["normalizedParentDomainName", "==", "dash"]
        ],
        "startAfter": encoded_start_at,
        "limit": 2,
        "orderBy": [
            ["normalizedLabel", "desc"]
        ]
    });
    let where_cbor =
        serializer::value_to_cbor(query_value, None).expect("expected to serialize to cbor");
    let domain_document_type = contract
        .document_types()
        .get("domain")
        .expect("contract should have a domain document type");
    let query = DriveQuery::from_cbor(where_cbor.as_slice(), &contract, domain_document_type)
        .expect("query should be built");
    let (results, _, _) = query
        .execute_serialized_no_proof(&drive, None, Some(&db_transaction))
        .expect("proof should be executed");
    let names: Vec<String> = results
        .iter()
        .map(|result| {
            let document = Document::from_cbor(result.as_slice(), None, None)
                .expect("we should be able to deserialize the cbor");
            let normalized_label_value = document
                .properties
                .get("normalizedLabel")
                .expect("we should be able to get the first name");
            let normalized_label = normalized_label_value
                .as_text()
                .expect("the normalized label should be a string");
            String::from(normalized_label)
        })
        .collect();

    let a_names = ["amalle".to_string()];

    assert_eq!(names, a_names);

    let (proof_root_hash, proof_results, _) = query
        .execute_with_proof_only_get_elements(&drive, None, None)
        .expect("we should be able to a proof");
    assert_eq!(root_hash, proof_root_hash);
    assert_eq!(results, proof_results);
}

#[test]
fn test_dpns_query_start_at_with_null_id() {
    // The point of this test is to test the situation where we have a start at inside an index with a null value
    // While dpns doesn't really support this, other contracts might allow null values.
    // We are just using the DPNS contract because it is handy.
    let (drive, contract) = setup_dpns_tests_with_batches(10, 11456);

    let document_type = contract
        .document_type_for_name("domain")
        .expect("expected to get document type");

    let db_transaction = drive.grove.start_transaction();

    let mut rng = rand::rngs::StdRng::seed_from_u64(11456);

    let domain0_id = Vec::from(rng.gen::<[u8; 32]>());
    let domain0 = Domain {
        id: domain0_id.clone(),
        owner_id: Vec::from(rng.gen::<[u8; 32]>()),
        label: None,
        normalized_label: None,
        normalized_parent_domain_name: "dash".to_string(),
        records: Records {
            dash_unique_identity_id: Vec::from(rng.gen::<[u8; 32]>()),
        },
        preorder_salt: Vec::from(rng.gen::<[u8; 32]>()),
        subdomain_rules: false,
    };

    let value0 = serde_json::to_value(&domain0).expect("serialized domain");
    let document_cbor0 =
        serializer::value_to_cbor(value0, Some(drive::drive::defaults::PROTOCOL_VERSION))
            .expect("expected to serialize to cbor");
    let document0 = Document::from_cbor(document_cbor0.as_slice(), None, None)
        .expect("document should be properly deserialized");

    let storage_flags = Some(Cow::Owned(StorageFlags::SingleEpoch(0)));

    drive
        .add_document_for_contract(
            DocumentAndContractInfo {
                owned_document_info: OwnedDocumentInfo {
                    document_info: DocumentRefAndSerialization((
                        &document0,
                        &document_cbor0,
                        storage_flags,
                    )),
                    owner_id: None,
                },
                contract: &contract,
                document_type,
            },
            true,
            BlockInfo::genesis(),
            true,
            Some(&db_transaction),
        )
        .expect("document should be inserted");

    let domain1_id = Vec::from(rng.gen::<[u8; 32]>());

    let domain1 = Domain {
        id: domain1_id,
        owner_id: Vec::from(rng.gen::<[u8; 32]>()),
        label: None,
        normalized_label: None,
        normalized_parent_domain_name: "dash".to_string(),
        records: Records {
            dash_unique_identity_id: Vec::from(rng.gen::<[u8; 32]>()),
        },
        preorder_salt: Vec::from(rng.gen::<[u8; 32]>()),
        subdomain_rules: false,
    };

    let value1 = serde_json::to_value(&domain1).expect("serialized domain");
    let document_cbor1 =
        serializer::value_to_cbor(value1, Some(drive::drive::defaults::PROTOCOL_VERSION))
            .expect("expected to serialize to cbor");
    let document1 = Document::from_cbor(document_cbor1.as_slice(), None, None)
        .expect("document should be properly deserialized");

    let storage_flags = Some(Cow::Owned(StorageFlags::SingleEpoch(0)));
    drive
        .add_document_for_contract(
            DocumentAndContractInfo {
                owned_document_info: OwnedDocumentInfo {
                    document_info: DocumentRefAndSerialization((
                        &document1,
                        &document_cbor1,
                        storage_flags,
                    )),
                    owner_id: None,
                },
                contract: &contract,
                document_type,
            },
            true,
            BlockInfo::genesis(),
            true,
            Some(&db_transaction),
        )
        .expect("document should be inserted");

    drive
        .grove
        .commit_transaction(db_transaction)
        .unwrap()
        .expect("transaction should be committed");

    let db_transaction = drive.grove.start_transaction();

    let root_hash = drive
        .grove
        .root_hash(Some(&db_transaction))
        .unwrap()
        .expect("there is always a root hash");

    let expected_app_hash = vec![
        250, 31, 183, 195, 12, 105, 79, 233, 229, 177, 204, 218, 232, 208, 182, 157, 100, 201, 214,
        202, 161, 199, 242, 36, 224, 115, 106, 126, 170, 55, 29, 25,
    ];

    assert_eq!(root_hash.as_slice(), expected_app_hash);

    // let all_names = [
    //     "".to_string(), x2
    //     "amalle".to_string(),
    //     "anna-diane".to_string(),
    //     "atalanta".to_string(),
    //     "eden".to_string(),
    //     "laureen".to_string(),
    //     "leone".to_string(),
    //     "marilyn".to_string(),
    //     "minna".to_string(),
    //     "mora".to_string(),
    //     "phillie".to_string(),
    // ];

    // A query getting one element starting with a in dash parent domain asc

    let encoded_start_at = bs58::encode(domain0_id).into_string();

    let query_value = json!({
        "where": [
            ["normalizedParentDomainName", "==", "dash"]
        ],
        "startAt":  encoded_start_at,
        "limit": 3,
        "orderBy": [
            ["normalizedLabel", "asc"]
        ]
    });
    let where_cbor =
        serializer::value_to_cbor(query_value, None).expect("expected to serialize to cbor");
    let domain_document_type = contract
        .document_types()
        .get("domain")
        .expect("contract should have a domain document type");
    let query = DriveQuery::from_cbor(where_cbor.as_slice(), &contract, domain_document_type)
        .expect("query should be built");

    let (results, _, _) = query
        .execute_serialized_no_proof(&drive, None, Some(&db_transaction))
        .expect("proof should be executed");
    let names: Vec<String> = results
        .iter()
        .map(|result| {
            let document = Document::from_cbor(result.as_slice(), None, None)
                .expect("we should be able to deserialize the cbor");
            let normalized_label_value = document
                .properties
                .get("normalizedLabel")
                .expect("we should be able to get the first name");
            if normalized_label_value.is_null() {
                String::from("")
            } else {
                let normalized_label = normalized_label_value
                    .as_text()
                    .expect("the normalized label should be a string");
                String::from(normalized_label)
            }
        })
        .collect();

    let a_names = [
        "".to_string(),
        "amalle".to_string(),
        "anna-diane".to_string(),
    ];

    assert_eq!(names, a_names);

    let (proof_root_hash, proof_results, _) = query
        .execute_with_proof_only_get_elements(&drive, None, None)
        .expect("we should be able to a proof");
    assert_eq!(root_hash, proof_root_hash);
    assert_eq!(results, proof_results);
}

#[test]
fn test_dpns_query_start_after_with_null_id() {
    // The point of this test is to test the situation where we have a start at inside an index with a null value
    // While dpns doesn't really support this, other contracts might allow null values.
    // We are just using the DPNS contract because it is handy.
    let (drive, contract) = setup_dpns_tests_with_batches(10, 11456);

    let document_type = contract
        .document_type_for_name("domain")
        .expect("expected to get document type");

    let db_transaction = drive.grove.start_transaction();

    let mut rng = rand::rngs::StdRng::seed_from_u64(11456);

    let domain0_id = Vec::from(rng.gen::<[u8; 32]>());
    let domain0 = Domain {
        id: domain0_id.clone(),
        owner_id: Vec::from(rng.gen::<[u8; 32]>()),
        label: None,
        normalized_label: None,
        normalized_parent_domain_name: "dash".to_string(),
        records: Records {
            dash_unique_identity_id: Vec::from(rng.gen::<[u8; 32]>()),
        },
        preorder_salt: Vec::from(rng.gen::<[u8; 32]>()),
        subdomain_rules: false,
    };

    let value0 = serde_json::to_value(&domain0).expect("serialized domain");
    let document_cbor0 =
        serializer::value_to_cbor(value0, Some(drive::drive::defaults::PROTOCOL_VERSION))
            .expect("expected to serialize to cbor");
    let document0 = Document::from_cbor(document_cbor0.as_slice(), None, None)
        .expect("document should be properly deserialized");

    let storage_flags = Some(Cow::Owned(StorageFlags::SingleEpoch(0)));

    drive
        .add_document_for_contract(
            DocumentAndContractInfo {
                owned_document_info: OwnedDocumentInfo {
                    document_info: DocumentRefAndSerialization((
                        &document0,
                        &document_cbor0,
                        storage_flags,
                    )),
                    owner_id: None,
                },
                contract: &contract,
                document_type,
            },
            true,
            BlockInfo::genesis(),
            true,
            Some(&db_transaction),
        )
        .expect("document should be inserted");

    let domain1_id = Vec::from(rng.gen::<[u8; 32]>());

    let domain1 = Domain {
        id: domain1_id,
        owner_id: Vec::from(rng.gen::<[u8; 32]>()),
        label: None,
        normalized_label: None,
        normalized_parent_domain_name: "dash".to_string(),
        records: Records {
            dash_unique_identity_id: Vec::from(rng.gen::<[u8; 32]>()),
        },
        preorder_salt: Vec::from(rng.gen::<[u8; 32]>()),
        subdomain_rules: false,
    };

    let value1 = serde_json::to_value(&domain1).expect("serialized domain");
    let document_cbor1 =
        serializer::value_to_cbor(value1, Some(drive::drive::defaults::PROTOCOL_VERSION))
            .expect("expected to serialize to cbor");
    let document1 = Document::from_cbor(document_cbor1.as_slice(), None, None)
        .expect("document should be properly deserialized");

    let storage_flags = Some(Cow::Owned(StorageFlags::SingleEpoch(0)));

    drive
        .add_document_for_contract(
            DocumentAndContractInfo {
                owned_document_info: OwnedDocumentInfo {
                    document_info: DocumentRefAndSerialization((
                        &document1,
                        &document_cbor1,
                        storage_flags,
                    )),
                    owner_id: None,
                },
                contract: &contract,
                document_type,
            },
            true,
            BlockInfo::genesis(),
            true,
            Some(&db_transaction),
        )
        .expect("document should be inserted");

    drive
        .grove
        .commit_transaction(db_transaction)
        .unwrap()
        .expect("transaction should be committed");

    let db_transaction = drive.grove.start_transaction();

    let root_hash = drive
        .grove
        .root_hash(Some(&db_transaction))
        .unwrap()
        .expect("there is always a root hash");

    let expected_app_hash = vec![
        250, 31, 183, 195, 12, 105, 79, 233, 229, 177, 204, 218, 232, 208, 182, 157, 100, 201, 214,
        202, 161, 199, 242, 36, 224, 115, 106, 126, 170, 55, 29, 25,
    ];

    assert_eq!(root_hash.as_slice(), expected_app_hash);

    // let all_names = [
    //     "".to_string(), x2
    //     "amalle".to_string(),
    //     "anna-diane".to_string(),
    //     "atalanta".to_string(),
    //     "eden".to_string(),
    //     "laureen".to_string(),
    //     "leone".to_string(),
    //     "marilyn".to_string(),
    //     "minna".to_string(),
    //     "mora".to_string(),
    //     "phillie".to_string(),
    // ];

    // A query getting one element starting with a in dash parent domain asc

    let encoded_start_at = bs58::encode(domain0_id).into_string();

    let query_value = json!({
        "where": [
            ["normalizedParentDomainName", "==", "dash"]
        ],
        "startAfter":  encoded_start_at,
        "limit": 2,
        "orderBy": [
            ["normalizedLabel", "asc"]
        ]
    });
    let where_cbor =
        serializer::value_to_cbor(query_value, None).expect("expected to serialize to cbor");
    let domain_document_type = contract
        .document_types()
        .get("domain")
        .expect("contract should have a domain document type");
    let query = DriveQuery::from_cbor(where_cbor.as_slice(), &contract, domain_document_type)
        .expect("query should be built");

    // We are commenting this out on purpose to make it easier to find
    // let mut query_operations: Vec<QueryOperation> = vec![];
    // let path_query = query
    //     .construct_path_query_operations(&drive, Some(&db_transaction), &mut query_operations)
    //     .expect("expected to construct a path query");
    // println!("{:#?}", path_query);
    let (results, _, _) = query
        .execute_serialized_no_proof(&drive, None, Some(&db_transaction))
        .expect("proof should be executed");
    let names: Vec<String> = results
        .iter()
        .map(|result| {
            let document = Document::from_cbor(result.as_slice(), None, None)
                .expect("we should be able to deserialize the cbor");
            let normalized_label_value = document
                .properties
                .get("normalizedLabel")
                .expect("we should be able to get the first name");
            if normalized_label_value.is_null() {
                String::from("")
            } else {
                let normalized_label = normalized_label_value
                    .as_text()
                    .expect("the normalized label should be a string");
                String::from(normalized_label)
            }
        })
        .collect();

    let a_names = ["amalle".to_string(), "anna-diane".to_string()];

    assert_eq!(names, a_names);

    let (proof_root_hash, proof_results, _) = query
        .execute_with_proof_only_get_elements(&drive, None, None)
        .expect("we should be able to a proof");
    assert_eq!(root_hash, proof_root_hash);
    assert_eq!(results, proof_results);
}

#[test]
fn test_dpns_query_start_after_with_null_id_desc() {
    // The point of this test is to test the situation where we have a start at inside an index with a null value
    // While dpns doesn't really support this, other contracts might allow null values.
    // We are just using the DPNS contract because it is handy.
    let (drive, contract) = setup_dpns_tests_with_batches(10, 11456);

    let document_type = contract
        .document_type_for_name("domain")
        .expect("expected to get document type");

    let db_transaction = drive.grove.start_transaction();

    let mut rng = rand::rngs::StdRng::seed_from_u64(11456);

    let domain0_id = Vec::from(rng.gen::<[u8; 32]>());
    let domain0 = Domain {
        id: domain0_id.clone(),
        owner_id: Vec::from(rng.gen::<[u8; 32]>()),
        label: None,
        normalized_label: None,
        normalized_parent_domain_name: "dash".to_string(),
        records: Records {
            dash_unique_identity_id: Vec::from(rng.gen::<[u8; 32]>()),
        },
        preorder_salt: Vec::from(rng.gen::<[u8; 32]>()),
        subdomain_rules: false,
    };

    let value0 = serde_json::to_value(&domain0).expect("serialized domain");
    let document_cbor0 =
        serializer::value_to_cbor(value0, Some(drive::drive::defaults::PROTOCOL_VERSION))
            .expect("expected to serialize to cbor");
    let document0 = Document::from_cbor(document_cbor0.as_slice(), None, None)
        .expect("document should be properly deserialized");

    let storage_flags = Some(Cow::Owned(StorageFlags::SingleEpoch(0)));

    drive
        .add_document_for_contract(
            DocumentAndContractInfo {
                owned_document_info: OwnedDocumentInfo {
                    document_info: DocumentRefAndSerialization((
                        &document0,
                        &document_cbor0,
                        storage_flags,
                    )),
                    owner_id: None,
                },
                contract: &contract,
                document_type,
            },
            true,
            BlockInfo::genesis(),
            true,
            Some(&db_transaction),
        )
        .expect("document should be inserted");

    let domain1_id = Vec::from(rng.gen::<[u8; 32]>());

    let domain1 = Domain {
        id: domain1_id.clone(),
        owner_id: Vec::from(rng.gen::<[u8; 32]>()),
        label: None,
        normalized_label: None,
        normalized_parent_domain_name: "dash".to_string(),
        records: Records {
            dash_unique_identity_id: Vec::from(rng.gen::<[u8; 32]>()),
        },
        preorder_salt: Vec::from(rng.gen::<[u8; 32]>()),
        subdomain_rules: false,
    };

    let value1 = serde_json::to_value(&domain1).expect("serialized domain");
    let document_cbor1 =
        serializer::value_to_cbor(value1, Some(drive::drive::defaults::PROTOCOL_VERSION))
            .expect("expected to serialize to cbor");
    let document1 = Document::from_cbor(document_cbor1.as_slice(), None, None)
        .expect("document should be properly deserialized");

    let storage_flags = Some(Cow::Owned(StorageFlags::SingleEpoch(0)));

    drive
        .add_document_for_contract(
            DocumentAndContractInfo {
                owned_document_info: OwnedDocumentInfo {
                    document_info: DocumentRefAndSerialization((
                        &document1,
                        &document_cbor1,
                        storage_flags,
                    )),
                    owner_id: None,
                },
                contract: &contract,
                document_type,
            },
            true,
            BlockInfo::genesis(),
            true,
            Some(&db_transaction),
        )
        .expect("document should be inserted");

    drive
        .grove
        .commit_transaction(db_transaction)
        .unwrap()
        .expect("transaction should be committed");

    let db_transaction = drive.grove.start_transaction();

    let root_hash = drive
        .grove
        .root_hash(Some(&db_transaction))
        .unwrap()
        .expect("there is always a root hash");

    let expected_app_hash = vec![
        250, 31, 183, 195, 12, 105, 79, 233, 229, 177, 204, 218, 232, 208, 182, 157, 100, 201, 214,
        202, 161, 199, 242, 36, 224, 115, 106, 126, 170, 55, 29, 25,
    ];

    assert_eq!(root_hash.as_slice(), expected_app_hash,);

    // let all_names = [
    //     "".to_string(), x2
    //     "amalle".to_string(),
    //     "anna-diane".to_string(),
    //     "atalanta".to_string(),
    //     "eden".to_string(),
    //     "laureen".to_string(),
    //     "leone".to_string(),
    //     "marilyn".to_string(),
    //     "minna".to_string(),
    //     "mora".to_string(),
    //     "phillie".to_string(),
    // ];

    assert_eq!(
        hex::encode(domain0_id.as_slice()),
        "8795eaa85e6f39a0d99ac8642a39e273204c57b1594dcd4f53f549fb5160fa32"
    );
    assert_eq!(
        hex::encode(domain1_id.as_slice()),
        "0baa338e26a9344b6d0fcf8f525dfc160c160a7a52ef3301a7e55fccf41d7385"
    );

    // A query getting two elements starting with domain0
    // We should get domain0 only because we have an ascending order on the ids always
    // And also because there is nothing below ""
    let encoded_start_at = bs58::encode(domain0_id.clone()).into_string();

    let query_value = json!({
        "where": [
            ["normalizedParentDomainName", "==", "dash"]
        ],
        "startAt":  encoded_start_at,
        "limit": 2,
        "orderBy": [
            ["normalizedLabel", "desc"]
        ]
    });
    let where_cbor =
        serializer::value_to_cbor(query_value, None).expect("expected to serialize to cbor");
    let domain_document_type = contract
        .document_types()
        .get("domain")
        .expect("contract should have a domain document type");
    let query = DriveQuery::from_cbor(where_cbor.as_slice(), &contract, domain_document_type)
        .expect("query should be built");
    let (results, _, _) = query
        .execute_serialized_no_proof(&drive, None, Some(&db_transaction))
        .expect("proof should be executed");
    let docs: Vec<Vec<u8>> = results
        .clone()
        .into_iter()
        .map(|result| {
            let document = Document::from_cbor(result.as_slice(), None, None)
                .expect("we should be able to deserialize the cbor");
            Vec::from(document.id)
        })
        .collect();

    let (proof_root_hash, proof_results, _) = query
        .execute_with_proof_only_get_elements(&drive, None, None)
        .expect("we should be able to a proof");
    assert_eq!(root_hash, proof_root_hash);
    assert_eq!(results, proof_results);

    // The explanation is a little interesting
    // domain1 is smaller than domain0
    // however on the lowest lever the order never matters, so we are always ascending on the id
    // hence we will get domain1
    let expected_docs = [domain0_id.clone()];

    assert_eq!(docs, expected_docs);

    // A query getting two elements starting with domain1
    // We should get domain1, domain0 only because we have an ascending order on the ids always
    let encoded_start_at = bs58::encode(domain1_id.clone()).into_string();

    let query_value = json!({
        "where": [
            ["normalizedParentDomainName", "==", "dash"]
        ],
        "startAt":  encoded_start_at,
        "limit": 2,
        "orderBy": [
            ["normalizedLabel", "desc"]
        ]
    });
    let where_cbor =
        serializer::value_to_cbor(query_value, None).expect("expected to serialize to cbor");
    let domain_document_type = contract
        .document_types()
        .get("domain")
        .expect("contract should have a domain document type");
    let query = DriveQuery::from_cbor(where_cbor.as_slice(), &contract, domain_document_type)
        .expect("query should be built");
    let (results, _, _) = query
        .execute_serialized_no_proof(&drive, None, Some(&db_transaction))
        .expect("proof should be executed");
    let docs: Vec<Vec<u8>> = results
        .iter()
        .map(|result| {
            let document = Document::from_cbor(result.as_slice(), None, None)
                .expect("we should be able to deserialize the cbor");
            Vec::from(document.id)
        })
        .collect();

    // The explanation is a little interesting
    // domain1 is smaller than domain0
    // however on the lowest lever the order never matters, so we are always ascending on the id
    // hence we will get domain1
    let expected_docs = [domain1_id, domain0_id];

    assert_eq!(docs, expected_docs);
    let (proof_root_hash, proof_results, _) = query
        .execute_with_proof_only_get_elements(&drive, None, None)
        .expect("we should be able to a proof");
    assert_eq!(root_hash, proof_root_hash);
    assert_eq!(results, proof_results);

    // A query getting one element starting with a in dash parent domain asc

    let anna_id = hex::decode("0e97eb86ceca4309751616089336a127a5d48282712473b2d0fc5663afb1a080")
        .expect("expected to decode id");
    let encoded_start_at = bs58::encode(anna_id).into_string();

    let query_value = json!({
        "where": [
            ["normalizedParentDomainName", "==", "dash"]
        ],
        "startAfter":  encoded_start_at,
        "limit": 2,
        "orderBy": [
            ["normalizedLabel", "desc"]
        ]
    });
    let where_cbor =
        serializer::value_to_cbor(query_value, None).expect("expected to serialize to cbor");
    let domain_document_type = contract
        .document_types()
        .get("domain")
        .expect("contract should have a domain document type");
    let query = DriveQuery::from_cbor(where_cbor.as_slice(), &contract, domain_document_type)
        .expect("query should be built");
    let (results, _, _) = query
        .execute_serialized_no_proof(&drive, None, Some(&db_transaction))
        .expect("proof should be executed");
    let names: Vec<String> = results
        .iter()
        .map(|result| {
            let document = Document::from_cbor(result.as_slice(), None, None)
                .expect("we should be able to deserialize the cbor");
            let normalized_label_value = document
                .properties
                .get("normalizedLabel")
                .expect("we should be able to get the first name");
            if normalized_label_value.is_null() {
                String::from("")
            } else {
                let normalized_label = normalized_label_value
                    .as_text()
                    .expect("the normalized label should be a string");
                String::from(normalized_label)
            }
        })
        .collect();

    let a_names = ["amalle".to_string(), "".to_string()];

    assert_eq!(names, a_names);

    let (proof_root_hash, proof_results, _) = query
        .execute_with_proof_only_get_elements(&drive, None, None)
        .expect("we should be able to a proof");
    assert_eq!(root_hash, proof_root_hash);
    assert_eq!(results, proof_results);
}

#[test]
fn test_query_a_b_c_d_e_contract() {
    let tmp_dir = TempDir::new().unwrap();

    let drive: Drive = Drive::open(&tmp_dir, None).expect("expected to open Drive successfully");

    drive
        .create_initial_state_structure(None)
        .expect("expected to create root tree successfully");

    // Create a contract

    let block_info = BlockInfo::default();
    let owner_id = dpp::identifier::Identifier::new([2u8; 32]);

    let documents = json!({
      "testDocument": {
        "type": "object",
        "properties": {
          "a": {
            "type": "integer"
          },
          "b": {
            "type": "integer"
          },
          "c": {
            "type": "integer"
          },
          "d": {
            "type": "integer"
          },
          "e": {
            "type": "integer"
          }
        },
        "additionalProperties": false,
        "indices": [
          {
            "name": "abcde",
            "properties": [
              {
                "a": "asc"
              },
              {
                "b": "asc"
              },
              {
                "c": "asc"
              },
              {
                "d": "asc"
              },
              {
                "e": "asc"
              }
            ]
          },
        ]
      }
    });

    let protocol_version_validator =
        ProtocolVersionValidator::new(LATEST_VERSION, LATEST_VERSION, COMPATIBILITY_MAP.clone());

    let data_contract_validator = DataContractValidator::new(Arc::new(protocol_version_validator));
    let factory = DataContractFactory::new(1, Arc::new(data_contract_validator));

    let contract = factory
        .create(owner_id, documents, None)
        .expect("data in fixture should be correct");

    let contract_cbor = contract.to_cbor().expect("should encode contract to cbor");

    // TODO: Create method doesn't initiate document_types. It must be fixed
    let contract = DataContract::from_cbor(contract_cbor.clone())
        .expect("should create decode contract from cbor");

    drive
        .apply_contract(
            &contract,
            contract_cbor,
            block_info,
            true,
            StorageFlags::optional_default_as_cow(),
            None,
        )
        .expect("should apply contract");

    // Perform query

    let document_type = "testDocument".to_string();

    let query_json = json!({
        "where": [
            ["a","==",1],
            ["b","==",2],
            ["c","==",3],
            ["d","in",[1,2]]],
        "orderBy":[
            ["d","desc"],
            ["e","asc"]
        ]
    });

    let query_cbor =
        serializer::value_to_cbor(query_json, None).expect("expected to serialize to cbor");

    drive
        .query_documents_cbor_from_contract(
            &contract,
            contract
                .document_types()
                .get(&document_type)
                .expect("should have this document type"),
            &query_cbor,
            None,
            None,
        )
        .expect("should perform query");
}

#[test]
#[ignore]
fn pwd() {
    let working_dir = std::env::current_dir().unwrap();
    println!("{}", working_dir.display());
}<|MERGE_RESOLUTION|>--- conflicted
+++ resolved
@@ -60,12 +60,8 @@
 use drive::tests::helpers::setup::setup_drive;
 
 use dpp::data_contract::validation::data_contract_validator::DataContractValidator;
-<<<<<<< HEAD
 use dpp::document::Document;
-=======
-use dpp::document::document_stub::DocumentStub;
 use dpp::platform_value::Value;
->>>>>>> 1abe4216
 
 use dpp::prelude::DataContract;
 use dpp::util::serializer;
@@ -559,33 +555,9 @@
             serializer::value_to_cbor(domain_json, Some(drive::drive::defaults::PROTOCOL_VERSION))
                 .expect("expected to serialize to cbor");
 
-        let domain = DocumentStub::from_cbor(&domain_cbor, None, None)
-            .expect("expected to deserialize the document");
-
-<<<<<<< HEAD
-            let domain = Document::from_cbor(&domain_cbor, None, None)
+        let domain = Document::from_cbor(&domain_cbor, None, None)
                 .expect("expected to deserialize the document");
 
-            let document_type = contract
-                .document_type_for_name("domain")
-                .expect("expected to get document type");
-
-            let storage_flags = Some(Cow::Owned(StorageFlags::SingleEpoch(0)));
-
-            drive
-                .add_document_for_contract(
-                    DocumentAndContractInfo {
-                        owned_document_info: OwnedDocumentInfo {
-                            document_info: DocumentRefAndSerialization((
-                                &domain,
-                                &domain_cbor,
-                                storage_flags,
-                            )),
-                            owner_id: None,
-                        },
-                        contract: &contract,
-                        document_type,
-=======
         let document_type = contract
             .document_type_for_name("domain")
             .expect("expected to get document type");
@@ -602,7 +574,6 @@
                             storage_flags,
                         )),
                         owner_id: None,
->>>>>>> 1abe4216
                     },
                     contract: &contract,
                     document_type,
