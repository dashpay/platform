// MIT LICENSE
//
// Copyright (c) 2021 Dash Core Group
//
// Permission is hereby granted, free of charge, to any
// person obtaining a copy of this software and associated
// documentation files (the "Software"), to deal in the
// Software without restriction, including without
// limitation the rights to use, copy, modify, merge,
// publish, distribute, sublicense, and/or sell copies of
// the Software, and to permit persons to whom the Software
// is furnished to do so, subject to the following
// conditions:
//
// The above copyright notice and this permission notice
// shall be included in all copies or substantial portions
// of the Software.
//
// THE SOFTWARE IS PROVIDED "AS IS", WITHOUT WARRANTY OF
// ANY KIND, EXPRESS OR IMPLIED, INCLUDING BUT NOT LIMITED
// TO THE WARRANTIES OF MERCHANTABILITY, FITNESS FOR A
// PARTICULAR PURPOSE AND NONINFRINGEMENT. IN NO EVENT
// SHALL THE AUTHORS OR COPYRIGHT HOLDERS BE LIABLE FOR ANY
// CLAIM, DAMAGES OR OTHER LIABILITY, WHETHER IN AN ACTION
// OF CONTRACT, TORT OR OTHERWISE, ARISING FROM, OUT OF OR
// IN CONNECTION WITH THE SOFTWARE OR THE USE OR OTHER
// DEALINGS IN THE SOFTWARE.
//

//! Epoch Start Blocks
//!
//! This modules implements functions in Drive relevant to Epoch start blocks.
//!

use crate::drive::fee_pools::pools_vec_path;
use crate::drive::Drive;
use crate::error::drive::DriveError;
use crate::error::Error;
use crate::fee::epoch::EpochIndex;
use crate::fee_pools::epochs::{paths, Epoch};
use grovedb::query_result_type::QueryResultType::QueryPathKeyElementTrioResultType;
use grovedb::{Element, PathQuery, Query, SizedQuery, TransactionArg};

use crate::fee_pools::epochs::epoch_key_constants::KEY_START_BLOCK_HEIGHT;

impl Drive {
    /// Returns the block height of the Epoch's start block
    pub fn get_epoch_start_block_height(
        &self,
        epoch_tree: &Epoch,
        transaction: TransactionArg,
    ) -> Result<u64, Error> {
        let element = self
            .grove
            .get(
                epoch_tree.get_path(),
                KEY_START_BLOCK_HEIGHT.as_slice(),
                transaction,
            )
            .unwrap()
            .map_err(Error::GroveDB)?;

        let Element::Item(encoded_start_block_height, _) = element else {
            return Err(Error::Drive(DriveError::UnexpectedElementType("start block height must be an item")));
        };

        let start_block_height = u64::from_be_bytes(
            encoded_start_block_height
                .as_slice()
                .try_into()
                .map_err(|_| {
                    Error::Drive(DriveError::CorruptedSerialization(
                        "start block height must be u64",
                    ))
                })?,
        );

        Ok(start_block_height)
    }

    /// Returns the index and start block height of the first epoch between the two given.
    pub fn get_first_epoch_start_block_height_between_epochs(
        &self,
        from_epoch_index: EpochIndex,
        to_epoch_index: EpochIndex,
        transaction: TransactionArg,
    ) -> Result<Option<(EpochIndex, u64)>, Error> {
        let mut start_block_height_query = Query::new();
        start_block_height_query.insert_key(KEY_START_BLOCK_HEIGHT.to_vec());

        let mut epochs_query = Query::new();

        let from_epoch_key = paths::encode_epoch_index_key(from_epoch_index)?.to_vec();
        let current_epoch_key = paths::encode_epoch_index_key(to_epoch_index)?.to_vec();

        epochs_query.insert_range_after_to_inclusive(from_epoch_key..=current_epoch_key);

        epochs_query.set_subquery(start_block_height_query);

        let sized_query = SizedQuery::new(epochs_query, Some(1), None);

        let path_query = PathQuery::new(pools_vec_path(), sized_query);

        let (result_items, _) = self
            .grove
            .query_raw(
                &path_query,
                transaction.is_some(),
                QueryPathKeyElementTrioResultType,
                transaction,
            )
            .unwrap()
            .map_err(Error::GroveDB)?;

        if result_items.is_empty() {
            return Ok(None);
        }

        let (path, _, element) = result_items.to_path_key_elements().remove(0);

        let Element::Item(item, _) = element else {
            return Err(Error::Drive(DriveError::UnexpectedElementType("start block must be an item")));
        };

        let next_start_block_height =
            u64::from_be_bytes(item.as_slice().try_into().map_err(|_| {
                Error::Drive(DriveError::CorruptedSerialization(
                    "start block height must be u64",
                ))
            })?);

        let epoch_key = path
            .last()
            .ok_or(Error::Drive(DriveError::CorruptedCodeExecution(
                "epoch pool shouldn't have empty path",
            )))?;

        let epoch_index = paths::decode_epoch_index_key(epoch_key.as_slice())?;

        Ok(Some((epoch_index, next_start_block_height)))
    }
}

#[cfg(test)]
mod tests {
    use super::*;
    use crate::common::helpers::setup::setup_drive_with_initial_state_structure;

    mod get_epoch_start_block_height {
        use super::*;

        #[test]
        fn test_error_if_epoch_tree_is_not_initiated() {
            let drive = setup_drive_with_initial_state_structure();
            let transaction = drive.grove.start_transaction();

            let non_initiated_epoch = Epoch::new(7000);

            let result =
                drive.get_epoch_start_block_height(&non_initiated_epoch, Some(&transaction));

            assert!(matches!(
                result,
                Err(Error::GroveDB(grovedb::Error::PathParentLayerNotFound(_)))
            ));
        }

        #[test]
        fn test_error_if_value_is_not_set() {
            let drive = setup_drive_with_initial_state_structure();
            let transaction = drive.grove.start_transaction();

            let epoch = Epoch::new(0);
<<<<<<< HEAD

            let result = drive.get_epoch_start_block_height(&epoch, Some(&transaction));

=======

            let result = drive.get_epoch_start_block_height(&epoch, Some(&transaction));

>>>>>>> d5d48c39
            assert!(matches!(result, Err(Error::GroveDB(_))));
        }

        #[test]
        fn test_error_if_value_has_invalid_length() {
            let drive = setup_drive_with_initial_state_structure();
            let transaction = drive.grove.start_transaction();

            let epoch = Epoch::new(0);

            drive
                .grove
                .insert(
                    epoch.get_path(),
                    KEY_START_BLOCK_HEIGHT.as_slice(),
                    Element::Item(u128::MAX.to_be_bytes().to_vec(), None),
                    None,
                    Some(&transaction),
                )
                .unwrap()
                .expect("should insert invalid data");

            let result = drive.get_epoch_start_block_height(&epoch, Some(&transaction));

            assert!(matches!(
                result,
                Err(Error::Drive(DriveError::CorruptedSerialization(_)))
            ));
        }

        #[test]
        fn test_error_if_element_has_invalid_type() {
            let drive = setup_drive_with_initial_state_structure();
            let transaction = drive.grove.start_transaction();

            let epoch = Epoch::new(0);

            drive
                .grove
                .insert(
                    epoch.get_path(),
                    KEY_START_BLOCK_HEIGHT.as_slice(),
                    Element::empty_tree(),
                    None,
                    Some(&transaction),
                )
                .unwrap()
                .expect("should insert invalid data");

            let result = drive.get_epoch_start_block_height(&epoch, Some(&transaction));

            assert!(matches!(
                result,
                Err(Error::Drive(DriveError::UnexpectedElementType(_)))
            ));
        }
    }

    mod get_first_epoch_start_block_height_between_epochs {
        use super::*;
        use crate::drive::batch::GroveDbOpBatch;

        #[test]
        fn test_next_block_height() {
            let drive = setup_drive_with_initial_state_structure();
            let transaction = drive.grove.start_transaction();

            let epoch_tree_0 = Epoch::new(0);
            let epoch_tree_1 = Epoch::new(1);

            let mut batch = GroveDbOpBatch::new();

            batch.push(epoch_tree_0.update_start_block_height_operation(1));
            batch.push(epoch_tree_1.update_start_block_height_operation(2));

            drive
                .grove_apply_batch(batch, false, Some(&transaction))
                .expect("should apply batch");

            let next_epoch_start_block_height_option = drive
                .get_first_epoch_start_block_height_between_epochs(0, 2, Some(&transaction))
                .expect("should find next start_block_height");

            assert!(matches!(next_epoch_start_block_height_option, Some((1, 2))));
        }

        #[test]
        fn test_none_if_there_are_no_start_block_heights() {
            let drive = setup_drive_with_initial_state_structure();
            let transaction = drive.grove.start_transaction();

            let next_epoch_start_block_height = drive
                .get_first_epoch_start_block_height_between_epochs(0, 4, Some(&transaction))
                .expect("should find next start_block_height");

            assert!(next_epoch_start_block_height.is_none());
        }

        #[test]
        fn test_none_if_start_block_height_is_outside_of_specified_epoch_range() {
            let drive = setup_drive_with_initial_state_structure();
            let transaction = drive.grove.start_transaction();

            let epoch_tree_0 = Epoch::new(0);
            let epoch_tree_3 = Epoch::new(3);

            let mut batch = GroveDbOpBatch::new();

            batch.push(epoch_tree_0.update_start_block_height_operation(1));
            batch.push(epoch_tree_3.update_start_block_height_operation(3));

            drive
                .grove_apply_batch(batch, false, Some(&transaction))
                .expect("should apply batch");

            let next_epoch_start_block_height = drive
                .get_first_epoch_start_block_height_between_epochs(0, 2, Some(&transaction))
                .expect("should find next start_block_height");

            assert!(next_epoch_start_block_height.is_none());
        }

        #[test]
        fn test_start_block_height_in_two_epoch_in_case_of_gaps() {
            let drive = setup_drive_with_initial_state_structure();
            let transaction = drive.grove.start_transaction();

            let epoch_tree_0 = Epoch::new(0);
            let epoch_tree_3 = Epoch::new(3);

            let mut batch = GroveDbOpBatch::new();

            batch.push(epoch_tree_0.update_start_block_height_operation(1));
            batch.push(epoch_tree_3.update_start_block_height_operation(2));

            drive
                .grove_apply_batch(batch, false, Some(&transaction))
                .expect("should apply batch");

            let next_epoch_start_block_height = drive
                .get_first_epoch_start_block_height_between_epochs(0, 4, Some(&transaction))
                .expect("should find next start_block_height");

            assert!(matches!(next_epoch_start_block_height, Some((3, 2))));
        }
    }
}<|MERGE_RESOLUTION|>--- conflicted
+++ resolved
@@ -171,15 +171,9 @@
             let transaction = drive.grove.start_transaction();
 
             let epoch = Epoch::new(0);
-<<<<<<< HEAD
 
             let result = drive.get_epoch_start_block_height(&epoch, Some(&transaction));
 
-=======
-
-            let result = drive.get_epoch_start_block_height(&epoch, Some(&transaction));
-
->>>>>>> d5d48c39
             assert!(matches!(result, Err(Error::GroveDB(_))));
         }
 
