--- conflicted
+++ resolved
@@ -35,12 +35,9 @@
                 let drive = Drive {
                     grove,
                     config,
-<<<<<<< HEAD
-=======
-                    system_contracts: SystemContracts::load_genesis_system_contracts(
-                        1, // TODO: Will be fixed in #1676
-                    )?,
->>>>>>> 20b39d65
+                    // system_contracts: SystemContracts::load_genesis_system_contracts(
+                    //     platform_version.protocol_version,
+                    // )?,
                     cache: RwLock::new(DriveCache {
                         cached_contracts: DataContractCache::new(
                             data_contracts_global_cache_size,
