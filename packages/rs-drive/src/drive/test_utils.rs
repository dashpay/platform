use std::cell::RefCell;

use dpp::{dashcore::anyhow, util::entropy_generator::EntropyGenerator};
use rand::{rngs::SmallRng, Rng, SeedableRng};

pub(crate) struct TestEntropyGenerator {
    rng: RefCell<SmallRng>,
}

impl TestEntropyGenerator {
    pub(crate) fn new() -> Self {
        Self {
            rng: RefCell::new(SmallRng::seed_from_u64(1337)),
        }
    }
}

impl EntropyGenerator for TestEntropyGenerator {
<<<<<<< HEAD
    fn generate(&self) -> Result<[u8; 32], dpp::dashcore::anyhow::Error> {
=======
    fn generate(&self) -> anyhow::Result<[u8; 32]> {
>>>>>>> a63646f6
        Ok(self.rng.borrow_mut().gen())
    }
}<|MERGE_RESOLUTION|>--- conflicted
+++ resolved
@@ -16,11 +16,7 @@
 }
 
 impl EntropyGenerator for TestEntropyGenerator {
-<<<<<<< HEAD
-    fn generate(&self) -> Result<[u8; 32], dpp::dashcore::anyhow::Error> {
-=======
     fn generate(&self) -> anyhow::Result<[u8; 32]> {
->>>>>>> a63646f6
         Ok(self.rng.borrow_mut().gen())
     }
 }