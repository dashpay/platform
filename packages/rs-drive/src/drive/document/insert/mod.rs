--- conflicted
+++ resolved
@@ -355,67 +355,6 @@
     #[test]
     fn test_add_dashpay_profile_with_fee_latest_version_apply() {
         let platform_version = PlatformVersion::latest();
-<<<<<<< HEAD
-
-        let contract = setup_contract(
-            &drive,
-            "tests/supporting_files/contract/dashpay/dashpay-contract.json",
-            None,
-            None,
-            None::<fn(&mut DataContract)>,
-            Some(&db_transaction),
-            None,
-        );
-
-        let document_type = contract
-            .document_type_for_name("profile")
-            .expect("expected to get document type");
-
-        let random_owner_id = rand::thread_rng().gen::<[u8; 32]>();
-
-        let dashpay_profile_document = json_document_to_document(
-            "tests/supporting_files/contract/dashpay/profile0.json",
-            Some(random_owner_id.into()),
-            document_type,
-            platform_version,
-        )
-        .expect("expected to get cbor document");
-
-        let fee_result = drive
-            .add_document_for_contract(
-                DocumentAndContractInfo {
-                    owned_document_info: OwnedDocumentInfo {
-                        document_info: DocumentRefInfo((
-                            &dashpay_profile_document,
-                            StorageFlags::optional_default_as_cow(),
-                        )),
-                        owner_id: Some(random_owner_id),
-                    },
-                    contract: &contract,
-                    document_type,
-                },
-                false,
-                BlockInfo::default(),
-                true,
-                Some(&db_transaction),
-                platform_version,
-                None,
-            )
-            .expect("expected to insert a document successfully");
-
-        assert_eq!(
-            fee_result,
-            FeeResult {
-                storage_fee: 1305
-                    * Epoch::new(0).unwrap().cost_for_known_cost_item(
-                        &EPOCH_CHANGE_FEE_VERSION_TEST,
-                        StorageDiskUsageCreditPerByte,
-                    ),
-                processing_fee: 900400,
-                ..Default::default()
-            }
-        );
-=======
         let expected_fee_result = FeeResult {
             storage_fee: 1305
                 * Epoch::new(0).unwrap().cost_for_known_cost_item(
@@ -427,7 +366,6 @@
         };
 
         do_test_add_dashpay_profile_with_fee(true, platform_version, expected_fee_result);
->>>>>>> a809df7c
     }
 
     #[test]
@@ -510,7 +448,6 @@
                 None,
             )
             .expect("expected to insert a document successfully");
-
         assert_eq!(fee_result, expected_fee_result);
     }
 
