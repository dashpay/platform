--- conflicted
+++ resolved
@@ -60,12 +60,8 @@
     use dpp::fee::default_costs::{CachedEpochIndexFeeVersions, EpochCosts};
     use dpp::fee::fee_result::FeeResult;
     use dpp::tests::json_document::json_document_to_document;
-<<<<<<< HEAD
-    use platform_version::version::PlatformVersion;
-=======
-    use dpp::version::fee::FeeVersion;
-    use dpp::version::PlatformVersion;
->>>>>>> 7da5601e
+    use platform_version::fee::FeeVersion;
+    use platform_version::PlatformVersion;
 
     static EPOCH_CHANGE_FEE_VERSION_TEST: Lazy<CachedEpochIndexFeeVersions> =
         Lazy::new(|| BTreeMap::from([(0, FeeVersion::first())]));
