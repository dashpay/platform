// MIT LICENSE
//
// Copyright (c) 2021 Dash Core Group
//
// Permission is hereby granted, free of charge, to any
// person obtaining a copy of this software and associated
// documentation files (the "Software"), to deal in the
// Software without restriction, including without
// limitation the rights to use, copy, modify, merge,
// publish, distribute, sublicense, and/or sell copies of
// the Software, and to permit persons to whom the Software
// is furnished to do so, subject to the following
// conditions:
//
// The above copyright notice and this permission notice
// shall be included in all copies or substantial portions
// of the Software.
//
// THE SOFTWARE IS PROVIDED "AS IS", WITHOUT WARRANTY OF
// ANY KIND, EXPRESS OR IMPLIED, INCLUDING BUT NOT LIMITED
// TO THE WARRANTIES OF MERCHANTABILITY, FITNESS FOR A
// PARTICULAR PURPOSE AND NONINFRINGEMENT. IN NO EVENT
// SHALL THE AUTHORS OR COPYRIGHT HOLDERS BE LIABLE FOR ANY
// CLAIM, DAMAGES OR OTHER LIABILITY, WHETHER IN AN ACTION
// OF CONTRACT, TORT OR OTHERWISE, ARISING FROM, OUT OF OR
// IN CONNECTION WITH THE SOFTWARE OR THE USE OR OTHER
// DEALINGS IN THE SOFTWARE.
//

//! Insert Documents.
//!
//! This module implements functions in Drive relevant to inserting documents.
//!

// Module: add_document
// This module contains functionality for adding a document
mod add_document;

// Module: add_document_for_contract
// This module contains functionality for adding a document for a given contract
mod add_document_for_contract;

// Module: add_document_for_contract_apply_and_add_to_operations
// This module contains functionality for applying and adding operations for a contract document
mod add_document_for_contract_apply_and_add_to_operations;

// Module: add_document_for_contract_operations
// This module contains functionality for adding a document for contract operations
mod add_document_for_contract_operations;

// Module: add_document_to_primary_storage
// This module contains functionality for adding a document to primary storage
mod add_document_to_primary_storage;

// Module: add_indices_for_index_level_for_contract_operations
// This module contains functionality for adding indices for an index level for contract operations
mod add_indices_for_index_level_for_contract_operations;

// Module: add_indices_for_top_index_level_for_contract_operations
// This module contains functionality for adding indices for the top index level for contract operations
mod add_indices_for_top_index_level_for_contract_operations;

// Module: add_reference_for_index_level_for_contract_operations
// This module contains functionality for adding a reference for an index level for contract operations
mod add_reference_for_index_level_for_contract_operations;

#[cfg(all(
    feature = "fixtures-and-mocks",
    feature = "data-contract-cbor-conversion"
))]
use dpp::data_contract::conversion::cbor::DataContractCborConversionMethodsV0;

#[cfg(test)]
mod tests {
    use std::borrow::Cow;
    use std::option::Option::None;

    use dpp::block::block_info::BlockInfo;
    use rand::{random, Rng};

    use crate::common::setup_contract;
    use crate::drive::document::tests::setup_dashpay;
    use crate::drive::flags::StorageFlags;
    use crate::drive::object_size_info::{DocumentAndContractInfo, OwnedDocumentInfo};
    use crate::fee::op::LowLevelDriveOperation;
    use dpp::block::block_info::BlockInfo;
    use once_cell::sync::Lazy;
    use rand::{random, Rng};
    use std::borrow::Cow;
    use std::collections::BTreeMap;
    use std::option::Option::None;

    use dpp::block::epoch::Epoch;
    use dpp::data_contract::accessors::v0::DataContractV0Getters;

    use crate::drive::object_size_info::DocumentInfo::DocumentRefInfo;
    use crate::tests::helpers::setup::setup_drive_with_initial_state_structure;
    use dpp::fee::default_costs::EpochCosts;
    use dpp::fee::default_costs::KnownCostItem::StorageDiskUsageCreditPerByte;
    use dpp::fee::fee_result::FeeResult;
<<<<<<< HEAD
    use dpp::prelude::CachedEpochIndexFeeVersions;
    use dpp::platform_value::{platform_value, BinaryData, Identifier};
    use dpp::tests::fixtures::get_dpns_data_contract_fixture;
=======
>>>>>>> 36a3fa6a
    use dpp::tests::json_document::json_document_to_document;
    use dpp::version::PlatformVersion;

    static EPOCH_CHANGE_FEE_VERSION_TEST: Lazy<CachedEpochIndexFeeVersions> =
        Lazy::new(|| BTreeMap::from([(0, PlatformVersion::first().fee_version.clone())]));

    #[test]
    fn test_add_dashpay_documents_no_transaction() {
        let (drive, dashpay) = setup_dashpay("add", true);

        let random_owner_id = rand::thread_rng().gen::<[u8; 32]>();

        let platform_version = PlatformVersion::first();

        let document_type = dashpay
            .document_type_for_name("contactRequest")
            .expect("expected to get document type");

        let dashpay_cr_document = json_document_to_document(
            "tests/supporting_files/contract/dashpay/contact-request0.json",
            Some(random_owner_id.into()),
            document_type,
            platform_version,
        )
        .expect("expected to get cbor document");

        drive
            .add_document_for_contract(
                DocumentAndContractInfo {
                    owned_document_info: OwnedDocumentInfo {
                        document_info: DocumentRefInfo((
                            &dashpay_cr_document,
                            StorageFlags::optional_default_as_cow(),
                        )),
                        owner_id: Some(random_owner_id),
                    },
                    contract: &dashpay,
                    document_type,
                },
                false,
                BlockInfo::default(),
                true,
                None,
                platform_version,
                None,
            )
            .expect("expected to insert a document successfully");

        drive
            .add_document_for_contract(
                DocumentAndContractInfo {
                    owned_document_info: OwnedDocumentInfo {
                        document_info: DocumentRefInfo((
                            &dashpay_cr_document,
                            StorageFlags::optional_default_as_cow(),
                        )),
                        owner_id: Some(random_owner_id),
                    },
                    contract: &dashpay,
                    document_type,
                },
                false,
                BlockInfo::default(),
                true,
                None,
                platform_version,
                None,
            )
            .expect_err("expected not to be able to insert same document twice");

        drive
            .add_document_for_contract(
                DocumentAndContractInfo {
                    owned_document_info: OwnedDocumentInfo {
                        document_info: DocumentRefInfo((
                            &dashpay_cr_document,
                            StorageFlags::optional_default_as_cow(),
                        )),
                        owner_id: Some(random_owner_id),
                    },
                    contract: &dashpay,
                    document_type,
                },
                true,
                BlockInfo::default(),
                true,
                None,
                platform_version,
                Some(&EPOCH_CHANGE_FEE_VERSION_TEST),
            )
            .expect("expected to override a document successfully");
    }

    #[test]
    fn test_add_dashpay_documents() {
        let drive = setup_drive_with_initial_state_structure();

        let db_transaction = drive.grove.start_transaction();

        let platform_version = PlatformVersion::latest();

        let contract = setup_contract(
            &drive,
            "tests/supporting_files/contract/dashpay/dashpay-contract-all-mutable.json",
            None,
            Some(&db_transaction),
        );

        let document_type = contract
            .document_type_for_name("contactRequest")
            .expect("expected to get document type");

        let random_owner_id = random::<[u8; 32]>();

        let dashpay_cr_document = json_document_to_document(
            "tests/supporting_files/contract/dashpay/contact-request0.json",
            Some(random_owner_id.into()),
            document_type,
            platform_version,
        )
        .expect("expected to get cbor document");

        drive
            .add_document_for_contract(
                DocumentAndContractInfo {
                    owned_document_info: OwnedDocumentInfo {
                        document_info: DocumentRefInfo((
                            &dashpay_cr_document,
                            StorageFlags::optional_default_as_cow(),
                        )),
                        owner_id: Some(random_owner_id),
                    },
                    contract: &contract,
                    document_type,
                },
                false,
                BlockInfo::default(),
                true,
                Some(&db_transaction),
                platform_version,
                None,
            )
            .expect("expected to insert a document successfully");

        drive
            .add_document_for_contract(
                DocumentAndContractInfo {
                    owned_document_info: OwnedDocumentInfo {
                        document_info: DocumentRefInfo((
                            &dashpay_cr_document,
                            StorageFlags::optional_default_as_cow(),
                        )),
                        owner_id: Some(random_owner_id),
                    },
                    contract: &contract,
                    document_type,
                },
                false,
                BlockInfo::default(),
                true,
                Some(&db_transaction),
                platform_version,
                None,
            )
            .expect_err("expected not to be able to insert same document twice");

        drive
            .add_document_for_contract(
                DocumentAndContractInfo {
                    owned_document_info: OwnedDocumentInfo {
                        document_info: DocumentRefInfo((
                            &dashpay_cr_document,
                            StorageFlags::optional_default_as_cow(),
                        )),
                        owner_id: Some(random_owner_id),
                    },
                    contract: &contract,
                    document_type,
                },
                true,
                BlockInfo::default(),
                true,
                Some(&db_transaction),
                platform_version,
                Some(&EPOCH_CHANGE_FEE_VERSION_TEST),
            )
            .expect("expected to override a document successfully");
    }

    #[test]
    fn test_add_dashpay_contact_request_with_fee() {
        let drive = setup_drive_with_initial_state_structure();

        let db_transaction = drive.grove.start_transaction();

        let platform_version = PlatformVersion::latest();

        let contract = setup_contract(
            &drive,
            "tests/supporting_files/contract/dashpay/dashpay-contract.json",
            None,
            Some(&db_transaction),
        );

        let document_type = contract
            .document_type_for_name("contactRequest")
            .expect("expected to get document type");

        let random_owner_id = rand::thread_rng().gen::<[u8; 32]>();

        let dashpay_cr_document = json_document_to_document(
            "tests/supporting_files/contract/dashpay/contact-request0.json",
            Some(random_owner_id.into()),
            document_type,
            platform_version,
        )
        .expect("expected to get cbor document");

        let fee_result = drive
            .add_document_for_contract(
                DocumentAndContractInfo {
                    owned_document_info: OwnedDocumentInfo {
                        document_info: DocumentRefInfo((
                            &dashpay_cr_document,
                            StorageFlags::optional_default_as_cow(),
                        )),
                        owner_id: Some(random_owner_id),
                    },
                    contract: &contract,
                    document_type,
                },
                false,
                BlockInfo::default(),
                true,
                Some(&db_transaction),
                platform_version,
                None,
            )
            .expect("expected to insert a document successfully");

        assert_eq!(
            fee_result,
            FeeResult {
                storage_fee: 3058
                    * Epoch::new(0).unwrap().cost_for_known_cost_item(
                        &EPOCH_CHANGE_FEE_VERSION_TEST,
                        StorageDiskUsageCreditPerByte
                    ),
                processing_fee: 2356200, // TODO: Readjust this test when FeeHashingVersion blake3_base, sha256_ripe_md160_base, blake3_per_block values are finalised
                ..Default::default()
            }
        );
    }

    #[test]
    fn test_add_dashpay_profile_with_fee() {
        let drive = setup_drive_with_initial_state_structure();

        let db_transaction = drive.grove.start_transaction();

        let platform_version = PlatformVersion::latest();

        let contract = setup_contract(
            &drive,
            "tests/supporting_files/contract/dashpay/dashpay-contract.json",
            None,
            Some(&db_transaction),
        );

        let document_type = contract
            .document_type_for_name("profile")
            .expect("expected to get document type");

        let random_owner_id = rand::thread_rng().gen::<[u8; 32]>();

        let dashpay_profile_document = json_document_to_document(
            "tests/supporting_files/contract/dashpay/profile0.json",
            Some(random_owner_id.into()),
            document_type,
            platform_version,
        )
        .expect("expected to get cbor document");

        let fee_result = drive
            .add_document_for_contract(
                DocumentAndContractInfo {
                    owned_document_info: OwnedDocumentInfo {
                        document_info: DocumentRefInfo((
                            &dashpay_profile_document,
                            StorageFlags::optional_default_as_cow(),
                        )),
                        owner_id: Some(random_owner_id),
                    },
                    contract: &contract,
                    document_type,
                },
                false,
                BlockInfo::default(),
                true,
                Some(&db_transaction),
                platform_version,
                None,
            )
            .expect("expected to insert a document successfully");

        assert_eq!(
            fee_result,
            FeeResult {
                storage_fee: 1305
                    * Epoch::new(0).unwrap().cost_for_known_cost_item(
                        &EPOCH_CHANGE_FEE_VERSION_TEST,
                        StorageDiskUsageCreditPerByte
                    ),
                processing_fee: 1500200, // TODO: Readjust this test when FeeHashingVersion blake3_base, sha256_ripe_md160_base, blake3_per_block values are finalised
                ..Default::default()
            }
        );
    }

    #[test]
    fn test_add_dashpay_profile_average_case_cost_fee() {
        let drive = setup_drive_with_initial_state_structure();

        let db_transaction = drive.grove.start_transaction();

        let platform_version = PlatformVersion::latest();

        let contract = setup_contract(
            &drive,
            "tests/supporting_files/contract/dashpay/dashpay-contract.json",
            None,
            Some(&db_transaction),
        );

        let document_type = contract
            .document_type_for_name("profile")
            .expect("expected to get document type");

        let random_owner_id = rand::thread_rng().gen::<[u8; 32]>();

        let dashpay_profile_document = json_document_to_document(
            "tests/supporting_files/contract/dashpay/profile0.json",
            Some(random_owner_id.into()),
            document_type,
            platform_version,
        )
        .expect("expected to get cbor document");

        let FeeResult {
            storage_fee,
            processing_fee,
            fee_refunds: _,
            removed_bytes_from_system: _,
        } = drive
            .add_document_for_contract(
                DocumentAndContractInfo {
                    owned_document_info: OwnedDocumentInfo {
                        document_info: DocumentRefInfo((
                            &dashpay_profile_document,
                            StorageFlags::optional_default_as_cow(),
                        )),
                        owner_id: Some(random_owner_id),
                    },
                    contract: &contract,
                    document_type,
                },
                false,
                BlockInfo::default(),
                false,
                Some(&db_transaction),
                platform_version,
                None,
            )
            .expect("expected to insert a document successfully");

        let added_bytes = storage_fee
            / Epoch::new(0).unwrap().cost_for_known_cost_item(
                &EPOCH_CHANGE_FEE_VERSION_TEST,
                StorageDiskUsageCreditPerByte,
            );
        assert_eq!(1305, added_bytes);
<<<<<<< HEAD
        assert_eq!(143011600, processing_fee); // TODO: Readjust this test when FeeHashingVersion blake3_base, sha256_ripe_md160_base, blake3_per_block values are finalised
=======
        assert_eq!(144784800, processing_fee);
>>>>>>> 36a3fa6a
    }

    #[test]
    fn test_unknown_state_cost_dashpay_fee_for_add_documents() {
        let drive = setup_drive_with_initial_state_structure();

        let db_transaction = drive.grove.start_transaction();

        let platform_version = PlatformVersion::latest();

        let contract = setup_contract(
            &drive,
            "tests/supporting_files/contract/dashpay/dashpay-contract-all-mutable.json",
            None,
            Some(&db_transaction),
        );

        let random_owner_id = random::<[u8; 32]>();

        let document_type = contract
            .document_type_for_name("contactRequest")
            .expect("expected to get document type");

        let dashpay_cr_document = json_document_to_document(
            "tests/supporting_files/contract/dashpay/contact-request0.json",
            Some(random_owner_id.into()),
            document_type,
            platform_version,
        )
        .expect("expected to get cbor document");

        let fees = drive
            .add_document_for_contract(
                DocumentAndContractInfo {
                    owned_document_info: OwnedDocumentInfo {
                        document_info: DocumentRefInfo((
                            &dashpay_cr_document,
                            StorageFlags::optional_default_as_cow(),
                        )),
                        owner_id: Some(random_owner_id),
                    },
                    contract: &contract,
                    document_type,
                },
                false,
                BlockInfo::default(),
                false,
                Some(&db_transaction),
                platform_version,
                None,
            )
            .expect("expected to insert a document successfully");

        let actual_fees = drive
            .add_document_for_contract(
                DocumentAndContractInfo {
                    owned_document_info: OwnedDocumentInfo {
                        document_info: DocumentRefInfo((
                            &dashpay_cr_document,
                            StorageFlags::optional_default_as_cow(),
                        )),
                        owner_id: Some(random_owner_id),
                    },
                    contract: &contract,
                    document_type,
                },
                false,
                BlockInfo::default(),
                true,
                Some(&db_transaction),
                platform_version,
                None,
            )
            .expect("expected to insert a document successfully");

        assert_eq!(fees.storage_fee, actual_fees.storage_fee);
    }

    #[test]
    fn test_add_dashpay_fee_for_documents_detail() {
        let drive = setup_drive_with_initial_state_structure();

        let db_transaction = drive.grove.start_transaction();

        let platform_version = PlatformVersion::latest();

        let contract = setup_contract(
            &drive,
            "tests/supporting_files/contract/dashpay/dashpay-contract-all-mutable.json",
            None,
            Some(&db_transaction),
        );

        let random_owner_id = random::<[u8; 32]>();

        let document_type = contract
            .document_type_for_name("contactRequest")
            .expect("expected to get document type");

        let dashpay_cr_document = json_document_to_document(
            "tests/supporting_files/contract/dashpay/contact-request0.json",
            Some(random_owner_id.into()),
            document_type,
            platform_version,
        )
        .expect("expected to get cbor document");

        let storage_flags = Some(Cow::Owned(StorageFlags::SingleEpoch(0)));

        let document_info = DocumentRefInfo((&dashpay_cr_document, storage_flags));

        let mut fee_drive_operations: Vec<LowLevelDriveOperation> = vec![];
        let mut actual_drive_operations: Vec<LowLevelDriveOperation> = vec![];

        let root_hash = drive
            .grove
            .root_hash(Some(&db_transaction), &platform_version.drive.grove_version)
            .unwrap()
            .expect("expected a root hash calculation to succeed");

        drive
            .add_document_for_contract_apply_and_add_to_operations(
                DocumentAndContractInfo {
                    owned_document_info: OwnedDocumentInfo {
                        document_info: document_info.clone(),
                        owner_id: None,
                    },
                    contract: &contract,
                    document_type,
                },
                false,
                &BlockInfo::default(),
                true,
                false,
                Some(&db_transaction),
                &mut fee_drive_operations,
                platform_version,
            )
            .expect("expected to get back fee for document insertion successfully");

        let root_hash_after_fee = drive
            .grove
            .root_hash(Some(&db_transaction), &platform_version.drive.grove_version)
            .unwrap()
            .expect("expected a root hash calculation to succeed");

        assert_eq!(root_hash, root_hash_after_fee);

        drive
            .add_document_for_contract_apply_and_add_to_operations(
                DocumentAndContractInfo {
                    owned_document_info: OwnedDocumentInfo {
                        document_info,
                        owner_id: None,
                    },
                    contract: &contract,
                    document_type,
                },
                false,
                &BlockInfo::default(),
                true,
                true,
                Some(&db_transaction),
                &mut actual_drive_operations,
                platform_version,
            )
            .expect("expected to get back fee for document insertion successfully");

        assert_eq!(actual_drive_operations.len(), fee_drive_operations.len());
    }

    #[test]
    fn test_add_dpns_document_with_fee() {
        let drive = setup_drive_with_initial_state_structure();

        let db_transaction = drive.grove.start_transaction();

        let platform_version = PlatformVersion::latest();

        let contract = setup_contract(
            &drive,
            "tests/supporting_files/contract/dpns/dpns-contract.json",
            None,
            Some(&db_transaction),
        );

        let random_owner_id = rand::thread_rng().gen::<[u8; 32]>();

        let document_type = contract
            .document_type_for_name("domain")
            .expect("expected to get document type");

        let dpns_domain_document = json_document_to_document(
            "tests/supporting_files/contract/dpns/domain0.json",
            Some(random_owner_id.into()),
            document_type,
            platform_version,
        )
        .expect("expected to get document");

        let storage_flags = Some(Cow::Owned(StorageFlags::SingleEpoch(0)));

        let fee_result = drive
            .add_document_for_contract(
                DocumentAndContractInfo {
                    owned_document_info: OwnedDocumentInfo {
                        document_info: DocumentRefInfo((&dpns_domain_document, storage_flags)),
                        owner_id: None,
                    },
                    contract: &contract,
                    document_type,
                },
                false,
                BlockInfo::default(),
                true,
                Some(&db_transaction),
                platform_version,
                None,
            )
            .expect("expected to insert a document successfully");

        assert_eq!(
            fee_result,
            FeeResult {
                storage_fee: 1761
                    * Epoch::new(0).unwrap().cost_for_known_cost_item(
                        &EPOCH_CHANGE_FEE_VERSION_TEST,
                        StorageDiskUsageCreditPerByte
                    ),
                processing_fee: 2095400, // TODO: Readjust this test when FeeHashingVersion blake3_base, sha256_ripe_md160_base, blake3_per_block values are finalised
                ..Default::default()
            }
        );

        drive
            .grove
            .commit_transaction(db_transaction)
            .unwrap()
            .expect("unable to commit transaction");
    }

    #[test]
    fn test_add_dashpay_many_non_conflicting_documents() {
        let (drive, dashpay) = setup_dashpay("add_no_conflict", true);

        let random_owner_id = random::<[u8; 32]>();

        let platform_version = PlatformVersion::first();

        let document_type = dashpay
            .document_type_for_name("contactRequest")
            .expect("expected to get document type");

        let dashpay_cr_document_0 = json_document_to_document(
            "tests/supporting_files/contract/dashpay/contact-request0.json",
            Some(random_owner_id.into()),
            document_type,
            platform_version,
        )
        .expect("expected to get cbor document");

        let dashpay_cr_document_1 = json_document_to_document(
            "tests/supporting_files/contract/dashpay/contact-request1.json",
            Some(random_owner_id.into()),
            document_type,
            platform_version,
        )
        .expect("expected to get cbor document");

        let dashpay_cr_document_2 = json_document_to_document(
            "tests/supporting_files/contract/dashpay/contact-request2.json",
            Some(random_owner_id.into()),
            document_type,
            platform_version,
        )
        .expect("expected to get cbor document");

        drive
            .add_document_for_contract(
                DocumentAndContractInfo {
                    owned_document_info: OwnedDocumentInfo {
                        document_info: DocumentRefInfo((
                            &dashpay_cr_document_0,
                            StorageFlags::optional_default_as_cow(),
                        )),
                        owner_id: Some(random_owner_id),
                    },
                    contract: &dashpay,
                    document_type,
                },
                false,
                BlockInfo::default(),
                true,
                None,
                platform_version,
                None,
            )
            .expect("expected to insert a document successfully");

        drive
            .add_document_for_contract(
                DocumentAndContractInfo {
                    owned_document_info: OwnedDocumentInfo {
                        document_info: DocumentRefInfo((
                            &dashpay_cr_document_1,
                            StorageFlags::optional_default_as_cow(),
                        )),
                        owner_id: Some(random_owner_id),
                    },
                    contract: &dashpay,
                    document_type,
                },
                false,
                BlockInfo::default(),
                true,
                None,
                platform_version,
                None,
            )
            .expect("expected to insert a document successfully");

        drive
            .add_document_for_contract(
                DocumentAndContractInfo {
                    owned_document_info: OwnedDocumentInfo {
                        document_info: DocumentRefInfo((
                            &dashpay_cr_document_2,
                            StorageFlags::optional_default_as_cow(),
                        )),
                        owner_id: Some(random_owner_id),
                    },
                    contract: &dashpay,
                    document_type,
                },
                false,
                BlockInfo::default(),
                true,
                None,
                platform_version,
                None,
            )
            .expect("expected to insert a document successfully");
    }

    #[test]
    fn test_add_dashpay_conflicting_unique_index_documents() {
        let (drive, dashpay) = setup_dashpay("add_conflict", true);

        let document_type = dashpay
            .document_type_for_name("contactRequest")
            .expect("expected to get document type");

        let random_owner_id = random::<[u8; 32]>();

        let platform_version = PlatformVersion::first();

        let dashpay_cr_document_0 = json_document_to_document(
            "tests/supporting_files/contract/dashpay/contact-request0.json",
            Some(random_owner_id.into()),
            document_type,
            platform_version,
        )
        .expect("expected to get cbor document");

        let dashpay_cr_document_0_dup = json_document_to_document(
            "tests/supporting_files/contract/dashpay/contact-request0-dup-unique-index.json",
            Some(random_owner_id.into()),
            document_type,
            platform_version,
        )
        .expect("expected to get cbor document");

        drive
            .add_document_for_contract(
                DocumentAndContractInfo {
                    owned_document_info: OwnedDocumentInfo {
                        document_info: DocumentRefInfo((
                            &dashpay_cr_document_0,
                            StorageFlags::optional_default_as_cow(),
                        )),
                        owner_id: None,
                    },
                    contract: &dashpay,
                    document_type,
                },
                false,
                BlockInfo::default(),
                true,
                None,
                platform_version,
                None,
            )
            .expect("expected to insert a document successfully");

        drive
            .add_document_for_contract(
                DocumentAndContractInfo {
                    owned_document_info: OwnedDocumentInfo {
                        document_info: DocumentRefInfo((
                            &dashpay_cr_document_0_dup,
                            StorageFlags::optional_default_as_cow(),
                        )),
                        owner_id: None,
                    },
                    contract: &dashpay,
                    document_type,
                },
                false,
                BlockInfo::default(),
                true,
                None,
                platform_version,
                None,
            )
            .expect_err(
                "expected not to be able to insert document with already existing unique index",
            );
    }
}<|MERGE_RESOLUTION|>--- conflicted
+++ resolved
@@ -98,12 +98,9 @@
     use dpp::fee::default_costs::EpochCosts;
     use dpp::fee::default_costs::KnownCostItem::StorageDiskUsageCreditPerByte;
     use dpp::fee::fee_result::FeeResult;
-<<<<<<< HEAD
     use dpp::prelude::CachedEpochIndexFeeVersions;
     use dpp::platform_value::{platform_value, BinaryData, Identifier};
     use dpp::tests::fixtures::get_dpns_data_contract_fixture;
-=======
->>>>>>> 36a3fa6a
     use dpp::tests::json_document::json_document_to_document;
     use dpp::version::PlatformVersion;
 
@@ -485,11 +482,7 @@
                 StorageDiskUsageCreditPerByte,
             );
         assert_eq!(1305, added_bytes);
-<<<<<<< HEAD
         assert_eq!(143011600, processing_fee); // TODO: Readjust this test when FeeHashingVersion blake3_base, sha256_ripe_md160_base, blake3_per_block values are finalised
-=======
-        assert_eq!(144784800, processing_fee);
->>>>>>> 36a3fa6a
     }
 
     #[test]
