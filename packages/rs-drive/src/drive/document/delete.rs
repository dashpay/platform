// MIT LICENSE
//
// Copyright (c) 2021 Dash Core Group
//
// Permission is hereby granted, free of charge, to any
// person obtaining a copy of this software and associated
// documentation files (the "Software"), to deal in the
// Software without restriction, including without
// limitation the rights to use, copy, modify, merge,
// publish, distribute, sublicense, and/or sell copies of
// the Software, and to permit persons to whom the Software
// is furnished to do so, subject to the following
// conditions:
//
// The above copyright notice and this permission notice
// shall be included in all copies or substantial portions
// of the Software.
//
// THE SOFTWARE IS PROVIDED "AS IS", WITHOUT WARRANTY OF
// ANY KIND, EXPRESS OR IMPLIED, INCLUDING BUT NOT LIMITED
// TO THE WARRANTIES OF MERCHANTABILITY, FITNESS FOR A
// PARTICULAR PURPOSE AND NONINFRINGEMENT. IN NO EVENT
// SHALL THE AUTHORS OR COPYRIGHT HOLDERS BE LIABLE FOR ANY
// CLAIM, DAMAGES OR OTHER LIABILITY, WHETHER IN AN ACTION
// OF CONTRACT, TORT OR OTHERWISE, ARISING FROM, OUT OF OR
// IN CONNECTION WITH THE SOFTWARE OR THE USE OR OTHER
// DEALINGS IN THE SOFTWARE.
//

//! Delete Documents.
//!
//! This module implements functions in Drive for deleting documents.
//!

use grovedb::batch::key_info::KeyInfo::KnownKey;
use grovedb::batch::KeyInfoPath;

use grovedb::EstimatedLayerCount::{ApproximateElements, PotentiallyAtMaxElements};
use grovedb::EstimatedLayerSizes::{AllItems, AllReference, AllSubtrees};
use grovedb::{Element, EstimatedLayerInformation, TransactionArg};

use dpp::data_contract::document_type::{DocumentType, IndexLevel};
use dpp::data_contract::DriveContractExt;
use grovedb::EstimatedSumTrees::NoSumTrees;
use std::collections::HashMap;

use crate::contract::Contract;
use crate::drive::block_info::BlockInfo;
use crate::drive::defaults::{
    AVERAGE_NUMBER_OF_UPDATES, AVERAGE_UPDATE_BYTE_COUNT_REQUIRED_SIZE,
    CONTRACT_DOCUMENTS_PATH_HEIGHT, DEFAULT_HASH_SIZE_U8,
};
use crate::drive::document::{
    contract_document_type_path_vec, contract_documents_primary_key_path, document_reference_size,
    unique_event_id,
};
use crate::drive::flags::StorageFlags;
use crate::drive::object_size_info::DocumentInfo::{
    DocumentEstimatedAverageSize, DocumentWithoutSerialization,
};
use crate::drive::object_size_info::DriveKeyInfo::KeyRef;
use dpp::document::document_stub::DocumentStub;

use crate::drive::grove_operations::BatchDeleteApplyType::{
    StatefulBatchDelete, StatelessBatchDelete,
};
use crate::drive::grove_operations::DirectQueryType;
use crate::drive::grove_operations::QueryTarget::QueryTargetValue;
use crate::drive::object_size_info::{DocumentAndContractInfo, OwnedDocumentInfo, PathInfo};
use crate::drive::Drive;
use crate::error::document::DocumentError;
use crate::error::drive::DriveError;
use crate::error::fee::FeeError;
use crate::error::Error;
use crate::fee::calculate_fee;
use crate::fee::op::DriveOperation;
use crate::fee::result::FeeResult;

impl Drive {
    /// Deletes a document and returns the associated fee.
    pub fn delete_document_for_contract(
        &self,
        document_id: [u8; 32],
        contract: &Contract,
        document_type_name: &str,
        owner_id: Option<[u8; 32]>,
        block_info: BlockInfo,
        apply: bool,
        transaction: TransactionArg,
    ) -> Result<FeeResult, Error> {
        let mut drive_operations: Vec<DriveOperation> = vec![];
        let estimated_costs_only_with_layer_info = if apply {
            None::<HashMap<KeyInfoPath, EstimatedLayerInformation>>
        } else {
            Some(HashMap::new())
        };
        self.delete_document_for_contract_apply_and_add_to_operations(
            document_id,
            contract,
            document_type_name,
            owner_id,
            estimated_costs_only_with_layer_info,
            transaction,
            &mut drive_operations,
        )?;
        let fees = calculate_fee(None, Some(drive_operations), &block_info.epoch)?;
        Ok(fees)
    }

    /// Deletes a document and returns the associated fee.
    /// The contract CBOR is given instead of the contract itself.
    pub fn delete_document_for_contract_cbor(
        &self,
        document_id: [u8; 32],
        contract_cbor: &[u8],
        document_type_name: &str,
        owner_id: Option<[u8; 32]>,
        block_info: BlockInfo,
        apply: bool,
        transaction: TransactionArg,
    ) -> Result<FeeResult, Error> {
        let contract = <Contract as DriveContractExt>::from_cbor(contract_cbor, None)?;
        self.delete_document_for_contract(
            document_id,
            &contract,
            document_type_name,
            owner_id,
            block_info,
            apply,
            transaction,
        )
    }

    /// Deletes a document and returns the associated fee.
    /// The contract CBOR is given instead of the contract itself.
    pub fn delete_document_for_contract_id(
        &self,
        document_id: [u8; 32],
        contract_id: [u8; 32],
        document_type_name: &str,
        owner_id: Option<[u8; 32]>,
        block_info: BlockInfo,
        apply: bool,
        transaction: TransactionArg,
    ) -> Result<FeeResult, Error> {
        let mut drive_operations: Vec<DriveOperation> = vec![];
        let estimated_costs_only_with_layer_info = if apply {
            None::<HashMap<KeyInfoPath, EstimatedLayerInformation>>
        } else {
            Some(HashMap::new())
        };

        let contract_fetch_info = self
            .get_contract_with_fetch_info_and_add_to_operations(
                contract_id,
                Some(&block_info.epoch),
                transaction,
                &mut drive_operations,
            )?
            .ok_or(Error::Document(DocumentError::ContractNotFound()))?;

        let contract = &contract_fetch_info.contract;

        self.delete_document_for_contract_apply_and_add_to_operations(
            document_id,
            contract,
            document_type_name,
            owner_id,
            estimated_costs_only_with_layer_info,
            transaction,
            &mut drive_operations,
        )?;

        let fees = calculate_fee(None, Some(drive_operations), &block_info.epoch)?;

        Ok(fees)
    }

    /// Deletes a document.
    pub fn delete_document_for_contract_apply_and_add_to_operations(
        &self,
        document_id: [u8; 32],
        contract: &Contract,
        document_type_name: &str,
        owner_id: Option<[u8; 32]>,
        mut estimated_costs_only_with_layer_info: Option<
            HashMap<KeyInfoPath, EstimatedLayerInformation>,
        >,
        transaction: TransactionArg,
        drive_operations: &mut Vec<DriveOperation>,
    ) -> Result<(), Error> {
        let batch_operations = self.delete_document_for_contract_with_named_type_operations(
            document_id,
            contract,
            document_type_name,
            owner_id,
            None,
            &mut estimated_costs_only_with_layer_info,
            transaction,
        )?;
        self.apply_batch_drive_operations(
            estimated_costs_only_with_layer_info,
            transaction,
            batch_operations,
            drive_operations,
        )
    }

    fn add_estimation_costs_for_remove_document_to_primary_storage(
        primary_key_path: [&[u8]; 5],
        document_type: &DocumentType,
        estimated_costs_only_with_layer_info: &mut HashMap<KeyInfoPath, EstimatedLayerInformation>,
    ) {
        // we just have the elements
        let approximate_size = if document_type.documents_mutable {
            //todo: have the contract say how often we expect documents to mutate
            Some((
                AVERAGE_NUMBER_OF_UPDATES as u16,
                AVERAGE_UPDATE_BYTE_COUNT_REQUIRED_SIZE,
            ))
        } else {
            None
        };
        let flags_size = StorageFlags::approximate_size(true, approximate_size);
        estimated_costs_only_with_layer_info.insert(
            KeyInfoPath::from_known_path(primary_key_path),
            EstimatedLayerInformation {
                is_sum_tree: false,
                estimated_layer_count: PotentiallyAtMaxElements,
                estimated_layer_sizes: AllItems(
                    DEFAULT_HASH_SIZE_U8,
                    document_type.estimated_size() as u32,
                    Some(flags_size),
                ),
            },
        );
    }

    /// Removes the document from primary storage.
    fn remove_document_from_primary_storage(
        &self,
        document_id: [u8; 32],
        document_type: &DocumentType,
        contract_documents_primary_key_path: [&[u8]; 5],
        estimated_costs_only_with_layer_info: &mut Option<
            HashMap<KeyInfoPath, EstimatedLayerInformation>,
        >,
        transaction: TransactionArg,
        batch_operations: &mut Vec<DriveOperation>,
    ) -> Result<(), Error> {
        let apply_type = if estimated_costs_only_with_layer_info.is_some() {
            StatelessBatchDelete {
                is_sum_tree: false,
                estimated_value_size: document_type.estimated_size() as u32,
            }
        } else {
            // we know we are not deleting a subtree
            StatefulBatchDelete {
                is_known_to_be_subtree_with_sum: Some((false, false)),
            }
        };
        self.batch_delete(
            contract_documents_primary_key_path,
            document_id.as_slice(),
            apply_type,
            transaction,
            batch_operations,
        )?;

        // if we are trying to get estimated costs we should add this level
        if let Some(estimated_costs_only_with_layer_info) = estimated_costs_only_with_layer_info {
            Self::add_estimation_costs_for_remove_document_to_primary_storage(
                contract_documents_primary_key_path,
                document_type,
                estimated_costs_only_with_layer_info,
            );
        }
        Ok(())
    }

    /// Removes the terminal reference.
    fn remove_reference_for_index_level_for_contract_operations(
        &self,
        document_and_contract_info: &DocumentAndContractInfo,
        index_path_info: PathInfo<0>,
        unique: bool,
        any_fields_null: bool,
        storage_flags: &Option<&StorageFlags>,
        previous_batch_operations: &Option<&mut Vec<DriveOperation>>,
        estimated_costs_only_with_layer_info: &mut Option<
            HashMap<KeyInfoPath, EstimatedLayerInformation>,
        >,
        event_id: [u8; 32],
        transaction: TransactionArg,
        batch_operations: &mut Vec<DriveOperation>,
    ) -> Result<(), Error> {
        let mut key_info_path = index_path_info.convert_to_key_info_path();

        let document_type = document_and_contract_info.document_type;

        // unique indexes will be stored under key "0"
        // non unique indices should have a tree at key "0" that has all elements based off of primary key
        if !unique || any_fields_null {
            key_info_path.push(KnownKey(vec![0]));

            if let Some(estimated_costs_only_with_layer_info) = estimated_costs_only_with_layer_info
            {
                // On this level we will have a 0 and all the top index paths
                estimated_costs_only_with_layer_info.insert(
                    key_info_path.clone(),
                    EstimatedLayerInformation {
                        is_sum_tree: false,
                        estimated_layer_count: PotentiallyAtMaxElements,
                        estimated_layer_sizes: AllSubtrees(
                            DEFAULT_HASH_SIZE_U8,
                            NoSumTrees,
                            storage_flags.map(|s| s.serialized_size()),
                        ),
                    },
                );
            }

            let delete_apply_type = Self::stateless_delete_of_non_tree_for_costs(
                AllReference(
                    DEFAULT_HASH_SIZE_U8,
                    document_reference_size(document_type),
                    storage_flags.map(|s| s.serialized_size()),
                ),
                &key_info_path,
                // we know we are not deleting a tree
                Some((false, false)),
                estimated_costs_only_with_layer_info,
            )?;

            // here we should return an error if the element already exists
            self.batch_delete_up_tree_while_empty(
                key_info_path,
                document_and_contract_info
                    .owned_document_info
                    .document_info
                    .get_document_id_as_slice()
                    .unwrap_or(event_id.as_slice()),
                Some(CONTRACT_DOCUMENTS_PATH_HEIGHT),
                delete_apply_type,
                transaction,
                previous_batch_operations,
                batch_operations,
            )?;
        } else {
            let delete_apply_type = Self::stateless_delete_of_non_tree_for_costs(
                AllReference(
                    1,
                    document_reference_size(document_type),
                    storage_flags.map(|s| s.serialized_size()),
                ),
                &key_info_path,
                // we know we are not deleting a tree
                Some((false, false)),
                estimated_costs_only_with_layer_info,
            )?;
            // here we should return an error if the element already exists
            self.batch_delete_up_tree_while_empty(
                key_info_path,
                &[0],
                Some(CONTRACT_DOCUMENTS_PATH_HEIGHT),
                delete_apply_type,
                transaction,
                previous_batch_operations,
                batch_operations,
            )?;
        }
        Ok(())
    }

    /// Removes indices for an index level and recurses.
    fn remove_indices_for_index_level_for_contract_operations(
        &self,
        document_and_contract_info: &DocumentAndContractInfo,
        index_path_info: PathInfo<0>,
        index_level: &IndexLevel,
        mut any_fields_null: bool,
        storage_flags: &Option<&StorageFlags>,
        previous_batch_operations: &Option<&mut Vec<DriveOperation>>,
        estimated_costs_only_with_layer_info: &mut Option<
            HashMap<KeyInfoPath, EstimatedLayerInformation>,
        >,
        event_id: [u8; 32],
        transaction: TransactionArg,
        batch_operations: &mut Vec<DriveOperation>,
    ) -> Result<(), Error> {
        let sub_level_index_count = index_level.sub_index_levels.len() as u32;

        if let Some(estimated_costs_only_with_layer_info) = estimated_costs_only_with_layer_info {
            // On this level we will have a 0 and all the top index paths
            estimated_costs_only_with_layer_info.insert(
                index_path_info.clone().convert_to_key_info_path(),
                EstimatedLayerInformation {
                    is_sum_tree: false,
                    estimated_layer_count: ApproximateElements(sub_level_index_count + 1),
                    estimated_layer_sizes: AllSubtrees(
                        DEFAULT_HASH_SIZE_U8,
                        NoSumTrees,
                        storage_flags.map(|s| s.serialized_size()),
                    ),
                },
            );
        }

        if let Some(unique) = index_level.has_index_with_uniqueness {
            self.remove_reference_for_index_level_for_contract_operations(
                document_and_contract_info,
                index_path_info.clone(),
                unique,
                any_fields_null,
                storage_flags,
                previous_batch_operations,
                estimated_costs_only_with_layer_info,
                event_id,
                transaction,
                batch_operations,
            )?;
        }

        let document_type = document_and_contract_info.document_type;

        // fourth we need to store a reference to the document for each index
        for (name, sub_level) in &index_level.sub_index_levels {
            let mut sub_level_index_path_info = index_path_info.clone();
            let index_property_key = KeyRef(name.as_bytes());

            let document_index_field = document_and_contract_info
                .owned_document_info
                .document_info
                .get_raw_for_document_type(
                    name,
                    document_type,
                    document_and_contract_info.owned_document_info.owner_id,
                    Some((sub_level, event_id)),
                )?
                .unwrap_or_default();

            sub_level_index_path_info.push(index_property_key)?;

            if let Some(estimated_costs_only_with_layer_info) = estimated_costs_only_with_layer_info
            {
                let document_top_field_estimated_size = document_and_contract_info
                    .owned_document_info
                    .document_info
                    .get_estimated_size_for_document_type(name, document_type)?;

                if document_top_field_estimated_size > u8::MAX as u16 {
                    return Err(Error::Fee(FeeError::Overflow(
                        "document field is too big for being an index",
                    )));
                }

                estimated_costs_only_with_layer_info.insert(
                    sub_level_index_path_info.clone().convert_to_key_info_path(),
                    EstimatedLayerInformation {
                        is_sum_tree: false,
                        estimated_layer_count: PotentiallyAtMaxElements,
                        estimated_layer_sizes: AllSubtrees(
                            document_top_field_estimated_size as u8,
                            NoSumTrees,
                            storage_flags.map(|s| s.serialized_size()),
                        ),
                    },
                );
            }

            // Iteration 1. the index path is now something like Contracts/ContractID/Documents(1)/$ownerId/<ownerId>/toUserId
            // Iteration 2. the index path is now something like Contracts/ContractID/Documents(1)/$ownerId/<ownerId>/toUserId/<ToUserId>/accountReference

            any_fields_null |= document_index_field.is_empty();

            // we push the actual value of the index path
            sub_level_index_path_info.push(document_index_field)?;
            // Iteration 1. the index path is now something like Contracts/ContractID/Documents(1)/$ownerId/<ownerId>/toUserId/<ToUserId>/
            // Iteration 2. the index path is now something like Contracts/ContractID/Documents(1)/$ownerId/<ownerId>/toUserId/<ToUserId>/accountReference/<accountReference>
            self.remove_indices_for_index_level_for_contract_operations(
                document_and_contract_info,
                sub_level_index_path_info,
                sub_level,
                any_fields_null,
                storage_flags,
                previous_batch_operations,
                estimated_costs_only_with_layer_info,
                event_id,
                transaction,
                batch_operations,
            )?;
        }
        Ok(())
    }

    /// Removes indices for the top index level and calls for lower levels.
    fn remove_indices_for_top_index_level_for_contract_operations(
        &self,
        document_and_contract_info: &DocumentAndContractInfo,
        previous_batch_operations: &Option<&mut Vec<DriveOperation>>,
        estimated_costs_only_with_layer_info: &mut Option<
            HashMap<KeyInfoPath, EstimatedLayerInformation>,
        >,
        transaction: TransactionArg,
        batch_operations: &mut Vec<DriveOperation>,
    ) -> Result<(), Error> {
        let document_type = document_and_contract_info.document_type;
        let index_level = &document_type.index_structure;
        let contract = document_and_contract_info.contract;
        let event_id = unique_event_id();
        let storage_flags = if document_type.documents_mutable || contract.can_be_deleted() {
            document_and_contract_info
                .owned_document_info
                .document_info
                .get_storage_flags_ref()
        } else {
            None //there are no need for storage flags if documents are not mutable and contract can not be deleted
        };

        // we need to construct the path for documents on the contract
        // the path is
        //  * Document and Contract root tree
        //  * Contract ID recovered from document
        //  * 0 to signify Documents and not Contract
        let contract_document_type_path = contract_document_type_path_vec(
            document_and_contract_info.contract.id.as_bytes(),
            document_and_contract_info.document_type.name.as_str(),
        );

        let sub_level_index_count = index_level.sub_index_levels.len() as u32;

        if let Some(estimated_costs_only_with_layer_info) = estimated_costs_only_with_layer_info {
            // On this level we will have a 0 and all the top index paths
            estimated_costs_only_with_layer_info.insert(
                KeyInfoPath::from_known_owned_path(contract_document_type_path.clone()),
                EstimatedLayerInformation {
                    is_sum_tree: false,
                    estimated_layer_count: ApproximateElements(sub_level_index_count + 1),
                    estimated_layer_sizes: AllSubtrees(
                        DEFAULT_HASH_SIZE_U8,
                        NoSumTrees,
                        storage_flags.map(|s| s.serialized_size()),
                    ),
                },
            );
        }

        // next we need to store a reference to the document for each index
        for (name, sub_level) in &index_level.sub_index_levels {
            // at this point the contract path is to the contract documents
            // for each index the top index component will already have been added
            // when the contract itself was created
            let mut index_path: Vec<Vec<u8>> = contract_document_type_path.clone();
            index_path.push(Vec::from(name.as_bytes()));

            // with the example of the dashpay contract's first index
            // the index path is now something like Contracts/ContractID/Documents(1)/$ownerId
            let document_top_field = document_and_contract_info
                .owned_document_info
                .document_info
                .get_raw_for_document_type(
                    name,
                    document_type,
                    document_and_contract_info.owned_document_info.owner_id,
                    Some((sub_level, event_id)),
                )?
                .unwrap_or_default();

            if let Some(estimated_costs_only_with_layer_info) = estimated_costs_only_with_layer_info
            {
                let document_top_field_estimated_size = document_and_contract_info
                    .owned_document_info
                    .document_info
                    .get_estimated_size_for_document_type(name, document_type)?;

                if document_top_field_estimated_size > u8::MAX as u16 {
                    return Err(Error::Fee(FeeError::Overflow(
                        "document top field is too big for being an index",
                    )));
                }

                // On this level we will have all the user defined values for the paths
                estimated_costs_only_with_layer_info.insert(
                    KeyInfoPath::from_known_owned_path(index_path.clone()),
                    EstimatedLayerInformation {
                        is_sum_tree: false,
                        estimated_layer_count: PotentiallyAtMaxElements,
                        estimated_layer_sizes: AllSubtrees(
                            document_top_field_estimated_size as u8,
                            NoSumTrees,
                            storage_flags.map(|s| s.serialized_size()),
                        ),
                    },
                );
            }

            let any_fields_null = document_top_field.is_empty();

            let mut index_path_info = if document_and_contract_info
                .owned_document_info
                .document_info
                .is_document_size()
            {
                // This is a stateless operation
                PathInfo::PathWithSizes(KeyInfoPath::from_known_owned_path(index_path))
            } else {
                PathInfo::PathIterator::<0>(index_path)
            };

            // we push the actual value of the index path
            index_path_info.push(document_top_field)?;
            // the index path is now something like Contracts/ContractID/Documents(1)/$ownerId/<ownerId>

            self.remove_indices_for_index_level_for_contract_operations(
                document_and_contract_info,
                index_path_info,
                sub_level,
                any_fields_null,
                &storage_flags,
                previous_batch_operations,
                estimated_costs_only_with_layer_info,
                event_id,
                transaction,
                batch_operations,
            )?;
        }
        Ok(())
    }

    /// Prepares the operations for deleting a document.
    pub(crate) fn delete_document_for_contract_with_named_type_operations(
        &self,
        document_id: [u8; 32],
        contract: &Contract,
        document_type_name: &str,
        owner_id: Option<[u8; 32]>,
        previous_batch_operations: Option<&mut Vec<DriveOperation>>,
        estimated_costs_only_with_layer_info: &mut Option<
            HashMap<KeyInfoPath, EstimatedLayerInformation>,
        >,
        transaction: TransactionArg,
    ) -> Result<Vec<DriveOperation>, Error> {
        let document_type = contract.document_type_for_name(document_type_name)?;
        self.delete_document_for_contract_operations(
            document_id,
            contract,
            document_type,
            owner_id,
            previous_batch_operations,
            estimated_costs_only_with_layer_info,
            transaction,
        )
    }

    /// Prepares the operations for deleting a document.
    pub(crate) fn delete_document_for_contract_operations(
        &self,
        document_id: [u8; 32],
        contract: &Contract,
        document_type: &DocumentType,
        owner_id: Option<[u8; 32]>,
        previous_batch_operations: Option<&mut Vec<DriveOperation>>,
        estimated_costs_only_with_layer_info: &mut Option<
            HashMap<KeyInfoPath, EstimatedLayerInformation>,
        >,
        transaction: TransactionArg,
    ) -> Result<Vec<DriveOperation>, Error> {
        let mut batch_operations: Vec<DriveOperation> = vec![];

        if !document_type.documents_mutable {
            return Err(Error::Drive(DriveError::UpdatingReadOnlyImmutableDocument(
                "this document type is not mutable and can not be deleted",
            )));
        }

        if document_type.documents_keep_history {
            return Err(Error::Drive(
                DriveError::InvalidDeletionOfDocumentThatKeepsHistory(
                    "this document type keeps history and therefore can not be deleted",
                ),
            ));
        }

        // first we need to construct the path for documents on the contract
        // the path is
        //  * Document and Contract root tree
        //  * Contract ID recovered from document
        //  * 0 to signify Documents and not Contract
        let contract_documents_primary_key_path = contract_documents_primary_key_path(
            contract.id.as_bytes(),
            document_type.name.as_str(),
        );

        let direct_query_type = if let Some(estimated_costs_only_with_layer_info) =
            estimated_costs_only_with_layer_info
        {
            Self::add_estimation_costs_for_levels_up_to_contract_document_type_excluded(
                contract,
                estimated_costs_only_with_layer_info,
            );
            DirectQueryType::StatelessDirectQuery {
                in_tree_using_sums: false,
                query_target: QueryTargetValue(document_type.estimated_size() as u32),
            }
        } else {
            DirectQueryType::StatefulDirectQuery
        };

        // next we need to get the document from storage
        let document_element: Option<Element> = self.grove_get_raw(
            contract_documents_primary_key_path,
            document_id.as_slice(),
            direct_query_type,
            transaction,
            &mut batch_operations,
        )?;

        let document_info = if let DirectQueryType::StatelessDirectQuery { query_target, .. } =
            direct_query_type
        {
            DocumentEstimatedAverageSize(query_target.len())
        } else if let Some(document_element) = &document_element {
            if let Element::Item(data, element_flags) = document_element {
                //todo: remove this hack
                let document = match DocumentStub::from_cbor(data.as_slice(), None, owner_id) {
                    Ok(document) => Ok(document),
                    Err(_) => DocumentStub::from_bytes(data.as_slice(), document_type),
                }?;
                let storage_flags = StorageFlags::map_cow_some_element_flags_ref(element_flags)?;
                DocumentWithoutSerialization((document, storage_flags))
            } else {
                return Err(Error::Drive(DriveError::CorruptedDocumentNotItem(
                    "document being deleted is not an item",
                )));
            }
        } else {
            return Err(Error::Drive(DriveError::DeletingDocumentThatDoesNotExist(
                "document being deleted does not exist",
            )));
        };

        // third we need to delete the document for it's primary key
        self.remove_document_from_primary_storage(
            document_id,
            document_type,
            contract_documents_primary_key_path,
            estimated_costs_only_with_layer_info,
            transaction,
            &mut batch_operations,
        )?;

        let document_and_contract_info = DocumentAndContractInfo {
            owned_document_info: OwnedDocumentInfo {
                document_info,
                owner_id: None,
            },
            contract,
            document_type,
        };

        self.remove_indices_for_top_index_level_for_contract_operations(
            &document_and_contract_info,
            &previous_batch_operations,
            estimated_costs_only_with_layer_info,
            transaction,
            &mut batch_operations,
        )?;
        Ok(batch_operations)
    }
}

#[cfg(test)]
mod tests {
    use dpp::data_contract::extra::common::json_document_to_cbor;
    use rand::Rng;
    use serde_json::json;
    use std::borrow::Cow;
    use std::option::Option::None;
    use tempfile::TempDir;

    use super::*;
    use crate::common::{cbor_from_hex, setup_contract, setup_contract_from_hex};
    use crate::drive::document::tests::setup_dashpay;
    use crate::drive::flags::StorageFlags;
    use crate::drive::object_size_info::DocumentAndContractInfo;
    use crate::drive::object_size_info::DocumentInfo::DocumentRefAndSerialization;
    use crate::drive::Drive;
    use crate::fee::credits::Creditable;
    use crate::fee::default_costs::KnownCostItem::StorageDiskUsageCreditPerByte;
    use crate::fee_pools::epochs::Epoch;
    use crate::query::DriveQuery;
    use dpp::document::document_stub::DocumentStub;
    use dpp::util::serializer;

    #[test]
    fn test_add_and_remove_family_one_document_no_transaction() {
        let tmp_dir = TempDir::new().unwrap();
        let drive: Drive = Drive::open(tmp_dir, None).expect("expected to open Drive successfully");

        drive
            .create_initial_state_structure(None)
            .expect("expected to create root tree successfully");

        let contract = setup_contract(
            &drive,
            "tests/supporting_files/contract/family/family-contract-reduced.json",
            None,
            None,
        );

        let person_serialized_document = json_document_to_cbor(
            "tests/supporting_files/contract/family/person0.json",
            Some(1),
        )
        .expect("expected to get cbor document");

        let random_owner_id = rand::thread_rng().gen::<[u8; 32]>();

        let document =
            DocumentStub::from_cbor(&person_serialized_document, None, Some(random_owner_id))
                .expect("expected to deserialize the document");

        let document_type = contract
            .document_type_for_name("person")
            .expect("expected to get a document type");

        let storage_flags = Some(Cow::Owned(StorageFlags::SingleEpoch(0)));

        drive
            .add_document_for_contract(
                DocumentAndContractInfo {
                    owned_document_info: OwnedDocumentInfo {
                        document_info: DocumentRefAndSerialization((
                            &document,
                            &person_serialized_document,
                            storage_flags,
                        )),
                        owner_id: None,
                    },
                    contract: &contract,
                    document_type,
                },
                false,
                BlockInfo::default(),
                true,
                None,
            )
            .expect("expected to insert a document successfully");

        let sql_string =
            "select * from person where firstName = 'Samuel' order by firstName asc limit 100";
        let query = DriveQuery::from_sql_expr(sql_string, &contract).expect("should build query");

        let (results_no_transaction, _, _) = query
            .execute_serialized_no_proof(&drive, None, None)
            .expect("expected to execute query");

        assert_eq!(results_no_transaction.len(), 1);

        let (results_on_transaction, _, _) = query
            .execute_serialized_no_proof(&drive, None, None)
            .expect("expected to execute query");

        assert_eq!(results_on_transaction.len(), 1);
        let document_id = bs58::decode("AYjYxDqLy2hvGQADqE6FAkBnQEpJSzNd3CRw1tpS6vZ7")
            .into_vec()
            .expect("should decode")
            .as_slice()
            .try_into()
            .expect("this be 32 bytes");

        drive
            .delete_document_for_contract(
                document_id,
                &contract,
                "person",
                Some(random_owner_id),
                BlockInfo::default(),
                true,
                None,
            )
            .expect("expected to be able to delete the document");

        let (results_on_transaction, _, _) = query
            .execute_serialized_no_proof(&drive, None, None)
            .expect("expected to execute query");

        assert_eq!(results_on_transaction.len(), 0);
    }

    #[test]
    fn test_add_and_remove_family_one_document() {
        let tmp_dir = TempDir::new().unwrap();
        let drive: Drive = Drive::open(tmp_dir, None).expect("expected to open Drive successfully");

        let db_transaction = drive.grove.start_transaction();

        drive
            .create_initial_state_structure(Some(&db_transaction))
            .expect("expected to create root tree successfully");

        let contract = setup_contract(
            &drive,
            "tests/supporting_files/contract/family/family-contract-reduced.json",
            None,
            Some(&db_transaction),
        );

        let person_serialized_document = json_document_to_cbor(
            "tests/supporting_files/contract/family/person0.json",
            Some(1),
        )
        .expect("expected to get cbor document");

        let random_owner_id = rand::thread_rng().gen::<[u8; 32]>();

        let document =
            DocumentStub::from_cbor(&person_serialized_document, None, Some(random_owner_id))
                .expect("expected to deserialize the document");

        let document_type = contract
            .document_type_for_name("person")
            .expect("expected to get a document type");

        let storage_flags = Some(Cow::Owned(StorageFlags::SingleEpoch(0)));

        drive
            .add_document_for_contract(
                DocumentAndContractInfo {
                    owned_document_info: OwnedDocumentInfo {
                        document_info: DocumentRefAndSerialization((
                            &document,
                            &person_serialized_document,
                            storage_flags,
                        )),
                        owner_id: None,
                    },
                    contract: &contract,
                    document_type,
                },
                false,
                BlockInfo::default(),
                true,
                Some(&db_transaction),
            )
            .expect("expected to insert a document successfully");

        drive
            .grove
            .commit_transaction(db_transaction)
            .unwrap()
            .expect("unable to commit transaction");

        let sql_string =
            "select * from person where firstName = 'Samuel' order by firstName asc limit 100";
        let query = DriveQuery::from_sql_expr(sql_string, &contract).expect("should build query");

        let (results_no_transaction, _, _) = query
            .execute_serialized_no_proof(&drive, None, None)
            .expect("expected to execute query");

        assert_eq!(results_no_transaction.len(), 1);

        let db_transaction = drive.grove.start_transaction();

        let (results_on_transaction, _, _) = query
            .execute_serialized_no_proof(&drive, None, Some(&db_transaction))
            .expect("expected to execute query");

        assert_eq!(results_on_transaction.len(), 1);
        let document_id = bs58::decode("AYjYxDqLy2hvGQADqE6FAkBnQEpJSzNd3CRw1tpS6vZ7")
            .into_vec()
            .expect("should decode")
            .as_slice()
            .try_into()
            .expect("this be 32 bytes");

        drive
            .delete_document_for_contract(
                document_id,
                &contract,
                "person",
                Some(random_owner_id),
                BlockInfo::default(),
                true,
                Some(&db_transaction),
            )
            .expect("expected to be able to delete the document");

        drive
            .grove
            .commit_transaction(db_transaction)
            .unwrap()
            .expect("unable to commit transaction");

        let db_transaction = drive.grove.start_transaction();

        let (results_on_transaction, _, _) = query
            .execute_serialized_no_proof(&drive, None, Some(&db_transaction))
            .expect("expected to execute query");

        assert_eq!(results_on_transaction.len(), 0);
    }

    #[test]
    fn test_add_and_remove_family_documents() {
        let tmp_dir = TempDir::new().unwrap();
        let drive: Drive = Drive::open(tmp_dir, None).expect("expected to open Drive successfully");

        let db_transaction = drive.grove.start_transaction();

        drive
            .create_initial_state_structure(Some(&db_transaction))
            .expect("expected to create root tree successfully");

        let contract = setup_contract(
            &drive,
            "tests/supporting_files/contract/family/family-contract-reduced.json",
            None,
            Some(&db_transaction),
        );

        let person_serialized_document = json_document_to_cbor(
            "tests/supporting_files/contract/family/person0.json",
            Some(1),
        )
        .expect("expected to get cbor document");

        let random_owner_id = rand::thread_rng().gen::<[u8; 32]>();

        let document =
            DocumentStub::from_cbor(&person_serialized_document, None, Some(random_owner_id))
                .expect("expected to deserialize the document");

        let document_type = contract
            .document_type_for_name("person")
            .expect("expected to get a document type");

        let storage_flags = Some(Cow::Owned(StorageFlags::SingleEpoch(0)));

        drive
            .add_document_for_contract(
                DocumentAndContractInfo {
                    owned_document_info: OwnedDocumentInfo {
                        document_info: DocumentRefAndSerialization((
                            &document,
                            &person_serialized_document,
                            storage_flags,
                        )),
                        owner_id: None,
                    },
                    contract: &contract,
                    document_type,
                },
                false,
                BlockInfo::default(),
                true,
                Some(&db_transaction),
            )
            .expect("expected to insert a document successfully");

        let person_serialized_document = json_document_to_cbor(
            "tests/supporting_files/contract/family/person1.json",
            Some(1),
        )
        .expect("expected to get cbor document");

        let random_owner_id = rand::thread_rng().gen::<[u8; 32]>();

        let document =
            DocumentStub::from_cbor(&person_serialized_document, None, Some(random_owner_id))
                .expect("expected to deserialize the document");

        let document_type = contract
            .document_type_for_name("person")
            .expect("expected to get a document type");

        let storage_flags = Some(Cow::Owned(StorageFlags::SingleEpoch(0)));

        drive
            .add_document_for_contract(
                DocumentAndContractInfo {
                    owned_document_info: OwnedDocumentInfo {
                        document_info: DocumentRefAndSerialization((
                            &document,
                            &person_serialized_document,
                            storage_flags,
                        )),
                        owner_id: None,
                    },
                    contract: &contract,
                    document_type,
                },
                false,
                BlockInfo::default(),
                true,
                Some(&db_transaction),
            )
            .expect("expected to insert a document successfully");

        drive
            .grove
            .commit_transaction(db_transaction)
            .unwrap()
            .expect("unable to commit transaction");

        let sql_string =
            "select * from person where firstName > 'A' order by firstName asc limit 5";
        let query = DriveQuery::from_sql_expr(sql_string, &contract).expect("should build query");

        let (results_no_transaction, _, _) = query
            .execute_serialized_no_proof(&drive, None, None)
            .expect("expected to execute query");

        assert_eq!(results_no_transaction.len(), 2);

        let document_id = bs58::decode("8wjx2TC1vj2grssQvdwWnksNLwpi4xKraYy1TbProgd4")
            .into_vec()
            .expect("should decode")
            .as_slice()
            .try_into()
            .expect("this be 32 bytes");

        let db_transaction = drive.grove.start_transaction();

        drive
            .delete_document_for_contract(
                document_id,
                &contract,
                "person",
                Some(random_owner_id),
                BlockInfo::default(),
                true,
                Some(&db_transaction),
            )
            .expect("expected to be able to delete the document");

        drive
            .grove
            .commit_transaction(db_transaction)
            .unwrap()
            .expect("unable to commit transaction");

        let sql_string =
            "select * from person where firstName > 'A' order by firstName asc limit 5";
        let query = DriveQuery::from_sql_expr(sql_string, &contract).expect("should build query");

        let (results_no_transaction, _, _) = query
            .execute_serialized_no_proof(&drive, None, None)
            .expect("expected to execute query");

        assert_eq!(results_no_transaction.len(), 1);

        let document_id = bs58::decode("AYjYxDqLy2hvGQADqE6FAkBnQEpJSzNd3CRw1tpS6vZ7")
            .into_vec()
            .expect("should decode")
            .as_slice()
            .try_into()
            .expect("this be 32 bytes");

        let db_transaction = drive.grove.start_transaction();

        drive
            .delete_document_for_contract(
                document_id,
                &contract,
                "person",
                Some(random_owner_id),
                BlockInfo::default(),
                true,
                Some(&db_transaction),
            )
            .expect("expected to be able to delete the document");

        drive
            .grove
            .commit_transaction(db_transaction)
            .unwrap()
            .expect("unable to commit transaction");

        let sql_string =
            "select * from person where firstName > 'A' order by firstName asc limit 5";
        let query = DriveQuery::from_sql_expr(sql_string, &contract).expect("should build query");

        let (results_no_transaction, _, _) = query
            .execute_serialized_no_proof(&drive, None, None)
            .expect("expected to execute query");

        assert_eq!(results_no_transaction.len(), 0);
    }

    #[test]
    fn test_add_and_remove_family_documents_with_empty_fields() {
        let tmp_dir = TempDir::new().unwrap();
        let drive: Drive = Drive::open(tmp_dir, None).expect("expected to open Drive successfully");

        let db_transaction = drive.grove.start_transaction();

        drive
            .create_initial_state_structure(Some(&db_transaction))
            .expect("expected to create root tree successfully");

        let contract = setup_contract(
            &drive,
            "tests/supporting_files/contract/family/family-contract-reduced.json",
            None,
            Some(&db_transaction),
        );

        let person_serialized_document = json_document_to_cbor(
            "tests/supporting_files/contract/family/person0.json",
            Some(1),
        )
        .expect("expected to get cbor document");

        let random_owner_id = rand::thread_rng().gen::<[u8; 32]>();

        let document =
            DocumentStub::from_cbor(&person_serialized_document, None, Some(random_owner_id))
                .expect("expected to deserialize the document");

        let document_type = contract
            .document_type_for_name("person")
            .expect("expected to get a document type");

        let storage_flags = Some(Cow::Owned(StorageFlags::SingleEpoch(0)));

        drive
            .add_document_for_contract(
                DocumentAndContractInfo {
                    owned_document_info: OwnedDocumentInfo {
                        document_info: DocumentRefAndSerialization((
                            &document,
                            &person_serialized_document,
                            storage_flags,
                        )),
                        owner_id: None,
                    },
                    contract: &contract,
                    document_type,
                },
                false,
                BlockInfo::default(),
                true,
                Some(&db_transaction),
            )
            .expect("expected to insert a document successfully");

        let person_serialized_document = json_document_to_cbor(
            "tests/supporting_files/contract/family/person2-no-middle-name.json",
            Some(1),
        )
        .expect("expected to get cbor document");

        let random_owner_id = rand::thread_rng().gen::<[u8; 32]>();

        let document =
            DocumentStub::from_cbor(&person_serialized_document, None, Some(random_owner_id))
                .expect("expected to deserialize the document");

        let document_type = contract
            .document_type_for_name("person")
            .expect("expected to get a document type");

        let storage_flags = Some(Cow::Owned(StorageFlags::SingleEpoch(0)));

        drive
            .add_document_for_contract(
                DocumentAndContractInfo {
                    owned_document_info: OwnedDocumentInfo {
                        document_info: DocumentRefAndSerialization((
                            &document,
                            &person_serialized_document,
                            storage_flags,
                        )),
                        owner_id: None,
                    },
                    contract: &contract,
                    document_type,
                },
                false,
                BlockInfo::default(),
                true,
                Some(&db_transaction),
            )
            .expect("expected to insert a document successfully");

        drive
            .grove
            .commit_transaction(db_transaction)
            .unwrap()
            .expect("unable to commit transaction");

        let sql_string =
            "select * from person where firstName > 'A' order by firstName asc limit 5";
        let query = DriveQuery::from_sql_expr(sql_string, &contract).expect("should build query");

        let (results_no_transaction, _, _) = query
            .execute_serialized_no_proof(&drive, None, None)
            .expect("expected to execute query");

        assert_eq!(results_no_transaction.len(), 2);

        let document_id = bs58::decode("BZjYxDqLy2hvGQADqE6FAkBnQEpJSzNd3CRw1tpS6vZ7")
            .into_vec()
            .expect("should decode")
            .as_slice()
            .try_into()
            .expect("this be 32 bytes");

        let db_transaction = drive.grove.start_transaction();

        drive
            .delete_document_for_contract(
                document_id,
                &contract,
                "person",
                Some(random_owner_id),
                BlockInfo::default(),
                true,
                Some(&db_transaction),
            )
            .expect("expected to be able to delete the document");

        drive
            .grove
            .commit_transaction(db_transaction)
            .unwrap()
            .expect("unable to commit transaction");

        // Let's try adding the document back after it was deleted

        let db_transaction = drive.grove.start_transaction();

        let document =
            DocumentStub::from_cbor(&person_serialized_document, None, Some(random_owner_id))
                .expect("expected to deserialize the document");

        let storage_flags = Some(Cow::Owned(StorageFlags::SingleEpoch(0)));

        drive
            .add_document_for_contract(
                DocumentAndContractInfo {
                    owned_document_info: OwnedDocumentInfo {
                        document_info: DocumentRefAndSerialization((
                            &document,
                            &person_serialized_document,
                            storage_flags,
                        )),
                        owner_id: None,
                    },
                    contract: &contract,
                    document_type,
                },
                false,
                BlockInfo::default(),
                true,
                Some(&db_transaction),
            )
            .expect("expected to insert a document successfully");

        drive
            .grove
            .commit_transaction(db_transaction)
            .unwrap()
            .expect("unable to commit transaction");

        // Let's try removing all documents now

        let db_transaction = drive.grove.start_transaction();

        drive
            .delete_document_for_contract(
                document_id,
                &contract,
                "person",
                Some(random_owner_id),
                BlockInfo::default(),
                true,
                Some(&db_transaction),
            )
            .expect("expected to be able to delete the document");

        let document_id = bs58::decode("AYjYxDqLy2hvGQADqE6FAkBnQEpJSzNd3CRw1tpS6vZ7")
            .into_vec()
            .expect("should decode")
            .as_slice()
            .try_into()
            .expect("this be 32 bytes");

        drive
            .delete_document_for_contract(
                document_id,
                &contract,
                "person",
                Some(random_owner_id),
                BlockInfo::default(),
                true,
                Some(&db_transaction),
            )
            .expect("expected to be able to delete the document");

        drive
            .grove
            .commit_transaction(db_transaction)
            .unwrap()
            .expect("unable to commit transaction");

        let sql_string =
            "select * from person where firstName > 'A' order by firstName asc limit 5";
        let query = DriveQuery::from_sql_expr(sql_string, &contract).expect("should build query");

        let (results_no_transaction, _, _) = query
            .execute_serialized_no_proof(&drive, None, None)
            .expect("expected to execute query");

        assert_eq!(results_no_transaction.len(), 0);
    }

    #[test]
    fn test_delete_dashpay_documents_no_transaction() {
        let (drive, dashpay_cbor) = setup_dashpay("delete", false);

        let dashpay_profile_serialized_document = json_document_to_cbor(
            "tests/supporting_files/contract/dashpay/profile0.json",
            Some(1),
        )
        .expect("expected to get cbor document");

        let random_owner_id = rand::thread_rng().gen::<[u8; 32]>();
        drive
            .add_serialized_document_for_serialized_contract(
                &dashpay_profile_serialized_document,
                &dashpay_cbor,
                "profile",
                Some(random_owner_id),
                false,
                BlockInfo::default(),
                true,
                StorageFlags::optional_default_as_cow(),
                None,
            )
            .expect("expected to insert a document successfully");

        let document_id = bs58::decode("AM47xnyLfTAC9f61ZQPGfMK5Datk2FeYZwgYvcAnzqFY")
            .into_vec()
            .expect("should decode")
            .as_slice()
            .try_into()
            .expect("this be 32 bytes");

        drive
            .delete_document_for_contract_cbor(
                document_id,
                &dashpay_cbor,
                "profile",
                Some(random_owner_id),
                BlockInfo::default(),
                true,
                None,
            )
            .expect("expected to be able to delete the document");
    }

    #[test]
    fn test_delete_dashpay_documents() {
        let tmp_dir = TempDir::new().unwrap();
        let drive: Drive = Drive::open(tmp_dir, None).expect("expected to open Drive successfully");

        let db_transaction = drive.grove.start_transaction();

        drive
            .create_initial_state_structure(Some(&db_transaction))
            .expect("expected to create root tree successfully");

        let contract = setup_contract(
            &drive,
            "tests/supporting_files/contract/dashpay/dashpay-contract.json",
            None,
            Some(&db_transaction),
        );

        let dashpay_profile_serialized_document = json_document_to_cbor(
            "tests/supporting_files/contract/dashpay/profile0.json",
            Some(1),
        )
        .expect("expected to get cbor document");

        let random_owner_id = rand::thread_rng().gen::<[u8; 32]>();
        let storage_flags = Some(Cow::Owned(StorageFlags::SingleEpochOwned(
            0,
            random_owner_id,
        )));
        let fee_result = drive
            .add_serialized_document_for_contract(
                &dashpay_profile_serialized_document,
                &contract,
                "profile",
                Some(random_owner_id),
                false,
                BlockInfo::default(),
                true,
                storage_flags,
                Some(&db_transaction),
            )
            .expect("expected to insert a document successfully");

        let added_bytes = fee_result.storage_fee
            / Epoch::new(0).cost_for_known_cost_item(StorageDiskUsageCreditPerByte);
        // We added 1679 bytes
        assert_eq!(added_bytes, 1679);

        let document_id = bs58::decode("AM47xnyLfTAC9f61ZQPGfMK5Datk2FeYZwgYvcAnzqFY")
            .into_vec()
            .expect("should decode")
            .as_slice()
            .try_into()
            .expect("this be 32 bytes");

        // Let's delete the document at the third epoch
        let fee_result = drive
            .delete_document_for_contract(
                document_id,
                &contract,
                "profile",
                Some(random_owner_id),
                BlockInfo::default_with_epoch(Epoch::new(3)),
                true,
                Some(&db_transaction),
            )
            .expect("expected to be able to delete the document");

        let removed_credits = fee_result
            .fee_refunds
            .get(&random_owner_id)
            .unwrap()
            .get(&0)
            .unwrap();

        assert_eq!(*removed_credits, 44879092);
        let refund_equivalent_bytes = removed_credits.to_unsigned()
            / Epoch::new(0).cost_for_known_cost_item(StorageDiskUsageCreditPerByte);

        assert!(added_bytes > refund_equivalent_bytes);
        assert_eq!(refund_equivalent_bytes, 1662); // we refunded 1662 instead of 1679
    }

    #[test]
    fn test_delete_dashpay_documents_without_apply() {
        let tmp_dir = TempDir::new().unwrap();
        let drive: Drive = Drive::open(tmp_dir, None).expect("expected to open Drive successfully");

        let db_transaction = drive.grove.start_transaction();

        drive
            .create_initial_state_structure(Some(&db_transaction))
            .expect("expected to create root tree successfully");

        let contract = setup_contract(
            &drive,
            "tests/supporting_files/contract/dashpay/dashpay-contract.json",
            None,
            Some(&db_transaction),
        );

        let dashpay_profile_serialized_document = json_document_to_cbor(
            "tests/supporting_files/contract/dashpay/profile0.json",
            Some(1),
        )
        .expect("expected to get cbor document");

        let random_owner_id = rand::thread_rng().gen::<[u8; 32]>();
        let storage_flags = Some(Cow::Owned(StorageFlags::SingleEpochOwned(
            0,
            random_owner_id,
        )));
        let fee_result = drive
            .add_serialized_document_for_contract(
                &dashpay_profile_serialized_document,
                &contract,
                "profile",
                Some(random_owner_id),
                false,
                BlockInfo::default(),
                true,
                storage_flags,
                Some(&db_transaction),
            )
            .expect("expected to insert a document successfully");

        let added_bytes = fee_result.storage_fee
            / Epoch::new(0).cost_for_known_cost_item(StorageDiskUsageCreditPerByte);
        // We added 1682 bytes
        assert_eq!(added_bytes, 1679);

        let document_id = bs58::decode("AM47xnyLfTAC9f61ZQPGfMK5Datk2FeYZwgYvcAnzqFY")
            .into_vec()
            .expect("should decode")
            .as_slice()
            .try_into()
            .expect("this be 32 bytes");

        // Let's delete the document at the third epoch
        let fee_result = drive
            .delete_document_for_contract(
                document_id,
                &contract,
                "profile",
                Some(random_owner_id),
                BlockInfo::default_with_epoch(Epoch::new(3)),
                false,
                Some(&db_transaction),
            )
            .expect("expected to be able to delete the document");

        assert!(fee_result.fee_refunds.0.is_empty());
        assert_eq!(fee_result.storage_fee, 0);
        assert_eq!(fee_result.processing_fee, 147665780);
    }

    #[test]
    fn test_deletion_real_data() {
        let tmp_dir = TempDir::new().unwrap();
        let drive: Drive = Drive::open(tmp_dir, None).expect("expected to open Drive successfully");

        let db_transaction = drive.grove.start_transaction();

        drive
            .create_initial_state_structure(Some(&db_transaction))
            .expect("expected to create root tree successfully");

        let contract = setup_contract_from_hex(
            &drive,
            "01a5632469645820e8f72680f2e3910c95e1497a2b0029d9f7374891ac1f39ab1cfe3ae63336b9a96724736368656d61783468747470733a2f2f736368656d612e646173682e6f72672f6470702d302d342d302f6d6574612f646174612d636f6e7472616374676f776e6572496458209e412570bf3b7ce068b9bce81c569ce701e43edaea80b62a2773be7d21038b266776657273696f6e0169646f63756d656e7473a76b756e697175654461746573a56474797065666f626a65637467696e646963657382a3646e616d6566696e6465783166756e69717565f56a70726f7065727469657382a16a2463726561746564417463617363a16a2475706461746564417463617363a2646e616d6566696e646578326a70726f7065727469657381a16a2475706461746564417463617363687265717569726564836966697273744e616d656a246372656174656441746a247570646174656441746a70726f70657274696573a2686c6173744e616d65a1647479706566737472696e676966697273744e616d65a1647479706566737472696e67746164646974696f6e616c50726f70657274696573f46c6e696365446f63756d656e74a56474797065666f626a65637467696e646963657384a2646e616d6566696e646578316a70726f7065727469657381a1646e616d6563617363a2646e616d6566696e646578336a70726f7065727469657381a1656f7264657263617363a2646e616d6566696e646578346a70726f7065727469657381a1686c6173744e616d6563617363a2646e616d6567696e64657831306a70726f7065727469657381a168246f776e657249646464657363687265717569726564816a246372656174656441746a70726f70657274696573a3646e616d65a1647479706566737472696e67656f72646572a16474797065666e756d626572686c6173744e616d65a1647479706566737472696e67746164646974696f6e616c50726f70657274696573f46e6e6f54696d65446f63756d656e74a36474797065666f626a6563746a70726f70657274696573a1646e616d65a1647479706566737472696e67746164646974696f6e616c50726f70657274696573f46e707265747479446f63756d656e74a46474797065666f626a65637468726571756972656482686c6173744e616d656a247570646174656441746a70726f70657274696573a1686c6173744e616d65a1647479706566737472696e67746164646974696f6e616c50726f70657274696573f46e7769746842797465417272617973a56474797065666f626a65637467696e646963657381a2646e616d6566696e646578316a70726f7065727469657381a16e6279746541727261794669656c6463617363687265717569726564816e6279746541727261794669656c646a70726f70657274696573a26e6279746541727261794669656c64a36474797065656172726179686d61784974656d731069627974654172726179f56f6964656e7469666965724669656c64a56474797065656172726179686d61784974656d731820686d696e4974656d73182069627974654172726179f570636f6e74656e744d656469615479706578216170706c69636174696f6e2f782e646173682e6470702e6964656e746966696572746164646974696f6e616c50726f70657274696573f46f696e6465786564446f63756d656e74a56474797065666f626a65637467696e646963657386a3646e616d6566696e6465783166756e69717565f56a70726f7065727469657382a168246f776e6572496463617363a16966697273744e616d656464657363a3646e616d6566696e6465783266756e69717565f56a70726f7065727469657382a168246f776e6572496463617363a1686c6173744e616d656464657363a2646e616d6566696e646578336a70726f7065727469657381a1686c6173744e616d6563617363a2646e616d6566696e646578346a70726f7065727469657382a16a2463726561746564417463617363a16a2475706461746564417463617363a2646e616d6566696e646578356a70726f7065727469657381a16a2475706461746564417463617363a2646e616d6566696e646578366a70726f7065727469657381a16a2463726561746564417463617363687265717569726564846966697273744e616d656a246372656174656441746a24757064617465644174686c6173744e616d656a70726f70657274696573a2686c6173744e616d65a2647479706566737472696e67696d61784c656e677468183f6966697273744e616d65a2647479706566737472696e67696d61784c656e677468183f746164646974696f6e616c50726f70657274696573f4781d6f7074696f6e616c556e69717565496e6465786564446f63756d656e74a56474797065666f626a65637467696e646963657383a3646e616d6566696e6465783166756e69717565f56a70726f7065727469657381a16966697273744e616d656464657363a3646e616d6566696e6465783266756e69717565f56a70726f7065727469657383a168246f776e6572496463617363a16966697273744e616d6563617363a1686c6173744e616d6563617363a3646e616d6566696e6465783366756e69717565f56a70726f7065727469657382a167636f756e74727963617363a1646369747963617363687265717569726564826966697273744e616d65686c6173744e616d656a70726f70657274696573a46463697479a2647479706566737472696e67696d61784c656e677468183f67636f756e747279a2647479706566737472696e67696d61784c656e677468183f686c6173744e616d65a2647479706566737472696e67696d61784c656e677468183f6966697273744e616d65a2647479706566737472696e67696d61784c656e677468183f746164646974696f6e616c50726f70657274696573f4".to_string(),
            Some(&db_transaction),
        );

        let document_hexes = [
            "01a86324696458208fcfbce88a219c6e6f4cca4aa55c1ba08303d62985d94084a28d3c298753b8a6646e616d656543757469656524747970656c6e696365446f63756d656e74656f726465720068246f776e657249645820cac675648b485d2606a53fca9942cb7bfdf34e08cee1ebe6e0e74e8502ac6c8069247265766973696f6e016a246372656174656441741b0000017f9334371f6f2464617461436f6e747261637449645820e8f72680f2e3910c95e1497a2b0029d9f7374891ac1f39ab1cfe3ae63336b9a9",
            "01a863246964582067a18898a8bfdd139353359d907d487b45d62ab4694a63ad1fe34a34cd8c42116524747970656c6e696365446f63756d656e74656f726465720168246f776e657249645820cac675648b485d2606a53fca9942cb7bfdf34e08cee1ebe6e0e74e8502ac6c80686c6173744e616d65655368696e7969247265766973696f6e016a247570646174656441741b0000017f9334371f6f2464617461436f6e747261637449645820e8f72680f2e3910c95e1497a2b0029d9f7374891ac1f39ab1cfe3ae63336b9a9",
            "01a863246964582091bf487b6041e26d7e22a4a10d544fb733daba7b60ef8ed557bb21fd722bdd036524747970656c6e696365446f63756d656e74656f726465720268246f776e657249645820cac675648b485d2606a53fca9942cb7bfdf34e08cee1ebe6e0e74e8502ac6c80686c6173744e616d656653776565747969247265766973696f6e016a247570646174656441741b0000017f9334371f6f2464617461436f6e747261637449645820e8f72680f2e3910c95e1497a2b0029d9f7374891ac1f39ab1cfe3ae63336b9a9",
            "01aa632469645820a2869e44207381542b144f22a65b961e5ddf489d68d7a720144bee223a0555956524747970656c6e696365446f63756d656e74656f726465720368246f776e657249645820cac675648b485d2606a53fca9942cb7bfdf34e08cee1ebe6e0e74e8502ac6c80686c6173744e616d65664269726b696e69247265766973696f6e016966697273744e616d656757696c6c69616d6a246372656174656441741b0000017f933437206a247570646174656441741b0000017f933437206f2464617461436f6e747261637449645820e8f72680f2e3910c95e1497a2b0029d9f7374891ac1f39ab1cfe3ae63336b9a9",
            "01aa6324696458208d2a661748268018725cf0dc612c74cf1e8621dc86c5e9cc64d2bbe17a2f855a6524747970656c6e696365446f63756d656e74656f726465720468246f776e657249645820cac675648b485d2606a53fca9942cb7bfdf34e08cee1ebe6e0e74e8502ac6c80686c6173744e616d65674b656e6e65647969247265766973696f6e016966697273744e616d65644c656f6e6a246372656174656441741b0000017f933437206a247570646174656441741b0000017f933437206f2464617461436f6e747261637449645820e8f72680f2e3910c95e1497a2b0029d9f7374891ac1f39ab1cfe3ae63336b9a9"
        ];

        let storage_flags = Some(Cow::Owned(StorageFlags::SingleEpoch(0)));

        let documents: Vec<DocumentStub> = document_hexes
            .iter()
            .map(|document_hex| {
                let serialized_document = cbor_from_hex(document_hex.to_string());

                let document = DocumentStub::from_cbor(&serialized_document, None, None)
                    .expect("expected to deserialize the document");

                let document_type = contract
                    .document_type_for_name("niceDocument")
                    .expect("expected to get a document type");

                drive
                    .add_document_for_contract(
                        DocumentAndContractInfo {
                            owned_document_info: OwnedDocumentInfo {
                                document_info: DocumentRefAndSerialization((
                                    &document,
                                    &serialized_document,
                                    storage_flags.clone(),
                                )),
                                owner_id: None,
                            },
                            contract: &contract,
                            document_type,
                        },
                        false,
                        BlockInfo::default(),
                        true,
                        Some(&db_transaction),
                    )
                    .expect("expected to insert a document successfully");

                document
            })
            .collect();

        let document_id = "AgP2Tx2ayfobSQ6xZCEVLzfmmLD4YR3CNAJcfgZfBcY5";

        let query_json = json!({
            "where": [
                ["$id", "==", String::from(document_id)]
            ],
        });

        let query_cbor =
            serializer::value_to_cbor(query_json, None).expect("expected to serialize to cbor");

        drive
            .grove
            .commit_transaction(db_transaction)
            .unwrap()
            .expect("unable to commit transaction");

        let (results, _, _) = drive
<<<<<<< HEAD
            .query_raw_documents_from_contract_using_cbor_encoded_query_with_cost(
=======
            .query_documents_cbor_from_contract(
>>>>>>> 4b258c05
                &contract,
                contract.document_types().get("niceDocument").unwrap(),
                query_cbor.as_slice(),
                None,
                None,
            )
            .expect("expected to execute query");

        assert_eq!(results.len(), 1);

        let db_transaction = drive.grove.start_transaction();

        drive
            .delete_document_for_contract(
                documents.get(0).unwrap().id,
                &contract,
                "niceDocument",
                Some(documents.get(0).unwrap().owner_id),
                BlockInfo::default(),
                true,
                Some(&db_transaction),
            )
            .expect("expected to be able to delete the document");

        let query_json = json!({
            "where": [
                ["$id", "==", String::from(document_id)]
            ],
        });

        let query_cbor =
            serializer::value_to_cbor(query_json, None).expect("expected to serialize to cbor");

        let (results, _, _) = drive
<<<<<<< HEAD
            .query_raw_documents_from_contract_using_cbor_encoded_query_with_cost(
=======
            .query_documents_cbor_from_contract(
>>>>>>> 4b258c05
                &contract,
                contract.document_types().get("niceDocument").unwrap(),
                query_cbor.as_slice(),
                None,
                Some(&db_transaction),
            )
            .expect("expected to execute query");

        assert_eq!(results.len(), 0);
    }
}<|MERGE_RESOLUTION|>--- conflicted
+++ resolved
@@ -1700,11 +1700,7 @@
             .expect("unable to commit transaction");
 
         let (results, _, _) = drive
-<<<<<<< HEAD
-            .query_raw_documents_from_contract_using_cbor_encoded_query_with_cost(
-=======
             .query_documents_cbor_from_contract(
->>>>>>> 4b258c05
                 &contract,
                 contract.document_types().get("niceDocument").unwrap(),
                 query_cbor.as_slice(),
@@ -1739,11 +1735,7 @@
             serializer::value_to_cbor(query_json, None).expect("expected to serialize to cbor");
 
         let (results, _, _) = drive
-<<<<<<< HEAD
-            .query_raw_documents_from_contract_using_cbor_encoded_query_with_cost(
-=======
             .query_documents_cbor_from_contract(
->>>>>>> 4b258c05
                 &contract,
                 contract.document_types().get("niceDocument").unwrap(),
                 query_cbor.as_slice(),
