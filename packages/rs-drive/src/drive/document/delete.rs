// MIT LICENSE
//
// Copyright (c) 2021 Dash Core Group
//
// Permission is hereby granted, free of charge, to any
// person obtaining a copy of this software and associated
// documentation files (the "Software"), to deal in the
// Software without restriction, including without
// limitation the rights to use, copy, modify, merge,
// publish, distribute, sublicense, and/or sell copies of
// the Software, and to permit persons to whom the Software
// is furnished to do so, subject to the following
// conditions:
//
// The above copyright notice and this permission notice
// shall be included in all copies or substantial portions
// of the Software.
//
// THE SOFTWARE IS PROVIDED "AS IS", WITHOUT WARRANTY OF
// ANY KIND, EXPRESS OR IMPLIED, INCLUDING BUT NOT LIMITED
// TO THE WARRANTIES OF MERCHANTABILITY, FITNESS FOR A
// PARTICULAR PURPOSE AND NONINFRINGEMENT. IN NO EVENT
// SHALL THE AUTHORS OR COPYRIGHT HOLDERS BE LIABLE FOR ANY
// CLAIM, DAMAGES OR OTHER LIABILITY, WHETHER IN AN ACTION
// OF CONTRACT, TORT OR OTHERWISE, ARISING FROM, OUT OF OR
// IN CONNECTION WITH THE SOFTWARE OR THE USE OR OTHER
// DEALINGS IN THE SOFTWARE.
//

//! Delete Documents.
//!
//! This module implements functions in Drive for deleting documents.
//!

use grovedb::batch::key_info::KeyInfo::KnownKey;
use grovedb::batch::KeyInfoPath;
use std::borrow::Cow;

use grovedb::EstimatedLayerCount::{ApproximateElements, PotentiallyAtMaxElements};
use grovedb::EstimatedLayerSizes::{AllItems, AllReference, AllSubtrees};
use grovedb::{Element, EstimatedLayerInformation, TransactionArg};

use dpp::data_contract::document_type::{DocumentType, IndexLevel};
use dpp::data_contract::DriveContractExt;
use grovedb::EstimatedSumTrees::NoSumTrees;
use std::collections::HashMap;

use crate::contract::Contract;
use crate::drive::block_info::BlockInfo;
use crate::drive::defaults::{
    AVERAGE_NUMBER_OF_UPDATES, AVERAGE_UPDATE_BYTE_COUNT_REQUIRED_SIZE,
    CONTRACT_DOCUMENTS_PATH_HEIGHT, DEFAULT_HASH_SIZE_U8,
};
use crate::drive::document::{
    contract_document_type_path_vec, contract_documents_primary_key_path, document_reference_size,
    unique_event_id,
};
use crate::drive::flags::StorageFlags;
use crate::drive::object_size_info::DocumentInfo::{
    DocumentEstimatedAverageSize, DocumentWithoutSerialization,
};
use crate::drive::object_size_info::DriveKeyInfo::KeyRef;
use dpp::document::document_stub::DocumentStub;

use crate::drive::grove_operations::BatchDeleteApplyType::{
    StatefulBatchDelete, StatelessBatchDelete,
};
use crate::drive::grove_operations::DirectQueryType;
use crate::drive::grove_operations::QueryTarget::QueryTargetValue;
use crate::drive::object_size_info::{DocumentAndContractInfo, OwnedDocumentInfo, PathInfo};
use crate::drive::Drive;
use crate::error::document::DocumentError;
use crate::error::drive::DriveError;
use crate::error::fee::FeeError;
use crate::error::Error;
use crate::fee::calculate_fee;
use crate::fee::op::DriveOperation;
use crate::fee::result::FeeResult;

impl Drive {
    /// Deletes a document and returns the associated fee.
    pub fn delete_document_for_contract(
        &self,
        document_id: [u8; 32],
        contract: &Contract,
        document_type_name: &str,
        owner_id: Option<[u8; 32]>,
        block_info: BlockInfo,
        apply: bool,
        transaction: TransactionArg,
    ) -> Result<FeeResult, Error> {
        let mut drive_operations: Vec<DriveOperation> = vec![];
        let estimated_costs_only_with_layer_info = if apply {
            None::<HashMap<KeyInfoPath, EstimatedLayerInformation>>
        } else {
            Some(HashMap::new())
        };
        self.delete_document_for_contract_apply_and_add_to_operations(
            document_id,
            contract,
            document_type_name,
            owner_id,
            estimated_costs_only_with_layer_info,
            transaction,
            &mut drive_operations,
        )?;
        let fees = calculate_fee(None, Some(drive_operations), &block_info.epoch)?;
        Ok(fees)
    }

    /// Deletes a document and returns the associated fee.
    /// The contract CBOR is given instead of the contract itself.
    pub fn delete_document_for_contract_cbor(
        &self,
        document_id: [u8; 32],
        contract_cbor: &[u8],
        document_type_name: &str,
        owner_id: Option<[u8; 32]>,
        block_info: BlockInfo,
        apply: bool,
        transaction: TransactionArg,
    ) -> Result<FeeResult, Error> {
        let contract = <Contract as DriveContractExt>::from_cbor(contract_cbor, None)?;
        self.delete_document_for_contract(
            document_id,
            &contract,
            document_type_name,
            owner_id,
            block_info,
            apply,
            transaction,
        )
    }

    /// Deletes a document and returns the associated fee.
    /// The contract CBOR is given instead of the contract itself.
    pub fn delete_document_for_contract_id(
        &self,
        document_id: [u8; 32],
        contract_id: [u8; 32],
        document_type_name: &str,
        owner_id: Option<[u8; 32]>,
        block_info: BlockInfo,
        apply: bool,
        transaction: TransactionArg,
    ) -> Result<FeeResult, Error> {
        let mut drive_operations: Vec<DriveOperation> = vec![];
        let estimated_costs_only_with_layer_info = if apply {
            None::<HashMap<KeyInfoPath, EstimatedLayerInformation>>
        } else {
            Some(HashMap::new())
        };

        let contract_fetch_info = self
            .get_contract_with_fetch_info_and_add_to_operations(
                contract_id,
                Some(&block_info.epoch),
                transaction,
                &mut drive_operations,
            )?
            .ok_or(Error::Document(DocumentError::ContractNotFound()))?;

        let contract = &contract_fetch_info.contract;

        self.delete_document_for_contract_apply_and_add_to_operations(
            document_id,
            contract,
            document_type_name,
            owner_id,
            estimated_costs_only_with_layer_info,
            transaction,
            &mut drive_operations,
        )?;

        let fees = calculate_fee(None, Some(drive_operations), &block_info.epoch)?;

        Ok(fees)
    }

    /// Deletes a document.
    pub fn delete_document_for_contract_apply_and_add_to_operations(
        &self,
        document_id: [u8; 32],
        contract: &Contract,
        document_type_name: &str,
        owner_id: Option<[u8; 32]>,
        mut estimated_costs_only_with_layer_info: Option<
            HashMap<KeyInfoPath, EstimatedLayerInformation>,
        >,
        transaction: TransactionArg,
        drive_operations: &mut Vec<DriveOperation>,
    ) -> Result<(), Error> {
        let batch_operations = self.delete_document_for_contract_with_named_type_operations(
            document_id,
            contract,
            document_type_name,
            owner_id,
            None,
            &mut estimated_costs_only_with_layer_info,
            transaction,
        )?;
        self.apply_batch_drive_operations(
            estimated_costs_only_with_layer_info,
            transaction,
            batch_operations,
            drive_operations,
        )
    }

    fn add_estimation_costs_for_remove_document_to_primary_storage(
        primary_key_path: [&[u8]; 5],
        document_type: &DocumentType,
        estimated_costs_only_with_layer_info: &mut HashMap<KeyInfoPath, EstimatedLayerInformation>,
    ) {
        // we just have the elements
        let approximate_size = if document_type.documents_mutable {
            //todo: have the contract say how often we expect documents to mutate
            Some((
                AVERAGE_NUMBER_OF_UPDATES as u16,
                AVERAGE_UPDATE_BYTE_COUNT_REQUIRED_SIZE,
            ))
        } else {
            None
        };
        let flags_size = StorageFlags::approximate_size(true, approximate_size);
        estimated_costs_only_with_layer_info.insert(
            KeyInfoPath::from_known_path(primary_key_path),
            EstimatedLayerInformation {
                is_sum_tree: false,
                estimated_layer_count: PotentiallyAtMaxElements,
                estimated_layer_sizes: AllItems(
                    DEFAULT_HASH_SIZE_U8,
                    document_type.estimated_size() as u32,
                    Some(flags_size),
                ),
            },
        );
    }

    /// Removes the document from primary storage.
    fn remove_document_from_primary_storage(
        &self,
        document_id: [u8; 32],
        document_type: &DocumentType,
        contract_documents_primary_key_path: [&[u8]; 5],
        estimated_costs_only_with_layer_info: &mut Option<
            HashMap<KeyInfoPath, EstimatedLayerInformation>,
        >,
        transaction: TransactionArg,
        batch_operations: &mut Vec<DriveOperation>,
    ) -> Result<(), Error> {
        let apply_type = if estimated_costs_only_with_layer_info.is_some() {
            StatelessBatchDelete {
                is_sum_tree: false,
                estimated_value_size: document_type.estimated_size() as u32,
            }
        } else {
            // we know we are not deleting a subtree
            StatefulBatchDelete {
                is_known_to_be_subtree_with_sum: Some((false, false)),
            }
        };
        self.batch_delete(
            contract_documents_primary_key_path,
            document_id.as_slice(),
            apply_type,
            transaction,
            batch_operations,
        )?;

        // if we are trying to get estimated costs we should add this level
        if let Some(estimated_costs_only_with_layer_info) = estimated_costs_only_with_layer_info {
            Self::add_estimation_costs_for_remove_document_to_primary_storage(
                contract_documents_primary_key_path,
                document_type,
                estimated_costs_only_with_layer_info,
            );
        }
        Ok(())
    }

    /// Removes the terminal reference.
    fn remove_reference_for_index_level_for_contract_operations(
        &self,
        document_and_contract_info: &DocumentAndContractInfo,
        index_path_info: PathInfo<0>,
        unique: bool,
        any_fields_null: bool,
        storage_flags: &Option<&StorageFlags>,
        previous_batch_operations: &Option<&mut Vec<DriveOperation>>,
        estimated_costs_only_with_layer_info: &mut Option<
            HashMap<KeyInfoPath, EstimatedLayerInformation>,
        >,
        event_id: [u8; 32],
        transaction: TransactionArg,
        batch_operations: &mut Vec<DriveOperation>,
    ) -> Result<(), Error> {
        let mut key_info_path = index_path_info.convert_to_key_info_path();

        let document_type = document_and_contract_info.document_type;

        // unique indexes will be stored under key "0"
        // non unique indices should have a tree at key "0" that has all elements based off of primary key
        if !unique || any_fields_null {
            key_info_path.push(KnownKey(vec![0]));

            if let Some(estimated_costs_only_with_layer_info) = estimated_costs_only_with_layer_info
            {
                // On this level we will have a 0 and all the top index paths
                estimated_costs_only_with_layer_info.insert(
                    key_info_path.clone(),
                    EstimatedLayerInformation {
                        is_sum_tree: false,
                        estimated_layer_count: PotentiallyAtMaxElements,
                        estimated_layer_sizes: AllSubtrees(
                            DEFAULT_HASH_SIZE_U8,
                            NoSumTrees,
                            storage_flags.map(|s| s.serialized_size()),
                        ),
                    },
                );
            }

            let delete_apply_type = Self::stateless_delete_of_non_tree_for_costs(
                AllReference(
                    DEFAULT_HASH_SIZE_U8,
                    document_reference_size(document_type),
                    storage_flags.map(|s| s.serialized_size()),
                ),
                &key_info_path,
                // we know we are not deleting a tree
                Some((false, false)),
                estimated_costs_only_with_layer_info,
            )?;

            // here we should return an error if the element already exists
            self.batch_delete_up_tree_while_empty(
                key_info_path,
                document_and_contract_info
                    .owned_document_info
                    .document_info
                    .get_document_id_as_slice()
                    .unwrap_or(event_id.as_slice()),
                Some(CONTRACT_DOCUMENTS_PATH_HEIGHT),
                delete_apply_type,
                transaction,
                previous_batch_operations,
                batch_operations,
            )?;
        } else {
            let delete_apply_type = Self::stateless_delete_of_non_tree_for_costs(
                AllReference(
                    1,
                    document_reference_size(document_type),
                    storage_flags.map(|s| s.serialized_size()),
                ),
                &key_info_path,
                // we know we are not deleting a tree
                Some((false, false)),
                estimated_costs_only_with_layer_info,
            )?;
            // here we should return an error if the element already exists
            self.batch_delete_up_tree_while_empty(
                key_info_path,
                &[0],
                Some(CONTRACT_DOCUMENTS_PATH_HEIGHT),
                delete_apply_type,
                transaction,
                previous_batch_operations,
                batch_operations,
            )?;
        }
        Ok(())
    }

    /// Removes indices for an index level and recurses.
    fn remove_indices_for_index_level_for_contract_operations(
        &self,
        document_and_contract_info: &DocumentAndContractInfo,
        index_path_info: PathInfo<0>,
        index_level: &IndexLevel,
        mut any_fields_null: bool,
        storage_flags: &Option<&StorageFlags>,
        previous_batch_operations: &Option<&mut Vec<DriveOperation>>,
        estimated_costs_only_with_layer_info: &mut Option<
            HashMap<KeyInfoPath, EstimatedLayerInformation>,
        >,
        event_id: [u8; 32],
        transaction: TransactionArg,
        batch_operations: &mut Vec<DriveOperation>,
    ) -> Result<(), Error> {
        let sub_level_index_count = index_level.sub_index_levels.len() as u32;

        if let Some(estimated_costs_only_with_layer_info) = estimated_costs_only_with_layer_info {
            // On this level we will have a 0 and all the top index paths
            estimated_costs_only_with_layer_info.insert(
                index_path_info.clone().convert_to_key_info_path(),
                EstimatedLayerInformation {
                    is_sum_tree: false,
                    estimated_layer_count: ApproximateElements(sub_level_index_count + 1),
                    estimated_layer_sizes: AllSubtrees(
                        DEFAULT_HASH_SIZE_U8,
                        NoSumTrees,
                        storage_flags.map(|s| s.serialized_size()),
                    ),
                },
            );
        }

        if let Some(unique) = index_level.has_index_with_uniqueness {
            self.remove_reference_for_index_level_for_contract_operations(
                document_and_contract_info,
                index_path_info.clone(),
                unique,
                any_fields_null,
                storage_flags,
                previous_batch_operations,
                estimated_costs_only_with_layer_info,
                event_id,
                transaction,
                batch_operations,
            )?;
        }

        let document_type = document_and_contract_info.document_type;

        // fourth we need to store a reference to the document for each index
        for (name, sub_level) in &index_level.sub_index_levels {
            let mut sub_level_index_path_info = index_path_info.clone();
            let index_property_key = KeyRef(name.as_bytes());

            let document_index_field = document_and_contract_info
                .owned_document_info
                .document_info
                .get_raw_for_document_type(
                    name,
                    document_type,
                    document_and_contract_info.owned_document_info.owner_id,
                    Some((sub_level, event_id)),
                )?
                .unwrap_or_default();

            sub_level_index_path_info.push(index_property_key)?;

            if let Some(estimated_costs_only_with_layer_info) = estimated_costs_only_with_layer_info
            {
                let document_top_field_estimated_size = document_and_contract_info
                    .owned_document_info
                    .document_info
                    .get_estimated_size_for_document_type(name, document_type)?;

                if document_top_field_estimated_size > u8::MAX as u16 {
                    return Err(Error::Fee(FeeError::Overflow(
                        "document field is too big for being an index",
                    )));
                }

                estimated_costs_only_with_layer_info.insert(
                    sub_level_index_path_info.clone().convert_to_key_info_path(),
                    EstimatedLayerInformation {
                        is_sum_tree: false,
                        estimated_layer_count: PotentiallyAtMaxElements,
                        estimated_layer_sizes: AllSubtrees(
                            document_top_field_estimated_size as u8,
                            NoSumTrees,
                            storage_flags.map(|s| s.serialized_size()),
                        ),
                    },
                );
            }

            // Iteration 1. the index path is now something like Contracts/ContractID/Documents(1)/$ownerId/<ownerId>/toUserId
            // Iteration 2. the index path is now something like Contracts/ContractID/Documents(1)/$ownerId/<ownerId>/toUserId/<ToUserId>/accountReference

            any_fields_null |= document_index_field.is_empty();

            // we push the actual value of the index path
            sub_level_index_path_info.push(document_index_field)?;
            // Iteration 1. the index path is now something like Contracts/ContractID/Documents(1)/$ownerId/<ownerId>/toUserId/<ToUserId>/
            // Iteration 2. the index path is now something like Contracts/ContractID/Documents(1)/$ownerId/<ownerId>/toUserId/<ToUserId>/accountReference/<accountReference>
            self.remove_indices_for_index_level_for_contract_operations(
                document_and_contract_info,
                sub_level_index_path_info,
                sub_level,
                any_fields_null,
                storage_flags,
                previous_batch_operations,
                estimated_costs_only_with_layer_info,
                event_id,
                transaction,
                batch_operations,
            )?;
        }
        Ok(())
    }

    /// Removes indices for the top index level and calls for lower levels.
    fn remove_indices_for_top_index_level_for_contract_operations(
        &self,
        document_and_contract_info: &DocumentAndContractInfo,
        previous_batch_operations: &Option<&mut Vec<DriveOperation>>,
        estimated_costs_only_with_layer_info: &mut Option<
            HashMap<KeyInfoPath, EstimatedLayerInformation>,
        >,
        transaction: TransactionArg,
        batch_operations: &mut Vec<DriveOperation>,
    ) -> Result<(), Error> {
        let document_type = document_and_contract_info.document_type;
        let index_level = &document_type.index_structure;
        let contract = document_and_contract_info.contract;
        let event_id = unique_event_id();
        let storage_flags = if document_type.documents_mutable || contract.can_be_deleted() {
            document_and_contract_info
                .owned_document_info
                .document_info
                .get_storage_flags_ref()
        } else {
            None //there are no need for storage flags if documents are not mutable and contract can not be deleted
        };

        // we need to construct the path for documents on the contract
        // the path is
        //  * Document and Contract root tree
        //  * Contract ID recovered from document
        //  * 0 to signify Documents and not Contract
        let contract_document_type_path = contract_document_type_path_vec(
            document_and_contract_info.contract.id.as_bytes(),
            document_and_contract_info.document_type.name.as_str(),
        );

        let sub_level_index_count = index_level.sub_index_levels.len() as u32;

        if let Some(estimated_costs_only_with_layer_info) = estimated_costs_only_with_layer_info {
            // On this level we will have a 0 and all the top index paths
            estimated_costs_only_with_layer_info.insert(
                KeyInfoPath::from_known_owned_path(contract_document_type_path.clone()),
                EstimatedLayerInformation {
                    is_sum_tree: false,
                    estimated_layer_count: ApproximateElements(sub_level_index_count + 1),
                    estimated_layer_sizes: AllSubtrees(
                        DEFAULT_HASH_SIZE_U8,
                        NoSumTrees,
                        storage_flags.map(|s| s.serialized_size()),
                    ),
                },
            );
        }

        // next we need to store a reference to the document for each index
        for (name, sub_level) in &index_level.sub_index_levels {
            // at this point the contract path is to the contract documents
            // for each index the top index component will already have been added
            // when the contract itself was created
            let mut index_path: Vec<Vec<u8>> = contract_document_type_path.clone();
            index_path.push(Vec::from(name.as_bytes()));

            // with the example of the dashpay contract's first index
            // the index path is now something like Contracts/ContractID/Documents(1)/$ownerId
            let document_top_field = document_and_contract_info
                .owned_document_info
                .document_info
                .get_raw_for_document_type(
                    name,
                    document_type,
                    document_and_contract_info.owned_document_info.owner_id,
                    Some((sub_level, event_id)),
                )?
                .unwrap_or_default();

            if let Some(estimated_costs_only_with_layer_info) = estimated_costs_only_with_layer_info
            {
                let document_top_field_estimated_size = document_and_contract_info
                    .owned_document_info
                    .document_info
                    .get_estimated_size_for_document_type(name, document_type)?;

                if document_top_field_estimated_size > u8::MAX as u16 {
                    return Err(Error::Fee(FeeError::Overflow(
                        "document top field is too big for being an index",
                    )));
                }

                // On this level we will have all the user defined values for the paths
                estimated_costs_only_with_layer_info.insert(
                    KeyInfoPath::from_known_owned_path(index_path.clone()),
                    EstimatedLayerInformation {
                        is_sum_tree: false,
                        estimated_layer_count: PotentiallyAtMaxElements,
                        estimated_layer_sizes: AllSubtrees(
                            document_top_field_estimated_size as u8,
                            NoSumTrees,
                            storage_flags.map(|s| s.serialized_size()),
                        ),
                    },
                );
            }

            let any_fields_null = document_top_field.is_empty();

            let mut index_path_info = if document_and_contract_info
                .owned_document_info
                .document_info
                .is_document_size()
            {
                // This is a stateless operation
                PathInfo::PathWithSizes(KeyInfoPath::from_known_owned_path(index_path))
            } else {
                PathInfo::PathIterator::<0>(index_path)
            };

            // we push the actual value of the index path
            index_path_info.push(document_top_field)?;
            // the index path is now something like Contracts/ContractID/Documents(1)/$ownerId/<ownerId>

            self.remove_indices_for_index_level_for_contract_operations(
                document_and_contract_info,
                index_path_info,
                sub_level,
                any_fields_null,
                &storage_flags,
                previous_batch_operations,
                estimated_costs_only_with_layer_info,
                event_id,
                transaction,
                batch_operations,
            )?;
        }
        Ok(())
    }

    /// Prepares the operations for deleting a document.
    pub(crate) fn delete_document_for_contract_with_named_type_operations(
        &self,
        document_id: [u8; 32],
        contract: &Contract,
        document_type_name: &str,
        owner_id: Option<[u8; 32]>,
        previous_batch_operations: Option<&mut Vec<DriveOperation>>,
        estimated_costs_only_with_layer_info: &mut Option<
            HashMap<KeyInfoPath, EstimatedLayerInformation>,
        >,
        transaction: TransactionArg,
    ) -> Result<Vec<DriveOperation>, Error> {
        let document_type = contract.document_type_for_name(document_type_name)?;
        self.delete_document_for_contract_operations(
            document_id,
            contract,
            document_type,
            owner_id,
            previous_batch_operations,
            estimated_costs_only_with_layer_info,
            transaction,
        )
    }

    /// Prepares the operations for deleting a document.
    pub(crate) fn delete_document_for_contract_operations(
        &self,
        document_id: [u8; 32],
        contract: &Contract,
        document_type: &DocumentType,
        owner_id: Option<[u8; 32]>,
        previous_batch_operations: Option<&mut Vec<DriveOperation>>,
        estimated_costs_only_with_layer_info: &mut Option<
            HashMap<KeyInfoPath, EstimatedLayerInformation>,
        >,
        transaction: TransactionArg,
    ) -> Result<Vec<DriveOperation>, Error> {
        let mut batch_operations: Vec<DriveOperation> = vec![];

        if !document_type.documents_mutable {
            return Err(Error::Drive(DriveError::UpdatingReadOnlyImmutableDocument(
                "this document type is not mutable and can not be deleted",
            )));
        }

        if document_type.documents_keep_history {
            return Err(Error::Drive(
                DriveError::InvalidDeletionOfDocumentThatKeepsHistory(
                    "this document type keeps history and therefore can not be deleted",
                ),
            ));
        }

        // first we need to construct the path for documents on the contract
        // the path is
        //  * Document and Contract root tree
        //  * Contract ID recovered from document
        //  * 0 to signify Documents and not Contract
        let contract_documents_primary_key_path = contract_documents_primary_key_path(
            contract.id.as_bytes(),
            document_type.name.as_str(),
        );

        let direct_query_type = if let Some(estimated_costs_only_with_layer_info) =
            estimated_costs_only_with_layer_info
        {
            Self::add_estimation_costs_for_levels_up_to_contract_document_type_excluded(
                contract,
                estimated_costs_only_with_layer_info,
            );
            DirectQueryType::StatelessDirectQuery {
                in_tree_using_sums: false,
                query_target: QueryTargetValue(document_type.estimated_size() as u32),
            }
        } else {
            DirectQueryType::StatefulDirectQuery
        };

        // next we need to get the document from storage
        let document_element: Option<Element> = self.grove_get_raw(
            contract_documents_primary_key_path,
            document_id.as_slice(),
            direct_query_type,
            transaction,
            &mut batch_operations,
        )?;

<<<<<<< HEAD
        let document_info = if let DirectQueryType::StatelessDirectQuery { query_target, .. } =
            direct_query_type
        {
            DocumentEstimatedAverageSize(query_target.len())
        } else if let Some(document_element) = &document_element {
            if let Element::Item(data, element_flags) = document_element {
                //todo: remove this hack
                let document = match Document::from_cbor(data.as_slice(), None, owner_id) {
                    Ok(document) => Ok(document),
                    Err(_) => Document::from_bytes(data.as_slice(), document_type),
                }?;
                let storage_flags = StorageFlags::map_cow_some_element_flags_ref(element_flags)?;
                DocumentWithoutSerialization((document, storage_flags))
=======
        let document_info =
            if let DirectQueryType::StatelessDirectQuery { query_target, .. } = direct_query_type {
                DocumentEstimatedAverageSize(query_target.len())
            } else if let Some(document_element) = &document_element {
                if let Element::Item(data, element_flags) = document_element {
                    let document = DocumentStub::from_cbor(data.as_slice(), None, owner_id)?;
                    let storage_flags = StorageFlags::from_some_element_flags_ref(element_flags)?;
                    DocumentWithoutSerialization((document, storage_flags))
                } else {
                    return Err(Error::Drive(DriveError::CorruptedDocumentNotItem(
                        "document being deleted is not an item",
                    )));
                }
>>>>>>> 9bf129a5
            } else {
                return Err(Error::Drive(DriveError::CorruptedDocumentNotItem(
                    "document being deleted is not an item",
                )));
            }
        } else {
            return Err(Error::Drive(DriveError::DeletingDocumentThatDoesNotExist(
                "document being deleted does not exist",
            )));
        };

        // third we need to delete the document for it's primary key
        self.remove_document_from_primary_storage(
            document_id,
            document_type,
            contract_documents_primary_key_path,
            estimated_costs_only_with_layer_info,
            transaction,
            &mut batch_operations,
        )?;

        let document_and_contract_info = DocumentAndContractInfo {
            owned_document_info: OwnedDocumentInfo {
                document_info,
                owner_id: None,
            },
            contract,
            document_type,
        };

        self.remove_indices_for_top_index_level_for_contract_operations(
            &document_and_contract_info,
            &previous_batch_operations,
            estimated_costs_only_with_layer_info,
            transaction,
            &mut batch_operations,
        )?;
        Ok(batch_operations)
    }
}

#[cfg(test)]
mod tests {
    use dpp::data_contract::extra::common::json_document_to_cbor;
    use rand::Rng;
    use serde_json::json;
    use std::borrow::Cow;
    use std::option::Option::None;
    use tempfile::TempDir;

    use super::*;
    use crate::common::{cbor_from_hex, setup_contract, setup_contract_from_hex};
    use crate::drive::document::tests::setup_dashpay;
    use crate::drive::flags::StorageFlags;
    use crate::drive::object_size_info::DocumentAndContractInfo;
    use crate::drive::object_size_info::DocumentInfo::DocumentRefAndSerialization;
    use crate::drive::Drive;
    use crate::fee::credits::Creditable;
    use crate::fee::default_costs::KnownCostItem::StorageDiskUsageCreditPerByte;
    use crate::fee_pools::epochs::Epoch;
    use crate::query::DriveQuery;
    use dpp::document::document_stub::DocumentStub;
    use dpp::util::serializer;

    #[test]
    fn test_add_and_remove_family_one_document_no_transaction() {
        let tmp_dir = TempDir::new().unwrap();
        let drive: Drive = Drive::open(tmp_dir, None).expect("expected to open Drive successfully");

        drive
            .create_initial_state_structure(None)
            .expect("expected to create root tree successfully");

        let contract = setup_contract(
            &drive,
            "tests/supporting_files/contract/family/family-contract-reduced.json",
            None,
            None,
        );

        let person_serialized_document = json_document_to_cbor(
            "tests/supporting_files/contract/family/person0.json",
            Some(1),
        )
        .expect("expected to get cbor document");

        let random_owner_id = rand::thread_rng().gen::<[u8; 32]>();

        let document =
            DocumentStub::from_cbor(&person_serialized_document, None, Some(random_owner_id))
                .expect("expected to deserialize the document");

        let document_type = contract
            .document_type_for_name("person")
            .expect("expected to get a document type");

        let storage_flags = Some(Cow::Owned(StorageFlags::SingleEpoch(0)));

        drive
            .add_document_for_contract(
                DocumentAndContractInfo {
                    owned_document_info: OwnedDocumentInfo {
                        document_info: DocumentRefAndSerialization((
                            &document,
                            &person_serialized_document,
                            storage_flags,
                        )),
                        owner_id: None,
                    },
                    contract: &contract,
                    document_type,
                },
                false,
                BlockInfo::default(),
                true,
                None,
            )
            .expect("expected to insert a document successfully");

        let sql_string =
            "select * from person where firstName = 'Samuel' order by firstName asc limit 100";
        let query = DriveQuery::from_sql_expr(sql_string, &contract).expect("should build query");

        let (results_no_transaction, _, _) = query
            .execute_serialized_no_proof(&drive, None, None)
            .expect("expected to execute query");

        assert_eq!(results_no_transaction.len(), 1);

        let (results_on_transaction, _, _) = query
            .execute_serialized_no_proof(&drive, None, None)
            .expect("expected to execute query");

        assert_eq!(results_on_transaction.len(), 1);
        let document_id = bs58::decode("AYjYxDqLy2hvGQADqE6FAkBnQEpJSzNd3CRw1tpS6vZ7")
            .into_vec()
            .expect("should decode")
            .as_slice()
            .try_into()
            .expect("this be 32 bytes");

        drive
            .delete_document_for_contract(
                document_id,
                &contract,
                "person",
                Some(random_owner_id),
                BlockInfo::default(),
                true,
                None,
            )
            .expect("expected to be able to delete the document");

        let (results_on_transaction, _, _) = query
            .execute_serialized_no_proof(&drive, None, None)
            .expect("expected to execute query");

        assert_eq!(results_on_transaction.len(), 0);
    }

    #[test]
    fn test_add_and_remove_family_one_document() {
        let tmp_dir = TempDir::new().unwrap();
        let drive: Drive = Drive::open(tmp_dir, None).expect("expected to open Drive successfully");

        let db_transaction = drive.grove.start_transaction();

        drive
            .create_initial_state_structure(Some(&db_transaction))
            .expect("expected to create root tree successfully");

        let contract = setup_contract(
            &drive,
            "tests/supporting_files/contract/family/family-contract-reduced.json",
            None,
            Some(&db_transaction),
        );

        let person_serialized_document = json_document_to_cbor(
            "tests/supporting_files/contract/family/person0.json",
            Some(1),
        )
        .expect("expected to get cbor document");

        let random_owner_id = rand::thread_rng().gen::<[u8; 32]>();

        let document =
            DocumentStub::from_cbor(&person_serialized_document, None, Some(random_owner_id))
                .expect("expected to deserialize the document");

        let document_type = contract
            .document_type_for_name("person")
            .expect("expected to get a document type");

        let storage_flags = Some(Cow::Owned(StorageFlags::SingleEpoch(0)));

        drive
            .add_document_for_contract(
                DocumentAndContractInfo {
                    owned_document_info: OwnedDocumentInfo {
                        document_info: DocumentRefAndSerialization((
                            &document,
                            &person_serialized_document,
                            storage_flags,
                        )),
                        owner_id: None,
                    },
                    contract: &contract,
                    document_type,
                },
                false,
                BlockInfo::default(),
                true,
                Some(&db_transaction),
            )
            .expect("expected to insert a document successfully");

        drive
            .grove
            .commit_transaction(db_transaction)
            .unwrap()
            .expect("unable to commit transaction");

        let sql_string =
            "select * from person where firstName = 'Samuel' order by firstName asc limit 100";
        let query = DriveQuery::from_sql_expr(sql_string, &contract).expect("should build query");

        let (results_no_transaction, _, _) = query
            .execute_serialized_no_proof(&drive, None, None)
            .expect("expected to execute query");

        assert_eq!(results_no_transaction.len(), 1);

        let db_transaction = drive.grove.start_transaction();

        let (results_on_transaction, _, _) = query
            .execute_serialized_no_proof(&drive, None, Some(&db_transaction))
            .expect("expected to execute query");

        assert_eq!(results_on_transaction.len(), 1);
        let document_id = bs58::decode("AYjYxDqLy2hvGQADqE6FAkBnQEpJSzNd3CRw1tpS6vZ7")
            .into_vec()
            .expect("should decode")
            .as_slice()
            .try_into()
            .expect("this be 32 bytes");

        drive
            .delete_document_for_contract(
                document_id,
                &contract,
                "person",
                Some(random_owner_id),
                BlockInfo::default(),
                true,
                Some(&db_transaction),
            )
            .expect("expected to be able to delete the document");

        drive
            .grove
            .commit_transaction(db_transaction)
            .unwrap()
            .expect("unable to commit transaction");

        let db_transaction = drive.grove.start_transaction();

        let (results_on_transaction, _, _) = query
            .execute_serialized_no_proof(&drive, None, Some(&db_transaction))
            .expect("expected to execute query");

        assert_eq!(results_on_transaction.len(), 0);
    }

    #[test]
    fn test_add_and_remove_family_documents() {
        let tmp_dir = TempDir::new().unwrap();
        let drive: Drive = Drive::open(tmp_dir, None).expect("expected to open Drive successfully");

        let db_transaction = drive.grove.start_transaction();

        drive
            .create_initial_state_structure(Some(&db_transaction))
            .expect("expected to create root tree successfully");

        let contract = setup_contract(
            &drive,
            "tests/supporting_files/contract/family/family-contract-reduced.json",
            None,
            Some(&db_transaction),
        );

        let person_serialized_document = json_document_to_cbor(
            "tests/supporting_files/contract/family/person0.json",
            Some(1),
        )
        .expect("expected to get cbor document");

        let random_owner_id = rand::thread_rng().gen::<[u8; 32]>();

        let document =
            DocumentStub::from_cbor(&person_serialized_document, None, Some(random_owner_id))
                .expect("expected to deserialize the document");

        let document_type = contract
            .document_type_for_name("person")
            .expect("expected to get a document type");

        let storage_flags = Some(Cow::Owned(StorageFlags::SingleEpoch(0)));

        drive
            .add_document_for_contract(
                DocumentAndContractInfo {
                    owned_document_info: OwnedDocumentInfo {
                        document_info: DocumentRefAndSerialization((
                            &document,
                            &person_serialized_document,
                            storage_flags,
                        )),
                        owner_id: None,
                    },
                    contract: &contract,
                    document_type,
                },
                false,
                BlockInfo::default(),
                true,
                Some(&db_transaction),
            )
            .expect("expected to insert a document successfully");

        let person_serialized_document = json_document_to_cbor(
            "tests/supporting_files/contract/family/person1.json",
            Some(1),
        )
        .expect("expected to get cbor document");

        let random_owner_id = rand::thread_rng().gen::<[u8; 32]>();

        let document =
            DocumentStub::from_cbor(&person_serialized_document, None, Some(random_owner_id))
                .expect("expected to deserialize the document");

        let document_type = contract
            .document_type_for_name("person")
            .expect("expected to get a document type");

        let storage_flags = Some(Cow::Owned(StorageFlags::SingleEpoch(0)));

        drive
            .add_document_for_contract(
                DocumentAndContractInfo {
                    owned_document_info: OwnedDocumentInfo {
                        document_info: DocumentRefAndSerialization((
                            &document,
                            &person_serialized_document,
                            storage_flags,
                        )),
                        owner_id: None,
                    },
                    contract: &contract,
                    document_type,
                },
                false,
                BlockInfo::default(),
                true,
                Some(&db_transaction),
            )
            .expect("expected to insert a document successfully");

        drive
            .grove
            .commit_transaction(db_transaction)
            .unwrap()
            .expect("unable to commit transaction");

        let sql_string =
            "select * from person where firstName > 'A' order by firstName asc limit 5";
        let query = DriveQuery::from_sql_expr(sql_string, &contract).expect("should build query");

        let (results_no_transaction, _, _) = query
            .execute_serialized_no_proof(&drive, None, None)
            .expect("expected to execute query");

        assert_eq!(results_no_transaction.len(), 2);

        let document_id = bs58::decode("8wjx2TC1vj2grssQvdwWnksNLwpi4xKraYy1TbProgd4")
            .into_vec()
            .expect("should decode")
            .as_slice()
            .try_into()
            .expect("this be 32 bytes");

        let db_transaction = drive.grove.start_transaction();

        drive
            .delete_document_for_contract(
                document_id,
                &contract,
                "person",
                Some(random_owner_id),
                BlockInfo::default(),
                true,
                Some(&db_transaction),
            )
            .expect("expected to be able to delete the document");

        drive
            .grove
            .commit_transaction(db_transaction)
            .unwrap()
            .expect("unable to commit transaction");

        let sql_string =
            "select * from person where firstName > 'A' order by firstName asc limit 5";
        let query = DriveQuery::from_sql_expr(sql_string, &contract).expect("should build query");

        let (results_no_transaction, _, _) = query
            .execute_serialized_no_proof(&drive, None, None)
            .expect("expected to execute query");

        assert_eq!(results_no_transaction.len(), 1);

        let document_id = bs58::decode("AYjYxDqLy2hvGQADqE6FAkBnQEpJSzNd3CRw1tpS6vZ7")
            .into_vec()
            .expect("should decode")
            .as_slice()
            .try_into()
            .expect("this be 32 bytes");

        let db_transaction = drive.grove.start_transaction();

        drive
            .delete_document_for_contract(
                document_id,
                &contract,
                "person",
                Some(random_owner_id),
                BlockInfo::default(),
                true,
                Some(&db_transaction),
            )
            .expect("expected to be able to delete the document");

        drive
            .grove
            .commit_transaction(db_transaction)
            .unwrap()
            .expect("unable to commit transaction");

        let sql_string =
            "select * from person where firstName > 'A' order by firstName asc limit 5";
        let query = DriveQuery::from_sql_expr(sql_string, &contract).expect("should build query");

        let (results_no_transaction, _, _) = query
            .execute_serialized_no_proof(&drive, None, None)
            .expect("expected to execute query");

        assert_eq!(results_no_transaction.len(), 0);
    }

    #[test]
    fn test_add_and_remove_family_documents_with_empty_fields() {
        let tmp_dir = TempDir::new().unwrap();
        let drive: Drive = Drive::open(tmp_dir, None).expect("expected to open Drive successfully");

        let db_transaction = drive.grove.start_transaction();

        drive
            .create_initial_state_structure(Some(&db_transaction))
            .expect("expected to create root tree successfully");

        let contract = setup_contract(
            &drive,
            "tests/supporting_files/contract/family/family-contract-reduced.json",
            None,
            Some(&db_transaction),
        );

        let person_serialized_document = json_document_to_cbor(
            "tests/supporting_files/contract/family/person0.json",
            Some(1),
        )
        .expect("expected to get cbor document");

        let random_owner_id = rand::thread_rng().gen::<[u8; 32]>();

        let document =
            DocumentStub::from_cbor(&person_serialized_document, None, Some(random_owner_id))
                .expect("expected to deserialize the document");

        let document_type = contract
            .document_type_for_name("person")
            .expect("expected to get a document type");

        let storage_flags = Some(Cow::Owned(StorageFlags::SingleEpoch(0)));

        drive
            .add_document_for_contract(
                DocumentAndContractInfo {
                    owned_document_info: OwnedDocumentInfo {
                        document_info: DocumentRefAndSerialization((
                            &document,
                            &person_serialized_document,
                            storage_flags,
                        )),
                        owner_id: None,
                    },
                    contract: &contract,
                    document_type,
                },
                false,
                BlockInfo::default(),
                true,
                Some(&db_transaction),
            )
            .expect("expected to insert a document successfully");

        let person_serialized_document = json_document_to_cbor(
            "tests/supporting_files/contract/family/person2-no-middle-name.json",
            Some(1),
        )
        .expect("expected to get cbor document");

        let random_owner_id = rand::thread_rng().gen::<[u8; 32]>();

        let document =
            DocumentStub::from_cbor(&person_serialized_document, None, Some(random_owner_id))
                .expect("expected to deserialize the document");

        let document_type = contract
            .document_type_for_name("person")
            .expect("expected to get a document type");

        let storage_flags = Some(Cow::Owned(StorageFlags::SingleEpoch(0)));

        drive
            .add_document_for_contract(
                DocumentAndContractInfo {
                    owned_document_info: OwnedDocumentInfo {
                        document_info: DocumentRefAndSerialization((
                            &document,
                            &person_serialized_document,
                            storage_flags,
                        )),
                        owner_id: None,
                    },
                    contract: &contract,
                    document_type,
                },
                false,
                BlockInfo::default(),
                true,
                Some(&db_transaction),
            )
            .expect("expected to insert a document successfully");

        drive
            .grove
            .commit_transaction(db_transaction)
            .unwrap()
            .expect("unable to commit transaction");

        let sql_string =
            "select * from person where firstName > 'A' order by firstName asc limit 5";
        let query = DriveQuery::from_sql_expr(sql_string, &contract).expect("should build query");

        let (results_no_transaction, _, _) = query
            .execute_serialized_no_proof(&drive, None, None)
            .expect("expected to execute query");

        assert_eq!(results_no_transaction.len(), 2);

        let document_id = bs58::decode("BZjYxDqLy2hvGQADqE6FAkBnQEpJSzNd3CRw1tpS6vZ7")
            .into_vec()
            .expect("should decode")
            .as_slice()
            .try_into()
            .expect("this be 32 bytes");

        let db_transaction = drive.grove.start_transaction();

        drive
            .delete_document_for_contract(
                document_id,
                &contract,
                "person",
                Some(random_owner_id),
                BlockInfo::default(),
                true,
                Some(&db_transaction),
            )
            .expect("expected to be able to delete the document");

        drive
            .grove
            .commit_transaction(db_transaction)
            .unwrap()
            .expect("unable to commit transaction");

        // Let's try adding the document back after it was deleted

        let db_transaction = drive.grove.start_transaction();

        let document =
            DocumentStub::from_cbor(&person_serialized_document, None, Some(random_owner_id))
                .expect("expected to deserialize the document");

        let storage_flags = Some(Cow::Owned(StorageFlags::SingleEpoch(0)));

        drive
            .add_document_for_contract(
                DocumentAndContractInfo {
                    owned_document_info: OwnedDocumentInfo {
                        document_info: DocumentRefAndSerialization((
                            &document,
                            &person_serialized_document,
                            storage_flags,
                        )),
                        owner_id: None,
                    },
                    contract: &contract,
                    document_type,
                },
                false,
                BlockInfo::default(),
                true,
                Some(&db_transaction),
            )
            .expect("expected to insert a document successfully");

        drive
            .grove
            .commit_transaction(db_transaction)
            .unwrap()
            .expect("unable to commit transaction");

        // Let's try removing all documents now

        let db_transaction = drive.grove.start_transaction();

        drive
            .delete_document_for_contract(
                document_id,
                &contract,
                "person",
                Some(random_owner_id),
                BlockInfo::default(),
                true,
                Some(&db_transaction),
            )
            .expect("expected to be able to delete the document");

        let document_id = bs58::decode("AYjYxDqLy2hvGQADqE6FAkBnQEpJSzNd3CRw1tpS6vZ7")
            .into_vec()
            .expect("should decode")
            .as_slice()
            .try_into()
            .expect("this be 32 bytes");

        drive
            .delete_document_for_contract(
                document_id,
                &contract,
                "person",
                Some(random_owner_id),
                BlockInfo::default(),
                true,
                Some(&db_transaction),
            )
            .expect("expected to be able to delete the document");

        drive
            .grove
            .commit_transaction(db_transaction)
            .unwrap()
            .expect("unable to commit transaction");

        let sql_string =
            "select * from person where firstName > 'A' order by firstName asc limit 5";
        let query = DriveQuery::from_sql_expr(sql_string, &contract).expect("should build query");

        let (results_no_transaction, _, _) = query
            .execute_serialized_no_proof(&drive, None, None)
            .expect("expected to execute query");

        assert_eq!(results_no_transaction.len(), 0);
    }

    #[test]
    fn test_delete_dashpay_documents_no_transaction() {
        let (drive, dashpay_cbor) = setup_dashpay("delete", false);

        let dashpay_profile_serialized_document = json_document_to_cbor(
            "tests/supporting_files/contract/dashpay/profile0.json",
            Some(1),
        )
        .expect("expected to get cbor document");

        let random_owner_id = rand::thread_rng().gen::<[u8; 32]>();
        drive
            .add_serialized_document_for_serialized_contract(
                &dashpay_profile_serialized_document,
                &dashpay_cbor,
                "profile",
                Some(random_owner_id),
                false,
                BlockInfo::default(),
                true,
                StorageFlags::optional_default_as_cow(),
                None,
            )
            .expect("expected to insert a document successfully");

        let document_id = bs58::decode("AM47xnyLfTAC9f61ZQPGfMK5Datk2FeYZwgYvcAnzqFY")
            .into_vec()
            .expect("should decode")
            .as_slice()
            .try_into()
            .expect("this be 32 bytes");

        drive
            .delete_document_for_contract_cbor(
                document_id,
                &dashpay_cbor,
                "profile",
                Some(random_owner_id),
                BlockInfo::default(),
                true,
                None,
            )
            .expect("expected to be able to delete the document");
    }

    #[test]
    fn test_delete_dashpay_documents() {
        let tmp_dir = TempDir::new().unwrap();
        let drive: Drive = Drive::open(tmp_dir, None).expect("expected to open Drive successfully");

        let db_transaction = drive.grove.start_transaction();

        drive
            .create_initial_state_structure(Some(&db_transaction))
            .expect("expected to create root tree successfully");

        let contract = setup_contract(
            &drive,
            "tests/supporting_files/contract/dashpay/dashpay-contract.json",
            None,
            Some(&db_transaction),
        );

        let dashpay_profile_serialized_document = json_document_to_cbor(
            "tests/supporting_files/contract/dashpay/profile0.json",
            Some(1),
        )
        .expect("expected to get cbor document");

        let random_owner_id = rand::thread_rng().gen::<[u8; 32]>();
        let storage_flags = Some(Cow::Owned(StorageFlags::SingleEpochOwned(
            0,
            random_owner_id,
        )));
        let fee_result = drive
            .add_serialized_document_for_contract(
                &dashpay_profile_serialized_document,
                &contract,
                "profile",
                Some(random_owner_id),
                false,
                BlockInfo::default(),
                true,
                storage_flags,
                Some(&db_transaction),
            )
            .expect("expected to insert a document successfully");

<<<<<<< HEAD
        let added_bytes = fee_result.storage_fee
            / Epoch::new(0).cost_for_known_cost_item(StorageDiskUsageCreditPerByte);
        // We added 1682 bytes
        assert_eq!(added_bytes, 1682);
=======
        let added_bytes = fee_result.storage_fee / STORAGE_DISK_USAGE_CREDIT_PER_BYTE;
        // We added 1679 bytes
        assert_eq!(added_bytes, 1679);
>>>>>>> 9bf129a5

        let document_id = bs58::decode("AM47xnyLfTAC9f61ZQPGfMK5Datk2FeYZwgYvcAnzqFY")
            .into_vec()
            .expect("should decode")
            .as_slice()
            .try_into()
            .expect("this be 32 bytes");

        // Let's delete the document at the third epoch
        let fee_result = drive
            .delete_document_for_contract(
                document_id,
                &contract,
                "profile",
                Some(random_owner_id),
                BlockInfo::default_with_epoch(Epoch::new(3)),
                true,
                Some(&db_transaction),
            )
            .expect("expected to be able to delete the document");

        let removed_credits = fee_result
            .fee_refunds
            .get(&random_owner_id)
            .unwrap()
            .get(&0)
            .unwrap();

        assert_eq!(*removed_credits, 44959380);
        let refund_equivalent_bytes = removed_credits.to_unsigned()
            / Epoch::new(0).cost_for_known_cost_item(StorageDiskUsageCreditPerByte);

        assert!(added_bytes > refund_equivalent_bytes);
        assert_eq!(refund_equivalent_bytes, 1665); // we refunded 1665 instead of 1682
    }

    #[test]
    fn test_delete_dashpay_documents_without_apply() {
        let tmp_dir = TempDir::new().unwrap();
        let drive: Drive = Drive::open(tmp_dir, None).expect("expected to open Drive successfully");

        let db_transaction = drive.grove.start_transaction();

        drive
            .create_initial_state_structure(Some(&db_transaction))
            .expect("expected to create root tree successfully");

        let contract = setup_contract(
            &drive,
            "tests/supporting_files/contract/dashpay/dashpay-contract.json",
            None,
            Some(&db_transaction),
        );

        let dashpay_profile_serialized_document = json_document_to_cbor(
            "tests/supporting_files/contract/dashpay/profile0.json",
            Some(1),
        )
        .expect("expected to get cbor document");

        let random_owner_id = rand::thread_rng().gen::<[u8; 32]>();
        let storage_flags = Some(Cow::Owned(StorageFlags::SingleEpochOwned(
            0,
            random_owner_id,
        )));
        let fee_result = drive
            .add_serialized_document_for_contract(
                &dashpay_profile_serialized_document,
                &contract,
                "profile",
                Some(random_owner_id),
                false,
                BlockInfo::default(),
                true,
                storage_flags,
                Some(&db_transaction),
            )
            .expect("expected to insert a document successfully");

<<<<<<< HEAD
        let added_bytes = fee_result.storage_fee
            / Epoch::new(0).cost_for_known_cost_item(StorageDiskUsageCreditPerByte);
        // We added 1682 bytes
        assert_eq!(added_bytes, 1682);
=======
        let added_bytes = fee_result.storage_fee / STORAGE_DISK_USAGE_CREDIT_PER_BYTE;
        // We added 1679 bytes
        assert_eq!(added_bytes, 1679);
>>>>>>> 9bf129a5

        let document_id = bs58::decode("AM47xnyLfTAC9f61ZQPGfMK5Datk2FeYZwgYvcAnzqFY")
            .into_vec()
            .expect("should decode")
            .as_slice()
            .try_into()
            .expect("this be 32 bytes");

        // Let's delete the document at the third epoch
        let fee_result = drive
            .delete_document_for_contract(
                document_id,
                &contract,
                "profile",
                Some(random_owner_id),
                BlockInfo::default_with_epoch(Epoch::new(3)),
                false,
                Some(&db_transaction),
            )
            .expect("expected to be able to delete the document");

        assert!(fee_result.fee_refunds.0.is_empty());
        assert_eq!(fee_result.storage_fee, 0);
        assert_eq!(fee_result.processing_fee, 147665780);
    }

    #[test]
    fn test_deletion_real_data() {
        let tmp_dir = TempDir::new().unwrap();
        let drive: Drive = Drive::open(tmp_dir, None).expect("expected to open Drive successfully");

        let db_transaction = drive.grove.start_transaction();

        drive
            .create_initial_state_structure(Some(&db_transaction))
            .expect("expected to create root tree successfully");

        let contract = setup_contract_from_hex(
            &drive,
            "01a5632469645820e8f72680f2e3910c95e1497a2b0029d9f7374891ac1f39ab1cfe3ae63336b9a96724736368656d61783468747470733a2f2f736368656d612e646173682e6f72672f6470702d302d342d302f6d6574612f646174612d636f6e7472616374676f776e6572496458209e412570bf3b7ce068b9bce81c569ce701e43edaea80b62a2773be7d21038b266776657273696f6e0169646f63756d656e7473a76b756e697175654461746573a56474797065666f626a65637467696e646963657382a3646e616d6566696e6465783166756e69717565f56a70726f7065727469657382a16a2463726561746564417463617363a16a2475706461746564417463617363a2646e616d6566696e646578326a70726f7065727469657381a16a2475706461746564417463617363687265717569726564836966697273744e616d656a246372656174656441746a247570646174656441746a70726f70657274696573a2686c6173744e616d65a1647479706566737472696e676966697273744e616d65a1647479706566737472696e67746164646974696f6e616c50726f70657274696573f46c6e696365446f63756d656e74a56474797065666f626a65637467696e646963657384a2646e616d6566696e646578316a70726f7065727469657381a1646e616d6563617363a2646e616d6566696e646578336a70726f7065727469657381a1656f7264657263617363a2646e616d6566696e646578346a70726f7065727469657381a1686c6173744e616d6563617363a2646e616d6567696e64657831306a70726f7065727469657381a168246f776e657249646464657363687265717569726564816a246372656174656441746a70726f70657274696573a3646e616d65a1647479706566737472696e67656f72646572a16474797065666e756d626572686c6173744e616d65a1647479706566737472696e67746164646974696f6e616c50726f70657274696573f46e6e6f54696d65446f63756d656e74a36474797065666f626a6563746a70726f70657274696573a1646e616d65a1647479706566737472696e67746164646974696f6e616c50726f70657274696573f46e707265747479446f63756d656e74a46474797065666f626a65637468726571756972656482686c6173744e616d656a247570646174656441746a70726f70657274696573a1686c6173744e616d65a1647479706566737472696e67746164646974696f6e616c50726f70657274696573f46e7769746842797465417272617973a56474797065666f626a65637467696e646963657381a2646e616d6566696e646578316a70726f7065727469657381a16e6279746541727261794669656c6463617363687265717569726564816e6279746541727261794669656c646a70726f70657274696573a26e6279746541727261794669656c64a36474797065656172726179686d61784974656d731069627974654172726179f56f6964656e7469666965724669656c64a56474797065656172726179686d61784974656d731820686d696e4974656d73182069627974654172726179f570636f6e74656e744d656469615479706578216170706c69636174696f6e2f782e646173682e6470702e6964656e746966696572746164646974696f6e616c50726f70657274696573f46f696e6465786564446f63756d656e74a56474797065666f626a65637467696e646963657386a3646e616d6566696e6465783166756e69717565f56a70726f7065727469657382a168246f776e6572496463617363a16966697273744e616d656464657363a3646e616d6566696e6465783266756e69717565f56a70726f7065727469657382a168246f776e6572496463617363a1686c6173744e616d656464657363a2646e616d6566696e646578336a70726f7065727469657381a1686c6173744e616d6563617363a2646e616d6566696e646578346a70726f7065727469657382a16a2463726561746564417463617363a16a2475706461746564417463617363a2646e616d6566696e646578356a70726f7065727469657381a16a2475706461746564417463617363a2646e616d6566696e646578366a70726f7065727469657381a16a2463726561746564417463617363687265717569726564846966697273744e616d656a246372656174656441746a24757064617465644174686c6173744e616d656a70726f70657274696573a2686c6173744e616d65a2647479706566737472696e67696d61784c656e677468183f6966697273744e616d65a2647479706566737472696e67696d61784c656e677468183f746164646974696f6e616c50726f70657274696573f4781d6f7074696f6e616c556e69717565496e6465786564446f63756d656e74a56474797065666f626a65637467696e646963657383a3646e616d6566696e6465783166756e69717565f56a70726f7065727469657381a16966697273744e616d656464657363a3646e616d6566696e6465783266756e69717565f56a70726f7065727469657383a168246f776e6572496463617363a16966697273744e616d6563617363a1686c6173744e616d6563617363a3646e616d6566696e6465783366756e69717565f56a70726f7065727469657382a167636f756e74727963617363a1646369747963617363687265717569726564826966697273744e616d65686c6173744e616d656a70726f70657274696573a46463697479a2647479706566737472696e67696d61784c656e677468183f67636f756e747279a2647479706566737472696e67696d61784c656e677468183f686c6173744e616d65a2647479706566737472696e67696d61784c656e677468183f6966697273744e616d65a2647479706566737472696e67696d61784c656e677468183f746164646974696f6e616c50726f70657274696573f4".to_string(),
            Some(&db_transaction),
        );

        let document_hexes = [
            "01a86324696458208fcfbce88a219c6e6f4cca4aa55c1ba08303d62985d94084a28d3c298753b8a6646e616d656543757469656524747970656c6e696365446f63756d656e74656f726465720068246f776e657249645820cac675648b485d2606a53fca9942cb7bfdf34e08cee1ebe6e0e74e8502ac6c8069247265766973696f6e016a246372656174656441741b0000017f9334371f6f2464617461436f6e747261637449645820e8f72680f2e3910c95e1497a2b0029d9f7374891ac1f39ab1cfe3ae63336b9a9",
            "01a863246964582067a18898a8bfdd139353359d907d487b45d62ab4694a63ad1fe34a34cd8c42116524747970656c6e696365446f63756d656e74656f726465720168246f776e657249645820cac675648b485d2606a53fca9942cb7bfdf34e08cee1ebe6e0e74e8502ac6c80686c6173744e616d65655368696e7969247265766973696f6e016a247570646174656441741b0000017f9334371f6f2464617461436f6e747261637449645820e8f72680f2e3910c95e1497a2b0029d9f7374891ac1f39ab1cfe3ae63336b9a9",
            "01a863246964582091bf487b6041e26d7e22a4a10d544fb733daba7b60ef8ed557bb21fd722bdd036524747970656c6e696365446f63756d656e74656f726465720268246f776e657249645820cac675648b485d2606a53fca9942cb7bfdf34e08cee1ebe6e0e74e8502ac6c80686c6173744e616d656653776565747969247265766973696f6e016a247570646174656441741b0000017f9334371f6f2464617461436f6e747261637449645820e8f72680f2e3910c95e1497a2b0029d9f7374891ac1f39ab1cfe3ae63336b9a9",
            "01aa632469645820a2869e44207381542b144f22a65b961e5ddf489d68d7a720144bee223a0555956524747970656c6e696365446f63756d656e74656f726465720368246f776e657249645820cac675648b485d2606a53fca9942cb7bfdf34e08cee1ebe6e0e74e8502ac6c80686c6173744e616d65664269726b696e69247265766973696f6e016966697273744e616d656757696c6c69616d6a246372656174656441741b0000017f933437206a247570646174656441741b0000017f933437206f2464617461436f6e747261637449645820e8f72680f2e3910c95e1497a2b0029d9f7374891ac1f39ab1cfe3ae63336b9a9",
            "01aa6324696458208d2a661748268018725cf0dc612c74cf1e8621dc86c5e9cc64d2bbe17a2f855a6524747970656c6e696365446f63756d656e74656f726465720468246f776e657249645820cac675648b485d2606a53fca9942cb7bfdf34e08cee1ebe6e0e74e8502ac6c80686c6173744e616d65674b656e6e65647969247265766973696f6e016966697273744e616d65644c656f6e6a246372656174656441741b0000017f933437206a247570646174656441741b0000017f933437206f2464617461436f6e747261637449645820e8f72680f2e3910c95e1497a2b0029d9f7374891ac1f39ab1cfe3ae63336b9a9"
        ];

        let storage_flags = Some(Cow::Owned(StorageFlags::SingleEpoch(0)));

        let documents: Vec<DocumentStub> = document_hexes
            .iter()
            .map(|document_hex| {
                let serialized_document = cbor_from_hex(document_hex.to_string());

                let document = DocumentStub::from_cbor(&serialized_document, None, None)
                    .expect("expected to deserialize the document");

                let document_type = contract
                    .document_type_for_name("niceDocument")
                    .expect("expected to get a document type");

                drive
                    .add_document_for_contract(
                        DocumentAndContractInfo {
                            owned_document_info: OwnedDocumentInfo {
                                document_info: DocumentRefAndSerialization((
                                    &document,
                                    &serialized_document,
                                    storage_flags.clone(),
                                )),
                                owner_id: None,
                            },
                            contract: &contract,
                            document_type,
                        },
                        false,
                        BlockInfo::default(),
                        true,
                        Some(&db_transaction),
                    )
                    .expect("expected to insert a document successfully");

                document
            })
            .collect();

        let document_id = "AgP2Tx2ayfobSQ6xZCEVLzfmmLD4YR3CNAJcfgZfBcY5";

        let query_json = json!({
            "where": [
                ["$id", "==", String::from(document_id)]
            ],
        });

        let query_cbor =
            serializer::value_to_cbor(query_json, None).expect("expected to serialize to cbor");

        drive
            .grove
            .commit_transaction(db_transaction)
            .unwrap()
            .expect("unable to commit transaction");

        let (results, _, _) = drive
            .query_documents_cbor_from_contract(
                &contract,
                contract.document_types().get("niceDocument").unwrap(),
                query_cbor.as_slice(),
                None,
                None,
            )
            .expect("expected to execute query");

        assert_eq!(results.len(), 1);

        let db_transaction = drive.grove.start_transaction();

        drive
            .delete_document_for_contract(
                documents.get(0).unwrap().id,
                &contract,
                "niceDocument",
                Some(documents.get(0).unwrap().owner_id),
                BlockInfo::default(),
                true,
                Some(&db_transaction),
            )
            .expect("expected to be able to delete the document");

        let query_json = json!({
            "where": [
                ["$id", "==", String::from(document_id)]
            ],
        });

        let query_cbor =
            serializer::value_to_cbor(query_json, None).expect("expected to serialize to cbor");

        let (results, _, _) = drive
            .query_documents_cbor_from_contract(
                &contract,
                contract.document_types().get("niceDocument").unwrap(),
                query_cbor.as_slice(),
                None,
                Some(&db_transaction),
            )
            .expect("expected to execute query");

        assert_eq!(results.len(), 0);
    }
}<|MERGE_RESOLUTION|>--- conflicted
+++ resolved
@@ -716,7 +716,6 @@
             &mut batch_operations,
         )?;
 
-<<<<<<< HEAD
         let document_info = if let DirectQueryType::StatelessDirectQuery { query_target, .. } =
             direct_query_type
         {
@@ -724,27 +723,12 @@
         } else if let Some(document_element) = &document_element {
             if let Element::Item(data, element_flags) = document_element {
                 //todo: remove this hack
-                let document = match Document::from_cbor(data.as_slice(), None, owner_id) {
+                let document = match DocumentStub::from_cbor(data.as_slice(), None, owner_id) {
                     Ok(document) => Ok(document),
-                    Err(_) => Document::from_bytes(data.as_slice(), document_type),
+                    Err(_) => DocumentStub::from_bytes(data.as_slice(), document_type),
                 }?;
                 let storage_flags = StorageFlags::map_cow_some_element_flags_ref(element_flags)?;
                 DocumentWithoutSerialization((document, storage_flags))
-=======
-        let document_info =
-            if let DirectQueryType::StatelessDirectQuery { query_target, .. } = direct_query_type {
-                DocumentEstimatedAverageSize(query_target.len())
-            } else if let Some(document_element) = &document_element {
-                if let Element::Item(data, element_flags) = document_element {
-                    let document = DocumentStub::from_cbor(data.as_slice(), None, owner_id)?;
-                    let storage_flags = StorageFlags::from_some_element_flags_ref(element_flags)?;
-                    DocumentWithoutSerialization((document, storage_flags))
-                } else {
-                    return Err(Error::Drive(DriveError::CorruptedDocumentNotItem(
-                        "document being deleted is not an item",
-                    )));
-                }
->>>>>>> 9bf129a5
             } else {
                 return Err(Error::Drive(DriveError::CorruptedDocumentNotItem(
                     "document being deleted is not an item",
@@ -1522,16 +1506,10 @@
             )
             .expect("expected to insert a document successfully");
 
-<<<<<<< HEAD
         let added_bytes = fee_result.storage_fee
             / Epoch::new(0).cost_for_known_cost_item(StorageDiskUsageCreditPerByte);
         // We added 1682 bytes
-        assert_eq!(added_bytes, 1682);
-=======
-        let added_bytes = fee_result.storage_fee / STORAGE_DISK_USAGE_CREDIT_PER_BYTE;
-        // We added 1679 bytes
         assert_eq!(added_bytes, 1679);
->>>>>>> 9bf129a5
 
         let document_id = bs58::decode("AM47xnyLfTAC9f61ZQPGfMK5Datk2FeYZwgYvcAnzqFY")
             .into_vec()
@@ -1611,16 +1589,10 @@
             )
             .expect("expected to insert a document successfully");
 
-<<<<<<< HEAD
         let added_bytes = fee_result.storage_fee
             / Epoch::new(0).cost_for_known_cost_item(StorageDiskUsageCreditPerByte);
         // We added 1682 bytes
-        assert_eq!(added_bytes, 1682);
-=======
-        let added_bytes = fee_result.storage_fee / STORAGE_DISK_USAGE_CREDIT_PER_BYTE;
-        // We added 1679 bytes
         assert_eq!(added_bytes, 1679);
->>>>>>> 9bf129a5
 
         let document_id = bs58::decode("AM47xnyLfTAC9f61ZQPGfMK5Datk2FeYZwgYvcAnzqFY")
             .into_vec()
