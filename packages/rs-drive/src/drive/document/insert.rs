--- conflicted
+++ resolved
@@ -32,7 +32,7 @@
 //! This module implements functions in Drive relevant to inserting documents.
 //!
 
-use dpp::data_contract::document_type::IndexLevel;
+use dpp::data_contract::document_type::{encode_unsigned_integer, IndexLevel};
 use dpp::data_contract::DriveContractExt;
 use grovedb::batch::key_info::KeyInfo;
 use grovedb::batch::key_info::KeyInfo::KnownKey;
@@ -76,11 +76,7 @@
 use crate::fee::calculate_fee;
 use crate::fee::op::DriveOperation;
 
-<<<<<<< HEAD
-use crate::contract::document::Document;
-=======
 use crate::common::encode::encode_unsigned_integer;
->>>>>>> 9bf129a5
 use crate::drive::block_info::BlockInfo;
 use crate::drive::grove_operations::DirectQueryType::{StatefulDirectQuery, StatelessDirectQuery};
 use crate::drive::grove_operations::QueryTarget::QueryTargetValue;
@@ -88,11 +84,7 @@
 use crate::error::document::DocumentError;
 use crate::error::fee::FeeError;
 use crate::fee::result::FeeResult;
-<<<<<<< HEAD
-use dpp::data_contract::extra::{encode_unsigned_integer, DriveContractExt, IndexLevel};
-=======
 use dpp::document::document_stub::DocumentStub;
->>>>>>> 9bf129a5
 
 impl Drive {
     /// Adds a document to primary storage.
@@ -1204,11 +1196,8 @@
     use crate::drive::Drive;
     use crate::fee::default_costs::KnownCostItem::StorageDiskUsageCreditPerByte;
     use crate::fee::op::DriveOperation;
-<<<<<<< HEAD
     use crate::fee_pools::epochs::Epoch;
-=======
     use dpp::document::document_stub::DocumentStub;
->>>>>>> 9bf129a5
 
     #[test]
     fn test_add_dashpay_documents_no_transaction() {
@@ -1372,20 +1361,15 @@
             )
             .expect("expected to insert a document successfully");
 
-<<<<<<< HEAD
         assert_eq!(
             fee_result,
             FeeResult {
-                storage_fee: 3247
+                storage_fee: 3244
                     * Epoch::new(0).cost_for_known_cost_item(StorageDiskUsageCreditPerByte),
-                processing_fee: 2416920,
+                processing_fee: 2837200,
                 ..Default::default()
             }
         );
-=======
-        let added_bytes = storage_fee / STORAGE_DISK_USAGE_CREDIT_PER_BYTE;
-        assert_eq!((3244, 2837200), (added_bytes, processing_fee));
->>>>>>> 9bf129a5
     }
 
     #[test]
@@ -1428,20 +1412,15 @@
             )
             .expect("expected to insert a document successfully");
 
-<<<<<<< HEAD
         assert_eq!(
             fee_result,
             FeeResult {
-                storage_fee: 1428
+                storage_fee: 1425
                     * Epoch::new(0).cost_for_known_cost_item(StorageDiskUsageCreditPerByte),
-                processing_fee: 1570990,
+                processing_fee: 1864200,
                 ..Default::default()
             }
         );
-=======
-        let added_bytes = storage_fee / STORAGE_DISK_USAGE_CREDIT_PER_BYTE;
-        assert_eq!((1425, 1864200), (added_bytes, processing_fee));
->>>>>>> 9bf129a5
     }
 
     #[test]
@@ -1489,16 +1468,10 @@
             )
             .expect("expected to insert a document successfully");
 
-<<<<<<< HEAD
         let added_bytes =
             storage_fee / Epoch::new(0).cost_for_known_cost_item(StorageDiskUsageCreditPerByte);
-        assert_eq!(1428, added_bytes);
-        assert_eq!(145174860, processing_fee);
-=======
-        let added_bytes = storage_fee / STORAGE_DISK_USAGE_CREDIT_PER_BYTE;
         assert_eq!(1425, added_bytes);
         assert_eq!(145602400, processing_fee);
->>>>>>> 9bf129a5
     }
 
     #[test]
@@ -1713,20 +1686,15 @@
             )
             .expect("expected to insert a document successfully");
 
-<<<<<<< HEAD
         assert_eq!(
             fee_result,
             FeeResult {
-                storage_fee: 1986
+                storage_fee: 1983
                     * Epoch::new(0).cost_for_known_cost_item(StorageDiskUsageCreditPerByte),
-                processing_fee: 2207870,
+                processing_fee: 2555400,
                 ..Default::default()
             }
         );
-=======
-        let added_bytes = storage_fee / STORAGE_DISK_USAGE_CREDIT_PER_BYTE;
-        assert_eq!((1983, 2555400), (added_bytes, processing_fee));
->>>>>>> 9bf129a5
 
         drive
             .grove
