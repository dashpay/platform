--- conflicted
+++ resolved
@@ -1176,13 +1176,8 @@
         let FeeResult {
             storage_fee,
             processing_fee,
-<<<<<<< HEAD
-            removed_bytes_from_identities: _,
+            removed_bytes_from_epochs_by_identities: _,
             removed_bytes_from_system: _,
-=======
-            removed_bytes_from_epochs_by_identities: removed_bytes_from_identities,
-            removed_bytes_from_system,
->>>>>>> 40d23558
         } = drive
             .add_serialized_document_for_contract(
                 &dashpay_cr_serialized_document,
@@ -1230,13 +1225,8 @@
         let FeeResult {
             storage_fee,
             processing_fee,
-<<<<<<< HEAD
-            removed_bytes_from_identities: _,
+            removed_bytes_from_epochs_by_identities: _,
             removed_bytes_from_system: _,
-=======
-            removed_bytes_from_epochs_by_identities: removed_bytes_from_identities,
-            removed_bytes_from_system,
->>>>>>> 40d23558
         } = drive
             .add_serialized_document_for_contract(
                 &dashpay_cr_serialized_document,
@@ -1284,13 +1274,8 @@
         let FeeResult {
             storage_fee,
             processing_fee,
-<<<<<<< HEAD
-            removed_bytes_from_identities: _,
+            removed_bytes_from_epochs_by_identities: _,
             removed_bytes_from_system: _,
-=======
-            removed_bytes_from_epochs_by_identities: removed_bytes_from_identities,
-            removed_bytes_from_system,
->>>>>>> 40d23558
         } = drive
             .add_serialized_document_for_contract(
                 &dashpay_cr_serialized_document,
@@ -1495,13 +1480,8 @@
         let FeeResult {
             storage_fee,
             processing_fee,
-<<<<<<< HEAD
-            removed_bytes_from_identities: _,
+            removed_bytes_from_epochs_by_identities: _,
             removed_bytes_from_system: _,
-=======
-            removed_bytes_from_epochs_by_identities: removed_bytes_from_identities,
-            removed_bytes_from_system,
->>>>>>> 40d23558
         } = drive
             .add_document_for_contract(
                 DocumentAndContractInfo {
