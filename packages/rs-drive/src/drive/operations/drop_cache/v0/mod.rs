use crate::drive::cache::{DataContractCache, ProtocolVersionsCache};
use crate::drive::Drive;

impl Drive {
    /// Drops the drive cache
    pub(super) fn drop_cache_v0(&self) {
        let genesis_time_ms = self.config.default_genesis_time;
        self.cache.data_contracts.clear();

<<<<<<< HEAD
        let mut genesis_time_ms_cache = self.cache.genesis_time_ms.write().unwrap();
=======
        let mut genesis_time_ms_cache = self.cache.genesis_time_ms.write();
>>>>>>> 0c3f75f7

        *genesis_time_ms_cache = genesis_time_ms;

        drop(genesis_time_ms_cache);

<<<<<<< HEAD
        let mut protocol_versions_counter_cache =
            self.cache.protocol_versions_counter.write().unwrap();
=======
        let mut protocol_versions_counter_cache = self.cache.protocol_versions_counter.write();
>>>>>>> 0c3f75f7

        *protocol_versions_counter_cache = ProtocolVersionsCache::new();
    }
}<|MERGE_RESOLUTION|>--- conflicted
+++ resolved
@@ -1,4 +1,4 @@
-use crate::drive::cache::{DataContractCache, ProtocolVersionsCache};
+use crate::drive::cache::{ProtocolVersionsCache};
 use crate::drive::Drive;
 
 impl Drive {
@@ -7,22 +7,13 @@
         let genesis_time_ms = self.config.default_genesis_time;
         self.cache.data_contracts.clear();
 
-<<<<<<< HEAD
-        let mut genesis_time_ms_cache = self.cache.genesis_time_ms.write().unwrap();
-=======
         let mut genesis_time_ms_cache = self.cache.genesis_time_ms.write();
->>>>>>> 0c3f75f7
 
         *genesis_time_ms_cache = genesis_time_ms;
 
         drop(genesis_time_ms_cache);
 
-<<<<<<< HEAD
-        let mut protocol_versions_counter_cache =
-            self.cache.protocol_versions_counter.write().unwrap();
-=======
         let mut protocol_versions_counter_cache = self.cache.protocol_versions_counter.write();
->>>>>>> 0c3f75f7
 
         *protocol_versions_counter_cache = ProtocolVersionsCache::new();
     }
