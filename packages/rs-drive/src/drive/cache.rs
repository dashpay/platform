--- conflicted
+++ resolved
@@ -1,5 +1,4 @@
 use dpp::identity::TimestampMillis;
-use std::sync::RwLock;
 
 mod data_contract;
 mod protocol_version;
@@ -15,17 +14,10 @@
     pub data_contracts: DataContractCache,
     // TODO: We probably don't need this since we have it genesis cache in the platform
     /// Genesis time in ms
-<<<<<<< HEAD
-    pub genesis_time_ms: RwLock<Option<TimestampMillis>>,
-    // TODO: Make protocol versions cache thread-safe
-    /// Lazy loaded counter of votes to upgrade protocol version
-    pub protocol_versions_counter: RwLock<ProtocolVersionsCache>,
-=======
     pub genesis_time_ms: parking_lot::RwLock<Option<TimestampMillis>>,
     // TODO: Make protocol versions cache thread-safe
     /// Lazy loaded counter of votes to upgrade protocol version
     pub protocol_versions_counter: parking_lot::RwLock<ProtocolVersionsCache>,
->>>>>>> 0c3f75f7
     /// Versioned system data contracts
     pub system_data_contracts: SystemDataContracts,
 }