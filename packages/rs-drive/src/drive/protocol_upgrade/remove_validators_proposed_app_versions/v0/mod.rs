use crate::drive::grove_operations::BatchDeleteApplyType::StatefulBatchDelete;

use crate::drive::object_size_info::PathKeyElementInfo;
use std::collections::BTreeMap;

use crate::drive::batch::grovedb_op_batch::GroveDbOpBatchV0Methods;
use crate::drive::protocol_upgrade::{desired_version_for_validators_path, versions_counter_path};
use crate::drive::Drive;
use crate::error::drive::DriveError;
use crate::error::Error;
use crate::error::Error::GroveDB;
use crate::fee::op::LowLevelDriveOperation;

use dpp::util::deserializer::ProtocolVersion;
use dpp::version::drive_versions::DriveVersion;

use grovedb::{Element, TransactionArg};
use integer_encoding::VarInt;

impl Drive {
    /// Removes the proposed app versions for a list of validators.
    ///
    /// This function iterates through the provided list of validator ProTx hashes and
    /// attempts to remove their proposed app versions. It also updates the version counter
    /// for each distinct version found in the removed validator proposals.
    ///
    /// # Arguments
    ///
    /// * `validator_pro_tx_hashes` - A vector of ProTx hashes representing the validators
    ///                                whose proposed app versions should be removed.
    /// * `transaction` - A transaction argument to interact with the underlying storage.
    ///
    /// # Returns
    ///
    /// * `Result<Vec<[u8; 32]>, Error>` - Returns the pro_tx_hashes of validators that were removed,
    ///                             or an error if an issue was encountered.
    ///
    /// # Errors
    ///
    /// This function may return an error if any of the following conditions are met:
    ///
    /// * There is an issue interacting with the underlying storage.
    /// * The cache state is corrupted.
    pub(super) fn remove_validators_proposed_app_versions_v0<I>(
        &self,
        validator_pro_tx_hashes: I,
        transaction: TransactionArg,
        drive_version: &DriveVersion,
    ) -> Result<Vec<[u8; 32]>, Error>
    where
        I: IntoIterator<Item = [u8; 32]>,
    {
        let mut batch_operations: Vec<LowLevelDriveOperation> = vec![];
        let inserted = self.remove_validators_proposed_app_versions_operations_v0(
            validator_pro_tx_hashes,
            transaction,
            &mut batch_operations,
            drive_version,
        )?;

        let grove_db_operations =
            LowLevelDriveOperation::grovedb_operations_batch(&batch_operations);
        if !grove_db_operations.is_empty() {
            self.apply_batch_grovedb_operations(
                None,
                transaction,
                grove_db_operations,
                &mut vec![],
                drive_version,
            )?;
        }
        Ok(inserted)
    }

    /// Removes the proposed app versions for a list of validators.
    ///
    /// This function iterates through the provided list of validator ProTx hashes and
    /// attempts to remove their proposed app versions. It also updates the version counter
    /// for each distinct version found in the removed validator proposals.
    ///
    /// # Arguments
    ///
    /// * `validator_pro_tx_hashes` - An into iterator generic of ProTx hashes representing the validators
    ///                                whose proposed app versions should be removed.
    /// * `transaction` - A transaction argument to interact with the underlying storage.
    /// * `drive_operations` - A mutable reference to a vector of low-level drive operations
    ///                        that will be populated with the required changes.
    ///
    /// # Returns
    ///
    /// * `Result<Vec<[u8; 32]>, Error>` - Returns the pro_tx_hashes of validators that were removed,
    ///                             or an error if an issue was encountered.
    ///
    /// # Errors
    ///
    /// This function may return an error if any of the following conditions are met:
    ///
    /// * There is an issue interacting with the underlying storage.
    /// * The cache state is corrupted.
    pub(super) fn remove_validators_proposed_app_versions_operations_v0<I>(
        &self,
        validator_pro_tx_hashes: I,
        transaction: TransactionArg,
        drive_operations: &mut Vec<LowLevelDriveOperation>,
        drive_version: &DriveVersion,
    ) -> Result<Vec<[u8; 32]>, Error>
    where
        I: IntoIterator<Item = [u8; 32]>,
    {
<<<<<<< HEAD
        let version_counter = &mut self.cache.protocol_versions_counter.write().unwrap();
=======
        let version_counter = &mut self.cache.protocol_versions_counter.write();
>>>>>>> 0c3f75f7

        version_counter.load_if_needed(self, transaction, drive_version)?;

        let path = desired_version_for_validators_path();

        let mut removed_pro_tx_hashes = Vec::new();
        let mut previous_versions_removals: BTreeMap<ProtocolVersion, u64> = BTreeMap::new();

        for validator_pro_tx_hash in validator_pro_tx_hashes {
            let removed_element = self.batch_remove_raw(
                (&path).into(),
                validator_pro_tx_hash.as_slice(),
                StatefulBatchDelete {
                    is_known_to_be_subtree_with_sum: Some((false, false)),
                },
                transaction,
                drive_operations,
                drive_version,
            )?;

            if let Some(removed_element) = removed_element {
                removed_pro_tx_hashes.push(validator_pro_tx_hash);

                let previous_version_bytes = removed_element.as_item_bytes().map_err(GroveDB)?;
                let previous_version = ProtocolVersion::decode_var(previous_version_bytes)
                    .ok_or(Error::Drive(DriveError::CorruptedElementType(
                        "encoded value could not be decoded",
                    )))
                    .map(|(value, _)| value)?;

                let entry = previous_versions_removals
                    .entry(previous_version)
                    .or_insert(0);
                *entry += 1;
            }
        }

        for (previous_version, change) in previous_versions_removals {
            let previous_count = *version_counter.get(&previous_version).ok_or(Error::Drive(
                DriveError::CorruptedCacheState(
                    "trying to lower the count of a version from cache that is not found"
                        .to_string(),
                ),
            ))?;
            let removed_count = previous_count.checked_sub(change).ok_or(Error::Drive(DriveError::CorruptedDriveState(
                "trying to lower the count of a version from cache that would result in a negative value"
                    .to_string(),
            )))?;

            version_counter.set_block_cache_version_count(previous_version, removed_count);

            let previous_version_bytes = previous_version.encode_var_vec();
            self.batch_insert(
                PathKeyElementInfo::PathFixedSizeKeyRefElement((
                    versions_counter_path(),
                    &previous_version_bytes,
                    Element::new_item(removed_count.encode_var_vec()),
                )),
                drive_operations,
                drive_version,
            )?;
        }

        Ok(removed_pro_tx_hashes)
    }
}<|MERGE_RESOLUTION|>--- conflicted
+++ resolved
@@ -107,11 +107,7 @@
     where
         I: IntoIterator<Item = [u8; 32]>,
     {
-<<<<<<< HEAD
-        let version_counter = &mut self.cache.protocol_versions_counter.write().unwrap();
-=======
         let version_counter = &mut self.cache.protocol_versions_counter.write();
->>>>>>> 0c3f75f7
 
         version_counter.load_if_needed(self, transaction, drive_version)?;
 
