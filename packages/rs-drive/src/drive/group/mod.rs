#[cfg(feature = "server")]
mod estimated_costs;
#[cfg(feature = "server")]
mod fetch;
#[cfg(feature = "server")]
mod insert;
/// Group paths
pub mod paths;
#[cfg(feature = "server")]
mod prove;
<<<<<<< HEAD
/// Group queries
pub mod queries;
=======
mod queries;
>>>>>>> 3733f568
<|MERGE_RESOLUTION|>--- conflicted
+++ resolved
@@ -8,9 +8,4 @@
 pub mod paths;
 #[cfg(feature = "server")]
 mod prove;
-<<<<<<< HEAD
-/// Group queries
-pub mod queries;
-=======
-mod queries;
->>>>>>> 3733f568
+mod queries;