// MIT LICENSE
//
// Copyright (c) 2022 Dash Core Group
//
// Permission is hereby granted, free of charge, to any
// person obtaining a copy of this software and associated
// documentation files (the "Software"), to deal in the
// Software without restriction, including without
// limitation the rights to use, copy, modify, merge,
// publish, distribute, sublicense, and/or sell copies of
// the Software, and to permit persons to whom the Software
// is furnished to do so, subject to the following
// conditions:
//
// The above copyright notice and this permission notice
// shall be included in all copies or substantial portions
// of the Software.
//
// THE SOFTWARE IS PROVIDED "AS IS", WITHOUT WARRANTY OF
// ANY KIND, EXPRESS OR IMPLIED, INCLUDING BUT NOT LIMITED
// TO THE WARRANTIES OF MERCHANTABILITY, FITNESS FOR A
// PARTICULAR PURPOSE AND NONINFRINGEMENT. IN NO EVENT
// SHALL THE AUTHORS OR COPYRIGHT HOLDERS BE LIABLE FOR ANY
// CLAIM, DAMAGES OR OTHER LIABILITY, WHETHER IN AN ACTION
// OF CONTRACT, TORT OR OTHERWISE, ARISING FROM, OUT OF OR
// IN CONNECTION WITH THE SOFTWARE OR THE USE OR OTHER
// DEALINGS IN THE SOFTWARE.
//

use crate::contract::Contract;
use crate::drive::block_info::BlockInfo;
use crate::drive::flags::StorageFlags;
use crate::drive::grove_operations::BatchDeleteApplyType;
use crate::drive::identity::withdrawals::paths::{
    get_withdrawal_root_path, get_withdrawal_transactions_expired_ids_path,
    get_withdrawal_transactions_expired_ids_path_as_u8, get_withdrawal_transactions_queue_path,
    WithdrawalTransaction, WITHDRAWAL_TRANSACTIONS_COUNTER_ID,
};
use crate::drive::object_size_info::DocumentInfo::{
    DocumentRefAndSerialization, DocumentRefWithoutSerialization,
};
use crate::drive::object_size_info::{DocumentAndContractInfo, OwnedDocumentInfo};
use crate::drive::Drive;
use crate::error::Error;
use crate::fee::calculate_fee;
use crate::fee::op::DriveOperation;
use crate::fee::result::FeeResult;
use dpp::data_contract::document_type::DocumentType;
use dpp::data_contract::DriveContractExt;
use dpp::document::document_stub::DocumentStub;
use grovedb::batch::KeyInfoPath;
use grovedb::{Element, EstimatedLayerInformation, TransactionArg};
use std::collections::HashMap;

/// A converter that will get Drive Operations from High Level Operations
pub trait DriveOperationConverter {
    /// This will get a list of atomic drive operations from a high level operations
    fn to_drive_operations(
        self,
        drive: &Drive,
        estimated_costs_only_with_layer_info: &mut Option<
            HashMap<KeyInfoPath, EstimatedLayerInformation>,
        >,
        block_info: &BlockInfo,
        transaction: TransactionArg,
    ) -> Result<Vec<DriveOperation>, Error>;
}

/// Operations on Contracts
pub enum ContractOperationType<'a> {
    /// Deserializes a contract from CBOR and applies it.
    ApplyContractCbor {
        /// The cbor serialized contract
        contract_cbor: Vec<u8>,
        /// The contract id, if it is not present will try to recover it from the contract
        contract_id: Option<[u8; 32]>,
        /// Storage flags for the contract
        storage_flags: Option<&'a StorageFlags>,
    },
    /// Applies a contract and returns the fee for applying.
    /// If the contract already exists, an update is applied, otherwise an insert.
    ApplyContractWithSerialization {
        /// The contract
        contract: &'a Contract,
        /// The serialized contract
        serialized_contract: Vec<u8>,
        /// Storage flags for the contract
        storage_flags: Option<&'a StorageFlags>,
    },
}

impl DriveOperationConverter for ContractOperationType<'_> {
    fn to_drive_operations(
        self,
        drive: &Drive,
        estimated_costs_only_with_layer_info: &mut Option<
            HashMap<KeyInfoPath, EstimatedLayerInformation>,
        >,
        block_info: &BlockInfo,
        transaction: TransactionArg,
    ) -> Result<Vec<DriveOperation>, Error> {
        match self {
            ContractOperationType::ApplyContractCbor {
                contract_cbor,
                contract_id,
                storage_flags,
            } => {
                // first we need to deserialize the contract
                let contract =
                    <Contract as DriveContractExt>::from_cbor(&contract_cbor, contract_id)?;

                drive.apply_contract_operations(
                    &contract,
                    contract_cbor,
                    block_info,
                    estimated_costs_only_with_layer_info,
                    storage_flags,
                    transaction,
                )
            }
            ContractOperationType::ApplyContractWithSerialization {
                contract,
                serialized_contract: contract_serialization,
                storage_flags,
            } => drive.apply_contract_operations(
                contract,
                contract_serialization,
                block_info,
                estimated_costs_only_with_layer_info,
                storage_flags,
                transaction,
            ),
        }
    }
}

/// A wrapper for an update operation
pub struct UpdateOperationInfo<'a> {
    /// The document to update
<<<<<<< HEAD
    pub document: &'a Document,
=======
    document: &'a DocumentStub,
>>>>>>> 9bf129a5
    /// The document in pre-serialized form
    pub serialized_document: Option<&'a [u8]>,
    /// The owner id, if none is specified will try to recover from serialized document
    pub owner_id: Option<[u8; 32]>,
    /// Add storage flags (like epoch, owner id, etc)
    pub storage_flags: Option<&'a StorageFlags>,
}

/// A wrapper for a document operation
pub enum DocumentOperation<'a> {
    /// An add operation
    AddOperation {
        /// Document info with maybe the owner id
        owned_document_info: OwnedDocumentInfo<'a>,
        /// Should we override the document if one already exists?
        override_document: bool,
    },
    /// An update operation
    UpdateOperation(UpdateOperationInfo<'a>),
}

/// Document and contract info
pub struct DocumentOperationsForContractDocumentType<'a> {
    /// Document info
    pub operations: Vec<DocumentOperation<'a>>,
    /// Contract
    pub contract: &'a Contract,
    /// Document type
    pub document_type: &'a DocumentType,
}

/// Operations on Documents
pub enum DocumentOperationType<'a> {
    /// Deserializes a document and a contract and adds the document to the contract.
    AddSerializedDocumentForSerializedContract {
        /// The serialized document
        serialized_document: &'a [u8],
        /// The serialized contract
        serialized_contract: &'a [u8],
        /// The name of the document type
        document_type_name: &'a str,
        /// The owner id, if none is specified will try to recover from serialized document
        owner_id: Option<[u8; 32]>,
        /// Should we override the document if one already exists?
        override_document: bool,
        /// Add storage flags (like epoch, owner id, etc)
        storage_flags: Option<&'a StorageFlags>,
    },
    /// Deserializes a document and adds it to a contract.
    AddSerializedDocumentForContract {
        /// The serialized document
        serialized_document: &'a [u8],
        /// The contract
        contract: &'a Contract,
        /// The name of the document type
        document_type_name: &'a str,
        /// The owner id, if none is specified will try to recover from serialized document
        owner_id: Option<[u8; 32]>,
        /// Should we override the document if one already exists?
        override_document: bool,
        /// Add storage flags (like epoch, owner id, etc)
        storage_flags: Option<&'a StorageFlags>,
    },
    /// Adds a document to a contract.
    AddDocumentForContract {
        /// The document and contract info, also may contain the owner_id
        document_and_contract_info: DocumentAndContractInfo<'a>,
        /// Should we override the document if one already exists?
        override_document: bool,
    },
    /// Adds a document to a contract.
    MultipleDocumentOperationsForSameContractDocumentType {
        /// The document operations
        document_operations: DocumentOperationsForContractDocumentType<'a>,
    },
    /// Deletes a document and returns the associated fee.
    DeleteDocumentForContract {
        /// The document id
        document_id: [u8; 32],
        /// The contract
        contract: &'a Contract,
        /// The name of the document type
        document_type_name: &'a str,
        /// The owner id, if none is specified will try to recover from serialized document
        owner_id: Option<[u8; 32]>,
    },
    /// Deletes a document and returns the associated fee.
    /// The contract CBOR is given instead of the contract itself.
    DeleteDocumentForContractCbor {
        /// The document id
        document_id: [u8; 32],
        /// The serialized contract
        contract_cbor: &'a [u8],
        /// The name of the document type
        document_type_name: &'a str,
        /// The owner id, if none is specified will try to recover from serialized document
        owner_id: Option<[u8; 32]>,
    },
    /// Updates a serialized document given a contract CBOR and returns the associated fee.
    UpdateDocumentForContractCbor {
        /// The serialized document
        serialized_document: &'a [u8],
        /// The serialized contract
        contract_cbor: &'a [u8],
        /// The name of the document type
        document_type_name: &'a str,
        /// The owner id, if none is specified will try to recover from serialized document
        owner_id: Option<[u8; 32]>,
        /// Add storage flags (like epoch, owner id, etc)
        storage_flags: Option<&'a StorageFlags>,
    },
    /// Updates a serialized document and returns the associated fee.
    UpdateSerializedDocumentForContract {
        /// The serialized document
        serialized_document: &'a [u8],
        /// The contract
        contract: &'a Contract,
        /// The name of the document type
        document_type_name: &'a str,
        /// The owner id, if none is specified will try to recover from serialized document
        owner_id: Option<[u8; 32]>,
        /// Add storage flags (like epoch, owner id, etc)
        storage_flags: Option<&'a StorageFlags>,
    },
    /// Updates a document and returns the associated fee.
    UpdateDocumentForContract {
        /// The document to update
        document: &'a DocumentStub,
        /// The document in pre-serialized form
        serialized_document: &'a [u8],
        /// The contract
        contract: &'a Contract,
        /// The name of the document type
        document_type_name: &'a str,
        /// The owner id, if none is specified will try to recover from serialized document
        owner_id: Option<[u8; 32]>,
        /// Add storage flags (like epoch, owner id, etc)
        storage_flags: Option<&'a StorageFlags>,
    },
}

impl DriveOperationConverter for DocumentOperationType<'_> {
    fn to_drive_operations(
        self,
        drive: &Drive,
        estimated_costs_only_with_layer_info: &mut Option<
            HashMap<KeyInfoPath, EstimatedLayerInformation>,
        >,
        block_info: &BlockInfo,
        transaction: TransactionArg,
    ) -> Result<Vec<DriveOperation>, Error> {
        match self {
            DocumentOperationType::AddSerializedDocumentForSerializedContract {
                serialized_document,
                serialized_contract,
                document_type_name,
                owner_id,
                override_document,
                storage_flags,
            } => {
                let contract =
                    <Contract as DriveContractExt>::from_cbor(serialized_contract, None)?;

                let document = DocumentStub::from_cbor(serialized_document, None, owner_id)?;

                let document_info =
                    DocumentRefAndSerialization((&document, serialized_document, storage_flags));

                let document_type = contract.document_type_for_name(document_type_name)?;

                let document_and_contract_info = DocumentAndContractInfo {
                    owned_document_info: OwnedDocumentInfo {
                        document_info,
                        owner_id,
                    },
                    contract: &contract,
                    document_type,
                };
                drive.add_document_for_contract_operations(
                    document_and_contract_info,
                    override_document,
                    block_info,
                    &mut None,
                    estimated_costs_only_with_layer_info,
                    transaction,
                )
            }
            DocumentOperationType::AddSerializedDocumentForContract {
                serialized_document,
                contract,
                document_type_name,
                owner_id,
                override_document,
                storage_flags,
            } => {
                let document = DocumentStub::from_cbor(serialized_document, None, owner_id)?;

                let document_info =
                    DocumentRefAndSerialization((&document, serialized_document, storage_flags));

                let document_type = contract.document_type_for_name(document_type_name)?;

                let document_and_contract_info = DocumentAndContractInfo {
                    owned_document_info: OwnedDocumentInfo {
                        document_info,
                        owner_id,
                    },
                    contract,
                    document_type,
                };
                drive.add_document_for_contract_operations(
                    document_and_contract_info,
                    override_document,
                    block_info,
                    &mut None,
                    estimated_costs_only_with_layer_info,
                    transaction,
                )
            }
            DocumentOperationType::AddDocumentForContract {
                document_and_contract_info,
                override_document,
            } => drive.add_document_for_contract_operations(
                document_and_contract_info,
                override_document,
                block_info,
                &mut None,
                estimated_costs_only_with_layer_info,
                transaction,
            ),
            DocumentOperationType::DeleteDocumentForContract {
                document_id,
                contract,
                document_type_name,
                owner_id,
            } => drive.delete_document_for_contract_operations(
                document_id,
                contract,
                document_type_name,
                owner_id,
                None,
                estimated_costs_only_with_layer_info,
                transaction,
            ),
            DocumentOperationType::DeleteDocumentForContractCbor {
                document_id,
                contract_cbor,
                document_type_name,
                owner_id,
            } => {
                let contract = <Contract as DriveContractExt>::from_cbor(contract_cbor, None)?;
                drive.delete_document_for_contract_operations(
                    document_id,
                    &contract,
                    document_type_name,
                    owner_id,
                    None,
                    estimated_costs_only_with_layer_info,
                    transaction,
                )
            }
            DocumentOperationType::UpdateDocumentForContractCbor {
                serialized_document,
                contract_cbor,
                document_type_name,
                owner_id,
                storage_flags,
            } => {
                let contract = <Contract as DriveContractExt>::from_cbor(contract_cbor, None)?;

                let document = DocumentStub::from_cbor(serialized_document, None, owner_id)?;

                let document_info =
                    DocumentRefAndSerialization((&document, serialized_document, storage_flags));

                let document_type = contract.document_type_for_name(document_type_name)?;

                let document_and_contract_info = DocumentAndContractInfo {
                    owned_document_info: OwnedDocumentInfo {
                        document_info,
                        owner_id,
                    },
                    contract: &contract,
                    document_type,
                };
                drive.update_document_for_contract_operations(
                    document_and_contract_info,
                    block_info,
                    &mut None,
                    estimated_costs_only_with_layer_info,
                    transaction,
                )
            }
            DocumentOperationType::UpdateSerializedDocumentForContract {
                serialized_document,
                contract,
                document_type_name,
                owner_id,
                storage_flags,
            } => {
                let document = DocumentStub::from_cbor(serialized_document, None, owner_id)?;

                let document_info =
                    DocumentRefAndSerialization((&document, serialized_document, storage_flags));

                let document_type = contract.document_type_for_name(document_type_name)?;

                let document_and_contract_info = DocumentAndContractInfo {
                    owned_document_info: OwnedDocumentInfo {
                        document_info,
                        owner_id,
                    },
                    contract,
                    document_type,
                };
                drive.update_document_for_contract_operations(
                    document_and_contract_info,
                    block_info,
                    &mut None,
                    estimated_costs_only_with_layer_info,
                    transaction,
                )
            }
            DocumentOperationType::UpdateDocumentForContract {
                document,
                serialized_document,
                contract,
                document_type_name,
                owner_id,
                storage_flags,
            } => {
                let document_info =
                    DocumentRefAndSerialization((document, serialized_document, storage_flags));

                let document_type = contract.document_type_for_name(document_type_name)?;

                let document_and_contract_info = DocumentAndContractInfo {
                    owned_document_info: OwnedDocumentInfo {
                        document_info,
                        owner_id,
                    },
                    contract,
                    document_type,
                };
                drive.update_document_for_contract_operations(
                    document_and_contract_info,
                    block_info,
                    &mut None,
                    estimated_costs_only_with_layer_info,
                    transaction,
                )
            }
            DocumentOperationType::MultipleDocumentOperationsForSameContractDocumentType {
                document_operations,
            } => {
                let DocumentOperationsForContractDocumentType {
                    operations,
                    contract,
                    document_type,
                } = document_operations;

                let mut drive_operations = vec![];
                for document_operation in operations {
                    match document_operation {
                        DocumentOperation::AddOperation {
                            owned_document_info,
                            override_document,
                        } => {
                            let document_and_contract_info = DocumentAndContractInfo {
                                owned_document_info,
                                contract,
                                document_type,
                            };
                            let mut operations = drive.add_document_for_contract_operations(
                                document_and_contract_info,
                                override_document,
                                block_info,
                                &mut Some(&mut drive_operations),
                                estimated_costs_only_with_layer_info,
                                transaction,
                            )?;
                            drive_operations.append(&mut operations);
                        }
                        DocumentOperation::UpdateOperation(update_operation) => {
                            let UpdateOperationInfo {
                                document,
                                serialized_document,
                                owner_id,
                                storage_flags,
                            } = update_operation;

                            let document_cbor = document.to_cbor();

                            // If serialized document not submitted updates are not performed
                            // TODO: figure that out
                            let serialized_document = serialized_document.or(Some(&document_cbor));

                            let document_info =
                                if let Some(serialized_document) = serialized_document {
                                    DocumentRefAndSerialization((
                                        document,
                                        serialized_document,
                                        storage_flags,
                                    ))
                                } else {
                                    DocumentRefWithoutSerialization((document, storage_flags))
                                };
                            let document_and_contract_info = DocumentAndContractInfo {
                                owned_document_info: OwnedDocumentInfo {
                                    document_info,
                                    owner_id,
                                },
                                contract,
                                document_type,
                            };
                            let mut operations = drive.update_document_for_contract_operations(
                                document_and_contract_info,
                                block_info,
                                &mut Some(&mut drive_operations),
                                estimated_costs_only_with_layer_info,
                                transaction,
                            )?;
                            drive_operations.append(&mut operations);
                        }
                    }
                }
                Ok(drive_operations)
            }
        }
    }
}
//
// /// Operations on Identities
// pub enum IdentityOperationType<'a> {
//     /// Inserts a new identity to the `Identities` subtree.
//     InsertIdentity {
//         /// The identity we wish to insert
//         identity: Identity,
//         /// Add storage flags (like epoch, owner id, etc)
//         storage_flags: Option<&'a StorageFlags>,
//     },
// }
//
// impl DriveOperationConverter for IdentityOperationType<'_> {
//     fn to_grove_db_operations(
//         self,
//         drive: &Drive,
//         apply: bool,
//         block_info: &BlockInfo,
//         transaction: TransactionArg,
//     ) -> Result<Vec<DriveOperation>, Error> {
//         match self {
//             IdentityOperationType::InsertIdentity {
//                 identity,
//                 storage_flags,
//             } => {
//                 drive.insert_identity(identity, block_info, apply, storage_flags, transaction)
//             }
//         }
//     }
// }

/// Operations for Withdrawals
pub enum WithdrawalOperationType<'a> {
    /// Inserts expired index into it's tree
    InsertExpiredIndex {
        /// index value
        index: u64,
    },
    /// Removes expired index from the tree
    DeleteExpiredIndex {
        /// index value
        key: &'a [u8],
    },
    /// Update index counter
    UpdateIndexCounter {
        /// index counter value
        index: u64,
    },
    /// Insert Core Transaction into queue
    InsertTransactions {
        /// transaction id bytes
        transactions: &'a [WithdrawalTransaction],
    },
}

impl DriveOperationConverter for WithdrawalOperationType<'_> {
    fn to_drive_operations(
        self,
        drive: &Drive,
        _estimated_costs_only_with_layer_info: &mut Option<
            HashMap<KeyInfoPath, EstimatedLayerInformation>,
        >,
        _block_info: &BlockInfo,
        transaction: TransactionArg,
    ) -> Result<Vec<DriveOperation>, Error> {
        match self {
            WithdrawalOperationType::InsertExpiredIndex { index } => {
                let mut drive_operations = vec![];

                let index_bytes = index.to_be_bytes();

                let path = get_withdrawal_transactions_expired_ids_path();

                drive.batch_insert(
                    crate::drive::object_size_info::PathKeyElementInfo::PathKeyElement::<'_, 1>((
                        path,
                        &index_bytes,
                        Element::Item(vec![], None),
                    )),
                    &mut drive_operations,
                )?;

                Ok(drive_operations)
            }
            WithdrawalOperationType::DeleteExpiredIndex { key } => {
                let mut drive_operations = vec![];

                let path: [&[u8]; 2] = get_withdrawal_transactions_expired_ids_path_as_u8();

                drive.batch_delete(
                    path,
                    key,
                    BatchDeleteApplyType::StatefulBatchDelete {
                        is_known_to_be_subtree_with_sum: Some((false, false)),
                    },
                    transaction,
                    &mut drive_operations,
                )?;

                Ok(drive_operations)
            }
            WithdrawalOperationType::UpdateIndexCounter { index } => {
                let mut drive_operations = vec![];

                let path = get_withdrawal_root_path();

                drive.batch_insert(
                    crate::drive::object_size_info::PathKeyElementInfo::PathKeyElement::<'_, 1>((
                        path,
                        &WITHDRAWAL_TRANSACTIONS_COUNTER_ID,
                        Element::Item(index.to_be_bytes().to_vec(), None),
                    )),
                    &mut drive_operations,
                )?;

                Ok(drive_operations)
            }
            WithdrawalOperationType::InsertTransactions { transactions } => {
                let mut drive_operations = vec![];

                let path = get_withdrawal_transactions_queue_path();

                for (id, bytes) in transactions {
                    drive.batch_insert(
                        crate::drive::object_size_info::PathKeyElementInfo::PathKeyElement::<'_, 1>(
                            (path.clone(), id, Element::Item(bytes.clone(), None)),
                        ),
                        &mut drive_operations,
                    )?;
                }

                Ok(drive_operations)
            }
        }
    }
}

/// All types of Drive Operations
pub enum DriveOperationType<'a> {
    /// A contract operation
    ContractOperation(ContractOperationType<'a>),
    /// A document operation
    DocumentOperation(DocumentOperationType<'a>),
    // /// An identity operation
    // IdentityOperation(IdentityOperationType<'a>),
    /// Withdrawal operation
    WithdrawalOperation(WithdrawalOperationType<'a>),
}

impl DriveOperationConverter for DriveOperationType<'_> {
    fn to_drive_operations(
        self,
        drive: &Drive,
        estimated_costs_only_with_layer_info: &mut Option<
            HashMap<KeyInfoPath, EstimatedLayerInformation>,
        >,
        block_info: &BlockInfo,
        transaction: TransactionArg,
    ) -> Result<Vec<DriveOperation>, Error> {
        match self {
            DriveOperationType::ContractOperation(contract_operation_type) => {
                contract_operation_type.to_drive_operations(
                    drive,
                    estimated_costs_only_with_layer_info,
                    block_info,
                    transaction,
                )
            }
            DriveOperationType::DocumentOperation(document_operation_type) => {
                document_operation_type.to_drive_operations(
                    drive,
                    estimated_costs_only_with_layer_info,
                    block_info,
                    transaction,
                )
            }
            DriveOperationType::WithdrawalOperation(withdrawal_operation_type) => {
                withdrawal_operation_type.to_drive_operations(
                    drive,
                    estimated_costs_only_with_layer_info,
                    block_info,
                    transaction,
                )
            } // DriveOperationType::IdentityOperation(identity_operation_type) => {
              //     identity_operation_type.to_grove_db_operations(
              //         drive,
              //         apply,
              //         block_info,
              //         transaction,
              //     )
              // }
        }
    }
}

impl Drive {
    /// We can apply multiple operations at once
    pub fn apply_drive_operations(
        &self,
        operations: Vec<DriveOperationType>,
        apply: bool,
        block_info: &BlockInfo,
        transaction: TransactionArg,
    ) -> Result<FeeResult, Error> {
        let mut drive_operations = vec![];
        let mut estimated_costs_only_with_layer_info = if apply {
            None::<HashMap<KeyInfoPath, EstimatedLayerInformation>>
        } else {
            Some(HashMap::new())
        };
        for drive_op in operations {
            drive_operations.append(&mut drive_op.to_drive_operations(
                self,
                &mut estimated_costs_only_with_layer_info,
                block_info,
                transaction,
            )?);
        }
        let mut cost_operations = vec![];
        self.apply_batch_drive_operations(
            estimated_costs_only_with_layer_info,
            transaction,
            drive_operations,
            &mut cost_operations,
        )?;
        calculate_fee(None, Some(cost_operations), &block_info.epoch)
    }
}

#[cfg(test)]
mod tests {
    use grovedb::Element;
    use std::option::Option::None;

    use super::*;
    use crate::common;
    use dpp::data_contract::extra::common::json_document_to_cbor;
    use dpp::util::serializer;
    use rand::Rng;
    use serde_json::json;
    use tempfile::TempDir;

    use crate::common::setup_contract;
    use crate::drive::batch::drive_op_batch::DocumentOperation::{AddOperation, UpdateOperation};
    use crate::drive::batch::ContractOperationType::ApplyContractWithSerialization;
    use crate::drive::batch::DocumentOperationType::{
        AddSerializedDocumentForContract, MultipleDocumentOperationsForSameContractDocumentType,
    };
    use crate::drive::batch::DriveOperationType::{ContractOperation, DocumentOperation};
    use crate::drive::config::DriveConfig;
    use crate::drive::contract::paths::contract_root_path;
    use crate::drive::flags::StorageFlags;
    use crate::drive::Drive;

    #[test]
    fn test_add_dashpay_documents() {
        let tmp_dir = TempDir::new().unwrap();
        let drive: Drive = Drive::open(tmp_dir, None).expect("expected to open Drive successfully");

        let mut drive_operations = vec![];
        let db_transaction = drive.grove.start_transaction();

        drive
            .create_initial_state_structure(Some(&db_transaction))
            .expect("expected to create root tree successfully");

        let contract_cbor = json_document_to_cbor(
            "tests/supporting_files/contract/dashpay/dashpay-contract-all-mutable.json",
            Some(crate::drive::defaults::PROTOCOL_VERSION),
        )
        .expect("expected to get cbor contract");
        let contract = <Contract as DriveContractExt>::from_cbor(&contract_cbor, None)
            .expect("contract should be deserialized");
        let serialized_contract =
            DriveContractExt::to_cbor(&contract).expect("contract should be serialized");

        let document_type = contract
            .document_type_for_name("contactRequest")
            .expect("expected to get document type");

        drive_operations.push(ContractOperation(ApplyContractWithSerialization {
            contract: &contract,
            serialized_contract: serialized_contract.clone(),
            storage_flags: None,
        }));

        let dashpay_cr_serialized_document = json_document_to_cbor(
            "tests/supporting_files/contract/dashpay/contact-request0.json",
            Some(1),
        )
        .expect("expected to get cbor contract");

        let random_owner_id = rand::thread_rng().gen::<[u8; 32]>();

        drive_operations.push(DocumentOperation(AddSerializedDocumentForContract {
            serialized_document: dashpay_cr_serialized_document.as_slice(),
            contract: &contract,
            document_type_name: "contactRequest",
            owner_id: Some(random_owner_id),
            override_document: false,
            storage_flags: StorageFlags::optional_default_as_ref(),
        }));

        drive
            .apply_drive_operations(
                drive_operations,
                true,
                &BlockInfo::default(),
                Some(&db_transaction),
            )
            .expect("expected to insert contract and document");

        let element = drive
            .grove
            .get(
                contract_root_path(&contract.id.buffer),
                &[0],
                Some(&db_transaction),
            )
            .unwrap()
            .expect("expected to get contract back");

        assert_eq!(element, Element::Item(serialized_contract, None));

        let query_value = json!({
            "where": [
            ],
            "limit": 100,
            "orderBy": [
                ["$ownerId", "asc"],
            ]
        });
        let where_cbor =
            serializer::value_to_cbor(query_value, None).expect("expected to serialize to cbor");

        let (docs, _, _) = drive
            .query_documents_from_contract(
                &contract,
                document_type,
                where_cbor.as_slice(),
                None,
                Some(&db_transaction),
            )
            .expect("expected to query");
        assert_eq!(docs.len(), 1);
    }

    #[test]
    fn test_add_multiple_dashpay_documents_individually_should_fail() {
        let tmp_dir = TempDir::new().unwrap();
        let drive: Drive = Drive::open(tmp_dir, None).expect("expected to open Drive successfully");

        let mut drive_operations = vec![];
        let db_transaction = drive.grove.start_transaction();

        drive
            .create_initial_state_structure(Some(&db_transaction))
            .expect("expected to create root tree successfully");

        let contract_cbor = json_document_to_cbor(
            "tests/supporting_files/contract/dashpay/dashpay-contract-all-mutable.json",
            Some(crate::drive::defaults::PROTOCOL_VERSION),
        )
        .expect("expected to get cbor contract");
        let contract = <Contract as DriveContractExt>::from_cbor(&contract_cbor, None)
            .expect("contract should be deserialized");
        let serialized_contract =
            DriveContractExt::to_cbor(&contract).expect("contract should be serialized");

        let _document_type = contract
            .document_type_for_name("contactRequest")
            .expect("expected to get document type");

        drive_operations.push(ContractOperation(ApplyContractWithSerialization {
            contract: &contract,
<<<<<<< HEAD
            serialized_contract: serialized_contract,
=======
            serialized_contract,
>>>>>>> 9bf129a5
            storage_flags: None,
        }));

        let dashpay_cr_serialized_document = json_document_to_cbor(
            "tests/supporting_files/contract/dashpay/contact-request0.json",
            Some(1),
        )
        .expect("expected to get cbor contract");

        let random_owner_id = rand::thread_rng().gen::<[u8; 32]>();

        drive_operations.push(DocumentOperation(AddSerializedDocumentForContract {
            serialized_document: dashpay_cr_serialized_document.as_slice(),
            contract: &contract,
            document_type_name: "contactRequest",
            owner_id: Some(random_owner_id),
            override_document: false,
            storage_flags: StorageFlags::optional_default_as_ref(),
        }));

        let dashpay_cr_serialized_document2 = json_document_to_cbor(
            "tests/supporting_files/contract/dashpay/contact-request1.json",
            Some(1),
        )
        .expect("expected to get cbor contract");

        drive_operations.push(DocumentOperation(AddSerializedDocumentForContract {
            serialized_document: dashpay_cr_serialized_document2.as_slice(),
            contract: &contract,
            document_type_name: "contactRequest",
            owner_id: Some(random_owner_id),
            override_document: false,
            storage_flags: StorageFlags::optional_default_as_ref(),
        }));

        drive
            .apply_drive_operations(
                drive_operations,
                true,
                &BlockInfo::default(),
                Some(&db_transaction),
            )
            .expect_err("expected to not be able to insert documents");
    }

    #[test]
    fn test_add_multiple_dashpay_documents() {
        let tmp_dir = TempDir::new().unwrap();
        let drive: Drive = Drive::open(
            tmp_dir,
            Some(DriveConfig {
                batching_consistency_verification: true,
                ..Default::default()
            }),
        )
        .expect("expected to open Drive successfully");

        let mut drive_operations = vec![];
        let db_transaction = drive.grove.start_transaction();

        drive
            .create_initial_state_structure(Some(&db_transaction))
            .expect("expected to create root tree successfully");

        let contract_cbor = json_document_to_cbor(
            "tests/supporting_files/contract/dashpay/dashpay-contract-all-mutable.json",
            Some(crate::drive::defaults::PROTOCOL_VERSION),
        )
        .expect("expected to get cbor contract");
        let contract = <Contract as DriveContractExt>::from_cbor(&contract_cbor, None)
            .expect("contract should be deserialized");
        let serialized_contract =
            DriveContractExt::to_cbor(&contract).expect("contract should be serialized");

        let document_type = contract
            .document_type_for_name("contactRequest")
            .expect("expected to get document type");

        drive_operations.push(ContractOperation(ApplyContractWithSerialization {
            contract: &contract,
            serialized_contract: serialized_contract.clone(),
            storage_flags: None,
        }));

        let dashpay_cr_serialized_document0 = json_document_to_cbor(
            "tests/supporting_files/contract/dashpay/contact-request0.json",
            Some(1),
        )
        .expect("expected to get cbor contract");

        let dashpay_cr_serialized_document1 = json_document_to_cbor(
            "tests/supporting_files/contract/dashpay/contact-request1.json",
            Some(1),
        )
        .expect("expected to get cbor contract");

        let random_owner_id = rand::thread_rng().gen::<[u8; 32]>();

        let mut operations = vec![];

        let document0 = DocumentStub::from_cbor(
            dashpay_cr_serialized_document0.as_slice(),
            None,
            Some(random_owner_id),
        )
        .expect("expected to deserialize contact request");

        operations.push(AddOperation {
            owned_document_info: OwnedDocumentInfo {
                document_info: DocumentRefAndSerialization((
                    &document0,
                    dashpay_cr_serialized_document0.as_slice(),
                    StorageFlags::optional_default_as_ref(),
                )),
                owner_id: Some(random_owner_id),
            },
            override_document: false,
        });

        let document1 = DocumentStub::from_cbor(
            dashpay_cr_serialized_document1.as_slice(),
            None,
            Some(random_owner_id),
        )
        .expect("expected to deserialize contact request");

        operations.push(AddOperation {
            owned_document_info: OwnedDocumentInfo {
                document_info: DocumentRefAndSerialization((
                    &document1,
                    dashpay_cr_serialized_document1.as_slice(),
                    StorageFlags::optional_default_as_ref(),
                )),
                owner_id: Some(random_owner_id),
            },
            override_document: false,
        });

        drive_operations.push(DocumentOperation(
            MultipleDocumentOperationsForSameContractDocumentType {
                document_operations: DocumentOperationsForContractDocumentType {
                    operations,
                    contract: &contract,
                    document_type,
                },
            },
        ));

        drive
            .apply_drive_operations(
                drive_operations,
                true,
                &BlockInfo::default(),
                Some(&db_transaction),
            )
            .expect("expected to be able to insert documents");

        let element = drive
            .grove
            .get(
                contract_root_path(&contract.id.buffer),
                &[0],
                Some(&db_transaction),
            )
            .unwrap()
            .expect("expected to get contract back");

        assert_eq!(element, Element::Item(serialized_contract, None));

        let query_value = json!({
            "where": [
            ],
            "limit": 100,
            "orderBy": [
                ["$ownerId", "asc"],
            ]
        });
        let where_cbor =
            serializer::value_to_cbor(query_value, None).expect("expected to serialize to cbor");

        let (docs, _, _) = drive
            .query_documents_from_contract(
                &contract,
                document_type,
                where_cbor.as_slice(),
                None,
                Some(&db_transaction),
            )
            .expect("expected to query");
        assert_eq!(docs.len(), 2);
    }

    #[test]
    fn test_add_multiple_family_documents() {
        let tmp_dir = TempDir::new().unwrap();
        let drive: Drive = Drive::open(
            tmp_dir,
            Some(DriveConfig {
                batching_consistency_verification: true,
                ..Default::default()
            }),
        )
        .expect("expected to open Drive successfully");

        let mut drive_operations = vec![];
        let db_transaction = drive.grove.start_transaction();

        drive
            .create_initial_state_structure(Some(&db_transaction))
            .expect("expected to create root tree successfully");

        let contract = setup_contract(
            &drive,
            "tests/supporting_files/contract/family/family-contract.json",
            None,
            Some(&db_transaction),
        );

        let document_type = contract
            .document_type_for_name("person")
            .expect("expected to get document type");

        let person_serialized_document0 = json_document_to_cbor(
            "tests/supporting_files/contract/family/person0.json",
            Some(1),
        )
        .expect("expected to get cbor document");

        let person_serialized_document1 = json_document_to_cbor(
            "tests/supporting_files/contract/family/person3.json",
            Some(1),
        )
        .expect("expected to get cbor document");

        let random_owner_id0 = rand::thread_rng().gen::<[u8; 32]>();

        let mut operations = vec![];

        let document0 = DocumentStub::from_cbor(
            person_serialized_document0.as_slice(),
            None,
            Some(random_owner_id0),
        )
        .expect("expected to deserialize contact request");

        operations.push(AddOperation {
            owned_document_info: OwnedDocumentInfo {
                document_info: DocumentRefAndSerialization((
                    &document0,
                    person_serialized_document0.as_slice(),
                    StorageFlags::optional_default_as_ref(),
                )),
                owner_id: Some(random_owner_id0),
            },
            override_document: false,
        });

        let random_owner_id1 = rand::thread_rng().gen::<[u8; 32]>();

        let document1 = DocumentStub::from_cbor(
            person_serialized_document1.as_slice(),
            None,
            Some(random_owner_id1),
        )
        .expect("expected to deserialize contact request");

        operations.push(AddOperation {
            owned_document_info: OwnedDocumentInfo {
                document_info: DocumentRefAndSerialization((
                    &document1,
                    person_serialized_document0.as_slice(),
                    StorageFlags::optional_default_as_ref(),
                )),
                owner_id: Some(random_owner_id1),
            },
            override_document: false,
        });

        drive_operations.push(DocumentOperation(
            MultipleDocumentOperationsForSameContractDocumentType {
                document_operations: DocumentOperationsForContractDocumentType {
                    operations,
                    contract: &contract,
                    document_type,
                },
            },
        ));

        drive
            .apply_drive_operations(
                drive_operations,
                true,
                &BlockInfo::default(),
                Some(&db_transaction),
            )
            .expect("expected to be able to insert documents");

        let query_value = json!({
            "where": [
            ],
            "limit": 100,
            "orderBy": [
                ["$ownerId", "asc"],
            ]
        });
        let where_cbor =
            serializer::value_to_cbor(query_value, None).expect("expected to serialize to cbor");

        let (docs, _, _) = drive
            .query_documents_from_contract(
                &contract,
                document_type,
                where_cbor.as_slice(),
                None,
                Some(&db_transaction),
            )
            .expect("expected to query");
        assert_eq!(docs.len(), 2);
    }

    #[test]
    fn test_update_multiple_family_documents() {
        let tmp_dir = TempDir::new().unwrap();
        let drive: Drive = Drive::open(
            tmp_dir,
            Some(DriveConfig {
                batching_consistency_verification: true,
                ..Default::default()
            }),
        )
        .expect("expected to open Drive successfully");

        let mut drive_operations = vec![];
        let db_transaction = drive.grove.start_transaction();

        drive
            .create_initial_state_structure(Some(&db_transaction))
            .expect("expected to create root tree successfully");

        let contract = setup_contract(
            &drive,
            "tests/supporting_files/contract/family/family-contract-only-age-index.json",
            None,
            Some(&db_transaction),
        );

        let document_type = contract
            .document_type_for_name("person")
            .expect("expected to get document type");

        let person_serialized_document0 = json_document_to_cbor(
            "tests/supporting_files/contract/family/person0.json",
            Some(1),
        )
        .expect("expected to get cbor document");

        let person_serialized_document1 = json_document_to_cbor(
            "tests/supporting_files/contract/family/person3.json",
            Some(1),
        )
        .expect("expected to get cbor document");

        let random_owner_id0 = rand::thread_rng().gen::<[u8; 32]>();

        let mut operations = vec![];

        let document0 = DocumentStub::from_cbor(
            person_serialized_document0.as_slice(),
            None,
            Some(random_owner_id0),
        )
        .expect("expected to deserialize contact request");

        operations.push(AddOperation {
            owned_document_info: OwnedDocumentInfo {
                document_info: DocumentRefAndSerialization((
                    &document0,
                    person_serialized_document0.as_slice(),
                    StorageFlags::optional_default_as_ref(),
                )),
                owner_id: Some(random_owner_id0),
            },
            override_document: false,
        });

        let random_owner_id1 = rand::thread_rng().gen::<[u8; 32]>();

        let document1 = DocumentStub::from_cbor(
            person_serialized_document1.as_slice(),
            None,
            Some(random_owner_id1),
        )
        .expect("expected to deserialize contact request");

        operations.push(AddOperation {
            owned_document_info: OwnedDocumentInfo {
                document_info: DocumentRefAndSerialization((
                    &document1,
                    person_serialized_document1.as_slice(),
                    StorageFlags::optional_default_as_ref(),
                )),
                owner_id: Some(random_owner_id1),
            },
            override_document: false,
        });

        drive_operations.push(DocumentOperation(
            MultipleDocumentOperationsForSameContractDocumentType {
                document_operations: DocumentOperationsForContractDocumentType {
                    operations,
                    contract: &contract,
                    document_type,
                },
            },
        ));

        drive
            .apply_drive_operations(
                drive_operations,
                true,
                &BlockInfo::default(),
                Some(&db_transaction),
            )
            .expect("expected to be able to insert documents");

        // This was the setup now let's do the update

        drive_operations = vec![];

        let person_serialized_document0 = json_document_to_cbor(
            "tests/supporting_files/contract/family/person0-older.json",
            Some(1),
        )
        .expect("expected to get cbor document");

        let person_serialized_document1 = json_document_to_cbor(
            "tests/supporting_files/contract/family/person3-older.json",
            Some(1),
        )
        .expect("expected to get cbor document");

        let mut operations = vec![];

        let document0 = DocumentStub::from_cbor(
            person_serialized_document0.as_slice(),
            None,
            Some(random_owner_id0),
        )
        .expect("expected to deserialize contact request");

        operations.push(UpdateOperation(UpdateOperationInfo {
            document: &document0,
            serialized_document: Some(person_serialized_document0.as_slice()),
            owner_id: Some(random_owner_id0),
            storage_flags: None,
        }));

        let document1 = DocumentStub::from_cbor(
            person_serialized_document1.as_slice(),
            None,
            Some(random_owner_id1),
        )
        .expect("expected to deserialize contact request");

        operations.push(UpdateOperation(UpdateOperationInfo {
            document: &document1,
            serialized_document: Some(person_serialized_document1.as_slice()),
            owner_id: Some(random_owner_id1),
            storage_flags: None,
        }));

        drive_operations.push(DocumentOperation(
            MultipleDocumentOperationsForSameContractDocumentType {
                document_operations: DocumentOperationsForContractDocumentType {
                    operations,
                    contract: &contract,
                    document_type,
                },
            },
        ));

        drive
            .apply_drive_operations(
                drive_operations,
                true,
                &BlockInfo::default(),
                Some(&db_transaction),
            )
            .expect("expected to be able to update documents");

        let query_value = json!({
            "where": [
            ],
            "limit": 100,
            "orderBy": [
                ["age", "asc"],
            ]
        });
        let where_cbor =
            serializer::value_to_cbor(query_value, None).expect("expected to serialize to cbor");

        let (docs, _, _) = drive
            .query_documents_from_contract(
                &contract,
                document_type,
                where_cbor.as_slice(),
                None,
                Some(&db_transaction),
            )
            .expect("expected to query");
        assert_eq!(docs.len(), 2);

        let query_value = json!({
            "where": [
                ["age", "==", 35]
            ],
            "limit": 100,
            "orderBy": [
                ["age", "asc"],
            ]
        });
        let where_cbor =
            serializer::value_to_cbor(query_value, None).expect("expected to serialize to cbor");

        let (docs, _, _) = drive
            .query_documents_from_contract(
                &contract,
                document_type,
                where_cbor.as_slice(),
                None,
                Some(&db_transaction),
            )
            .expect("expected to query");
        assert_eq!(docs.len(), 0);

        let query_value = json!({
            "where": [
                ["age", "==", 36]
            ],
            "limit": 100,
            "orderBy": [
                ["age", "asc"],
            ]
        });
        let where_cbor =
            serializer::value_to_cbor(query_value, None).expect("expected to serialize to cbor");

        let (docs, _, _) = drive
            .query_documents_from_contract(
                &contract,
                document_type,
                where_cbor.as_slice(),
                None,
                Some(&db_transaction),
            )
            .expect("expected to query");
        assert_eq!(docs.len(), 2);
    }

    #[test]
    fn test_update_multiple_family_documents_with_index_being_removed_and_added() {
        let tmp_dir = TempDir::new().unwrap();
        let drive: Drive = Drive::open(
            tmp_dir,
            Some(DriveConfig {
                batching_consistency_verification: true,
                ..Default::default()
            }),
        )
        .expect("expected to open Drive successfully");

        let mut drive_operations = vec![];
        let db_transaction = drive.grove.start_transaction();

        drive
            .create_initial_state_structure(Some(&db_transaction))
            .expect("expected to create root tree successfully");

        let contract = setup_contract(
            &drive,
            "tests/supporting_files/contract/family/family-contract-only-age-index.json",
            None,
            Some(&db_transaction),
        );

        let document_type = contract
            .document_type_for_name("person")
            .expect("expected to get document type");

        let person_serialized_document0 = json_document_to_cbor(
            "tests/supporting_files/contract/family/person0.json",
            Some(1),
        )
        .expect("expected to get cbor document");

        let person_serialized_document1 = json_document_to_cbor(
            "tests/supporting_files/contract/family/person3-older.json",
            Some(1),
        )
        .expect("expected to get cbor document");

        let random_owner_id0 = rand::thread_rng().gen::<[u8; 32]>();

        let mut operations = vec![];

        let document0 = DocumentStub::from_cbor(
            person_serialized_document0.as_slice(),
            None,
            Some(random_owner_id0),
        )
        .expect("expected to deserialize contact request");

        operations.push(AddOperation {
            owned_document_info: OwnedDocumentInfo {
                document_info: DocumentRefAndSerialization((
                    &document0,
                    person_serialized_document0.as_slice(),
                    StorageFlags::optional_default_as_ref(),
                )),
                owner_id: Some(random_owner_id0),
            },
            override_document: false,
        });

        let random_owner_id1 = rand::thread_rng().gen::<[u8; 32]>();

        let document1 = DocumentStub::from_cbor(
            person_serialized_document1.as_slice(),
            None,
            Some(random_owner_id1),
        )
        .expect("expected to deserialize contact request");

        operations.push(AddOperation {
            owned_document_info: OwnedDocumentInfo {
                document_info: DocumentRefAndSerialization((
                    &document1,
                    person_serialized_document1.as_slice(),
                    StorageFlags::optional_default_as_ref(),
                )),
                owner_id: Some(random_owner_id1),
            },
            override_document: false,
        });

        drive_operations.push(DocumentOperation(
            MultipleDocumentOperationsForSameContractDocumentType {
                document_operations: DocumentOperationsForContractDocumentType {
                    operations,
                    contract: &contract,
                    document_type,
                },
            },
        ));

        drive
            .apply_drive_operations(
                drive_operations,
                true,
                &BlockInfo::default(),
                Some(&db_transaction),
            )
            .expect("expected to be able to insert documents");

        // This was the setup now let's do the update

        drive_operations = vec![];

        let person_serialized_document0 = json_document_to_cbor(
            "tests/supporting_files/contract/family/person0-older.json",
            Some(1),
        )
        .expect("expected to get cbor document");

        let person_serialized_document1 = json_document_to_cbor(
            "tests/supporting_files/contract/family/person3.json",
            Some(1),
        )
        .expect("expected to get cbor document");

        let mut operations = vec![];

        let document0 = DocumentStub::from_cbor(
            person_serialized_document0.as_slice(),
            None,
            Some(random_owner_id0),
        )
        .expect("expected to deserialize contact request");

        operations.push(UpdateOperation(UpdateOperationInfo {
            document: &document0,
            serialized_document: Some(person_serialized_document0.as_slice()),
            owner_id: Some(random_owner_id0),
            storage_flags: None,
        }));

        let document1 = DocumentStub::from_cbor(
            person_serialized_document1.as_slice(),
            None,
            Some(random_owner_id1),
        )
        .expect("expected to deserialize contact request");

        operations.push(UpdateOperation(UpdateOperationInfo {
            document: &document1,
            serialized_document: Some(person_serialized_document1.as_slice()),
            owner_id: Some(random_owner_id1),
            storage_flags: None,
        }));

        drive_operations.push(DocumentOperation(
            MultipleDocumentOperationsForSameContractDocumentType {
                document_operations: DocumentOperationsForContractDocumentType {
                    operations,
                    contract: &contract,
                    document_type,
                },
            },
        ));

        drive
            .apply_drive_operations(
                drive_operations,
                true,
                &BlockInfo::default(),
                Some(&db_transaction),
            )
            .expect("expected to be able to update documents");

        let query_value = json!({
            "where": [
                ["age", ">=", 5]
            ],
            "limit": 100,
            "orderBy": [
                ["age", "asc"],
            ]
        });
        let where_cbor =
            serializer::value_to_cbor(query_value, None).expect("expected to serialize to cbor");

        let (docs, _, _) = drive
            .query_documents_from_contract(
                &contract,
                document_type,
                where_cbor.as_slice(),
                None,
                Some(&db_transaction),
            )
            .expect("expected to query");
        assert_eq!(docs.len(), 2);

        let query_value = json!({
            "where": [
                ["age", "==", 35]
            ],
            "limit": 100,
            "orderBy": [
                ["age", "asc"],
            ]
        });
        let where_cbor =
            serializer::value_to_cbor(query_value, None).expect("expected to serialize to cbor");

        let (docs, _, _) = drive
            .query_documents_from_contract(
                &contract,
                document_type,
                where_cbor.as_slice(),
                None,
                Some(&db_transaction),
            )
            .expect("expected to query");
        assert_eq!(docs.len(), 1);

        let query_value = json!({
            "where": [
                ["age", "==", 36]
            ],
            "limit": 100,
            "orderBy": [
                ["age", "asc"],
            ]
        });
        let where_cbor =
            serializer::value_to_cbor(query_value, None).expect("expected to serialize to cbor");

        let (docs, _, _) = drive
            .query_documents_from_contract(
                &contract,
                document_type,
                where_cbor.as_slice(),
                None,
                Some(&db_transaction),
            )
            .expect("expected to query");
        assert_eq!(docs.len(), 1);
    }
}<|MERGE_RESOLUTION|>--- conflicted
+++ resolved
@@ -137,11 +137,7 @@
 /// A wrapper for an update operation
 pub struct UpdateOperationInfo<'a> {
     /// The document to update
-<<<<<<< HEAD
-    pub document: &'a Document,
-=======
-    document: &'a DocumentStub,
->>>>>>> 9bf129a5
+    pub document: &'a DocumentStub,
     /// The document in pre-serialized form
     pub serialized_document: Option<&'a [u8]>,
     /// The owner id, if none is specified will try to recover from serialized document
@@ -948,11 +944,7 @@
 
         drive_operations.push(ContractOperation(ApplyContractWithSerialization {
             contract: &contract,
-<<<<<<< HEAD
-            serialized_contract: serialized_contract,
-=======
             serialized_contract,
->>>>>>> 9bf129a5
             storage_flags: None,
         }));
 
