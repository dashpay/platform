use crate::drive::batch::transitions::DriveHighLevelOperationConverter;
use crate::drive::batch::DriveOperation::{DataContractOperation, IdentityOperation};
use crate::drive::batch::{DataContractOperationType, DriveOperation, IdentityOperationType};
use crate::error::Error;
use crate::state_transition_action::contract::data_contract_create::DataContractCreateTransitionAction;
use dpp::block::epoch::Epoch;
use dpp::data_contract::accessors::v0::DataContractV0Getters;
use dpp::data_contract::config::v0::DataContractConfigGettersV0;
use dpp::version::PlatformVersion;
use std::borrow::Cow;

impl DriveHighLevelOperationConverter for DataContractCreateTransitionAction {
    fn into_high_level_drive_operations<'a>(
        self,
        _epoch: &Epoch,
        _platform_version: &PlatformVersion,
    ) -> Result<Vec<DriveOperation<'a>>, Error> {
<<<<<<< HEAD
        let mut operations = vec![];

        operations.push(IdentityOperation(
            IdentityOperationType::UpdateIdentityNonce {
                identity_id: self.data_contract_ref().owner_id().into_buffer(),
                nonce: self.identity_nonce(),
            },
        ));

        if !self.data_contract_ref().config().readonly() {
            // This means we can update the data contract, so we should add an identity contract
            // nonce now to make it so there are no additional bytes used later for bumping the
            // identity data contract nonce
            operations.push(IdentityOperation(
                IdentityOperationType::UpdateIdentityContractNonce {
                    identity_id: self.data_contract_ref().owner_id().into_buffer(),
                    contract_id: self.data_contract_ref().id().into_buffer(),
                    nonce: 1,
                },
            ));
        }

        operations.push(DataContractOperation(
            DataContractOperationType::ApplyContract {
                contract: Cow::Owned(self.data_contract()),
                storage_flags: None,
            },
        ));
=======
        let operations = vec![
            IdentityOperation(IdentityOperationType::UpdateIdentityNonce {
                identity_id: self.data_contract_ref().owner_id().into_buffer(),
                nonce: self.identity_nonce(),
            }),
            // We should add an identity contract nonce now to make it so there are no additional
            // bytes used later for bumping the identity data contract nonce for updating the
            // contract
            IdentityOperation(IdentityOperationType::UpdateIdentityContractNonce {
                identity_id: self.data_contract_ref().owner_id().into_buffer(),
                contract_id: self.data_contract_ref().id().into_buffer(),
                nonce: 1,
            }),
            DataContractOperation(DataContractOperationType::ApplyContract {
                contract: Cow::Owned(self.data_contract()),
                storage_flags: None,
            }),
        ];
>>>>>>> 83d94247

        Ok(operations)
    }
}<|MERGE_RESOLUTION|>--- conflicted
+++ resolved
@@ -5,7 +5,6 @@
 use crate::state_transition_action::contract::data_contract_create::DataContractCreateTransitionAction;
 use dpp::block::epoch::Epoch;
 use dpp::data_contract::accessors::v0::DataContractV0Getters;
-use dpp::data_contract::config::v0::DataContractConfigGettersV0;
 use dpp::version::PlatformVersion;
 use std::borrow::Cow;
 
@@ -15,36 +14,6 @@
         _epoch: &Epoch,
         _platform_version: &PlatformVersion,
     ) -> Result<Vec<DriveOperation<'a>>, Error> {
-<<<<<<< HEAD
-        let mut operations = vec![];
-
-        operations.push(IdentityOperation(
-            IdentityOperationType::UpdateIdentityNonce {
-                identity_id: self.data_contract_ref().owner_id().into_buffer(),
-                nonce: self.identity_nonce(),
-            },
-        ));
-
-        if !self.data_contract_ref().config().readonly() {
-            // This means we can update the data contract, so we should add an identity contract
-            // nonce now to make it so there are no additional bytes used later for bumping the
-            // identity data contract nonce
-            operations.push(IdentityOperation(
-                IdentityOperationType::UpdateIdentityContractNonce {
-                    identity_id: self.data_contract_ref().owner_id().into_buffer(),
-                    contract_id: self.data_contract_ref().id().into_buffer(),
-                    nonce: 1,
-                },
-            ));
-        }
-
-        operations.push(DataContractOperation(
-            DataContractOperationType::ApplyContract {
-                contract: Cow::Owned(self.data_contract()),
-                storage_flags: None,
-            },
-        ));
-=======
         let operations = vec![
             IdentityOperation(IdentityOperationType::UpdateIdentityNonce {
                 identity_id: self.data_contract_ref().owner_id().into_buffer(),
@@ -63,7 +32,6 @@
                 storage_flags: None,
             }),
         ];
->>>>>>> 83d94247
 
         Ok(operations)
     }
