--- conflicted
+++ resolved
@@ -3,11 +3,7 @@
 use crate::drive::batch::{DocumentOperationType, DriveOperation, IdentityOperationType};
 use crate::drive::flags::StorageFlags;
 use crate::drive::object_size_info::DocumentInfo::DocumentOwnedInfo;
-<<<<<<< HEAD
-use crate::drive::object_size_info::{DocumentAndContractInfo, OwnedDocumentInfo};
-=======
 use crate::drive::object_size_info::{DocumentTypeInfo, OwnedDocumentInfo};
->>>>>>> 2b562636
 use crate::error::Error;
 use dpp::block::epoch::Epoch;
 
@@ -45,15 +41,7 @@
                 contract_id: data_contract_id.into_buffer(),
                 nonce: identity_contract_nonce,
             }),
-            DocumentOperation(DocumentOperationType::AddDocumentForContract {
-                document_and_contract_info: DocumentAndContractInfo {
-                    owned_document_info: OwnedDocumentInfo {
-                        document_info: DocumentOwnedInfo((document, Some(Cow::Owned(storage_flags)))),
-                        owner_id: Some(owner_id.into_buffer()),
-                    },
-                    contract: &(),
-                    document_type: (),
-                },
+            DocumentOperation(DocumentOperationType::AddDocument {
                 owned_document_info: OwnedDocumentInfo {
                     document_info: DocumentOwnedInfo((document, Some(Cow::Owned(storage_flags)))),
                     owner_id: Some(owner_id.into_buffer()),
