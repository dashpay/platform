--- conflicted
+++ resolved
@@ -197,12 +197,8 @@
                         id: *identity_top_up_transition.identity_id(),
                         loaded_public_keys: Default::default(),
                         balance: Some(balance),
-<<<<<<< HEAD
-                        revision: None,
+                        revision: Some(revision),
                         contract_revisions: Default::default(),
-=======
-                        revision: Some(revision),
->>>>>>> 2848340e
                         not_found_public_keys: Default::default(),
                     }),
                 ))
