use crate::drive::balances::{balance_path, balance_path_vec};
use crate::drive::identity::{identity_key_tree_path, identity_path_vec, IdentityRootStructure};
use crate::drive::Drive;

use crate::error::proof::ProofError;
use crate::error::Error;

use crate::drive::identity::key::fetch::IdentityKeysRequest;
use crate::drive::verify::RootHash;
use dpp::identifier::Identifier;
use dpp::identity::identity_public_key::accessors::v0::IdentityPublicKeyGettersV0;
use dpp::identity::{IdentityPublicKey, KeyID, PartialIdentity};

use dpp::prelude::Revision;
use dpp::serialization::PlatformDeserializable;
use dpp::version::PlatformVersion;
use grovedb::{GroveDb, PathQuery};
use std::collections::BTreeMap;

impl Drive {
    /// Verifies the identity keys of a user by their identity ID.
    ///
    /// # Parameters
    ///
    /// - `proof`: A byte slice representing the proof of authentication from the user.
    /// - `is_proof_subset`: A boolean indicating whether the proof is a subset.
    /// - `identity_id`: A 32-byte array representing the identity ID of the user.
    ///
    /// # Returns
    ///
    /// If the verification is successful, it returns a `Result` with a tuple of `RootHash` and
    /// an `Option` of `PartialIdentity`. The `RootHash` represents the root hash of GroveDB,
    /// and the `Option<PartialIdentity>` represents the partial identity of the user if it exists.
    ///
    /// # Errors
    ///
    /// Returns an `Error` if:
    ///
    /// - The proof of authentication is not valid.
    /// - The identity ID does not correspond to a valid partial identity.
    /// - The keys information is missing or incorrect.
    ///
    pub(super) fn verify_identity_keys_by_identity_id_v0(
        proof: &[u8],
        key_request: IdentityKeysRequest,
        with_revision: bool,
        with_balance: bool,
        is_proof_subset: bool,
        _platform_version: &PlatformVersion,
    ) -> Result<(RootHash, Option<PartialIdentity>), Error> {
        let identity_id = key_request.identity_id;
        let keys_path_query = key_request.into_path_query();
        let mut path_queries = vec![&keys_path_query];

        let revision_path_query = Drive::identity_revision_query(&identity_id);
        let balance_path_query = Drive::balance_for_identity_id_query(identity_id);

        if with_balance {
            path_queries.push(&balance_path_query);
        }
        if with_revision {
            path_queries.push(&revision_path_query);
        }

        let path_query = PathQuery::merge(path_queries)?;
        let (root_hash, proved_values) = if is_proof_subset {
            GroveDb::verify_subset_query(proof, &path_query)?
        } else {
            GroveDb::verify_query(proof, &path_query)?
        };

        let mut loaded_public_keys = BTreeMap::<KeyID, IdentityPublicKey>::new();
        let mut balance = None;
        let mut revision = None;

        let identity_keys_path = identity_key_tree_path(identity_id.as_slice());
        let identity_balance_path = balance_path();
        let identity_path = identity_path_vec(&identity_id);

        for proved_key_value in proved_values {
            let (path, key, maybe_element) = proved_key_value;
            if path == identity_keys_path {
                if let Some(element) = maybe_element {
                    let item_bytes = element.into_item_bytes().map_err(Error::GroveDB)?;
                    let key = IdentityPublicKey::deserialize_from_bytes(&item_bytes)?;
                    loaded_public_keys.insert(key.id(), key);
                } else {
                    return Err(Error::Proof(ProofError::CorruptedProof(
                        "we received an absence proof for a key but didn't request one".to_string(),
                    )));
                }
            } else if path == identity_balance_path && key == identity_id {
                if let Some(grovedb::Element::SumItem(identity_balance, _)) = maybe_element {
                    balance = Some(identity_balance as u64);
                } else {
                    return Err(Error::Proof(ProofError::CorruptedProof(
                        "balance proof must be an existing sum item".to_string(),
                    )));
                }
            } else if path == identity_path
                && key == [IdentityRootStructure::IdentityTreeRevision as u8]
            {
                if let Some(element) = maybe_element {
                    let item_bytes = element.into_item_bytes().map_err(Error::GroveDB)?;
                    revision = Some(Revision::from_be_bytes(
                        item_bytes.as_slice().try_into().map_err(|_| {
                            Error::GroveDB(grovedb::Error::WrongElementType(
                                "expecting 8 bytes of data for revision",
                            ))
                        })?,
                    ));
                } else {
                    return Err(Error::Proof(ProofError::CorruptedProof(
                        "we received an absence proof for a revision but didn't request one"
                            .to_string(),
                    )));
                }
            } else {
                return Err(Error::Proof(ProofError::TooManyElements(
                    "we got back items that we did not request",
                )));
            }
        }
<<<<<<< HEAD
        let maybe_identity = if keys.is_empty() {
            Ok::<Option<PartialIdentity>, Error>(None)
        } else {
            Ok(Some(PartialIdentity {
                id: Identifier::from(identity_id),
                balance: None,
                revision: None,
                loaded_public_keys: keys,
                not_found_public_keys: Default::default(),
                contract_revisions: Default::default(),
            }))
        }?;
=======
        let maybe_identity = Some(PartialIdentity {
            id: Identifier::from(identity_id),
            balance,
            revision,
            loaded_public_keys,
            not_found_public_keys: Default::default(),
        });

>>>>>>> 5a145d53
        Ok((root_hash, maybe_identity))
    }
}<|MERGE_RESOLUTION|>--- conflicted
+++ resolved
@@ -121,29 +121,16 @@
                 )));
             }
         }
-<<<<<<< HEAD
-        let maybe_identity = if keys.is_empty() {
-            Ok::<Option<PartialIdentity>, Error>(None)
-        } else {
-            Ok(Some(PartialIdentity {
-                id: Identifier::from(identity_id),
-                balance: None,
-                revision: None,
-                loaded_public_keys: keys,
-                not_found_public_keys: Default::default(),
-                contract_revisions: Default::default(),
-            }))
-        }?;
-=======
+
         let maybe_identity = Some(PartialIdentity {
             id: Identifier::from(identity_id),
             balance,
             revision,
             loaded_public_keys,
             not_found_public_keys: Default::default(),
+            contract_revisions: Default::default(),
         });
 
->>>>>>> 5a145d53
         Ok((root_hash, maybe_identity))
     }
 }