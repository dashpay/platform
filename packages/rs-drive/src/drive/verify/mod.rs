--- conflicted
+++ resolved
@@ -84,7 +84,6 @@
         let identity_path = identity_path(identity_id.as_slice());
         let identity_keys_path = identity_key_tree_path(identity_id.as_slice());
         for proved_key_value in proved_key_values {
-<<<<<<< HEAD
             let (path, key, maybe_element) = proved_key_value;
             if path == balance_path {
                 if key == identity_id {
@@ -139,20 +138,6 @@
                 } else {
                     return Err(Error::Proof(ProofError::TooManyElements(
                         "we got back items that we did not request",
-=======
-            let (path, key, element) = proved_key_value;
-            let Some(element) = element else {
-                //todo:make sure all parts are None
-                return Ok((root_hash, None));
-            };
-
-            if key == identity_id {
-                //this is the balance
-                let signed_balance = element.as_sum_item_value().map_err(Error::GroveDB)?;
-                if signed_balance < 0 {
-                    return Err(Error::Proof(ProofError::Overflow(
-                        "balance can't be negative",
->>>>>>> 08a0c9f8
                     )));
                 }
             }
@@ -192,7 +177,6 @@
             GroveDb::verify_query(proof, &path_query)?
         };
         if proved_key_values.len() == 1 {
-<<<<<<< HEAD
             let (path, key, maybe_element) = proved_key_values.remove(0);
             if path != unique_key_hashes_tree_path_vec() {
                 return Err(Error::Proof(ProofError::CorruptedProof(
@@ -216,22 +200,6 @@
                 })
                 .transpose()?;
             Ok((root_hash, identity_id))
-=======
-            let maybe_element = proved_key_values.remove(0).2;
-            match maybe_element {
-                None => Ok((root_hash, None)),
-                Some(element) => {
-                    let identity_id = element.into_item_bytes().map_err(Error::GroveDB)?;
-                    //todo there shouldn't be a some here
-                    Ok((
-                        root_hash,
-                        Some(identity_id.try_into().map_err(|_| {
-                            Error::Proof(ProofError::IncorrectValueSize("value size is incorrect"))
-                        })?),
-                    ))
-                }
-            }
->>>>>>> 08a0c9f8
         } else {
             Err(Error::Proof(ProofError::TooManyElements(
                 "expected one identity id",
@@ -247,7 +215,6 @@
         let path_query = Self::identity_balance_query(&identity_id);
         let (root_hash, mut proved_key_values) = GroveDb::verify_query(proof, &path_query)?;
         if proved_key_values.len() == 1 {
-<<<<<<< HEAD
             let (path, key, maybe_element) = &proved_key_values.remove(0);
             if path != &balance_path() {
                 return Err(Error::Proof(ProofError::CorruptedProof(
@@ -273,22 +240,6 @@
                 })
                 .transpose()?;
             Ok((root_hash, signed_balance))
-=======
-            let maybe_element = proved_key_values.remove(0).2;
-            match maybe_element {
-                None => Ok((root_hash, None)),
-                Some(element) => {
-                    let signed_balance = element.as_sum_item_value().map_err(Error::GroveDB)?;
-                    if signed_balance < 0 {
-                        return Err(Error::Proof(ProofError::Overflow(
-                            "balance can't be negative",
-                        )));
-                    }
-                    //todo there shouldn't be a some here
-                    Ok((root_hash, Some(signed_balance as u64)))
-                }
-            }
->>>>>>> 08a0c9f8
         } else {
             Err(Error::Proof(ProofError::TooManyElements(
                 "expected one identity balance",
@@ -313,15 +264,6 @@
         if proved_key_values.len() == public_key_hashes.len() {
             let values = proved_key_values
                 .into_iter()
-<<<<<<< HEAD
-                .map(|(_, key, maybe_element)| {
-                    let key: [u8; 20] = key
-                        .try_into()
-                        .map_err(|_| Error::Proof(ProofError::IncorrectValueSize("value size")))?;
-                    let maybe_identity_id = maybe_element
-                        .map(|element| {
-                            element
-=======
                 .map(|proved_key_value| {
                     let key: [u8; 20] = proved_key_value
                         .1
@@ -332,7 +274,6 @@
                         None => Ok((key, None)),
                         Some(element) => {
                             let identity_id = element
->>>>>>> 08a0c9f8
                                 .into_item_bytes()
                                 .map_err(Error::GroveDB)?
                                 .try_into()
@@ -340,18 +281,10 @@
                                     Error::Proof(ProofError::IncorrectValueSize(
                                         "value size is incorrect",
                                     ))
-<<<<<<< HEAD
-                                })
-                        })
-                        .transpose()?;
-
-                    Ok((key, maybe_identity_id))
-=======
                                 })?;
                             Ok((key, Some(identity_id)))
                         }
                     }
->>>>>>> 08a0c9f8
                 })
                 .collect::<Result<T, Error>>()?;
             Ok((root_hash, values))
