/// Contract verification methods on proofs
pub mod contract;
/// Document verification methods on proofs
pub mod document;
/// Identity verification methods on proofs
pub mod identity;
/// Single Document verification methods on proofs
pub mod single_document;

/// Represents the root hash of the grovedb tree
<<<<<<< HEAD
pub type RootHash = [u8; 32];

impl Drive {
    /// Verifies the identity with a public key hash
    pub fn verify_full_identity_by_public_key_hash(
        proof: &[u8],
        public_key_hash: [u8; 20],
    ) -> Result<(RootHash, Option<Identity>), Error> {
        let (root_hash, identity_id) =
            Self::verify_identity_id_by_public_key_hash(proof, true, public_key_hash)?;
        let maybe_identity = identity_id
            .map(|identity_id| {
                Self::verify_full_identity_by_identity_id(proof, true, identity_id)
                    .map(|(_, maybe_identity)| maybe_identity)
            })
            .transpose()?
            .flatten();
        Ok((root_hash, maybe_identity))
    }

    /// Verifies the identity with a public key hash
    pub fn verify_full_identities_by_public_key_hashes<
        T: FromIterator<([u8; 20], Option<Identity>)>,
    >(
        proof: &[u8],
        public_key_hashes: &[[u8; 20]],
    ) -> Result<(RootHash, T), Error> {
        let (root_hash, identity_ids_by_key_hashes) =
            Self::verify_identity_ids_by_public_key_hashes::<Vec<(_, _)>>(
                proof,
                true,
                public_key_hashes,
            )?;
        let maybe_identity = identity_ids_by_key_hashes
            .into_iter()
            .map(|(key_hash, identity_id)| match identity_id {
                None => Ok((key_hash, None)),
                Some(identity_id) => {
                    let identity =
                        Self::verify_full_identity_by_identity_id(proof, true, identity_id)
                            .map(|(_, maybe_identity)| maybe_identity)?;
                    let identity = identity.ok_or(Error::Proof(ProofError::IncompleteProof(
                        "proof returned an identity id without identity information",
                    )))?;
                    Ok((key_hash, Some(identity)))
                }
            })
            .collect::<Result<T, Error>>()?;
        Ok((root_hash, maybe_identity))
    }

    /// Verifies the identity with its identity id
    pub fn verify_full_identity_by_identity_id(
        proof: &[u8],
        is_proof_subset: bool,
        identity_id: [u8; 32],
    ) -> Result<(RootHash, Option<Identity>), Error> {
        let path_query = Self::full_identity_query(&identity_id)?;
        let (root_hash, proved_key_values) = if is_proof_subset {
            GroveDb::verify_subset_query(proof, &path_query)?
        } else {
            GroveDb::verify_query(proof, &path_query)?
        };
        let mut balance = None;
        let mut revision = None;
        let mut keys = BTreeMap::<KeyID, IdentityPublicKey>::new();
        let balance_path = balance_path();
        let identity_path = identity_path(identity_id.as_slice());
        let identity_keys_path = identity_key_tree_path(identity_id.as_slice());
        for proved_key_value in proved_key_values {
            let (path, key, maybe_element) = proved_key_value;
            if path == balance_path {
                if key == identity_id {
                    if let Some(element) = maybe_element {
                        //this is the balance
                        let signed_balance = element.as_sum_item_value().map_err(Error::GroveDB)?;
                        if signed_balance < 0 {
                            return Err(Error::Proof(ProofError::Overflow(
                                "balance can't be negative",
                            )));
                        }
                        balance = Some(signed_balance as u64);
                        continue;
                    } else {
                        return Err(Error::Proof(ProofError::IncompleteProof(
                            "balance wasn't provided for the identity requested",
                        )));
                    }
                } else {
                    return Err(Error::Proof(ProofError::CorruptedProof(
                        "balance wasn't for the identity requested",
                    )));
                }
            } else if path == identity_path && key == vec![IdentityTreeRevision as u8] {
                if let Some(element) = maybe_element {
                    let item_bytes = element.into_item_bytes().map_err(Error::GroveDB)?;
                    //this is the revision
                    revision = Some(Revision::from_be_bytes(item_bytes.try_into().map_err(
                        |_| {
                            Error::Proof(ProofError::IncorrectValueSize(
                                "revision should be 8 bytes",
                            ))
                        },
                    )?));
                    continue;
                } else {
                    return Err(Error::Proof(ProofError::IncompleteProof(
                        "revision wasn't provided for the identity requested",
                    )));
                }
            } else if path == identity_keys_path {
                if let Some(element) = maybe_element {
                    let item_bytes = element.into_item_bytes().map_err(Error::GroveDB)?;
                    let key = IdentityPublicKey::deserialize(&item_bytes)?;
                    keys.insert(key.id, key);
                } else {
                    return Err(Error::Proof(ProofError::CorruptedProof(
                        "we received an absence proof for a key but didn't request one",
                    )));
                }
            } else {
                return Err(Error::Proof(ProofError::TooManyElements(
                    "we got back items that we did not request",
                )));
            }
        }
        let maybe_identity = if balance.is_none() && revision.is_none() && keys.is_empty() {
            Ok(None)
        } else if balance.is_none() || revision.is_none() || keys.is_empty() {
            // that means that one has stuff and the others don't
            // this is an error
            Err(Error::Proof(ProofError::IncompleteProof(
                "identity proof is incomplete",
            )))
        } else {
            Ok(Some(Identity {
                feature_version: PROTOCOL_VERSION,
                id: Identifier::from(identity_id),
                public_keys: keys,
                balance: balance.unwrap(),
                revision: revision.unwrap(),
                asset_lock_proof: None,
                metadata: None,
            }))
        }?;
        Ok((root_hash, maybe_identity))
    }

    /// Verifies the identity id with a public key hash
    pub fn verify_identity_id_by_public_key_hash(
        proof: &[u8],
        is_proof_subset: bool,
        public_key_hash: [u8; 20],
    ) -> Result<(RootHash, Option<[u8; 32]>), Error> {
        let path_query = Self::identity_id_by_unique_public_key_hash_query(public_key_hash);
        let (root_hash, mut proved_key_values) = if is_proof_subset {
            GroveDb::verify_subset_query(proof, &path_query)?
        } else {
            GroveDb::verify_query(proof, &path_query)?
        };
        if proved_key_values.len() == 1 {
            let (path, key, maybe_element) = proved_key_values.remove(0);
            if path != unique_key_hashes_tree_path_vec() {
                return Err(Error::Proof(ProofError::CorruptedProof(
                    "we did not get back an element for the correct path in unique key hashes",
                )));
            }
            if key != public_key_hash {
                return Err(Error::Proof(ProofError::CorruptedProof(
                    "we did not get back an element for the correct key in unique key hashes",
                )));
            }
            let identity_id = maybe_element
                .map(|element| {
                    element
                        .into_item_bytes()
                        .map_err(Error::GroveDB)?
                        .try_into()
                        .map_err(|_| {
                            Error::Proof(ProofError::IncorrectValueSize("value size is incorrect"))
                        })
                })
                .transpose()?;
            Ok((root_hash, identity_id))
        } else {
            Err(Error::Proof(ProofError::TooManyElements(
                "expected one identity id",
            )))
        }
    }

    /// Verifies the identity's balance with a identity id
    pub fn verify_identity_balance_for_identity_id(
        proof: &[u8],
        identity_id: [u8; 32],
    ) -> Result<(RootHash, Option<u64>), Error> {
        let path_query = Self::identity_balance_query(&identity_id);
        let (root_hash, mut proved_key_values) = GroveDb::verify_query(proof, &path_query)?;
        if proved_key_values.len() == 1 {
            let (path, key, maybe_element) = &proved_key_values.remove(0);
            if path != &balance_path() {
                return Err(Error::Proof(ProofError::CorruptedProof(
                    "we did not get back an element for the correct path in balances",
                )));
            }
            if key != &identity_id {
                return Err(Error::Proof(ProofError::CorruptedProof(
                    "we did not get back an element for the correct key in balances",
                )));
            }

            let signed_balance = maybe_element
                .as_ref()
                .map(|element| {
                    element
                        .as_sum_item_value()
                        .map_err(Error::GroveDB)?
                        .try_into()
                        .map_err(|_| {
                            Error::Proof(ProofError::IncorrectValueSize("value size is incorrect"))
                        })
                })
                .transpose()?;
            Ok((root_hash, signed_balance))
        } else {
            Err(Error::Proof(ProofError::TooManyElements(
                "expected one identity balance",
            )))
        }
    }

    /// Verifies multiple identities' balances with identity ids
    pub fn verify_identity_balances_for_identity_ids<
        T: FromIterator<([u8; 32], Option<Credits>)>,
    >(
        proof: &[u8],
        is_proof_subset: bool,
        identity_ids: &[[u8; 32]],
    ) -> Result<(RootHash, T), Error> {
        let path_query = Self::balances_for_identity_ids_query(identity_ids)?;
        let (root_hash, proved_key_values) = if is_proof_subset {
            GroveDb::verify_subset_query(proof, &path_query)?
        } else {
            GroveDb::verify_query(proof, &path_query)?
        };
        if proved_key_values.len() == identity_ids.len() {
            let values = proved_key_values
                .into_iter()
                .map(|proved_key_value| {
                    let key: [u8; 32] = proved_key_value
                        .1
                        .try_into()
                        .map_err(|_| Error::Proof(ProofError::IncorrectValueSize("value size")))?;
                    let maybe_element = proved_key_value.2;
                    match maybe_element {
                        None => Ok((key, None)),
                        Some(element) => {
                            let balance: Credits = element
                                .as_sum_item_value()
                                .map_err(Error::GroveDB)?
                                .try_into()
                                .map_err(|_| {
                                    Error::Proof(ProofError::IncorrectValueSize(
                                        "balance was negative",
                                    ))
                                })?;
                            Ok((key, Some(balance)))
                        }
                    }
                })
                .collect::<Result<T, Error>>()?;
            Ok((root_hash, values))
        } else {
            Err(Error::Proof(ProofError::WrongElementCount(
                "expected same count as elements requested",
            )))
        }
    }

    /// Verifies the identity id with a public key hash
    pub fn verify_identity_ids_by_public_key_hashes<
        T: FromIterator<([u8; 20], Option<[u8; 32]>)>,
    >(
        proof: &[u8],
        is_proof_subset: bool,
        public_key_hashes: &[[u8; 20]],
    ) -> Result<(RootHash, T), Error> {
        let path_query = Self::identity_ids_by_unique_public_key_hash_query(public_key_hashes);
        let (root_hash, proved_key_values) = if is_proof_subset {
            GroveDb::verify_subset_query(proof, &path_query)?
        } else {
            GroveDb::verify_query(proof, &path_query)?
        };
        if proved_key_values.len() == public_key_hashes.len() {
            let values = proved_key_values
                .into_iter()
                .map(|proved_key_value| {
                    let key: [u8; 20] = proved_key_value
                        .1
                        .try_into()
                        .map_err(|_| Error::Proof(ProofError::IncorrectValueSize("value size")))?;
                    let maybe_element = proved_key_value.2;
                    match maybe_element {
                        None => Ok((key, None)),
                        Some(element) => {
                            let identity_id = element
                                .into_item_bytes()
                                .map_err(Error::GroveDB)?
                                .try_into()
                                .map_err(|_| {
                                    Error::Proof(ProofError::IncorrectValueSize(
                                        "value size is incorrect",
                                    ))
                                })?;
                            Ok((key, Some(identity_id)))
                        }
                    }
                })
                .collect::<Result<T, Error>>()?;
            Ok((root_hash, values))
        } else {
            Err(Error::Proof(ProofError::WrongElementCount(
                "expected one identity id",
            )))
        }
    }
}
=======
pub type RootHash = [u8; 32];
>>>>>>> aa2cc131
<|MERGE_RESOLUTION|>--- conflicted
+++ resolved
@@ -8,334 +8,4 @@
 pub mod single_document;
 
 /// Represents the root hash of the grovedb tree
-<<<<<<< HEAD
-pub type RootHash = [u8; 32];
-
-impl Drive {
-    /// Verifies the identity with a public key hash
-    pub fn verify_full_identity_by_public_key_hash(
-        proof: &[u8],
-        public_key_hash: [u8; 20],
-    ) -> Result<(RootHash, Option<Identity>), Error> {
-        let (root_hash, identity_id) =
-            Self::verify_identity_id_by_public_key_hash(proof, true, public_key_hash)?;
-        let maybe_identity = identity_id
-            .map(|identity_id| {
-                Self::verify_full_identity_by_identity_id(proof, true, identity_id)
-                    .map(|(_, maybe_identity)| maybe_identity)
-            })
-            .transpose()?
-            .flatten();
-        Ok((root_hash, maybe_identity))
-    }
-
-    /// Verifies the identity with a public key hash
-    pub fn verify_full_identities_by_public_key_hashes<
-        T: FromIterator<([u8; 20], Option<Identity>)>,
-    >(
-        proof: &[u8],
-        public_key_hashes: &[[u8; 20]],
-    ) -> Result<(RootHash, T), Error> {
-        let (root_hash, identity_ids_by_key_hashes) =
-            Self::verify_identity_ids_by_public_key_hashes::<Vec<(_, _)>>(
-                proof,
-                true,
-                public_key_hashes,
-            )?;
-        let maybe_identity = identity_ids_by_key_hashes
-            .into_iter()
-            .map(|(key_hash, identity_id)| match identity_id {
-                None => Ok((key_hash, None)),
-                Some(identity_id) => {
-                    let identity =
-                        Self::verify_full_identity_by_identity_id(proof, true, identity_id)
-                            .map(|(_, maybe_identity)| maybe_identity)?;
-                    let identity = identity.ok_or(Error::Proof(ProofError::IncompleteProof(
-                        "proof returned an identity id without identity information",
-                    )))?;
-                    Ok((key_hash, Some(identity)))
-                }
-            })
-            .collect::<Result<T, Error>>()?;
-        Ok((root_hash, maybe_identity))
-    }
-
-    /// Verifies the identity with its identity id
-    pub fn verify_full_identity_by_identity_id(
-        proof: &[u8],
-        is_proof_subset: bool,
-        identity_id: [u8; 32],
-    ) -> Result<(RootHash, Option<Identity>), Error> {
-        let path_query = Self::full_identity_query(&identity_id)?;
-        let (root_hash, proved_key_values) = if is_proof_subset {
-            GroveDb::verify_subset_query(proof, &path_query)?
-        } else {
-            GroveDb::verify_query(proof, &path_query)?
-        };
-        let mut balance = None;
-        let mut revision = None;
-        let mut keys = BTreeMap::<KeyID, IdentityPublicKey>::new();
-        let balance_path = balance_path();
-        let identity_path = identity_path(identity_id.as_slice());
-        let identity_keys_path = identity_key_tree_path(identity_id.as_slice());
-        for proved_key_value in proved_key_values {
-            let (path, key, maybe_element) = proved_key_value;
-            if path == balance_path {
-                if key == identity_id {
-                    if let Some(element) = maybe_element {
-                        //this is the balance
-                        let signed_balance = element.as_sum_item_value().map_err(Error::GroveDB)?;
-                        if signed_balance < 0 {
-                            return Err(Error::Proof(ProofError::Overflow(
-                                "balance can't be negative",
-                            )));
-                        }
-                        balance = Some(signed_balance as u64);
-                        continue;
-                    } else {
-                        return Err(Error::Proof(ProofError::IncompleteProof(
-                            "balance wasn't provided for the identity requested",
-                        )));
-                    }
-                } else {
-                    return Err(Error::Proof(ProofError::CorruptedProof(
-                        "balance wasn't for the identity requested",
-                    )));
-                }
-            } else if path == identity_path && key == vec![IdentityTreeRevision as u8] {
-                if let Some(element) = maybe_element {
-                    let item_bytes = element.into_item_bytes().map_err(Error::GroveDB)?;
-                    //this is the revision
-                    revision = Some(Revision::from_be_bytes(item_bytes.try_into().map_err(
-                        |_| {
-                            Error::Proof(ProofError::IncorrectValueSize(
-                                "revision should be 8 bytes",
-                            ))
-                        },
-                    )?));
-                    continue;
-                } else {
-                    return Err(Error::Proof(ProofError::IncompleteProof(
-                        "revision wasn't provided for the identity requested",
-                    )));
-                }
-            } else if path == identity_keys_path {
-                if let Some(element) = maybe_element {
-                    let item_bytes = element.into_item_bytes().map_err(Error::GroveDB)?;
-                    let key = IdentityPublicKey::deserialize(&item_bytes)?;
-                    keys.insert(key.id, key);
-                } else {
-                    return Err(Error::Proof(ProofError::CorruptedProof(
-                        "we received an absence proof for a key but didn't request one",
-                    )));
-                }
-            } else {
-                return Err(Error::Proof(ProofError::TooManyElements(
-                    "we got back items that we did not request",
-                )));
-            }
-        }
-        let maybe_identity = if balance.is_none() && revision.is_none() && keys.is_empty() {
-            Ok(None)
-        } else if balance.is_none() || revision.is_none() || keys.is_empty() {
-            // that means that one has stuff and the others don't
-            // this is an error
-            Err(Error::Proof(ProofError::IncompleteProof(
-                "identity proof is incomplete",
-            )))
-        } else {
-            Ok(Some(Identity {
-                feature_version: PROTOCOL_VERSION,
-                id: Identifier::from(identity_id),
-                public_keys: keys,
-                balance: balance.unwrap(),
-                revision: revision.unwrap(),
-                asset_lock_proof: None,
-                metadata: None,
-            }))
-        }?;
-        Ok((root_hash, maybe_identity))
-    }
-
-    /// Verifies the identity id with a public key hash
-    pub fn verify_identity_id_by_public_key_hash(
-        proof: &[u8],
-        is_proof_subset: bool,
-        public_key_hash: [u8; 20],
-    ) -> Result<(RootHash, Option<[u8; 32]>), Error> {
-        let path_query = Self::identity_id_by_unique_public_key_hash_query(public_key_hash);
-        let (root_hash, mut proved_key_values) = if is_proof_subset {
-            GroveDb::verify_subset_query(proof, &path_query)?
-        } else {
-            GroveDb::verify_query(proof, &path_query)?
-        };
-        if proved_key_values.len() == 1 {
-            let (path, key, maybe_element) = proved_key_values.remove(0);
-            if path != unique_key_hashes_tree_path_vec() {
-                return Err(Error::Proof(ProofError::CorruptedProof(
-                    "we did not get back an element for the correct path in unique key hashes",
-                )));
-            }
-            if key != public_key_hash {
-                return Err(Error::Proof(ProofError::CorruptedProof(
-                    "we did not get back an element for the correct key in unique key hashes",
-                )));
-            }
-            let identity_id = maybe_element
-                .map(|element| {
-                    element
-                        .into_item_bytes()
-                        .map_err(Error::GroveDB)?
-                        .try_into()
-                        .map_err(|_| {
-                            Error::Proof(ProofError::IncorrectValueSize("value size is incorrect"))
-                        })
-                })
-                .transpose()?;
-            Ok((root_hash, identity_id))
-        } else {
-            Err(Error::Proof(ProofError::TooManyElements(
-                "expected one identity id",
-            )))
-        }
-    }
-
-    /// Verifies the identity's balance with a identity id
-    pub fn verify_identity_balance_for_identity_id(
-        proof: &[u8],
-        identity_id: [u8; 32],
-    ) -> Result<(RootHash, Option<u64>), Error> {
-        let path_query = Self::identity_balance_query(&identity_id);
-        let (root_hash, mut proved_key_values) = GroveDb::verify_query(proof, &path_query)?;
-        if proved_key_values.len() == 1 {
-            let (path, key, maybe_element) = &proved_key_values.remove(0);
-            if path != &balance_path() {
-                return Err(Error::Proof(ProofError::CorruptedProof(
-                    "we did not get back an element for the correct path in balances",
-                )));
-            }
-            if key != &identity_id {
-                return Err(Error::Proof(ProofError::CorruptedProof(
-                    "we did not get back an element for the correct key in balances",
-                )));
-            }
-
-            let signed_balance = maybe_element
-                .as_ref()
-                .map(|element| {
-                    element
-                        .as_sum_item_value()
-                        .map_err(Error::GroveDB)?
-                        .try_into()
-                        .map_err(|_| {
-                            Error::Proof(ProofError::IncorrectValueSize("value size is incorrect"))
-                        })
-                })
-                .transpose()?;
-            Ok((root_hash, signed_balance))
-        } else {
-            Err(Error::Proof(ProofError::TooManyElements(
-                "expected one identity balance",
-            )))
-        }
-    }
-
-    /// Verifies multiple identities' balances with identity ids
-    pub fn verify_identity_balances_for_identity_ids<
-        T: FromIterator<([u8; 32], Option<Credits>)>,
-    >(
-        proof: &[u8],
-        is_proof_subset: bool,
-        identity_ids: &[[u8; 32]],
-    ) -> Result<(RootHash, T), Error> {
-        let path_query = Self::balances_for_identity_ids_query(identity_ids)?;
-        let (root_hash, proved_key_values) = if is_proof_subset {
-            GroveDb::verify_subset_query(proof, &path_query)?
-        } else {
-            GroveDb::verify_query(proof, &path_query)?
-        };
-        if proved_key_values.len() == identity_ids.len() {
-            let values = proved_key_values
-                .into_iter()
-                .map(|proved_key_value| {
-                    let key: [u8; 32] = proved_key_value
-                        .1
-                        .try_into()
-                        .map_err(|_| Error::Proof(ProofError::IncorrectValueSize("value size")))?;
-                    let maybe_element = proved_key_value.2;
-                    match maybe_element {
-                        None => Ok((key, None)),
-                        Some(element) => {
-                            let balance: Credits = element
-                                .as_sum_item_value()
-                                .map_err(Error::GroveDB)?
-                                .try_into()
-                                .map_err(|_| {
-                                    Error::Proof(ProofError::IncorrectValueSize(
-                                        "balance was negative",
-                                    ))
-                                })?;
-                            Ok((key, Some(balance)))
-                        }
-                    }
-                })
-                .collect::<Result<T, Error>>()?;
-            Ok((root_hash, values))
-        } else {
-            Err(Error::Proof(ProofError::WrongElementCount(
-                "expected same count as elements requested",
-            )))
-        }
-    }
-
-    /// Verifies the identity id with a public key hash
-    pub fn verify_identity_ids_by_public_key_hashes<
-        T: FromIterator<([u8; 20], Option<[u8; 32]>)>,
-    >(
-        proof: &[u8],
-        is_proof_subset: bool,
-        public_key_hashes: &[[u8; 20]],
-    ) -> Result<(RootHash, T), Error> {
-        let path_query = Self::identity_ids_by_unique_public_key_hash_query(public_key_hashes);
-        let (root_hash, proved_key_values) = if is_proof_subset {
-            GroveDb::verify_subset_query(proof, &path_query)?
-        } else {
-            GroveDb::verify_query(proof, &path_query)?
-        };
-        if proved_key_values.len() == public_key_hashes.len() {
-            let values = proved_key_values
-                .into_iter()
-                .map(|proved_key_value| {
-                    let key: [u8; 20] = proved_key_value
-                        .1
-                        .try_into()
-                        .map_err(|_| Error::Proof(ProofError::IncorrectValueSize("value size")))?;
-                    let maybe_element = proved_key_value.2;
-                    match maybe_element {
-                        None => Ok((key, None)),
-                        Some(element) => {
-                            let identity_id = element
-                                .into_item_bytes()
-                                .map_err(Error::GroveDB)?
-                                .try_into()
-                                .map_err(|_| {
-                                    Error::Proof(ProofError::IncorrectValueSize(
-                                        "value size is incorrect",
-                                    ))
-                                })?;
-                            Ok((key, Some(identity_id)))
-                        }
-                    }
-                })
-                .collect::<Result<T, Error>>()?;
-            Ok((root_hash, values))
-        } else {
-            Err(Error::Proof(ProofError::WrongElementCount(
-                "expected one identity id",
-            )))
-        }
-    }
-}
-=======
-pub type RootHash = [u8; 32];
->>>>>>> aa2cc131
+pub type RootHash = [u8; 32];