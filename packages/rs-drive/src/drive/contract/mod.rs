// MIT LICENSE
//
// Copyright (c) 2021 Dash Core Group
//
// Permission is hereby granted, free of charge, to any
// person obtaining a copy of this software and associated
// documentation files (the "Software"), to deal in the
// Software without restriction, including without
// limitation the rights to use, copy, modify, merge,
// publish, distribute, sublicense, and/or sell copies of
// the Software, and to permit persons to whom the Software
// is furnished to do so, subject to the following
// conditions:
//
// The above copyright notice and this permission notice
// shall be included in all copies or substantial portions
// of the Software.
//
// THE SOFTWARE IS PROVIDED "AS IS", WITHOUT WARRANTY OF
// ANY KIND, EXPRESS OR IMPLIED, INCLUDING BUT NOT LIMITED
// TO THE WARRANTIES OF MERCHANTABILITY, FITNESS FOR A
// PARTICULAR PURPOSE AND NONINFRINGEMENT. IN NO EVENT
// SHALL THE AUTHORS OR COPYRIGHT HOLDERS BE LIABLE FOR ANY
// CLAIM, DAMAGES OR OTHER LIABILITY, WHETHER IN AN ACTION
// OF CONTRACT, TORT OR OTHERWISE, ARISING FROM, OUT OF OR
// IN CONNECTION WITH THE SOFTWARE OR THE USE OR OTHER
// DEALINGS IN THE SOFTWARE.
//

//! Drive Contracts.
//!
//! This module defines functions pertinent to Contracts stored in Drive.
//!

#[cfg(feature = "full")]
mod estimation_costs;
/// Various paths for contract operations
#[cfg(any(feature = "full", feature = "verify"))]
pub(crate) mod paths;
#[cfg(feature = "full")]
pub(crate) mod prove;
#[cfg(any(feature = "full", feature = "verify"))]
pub(crate) mod queries;

#[cfg(feature = "full")]
use std::borrow::Cow;
use std::collections::BTreeMap;
#[cfg(feature = "full")]
use std::collections::{HashMap, HashSet};
use std::ops::AddAssign;
#[cfg(feature = "full")]
use std::sync::Arc;

#[cfg(feature = "full")]
use crate::common::decode::decode_u64;
#[cfg(feature = "full")]
use crate::common::encode::encode_u64;
#[cfg(any(feature = "full", feature = "verify"))]
use costs::OperationCost;
#[cfg(feature = "full")]
use costs::{cost_return_on_error_no_add, CostContext, CostResult, CostsExt};

#[cfg(feature = "full")]
use grovedb::batch::key_info::KeyInfo;
#[cfg(feature = "full")]
use grovedb::batch::KeyInfoPath;
#[cfg(feature = "full")]
use grovedb::reference_path::ReferencePathType::SiblingReference;

use dpp::platform_value::{platform_value, Identifier, Value};
use dpp::Convertible;
use grovedb::query_result_type::{QueryResultElement, QueryResultType};
#[cfg(feature = "full")]
use grovedb::{Element, EstimatedLayerInformation, TransactionArg};

#[cfg(any(feature = "full", feature = "verify"))]
use crate::contract::Contract;
#[cfg(feature = "full")]
use crate::drive::batch::GroveDbOpBatch;
#[cfg(feature = "full")]
use crate::drive::defaults::CONTRACT_MAX_SERIALIZED_SIZE;
#[cfg(feature = "full")]
use dpp::block::block_info::BlockInfo;

#[cfg(any(feature = "full", feature = "verify"))]
use crate::drive::flags::StorageFlags;
#[cfg(feature = "full")]
use crate::drive::object_size_info::DriveKeyInfo::{Key, KeyRef};

use crate::drive::contract::paths::contract_keeping_history_storage_path;
#[cfg(feature = "full")]
use crate::drive::contract::paths::contract_root_path;
#[cfg(feature = "full")]
use crate::drive::grove_operations::QueryTarget::QueryTargetValue;
#[cfg(feature = "full")]
use crate::drive::grove_operations::QueryType;
#[cfg(feature = "full")]
use crate::drive::grove_operations::{BatchInsertTreeApplyType, DirectQueryType};
#[cfg(feature = "full")]
use crate::drive::object_size_info::PathKeyElementInfo::{
    PathFixedSizeKeyRefElement, PathKeyElementSize,
};
#[cfg(feature = "full")]
use crate::drive::object_size_info::PathKeyInfo;
#[cfg(feature = "full")]
use crate::drive::object_size_info::PathKeyInfo::PathFixedSizeKeyRef;
#[cfg(feature = "full")]
use crate::drive::{contract_documents_path, Drive, RootTree};
#[cfg(feature = "full")]
use crate::error::drive::DriveError;
#[cfg(feature = "full")]
use crate::error::Error;
#[cfg(feature = "full")]
use crate::fee::calculate_fee;
#[cfg(feature = "full")]
use crate::fee::op::LowLevelDriveOperation;
#[cfg(feature = "full")]
use crate::fee::op::LowLevelDriveOperation::{CalculatedCostOperation, PreCalculatedFeeResult};
#[cfg(any(feature = "full", feature = "verify"))]
use crate::fee::result::FeeResult;
use crate::query::QueryResultEncoding;
#[cfg(feature = "full")]
use dpp::block::epoch::Epoch;
use dpp::platform_value::string_encoding::Encoding;
use dpp::prelude::DataContract;
use dpp::serialization_traits::{PlatformDeserializable, PlatformSerializable};

/// How many contracts to fetch at once. This is an arbitrary number and is needed to prevent
/// the server from being overloaded with requests.
pub const MAX_CONTRACT_HISTORY_FETCH_LIMIT: u16 = 10;

#[cfg(feature = "full")]
/// Adds operations to the op batch relevant to initializing the contract's structure.
/// Namely it inserts an empty tree at the contract's root path.
pub fn add_init_contracts_structure_operations(batch: &mut GroveDbOpBatch) {
    batch.add_insert_empty_tree(vec![], vec![RootTree::ContractDocuments as u8]);
}

#[cfg(any(feature = "full", feature = "verify"))]
/// Contract and fetch information
#[derive(Default, PartialEq, Debug, Clone)]
pub struct ContractFetchInfo {
    /// The contract
    pub contract: Contract,
    /// The contract's potential storage flags
    pub storage_flags: Option<StorageFlags>,
    /// These are the operations that are used to fetch a contract
    /// This is only used on epoch change
    pub(crate) cost: OperationCost,
    /// The fee is updated every epoch based on operation costs
    /// Except if protocol version has changed in which case all the cache is cleared
    pub fee: Option<FeeResult>,
}

#[cfg(feature = "full")]
impl Drive {
    /// Adds a contract to storage.
    fn add_contract_to_storage(
        &self,
        contract_element: Element,
        contract: &Contract,
        block_info: &BlockInfo,
        estimated_costs_only_with_layer_info: &mut Option<
            HashMap<KeyInfoPath, EstimatedLayerInformation>,
        >,
        insert_operations: &mut Vec<LowLevelDriveOperation>,
        is_first_insert: bool,
        transaction: TransactionArg,
    ) -> Result<(), Error> {
        let contract_root_path = paths::contract_root_path(contract.id.as_bytes());
        if contract.config.keeps_history {
            let element_flags = contract_element.get_flags().clone();
            let storage_flags =
                StorageFlags::map_cow_some_element_flags_ref(contract_element.get_flags())?;

            if let Some(estimated_costs_only_with_layer_info) = estimated_costs_only_with_layer_info
            {
                Self::add_estimation_costs_for_levels_up_to_contract_document_type_excluded(
                    contract,
                    estimated_costs_only_with_layer_info,
                );
            }

            if is_first_insert {
                self.batch_insert_empty_tree(
                    contract_root_path,
                    KeyRef(&[0]),
                    storage_flags.as_ref().map(|flags| flags.as_ref()),
                    insert_operations,
                )?;
            } else {
                let apply_type = if estimated_costs_only_with_layer_info.is_some() {
                    BatchInsertTreeApplyType::StatelessBatchInsertTree {
                        is_sum_tree: false,
                        in_tree_using_sums: false,
                        flags_len: storage_flags
                            .as_ref()
                            .map(|flags| flags.to_element_flags().len())
                            .unwrap_or_default() as u32,
                    }
                } else {
                    BatchInsertTreeApplyType::StatefulBatchInsertTree
                };

                let key_info = PathKeyInfo::PathFixedSizeKeyRef((contract_root_path, &[0]));

                self.batch_insert_empty_tree_if_not_exists(
                    key_info,
                    storage_flags.as_ref().map(|flags| flags.as_ref()),
                    apply_type,
                    transaction,
                    &mut None,
                    insert_operations,
                )?;
            }

            let encoded_time = encode_u64(block_info.time_ms);
            let contract_keeping_history_storage_path =
                paths::contract_keeping_history_storage_path(contract.id.as_bytes());

            if !is_first_insert {
                // we can use a DirectQueryType::StatefulDirectQuery because if we were stateless we would always think
                // this was the first insert
                let maybe_element = self.grove_get_raw_optional(
                    contract_keeping_history_storage_path,
                    encoded_time.as_slice(),
                    DirectQueryType::StatefulDirectQuery,
                    transaction,
                    insert_operations,
                )?;
                if maybe_element.is_some() {
                    return Err(Error::Drive(DriveError::UpdatingContractWithHistoryError(
                        "updating a contract with same time as a previous revision",
                    )));
                }
            };

            self.batch_insert(
                PathFixedSizeKeyRefElement((
                    contract_keeping_history_storage_path,
                    encoded_time.as_slice(),
                    contract_element,
                )),
                insert_operations,
            )?;

            let reference_element =
                Element::Reference(SiblingReference(encoded_time), Some(1), element_flags);

            let path_key_element_info = if estimated_costs_only_with_layer_info.is_none() {
                PathFixedSizeKeyRefElement((
                    contract_keeping_history_storage_path,
                    &[0],
                    reference_element,
                ))
            } else {
                PathKeyElementSize((
                    KeyInfoPath::from_known_path(contract_keeping_history_storage_path),
                    KeyInfo::KnownKey(vec![0u8]),
                    reference_element,
                ))
            };
            self.batch_insert(path_key_element_info, insert_operations)?;
        } else {
            // the contract is just stored at key 0
            let path_key_element_info = if estimated_costs_only_with_layer_info.is_none() {
                PathFixedSizeKeyRefElement((contract_root_path, &[0], contract_element))
            } else {
                PathKeyElementSize((
                    KeyInfoPath::from_known_path(contract_root_path),
                    KeyInfo::KnownKey(vec![0u8]),
                    contract_element,
                ))
            };
            self.batch_insert(path_key_element_info, insert_operations)?;
        }
        Ok(())
    }

    /// Insert a contract.
    pub fn insert_contract(
        &self,
        contract: &DataContract,
        block_info: BlockInfo,
        apply: bool,
        transaction: TransactionArg,
    ) -> Result<FeeResult, Error> {
        let mut drive_operations: Vec<LowLevelDriveOperation> = vec![];

        let storage_flags = if contract.config.can_be_deleted || !contract.config.readonly {
            Some(StorageFlags::new_single_epoch(
                block_info.epoch.index,
                Some(contract.owner_id.to_buffer()),
            ))
        } else {
            None
        };

        let contract_element = Element::Item(
            contract.serialize()?,
            StorageFlags::map_to_some_element_flags(storage_flags.as_ref()),
        );

        self.insert_contract_element(
            contract_element,
            contract,
            &block_info,
            apply,
            transaction,
            &mut drive_operations,
        )?;

        calculate_fee(None, Some(drive_operations), &block_info.epoch)
    }

    /// Adds a contract to storage using `add_contract_to_storage`
    /// and inserts the empty trees which will be necessary to later insert documents.
    pub fn insert_contract_element(
        &self,
        contract_element: Element,
        contract: &Contract,
        block_info: &BlockInfo,
        apply: bool,
        transaction: TransactionArg,
        drive_operations: &mut Vec<LowLevelDriveOperation>,
    ) -> Result<(), Error> {
        let mut estimated_costs_only_with_layer_info = if apply {
            None::<HashMap<KeyInfoPath, EstimatedLayerInformation>>
        } else {
            Some(HashMap::new())
        };
        let batch_operations = self.insert_contract_operations(
            contract_element,
            contract,
            block_info,
            &mut estimated_costs_only_with_layer_info,
        )?;
        self.apply_batch_low_level_drive_operations(
            estimated_costs_only_with_layer_info,
            transaction,
            batch_operations,
            drive_operations,
        )
    }

    /// The operations for adding a contract.
    /// These operations add a contract to storage using `add_contract_to_storage`
    /// and insert the empty trees which will be necessary to later insert documents.
    fn insert_contract_add_operations(
        &self,
        contract_element: Element,
        contract: &Contract,
        block_info: &BlockInfo,
        estimated_costs_only_with_layer_info: &mut Option<
            HashMap<KeyInfoPath, EstimatedLayerInformation>,
        >,
        drive_operations: &mut Vec<LowLevelDriveOperation>,
    ) -> Result<(), Error> {
        let batch_operations = self.insert_contract_operations(
            contract_element,
            contract,
            block_info,
            estimated_costs_only_with_layer_info,
        )?;
        drive_operations.extend(batch_operations);
        Ok(())
    }

    /// The operations for adding a contract.
    /// These operations add a contract to storage using `add_contract_to_storage`
    /// and insert the empty trees which will be necessary to later insert documents.
    fn insert_contract_operations(
        &self,
        contract_element: Element,
        contract: &Contract,
        block_info: &BlockInfo,
        estimated_costs_only_with_layer_info: &mut Option<
            HashMap<KeyInfoPath, EstimatedLayerInformation>,
        >,
    ) -> Result<Vec<LowLevelDriveOperation>, Error> {
        let mut batch_operations: Vec<LowLevelDriveOperation> = vec![];

        let storage_flags = StorageFlags::map_some_element_flags_ref(contract_element.get_flags())?;

        self.batch_insert_empty_tree(
            [Into::<&[u8; 1]>::into(RootTree::ContractDocuments).as_slice()],
            KeyRef(contract.id.as_bytes()),
            storage_flags.as_ref(),
            &mut batch_operations,
        )?;

        self.add_contract_to_storage(
            contract_element,
            contract,
            block_info,
            estimated_costs_only_with_layer_info,
            &mut batch_operations,
            true,
            None, // we are not inserting into history, hence the transaction will not be used, we can pass None
        )?;

        // the documents
        let contract_root_path = paths::contract_root_path(contract.id.as_bytes());
        let key_info = Key(vec![1]);
        self.batch_insert_empty_tree(
            contract_root_path,
            key_info,
            storage_flags.as_ref(),
            &mut batch_operations,
        )?;

        // next we should store each document type
        // right now we are referring them by name
        // toDo: change this to be a reference by index
        let contract_documents_path = contract_documents_path(contract.id.as_bytes());

        for (type_key, document_type) in contract.document_types.iter() {
            self.batch_insert_empty_tree(
                contract_documents_path,
                KeyRef(type_key.as_bytes()),
                storage_flags.as_ref(),
                &mut batch_operations,
            )?;

            let type_path = [
                contract_documents_path[0],
                contract_documents_path[1],
                contract_documents_path[2],
                type_key.as_bytes(),
            ];

            // primary key tree
            let key_info = Key(vec![0]);
            self.batch_insert_empty_tree(
                type_path,
                key_info,
                storage_flags.as_ref(),
                &mut batch_operations,
            )?;

            let mut index_cache: HashSet<&[u8]> = HashSet::new();
            // for each type we should insert the indices that are top level
            for index in document_type.top_level_indices() {
                // toDo: change this to be a reference by index
                let index_bytes = index.name.as_bytes();
                if !index_cache.contains(index_bytes) {
                    self.batch_insert_empty_tree(
                        type_path,
                        KeyRef(index_bytes),
                        storage_flags.as_ref(),
                        &mut batch_operations,
                    )?;
                    index_cache.insert(index_bytes);
                }
            }
        }

        if let Some(estimated_costs_only_with_layer_info) = estimated_costs_only_with_layer_info {
            Self::add_estimation_costs_for_contract_insertion(
                contract,
                estimated_costs_only_with_layer_info,
            );
        }

        Ok(batch_operations)
    }

    /// Updates a data contract.
    ///
    /// This function updates a given data contract in the storage. The fee for updating
    /// the contract is also calculated and returned.
    ///
    /// # Arguments
    ///
    /// * `contract` - A reference to the `DataContract` to be updated.
    /// * `block_info` - A `BlockInfo` object containing information about the block where
    ///   the contract is being updated.
    /// * `apply` - A boolean indicating whether the contract update should be applied (`true`) or not (`false`). Passing `false` would only tell the fees but won't interact with the state.
    /// * `transaction` - A `TransactionArg` object representing the transaction to be used
    ///   for updating the contract.
    ///
    /// # Returns
    ///
    /// * `Result<FeeResult, Error>` - If successful, returns a `FeeResult` representing the fee
    ///   for updating the contract. If an error occurs during the contract update or fee calculation,
    ///   returns an `Error`.
    ///
    /// # Errors
    ///
    /// This function returns an error if the contract update or fee calculation fails.
    pub fn update_contract(
        &self,
        contract: &DataContract,
        block_info: BlockInfo,
        apply: bool,
        transaction: TransactionArg,
    ) -> Result<FeeResult, Error> {
        if !apply {
            return self.insert_contract(contract, block_info, false, transaction);
        }
        let mut drive_operations: Vec<LowLevelDriveOperation> = vec![];

        let contract_bytes = contract.serialize()?;

        // Since we can update the contract by definition it already has storage flags
        let storage_flags = Some(StorageFlags::new_single_epoch(
            block_info.epoch.index,
            Some(contract.owner_id.to_buffer()),
        ));

        let contract_element = Element::Item(
            contract_bytes,
            StorageFlags::map_to_some_element_flags(storage_flags.as_ref()),
        );

        let original_contract_fetch_info = self
            .get_contract_with_fetch_info_and_add_to_operations(
                contract.id.to_buffer(),
                Some(&block_info.epoch),
                true,
                transaction,
                &mut drive_operations,
            )?
            .ok_or(Error::Drive(DriveError::CorruptedCodeExecution(
                "contract should exist",
            )))?;

        if original_contract_fetch_info.contract.config.readonly {
            return Err(Error::Drive(DriveError::UpdatingReadOnlyImmutableContract(
                "original contract is readonly",
            )));
        }

        self.update_contract_element(
            contract_element,
            contract,
            &original_contract_fetch_info.contract,
            &block_info,
            transaction,
            &mut drive_operations,
        )?;

        // Update Data Contracts cache with the new contract
        let updated_contract_fetch_info = self
            .fetch_contract_and_add_operations(
                contract.id.to_buffer(),
                Some(&block_info.epoch),
                transaction,
                &mut drive_operations,
            )?
            .ok_or(Error::Drive(DriveError::CorruptedCodeExecution(
                "contract should exist",
            )))?;

        let mut drive_cache = self.cache.write().unwrap();

        drive_cache
            .cached_contracts
            .insert(updated_contract_fetch_info, transaction.is_some());

        calculate_fee(None, Some(drive_operations), &block_info.epoch)
    }

    /// Updates a contract.
    pub fn update_contract_element(
        &self,
        contract_element: Element,
        contract: &Contract,
        original_contract: &Contract,
        block_info: &BlockInfo,
        transaction: TransactionArg,
        drive_operations: &mut Vec<LowLevelDriveOperation>,
    ) -> Result<(), Error> {
        let mut estimated_costs_only_with_layer_info =
            None::<HashMap<KeyInfoPath, EstimatedLayerInformation>>;
        let batch_operations = self.update_contract_operations(
            contract_element,
            contract,
            original_contract,
            block_info,
            &mut estimated_costs_only_with_layer_info,
            transaction,
        )?;
        self.apply_batch_low_level_drive_operations(
            estimated_costs_only_with_layer_info,
            transaction,
            batch_operations,
            drive_operations,
        )
    }

    /// Updates a contract.
    fn update_contract_add_operations(
        &self,
        contract_element: Element,
        contract: &Contract,
        original_contract: &Contract,
        block_info: &BlockInfo,
        estimated_costs_only_with_layer_info: &mut Option<
            HashMap<KeyInfoPath, EstimatedLayerInformation>,
        >,
        transaction: TransactionArg,
        drive_operations: &mut Vec<LowLevelDriveOperation>,
    ) -> Result<(), Error> {
        let batch_operations = self.update_contract_operations(
            contract_element,
            contract,
            original_contract,
            block_info,
            estimated_costs_only_with_layer_info,
            transaction,
        )?;
        drive_operations.extend(batch_operations);
        Ok(())
    }

    /// operations for updating a contract.
    fn update_contract_operations(
        &self,
        contract_element: Element,
        contract: &Contract,
        original_contract: &Contract,
        block_info: &BlockInfo,
        estimated_costs_only_with_layer_info: &mut Option<
            HashMap<KeyInfoPath, EstimatedLayerInformation>,
        >,
        transaction: TransactionArg,
    ) -> Result<Vec<LowLevelDriveOperation>, Error> {
        let mut batch_operations: Vec<LowLevelDriveOperation> = vec![];
        if original_contract.config.readonly {
            return Err(Error::Drive(DriveError::UpdatingReadOnlyImmutableContract(
                "contract is readonly",
            )));
        }

        if contract.config.readonly {
            return Err(Error::Drive(DriveError::ChangingContractToReadOnly(
                "contract can not be changed to readonly",
            )));
        }

        if contract.config.keeps_history ^ original_contract.config.keeps_history {
            return Err(Error::Drive(DriveError::ChangingContractKeepsHistory(
                "contract can not change whether it keeps history",
            )));
        }

        if contract.config.documents_keep_history_contract_default
            ^ original_contract
                .config
                .documents_keep_history_contract_default
        {
            return Err(Error::Drive(
                DriveError::ChangingContractDocumentsKeepsHistoryDefault(
                    "contract can not change the default of whether documents keeps history",
                ),
            ));
        }

        if contract.config.documents_mutable_contract_default
            ^ original_contract.config.documents_mutable_contract_default
        {
            return Err(Error::Drive(
                DriveError::ChangingContractDocumentsMutabilityDefault(
                    "contract can not change the default of whether documents are mutable",
                ),
            ));
        }

        let element_flags = contract_element.get_flags().clone();

        // this will override the previous contract if we do not keep history
        self.add_contract_to_storage(
            contract_element,
            contract,
            block_info,
            estimated_costs_only_with_layer_info,
            &mut batch_operations,
            false,
            transaction,
        )?;

        let storage_flags = StorageFlags::map_cow_some_element_flags_ref(&element_flags)?;

        let contract_documents_path = contract_documents_path(contract.id.as_bytes());
        for (type_key, document_type) in contract.document_types.iter() {
            let original_document_type = &original_contract.document_types.get(type_key);
            if let Some(original_document_type) = original_document_type {
                if original_document_type.documents_mutable ^ document_type.documents_mutable {
                    return Err(Error::Drive(DriveError::ChangingDocumentTypeMutability(
                        "contract can not change whether a specific document type is mutable",
                    )));
                }
                if original_document_type.documents_keep_history
                    ^ document_type.documents_keep_history
                {
                    return Err(Error::Drive(DriveError::ChangingDocumentTypeKeepsHistory(
                        "contract can not change whether a specific document type keeps history",
                    )));
                }

                let type_path = [
                    contract_documents_path[0],
                    contract_documents_path[1],
                    contract_documents_path[2],
                    type_key.as_bytes(),
                ];

                let apply_type = if estimated_costs_only_with_layer_info.is_none() {
                    BatchInsertTreeApplyType::StatefulBatchInsertTree
                } else {
                    BatchInsertTreeApplyType::StatelessBatchInsertTree {
                        in_tree_using_sums: false,
                        is_sum_tree: false,
                        flags_len: element_flags
                            .as_ref()
                            .map(|e| e.len() as u32)
                            .unwrap_or_default(),
                    }
                };

                let mut index_cache: HashSet<&[u8]> = HashSet::new();
                // for each type we should insert the indices that are top level
                for index in document_type.top_level_indices() {
                    // toDo: we can save a little by only inserting on new indexes
                    let index_bytes = index.name.as_bytes();
                    if !index_cache.contains(index_bytes) {
                        self.batch_insert_empty_tree_if_not_exists(
                            PathFixedSizeKeyRef((type_path, index.name.as_bytes())),
                            storage_flags.as_ref().map(|flags| flags.as_ref()),
                            apply_type,
                            transaction,
                            &mut None,
                            &mut batch_operations,
                        )?;
                        index_cache.insert(index_bytes);
                    }
                }
            } else {
                // We can just insert this directly because the original document type already exists
                self.batch_insert_empty_tree(
                    contract_documents_path,
                    KeyRef(type_key.as_bytes()),
                    storage_flags.as_ref().map(|flags| flags.as_ref()),
                    &mut batch_operations,
                )?;

                let type_path = [
                    contract_documents_path[0],
                    contract_documents_path[1],
                    contract_documents_path[2],
                    type_key.as_bytes(),
                ];

                // primary key tree
                self.batch_insert_empty_tree(
                    type_path,
                    KeyRef(&[0]),
                    storage_flags.as_ref().map(|flags| flags.as_ref()),
                    &mut batch_operations,
                )?;

                let mut index_cache: HashSet<&[u8]> = HashSet::new();
                // for each type we should insert the indices that are top level
                for index in document_type.top_level_indices() {
                    // toDo: change this to be a reference by index
                    let index_bytes = index.name.as_bytes();
                    if !index_cache.contains(index_bytes) {
                        self.batch_insert_empty_tree(
                            type_path,
                            KeyRef(index.name.as_bytes()),
                            storage_flags.as_ref().map(|flags| flags.as_ref()),
                            &mut batch_operations,
                        )?;
                        index_cache.insert(index_bytes);
                    }
                }
            }
        }
        Ok(batch_operations)
    }

    /// Applies a contract CBOR.
    pub fn apply_contract_cbor(
        &self,
        contract_cbor: Vec<u8>,
        contract_id: Option<[u8; 32]>,
        block_info: BlockInfo,
        apply: bool,
        storage_flags: Option<Cow<StorageFlags>>,
        transaction: TransactionArg,
    ) -> Result<FeeResult, Error> {
        // first we need to deserialize the contract
        let contract =
            DataContract::from_cbor_with_id(contract_cbor, contract_id.map(Identifier::from))?;

        self.apply_contract(&contract, block_info, apply, storage_flags, transaction)
    }

    /// Returns the contract with fetch info and operations with the given ID.
    pub fn query_contract_as_serialized(
        &self,
        contract_id: [u8; 32],
        encoding: QueryResultEncoding,
        transaction: TransactionArg,
    ) -> Result<Vec<u8>, Error> {
        let mut drive_operations: Vec<LowLevelDriveOperation> = Vec::new();

        let contract_fetch_info = self.get_contract_with_fetch_info_and_add_to_operations(
            contract_id,
            None,
            false, //querying the contract should not lead to it being added to the cache
            transaction,
            &mut drive_operations,
        )?;

        let contract_value = match contract_fetch_info {
            None => Value::Null,
            Some(contract_fetch_info) => {
                let contract = &contract_fetch_info.contract;
                contract.to_object()?
            }
        };

        let value = platform_value!({ "contract": contract_value });

        encoding.encode_value(&value)
    }

    /// Retrieves the specified contracts along with their fetch info.
    ///
    /// # Arguments
    ///
    /// * `contract_ids` - A slice of contract IDs as 32-byte arrays. The contract IDs are used to
    ///   fetch the corresponding contracts and their fetch info.
    /// * `add_to_cache_if_pulled` - A boolean indicating whether to add the fetched contracts to the
    ///   cache if they were pulled from storage.
    /// * `transaction` - A `TransactionArg` object representing the transaction to be used
    ///   for fetching the contracts.
    ///
    /// # Returns
    ///
    /// * `Result<BTreeMap<[u8; 32], Option<Arc<Contract>>>, Error>` - If successful,
    ///   returns a `BTreeMap` where the keys are the contract IDs and the values are `Option`s
    ///   containing `Arc`s to `Contract`s. If an error occurs during the contract fetching,
    ///   returns an `Error`.
    ///
    /// # Errors
    ///
    /// This function returns an error if the contract fetching fails.
    pub fn get_contracts_with_fetch_info(
        &self,
        contract_ids: &[[u8; 32]],
        add_to_cache_if_pulled: bool,
        transaction: TransactionArg,
    ) -> Result<BTreeMap<[u8; 32], Option<Arc<ContractFetchInfo>>>, Error> {
        contract_ids
            .iter()
            .map(|contract_id| {
                Ok((
                    *contract_id,
                    self.get_contract_with_fetch_info(
                        *contract_id,
                        add_to_cache_if_pulled,
                        transaction,
                    )?,
                ))
            })
            .collect()
    }

    /// Retrieves the specified contract.
    ///
    /// # Arguments
    ///
    /// * `contract_id` - A contract ID as a 32-byte array. The contract ID is used to
    ///   fetch the corresponding contract.
    /// * `add_to_cache_if_pulled` - A boolean indicating whether to add the fetched contract to the
    ///   cache if it was pulled from storage.
    /// * `transaction` - A `TransactionArg` object representing the transaction to be used
    ///   for fetching the contract.
    ///
    /// # Returns
    ///
    /// * `Result<Option<Arc<Contract>>, Error>` - If successful, returns an `Option` containing a
    ///   reference to the fetched `Contract`. If an error occurs during the contract fetching,
    ///   returns an `Error`.
    ///
    /// # Errors
    ///
    /// This function returns an error if the contract fetching fails.
    pub fn get_contract_with_fetch_info(
        &self,
        contract_id: [u8; 32],
        add_to_cache_if_pulled: bool,
        transaction: TransactionArg,
    ) -> Result<Option<Arc<ContractFetchInfo>>, Error> {
        self.get_contract_with_fetch_info_and_add_to_operations(
            contract_id,
            None,
            add_to_cache_if_pulled,
            transaction,
            &mut vec![],
        )
    }

    /// Retrieves the specified contract along with its fetch info and calculates the fee if an epoch is provided.
    ///
    /// # Arguments
    ///
    /// * `contract_id` - A contract ID as a 32-byte array. The contract ID is used to
    ///   fetch the corresponding contract and its fetch info.
    /// * `epoch` - An optional reference to an `Epoch` object. If provided, the function calculates
    ///   the fee for the contract operations.
    /// * `add_to_cache_if_pulled` - A boolean indicating whether to add the fetched contract to the
    ///   cache if it was pulled from storage.
    /// * `transaction` - A `TransactionArg` object representing the transaction to be used
    ///
    ///   for fetching the contract.
    ///
    /// # Returns
    ///
    /// * `Result<(Option<FeeResult>, Option<Arc<ContractFetchInfo>>), Error>` - If successful,
    ///   returns a tuple containing an `Option` with the `FeeResult` (if an epoch was provided) and
    ///   an `Option` containing an `Arc` to the fetched `ContractFetchInfo`. If an error occurs
    ///   during the contract fetching or fee calculation, returns an `Error`.
    ///
    /// # Errors
    ///
    /// This function returns an error if the contract fetching or fee calculation fails.
    pub fn get_contract_with_fetch_info_and_fee(
        &self,
        contract_id: [u8; 32],
        epoch: Option<&Epoch>,
        add_to_cache_if_pulled: bool,
        transaction: TransactionArg,
    ) -> Result<(Option<FeeResult>, Option<Arc<ContractFetchInfo>>), Error> {
        let mut drive_operations: Vec<LowLevelDriveOperation> = Vec::new();

        let contract_fetch_info = self.get_contract_with_fetch_info_and_add_to_operations(
            contract_id,
            epoch,
            add_to_cache_if_pulled,
            transaction,
            &mut drive_operations,
        )?;
        let fee_result = epoch.map_or(Ok(None), |epoch| {
            calculate_fee(None, Some(drive_operations), epoch).map(Some)
        })?;
        Ok((fee_result, contract_fetch_info))
    }

    /// Returns the contract with fetch info and operations with the given ID.
    pub(crate) fn get_contract_with_fetch_info_and_add_to_operations(
        &self,
        contract_id: [u8; 32],
        epoch: Option<&Epoch>,
        add_to_cache_if_pulled: bool,
        transaction: TransactionArg,
        drive_operations: &mut Vec<LowLevelDriveOperation>,
    ) -> Result<Option<Arc<ContractFetchInfo>>, Error> {
        let cache = self.cache.read().unwrap();

        match cache
            .cached_contracts
            .get(contract_id, transaction.is_some())
        {
            None => {
                let maybe_contract_fetch_info = self.fetch_contract_and_add_operations(
                    contract_id,
                    epoch,
                    transaction,
                    drive_operations,
                )?;

                if add_to_cache_if_pulled {
                    // Store a contract in cache if present
                    if let Some(contract_fetch_info) = &maybe_contract_fetch_info {
                        drop(cache);
                        let mut cache = self.cache.write().unwrap();
                        cache
                            .cached_contracts
                            .insert(Arc::clone(contract_fetch_info), transaction.is_some());
                    };
                }
                Ok(maybe_contract_fetch_info)
            }
            Some(contract_fetch_info) => {
                // we only need to pay if epoch is set
                if let Some(epoch) = epoch {
                    let fee = if let Some(known_fee) = &contract_fetch_info.fee {
                        known_fee.clone()
                    } else {
                        // we need to calculate new fee
                        let op = vec![CalculatedCostOperation(contract_fetch_info.cost.clone())];
                        let fee = calculate_fee(None, Some(op), epoch)?;

                        let updated_contract_fetch_info = Arc::new(ContractFetchInfo {
                            contract: contract_fetch_info.contract.clone(),
                            storage_flags: contract_fetch_info.storage_flags.clone(),
                            cost: contract_fetch_info.cost.clone(),
                            fee: Some(fee.clone()),
                        });
                        drop(cache);
                        let mut cache = self.cache.write().unwrap();
                        // we override the cache for the contract as the fee is now calculated
                        cache
                            .cached_contracts
                            .insert(updated_contract_fetch_info, transaction.is_some());

                        fee
                    };
                    drive_operations.push(PreCalculatedFeeResult(fee));
                }
                Ok(Some(contract_fetch_info))
            }
        }
    }

    /// Fetch contract from database and add operations
    fn fetch_contract_and_add_operations(
        &self,
        contract_id: [u8; 32],
        epoch: Option<&Epoch>,
        transaction: TransactionArg,
        drive_operations: &mut Vec<LowLevelDriveOperation>,
    ) -> Result<Option<Arc<ContractFetchInfo>>, Error> {
        let mut cost = OperationCost::default();

        //todo: there is a cost here that isn't returned on error
        // we should investigate if this could be a problem
        let maybe_contract_fetch_info = self
            .fetch_contract(contract_id, epoch, None, transaction)
            .unwrap_add_cost(&mut cost)?;

        if let Some(contract_fetch_info) = &maybe_contract_fetch_info {
            // we only need to pay if epoch is set
            if epoch.is_some() {
                let fee = contract_fetch_info
                    .fee
                    .as_ref()
                    .ok_or(Error::Drive(DriveError::CorruptedCodeExecution(
                    "should be impossible to not have fee on something just fetched with an epoch",
                )))?;
                drive_operations.push(PreCalculatedFeeResult(fee.clone()));
            }
        } else if epoch.is_some() {
            drive_operations.push(CalculatedCostOperation(cost));
        }

        Ok(maybe_contract_fetch_info)
    }

    /// Returns the contract fetch info with the given ID if it's in cache.
    pub fn get_cached_contract_with_fetch_info(
        &self,
        contract_id: [u8; 32],
        transaction: TransactionArg,
    ) -> Option<Arc<ContractFetchInfo>> {
        self.cache
            .read()
            .unwrap()
            .cached_contracts
            .get(contract_id, transaction.is_some())
            .map(|fetch_info| Arc::clone(&fetch_info))
    }

    /// Retrieves the specified contract from storage and inserts it into the cache.
    ///
    /// This function fetches the contract with the given ID from storage and, if successful,
    /// inserts the contract into the cache. Additionally, the fee for the contract operations
    /// is calculated if an epoch is provided.
    ///
    /// # Arguments
    ///
    /// * `contract_id` - A contract ID as a 32-byte array. The contract ID is used to
    ///   fetch the corresponding contract from storage.
    /// * `epoch` - An optional reference to an `Epoch` object. If provided, the function calculates
    ///   the fee for the contract operations.
    /// * `transaction` - A `TransactionArg` object representing the transaction to be used
    ///   for fetching the contract from storage.
    ///
    /// # Returns
    ///
    /// * `CostResult<Option<Arc<ContractFetchInfo>>, Error>` - If successful, returns a `CostResult`
    ///   containing an `Option` with an `Arc` to the fetched `ContractFetchInfo`. If an error occurs
    ///   during the contract fetching or fee calculation, returns an `Error`.
    ///
    /// # Errors
    ///
    /// This function returns an error if the contract fetching or fee calculation fails.
    pub fn fetch_contract(
        &self,
        contract_id: [u8; 32],
        epoch: Option<&Epoch>,
        known_keeps_history: Option<bool>,
        transaction: TransactionArg,
    ) -> CostResult<Option<Arc<ContractFetchInfo>>, Error> {
        // As we want deterministic costs, we want the cost to always be the same for
        // fetching the contract.
        // We need to pass allow cache to false
        let (value, mut cost) = if known_keeps_history.unwrap_or_default() {
            let CostContext { value, cost } = self.grove.get_caching_optional(
                (&paths::contract_keeping_history_storage_path(&contract_id)).into(),
                &[0],
                false,
                transaction,
            );
            (value, cost)
        } else {
            let CostContext { value, cost } = self.grove.get_raw_caching_optional(
                (&paths::contract_root_path(&contract_id)).into(),
                &[0],
                false,
                transaction,
            );
            (value, cost)
        };

        match value {
            Ok(Element::Item(stored_contract_bytes, element_flag)) => {
                let contract = cost_return_on_error_no_add!(
                    &cost,
                    DataContract::deserialize_no_limit(&stored_contract_bytes)
                        .map_err(Error::Protocol)
                );
                let drive_operation = CalculatedCostOperation(cost.clone());
                let fee = if let Some(epoch) = epoch {
                    Some(cost_return_on_error_no_add!(
                        &cost,
                        calculate_fee(None, Some(vec![drive_operation]), epoch)
                    ))
                } else {
                    None
                };

                let storage_flags = cost_return_on_error_no_add!(
                    &cost,
                    StorageFlags::map_some_element_flags_ref(&element_flag)
                );
                let contract_fetch_info = Arc::new(ContractFetchInfo {
                    contract,
                    storage_flags,
                    cost: cost.clone(),
                    fee,
                });

                Ok(Some(Arc::clone(&contract_fetch_info))).wrap_with_cost(cost)
            }
            Ok(Element::Tree(..)) => {
                // This contract might keep history, take the latest version
                let CostContext {
                    value,
                    cost: secondary_cost,
                } = self.grove.get_caching_optional(
                    (&paths::contract_keeping_history_storage_path(&contract_id)).into(),
                    &[0],
                    false,
                    transaction,
                );

                cost.add_assign(secondary_cost);

                match value {
                    Ok(Element::Item(stored_contract_bytes, element_flag)) => {
                        let contract = cost_return_on_error_no_add!(
                            &cost,
                            DataContract::deserialize_no_limit(&stored_contract_bytes)
                                .map_err(Error::Protocol)
                        );
                        let drive_operation = CalculatedCostOperation(cost.clone());
                        let fee = if let Some(epoch) = epoch {
                            Some(cost_return_on_error_no_add!(
                                &cost,
                                calculate_fee(None, Some(vec![drive_operation]), epoch)
                            ))
                        } else {
                            None
                        };

                        let storage_flags = cost_return_on_error_no_add!(
                            &cost,
                            StorageFlags::map_some_element_flags_ref(&element_flag)
                        );

                        let contract_fetch_info = Arc::new(ContractFetchInfo {
                            contract,
                            storage_flags,
                            cost: cost.clone(),
                            fee,
                        });

                        Ok(Some(Arc::clone(&contract_fetch_info))).wrap_with_cost(cost)
                    }
                    Ok(_) => Err(Error::Drive(DriveError::CorruptedContractPath(
                        "contract path did not refer to a contract element",
                    )))
                    .wrap_with_cost(cost),
                    Err(
                        grovedb::Error::PathKeyNotFound(_)
                        | grovedb::Error::PathParentLayerNotFound(_)
                        | grovedb::Error::PathNotFound(_),
                    ) => Ok(None).wrap_with_cost(cost),
                    Err(e) => Err(Error::GroveDB(e)).wrap_with_cost(cost),
                }
            }
            Ok(_) => Err(Error::Drive(DriveError::CorruptedContractPath(
                "contract path did not refer to a contract element",
            )))
            .wrap_with_cost(cost),
            Err(
                grovedb::Error::PathKeyNotFound(_)
                | grovedb::Error::PathParentLayerNotFound(_)
                | grovedb::Error::PathNotFound(_),
            ) => Ok(None).wrap_with_cost(cost),
            Err(e) => Err(Error::GroveDB(e)).wrap_with_cost(cost),
        }
    }

    /// Fetches a contract along with its history.
    ///
    /// # Arguments
    ///
    /// * `contract_id` - A 32-byte array representing the unique identifier of the contract.
    ///
    /// * `transaction` - A transaction that requests the contract.
    ///
    /// * `start_at_date` - A `u64` representing the timestamp in Unix Epoch format from which to
    /// start fetching the contract's history.
    ///
    /// * `limit` - An `Option<u16>` that sets the maximum number of contract history entries
    /// to return. If `None`, the limit is set to 10. Should be between 1 and 10.
    ///
    /// * `offset` - An `Option<u16>` that sets the number of contract history entries to skip
    /// before starting to return them. If `None`, no entries are skipped.
    ///
    /// # Returns
    ///
    /// * `Result<BTreeMap<u64, Contract>, Error>` - A `Result` type, where `Ok` variant contains
    /// a `BTreeMap` with Unix timestamp as the key and contract as the value, representing
    /// the contract's history. The `Err` variant contains an `Error` in case of a failure.
    ///
    /// # Errors
    ///
    /// This function will return an `Error` in the following situations:
    ///
    /// * If the contract ID, start date, limit, or offset parameters are invalid for querying
    /// contract history.
    ///
    /// * If the contract cannot be deserialized due to protocol errors.
    ///
    /// * If the queried contract path does not refer to a contract element.
    pub fn fetch_contract_with_history(
        &self,
        contract_id: [u8; 32],
        transaction: TransactionArg,
        start_at_date: u64,
        limit: Option<u16>,
        offset: Option<u16>,
    ) -> Result<BTreeMap<u64, Contract>, Error> {
        let mut ops = Vec::new();

        let path_query =
            Self::fetch_contract_history_query(contract_id, start_at_date, limit, offset)?;

        let (results, _cost) = self.grove_get_path_query(
            &path_query,
            transaction,
            QueryResultType::QueryKeyElementPairResultType,
            &mut ops,
        )?;

        let contracts = results
            .elements
            .iter()
            .map(|el| match el {
                QueryResultElement::KeyElementPairResultItem((key, value)) => {
                    let contract_time = decode_u64(key).map_err(|_| {
                        Error::Drive(DriveError::CorruptedContractPath(
                            "contract key is not a valid u64",
                        ))
                    })?;
                    match value {
                        Element::Item(a, _flags) => {
                            let contract = DataContract::deserialize(a).map_err(Error::Protocol)?;
                            Ok((contract_time, contract))
                        }
                        _ => Err(Error::Drive(DriveError::CorruptedContractPath(
                            "contract path did not refer to a contract element",
                        ))),
                    }
                }
                _ => Err(Error::Drive(DriveError::CorruptedContractPath(
                    "contract path did not refer to a contract element",
                ))),
            })
            .collect::<Result<BTreeMap<u64, Contract>, Error>>();

        // Left like this for future additions if needed
        contracts
    }

    /// Applies a contract and returns the fee for applying.
    ///
    /// This function applies a given contract to the storage. If the contract already exists,
    /// an update is performed; otherwise, a new contract is inserted. The fee for applying
    /// the contract is also calculated and returned.
    ///
    /// # Arguments
    ///
    /// * `contract` - A reference to the `Contract` to be applied.
    /// * `block_info` - A `BlockInfo` object containing information about the block where
    ///   the contract is being applied.
    /// * `apply` - A boolean indicating whether the contract should be applied (`true`) or not (`false`).
    /// * `storage_flags` - An optional `Cow<StorageFlags>` containing the storage flags for the contract.
    /// * `transaction` - A `TransactionArg` object representing the transaction to be used
    ///   for applying the contract.
    ///
    /// # Returns
    ///
    /// * `Result<FeeResult, Error>` - If successful, returns a `FeeResult` representing the fee
    ///   for applying the contract. If an error occurs during the contract application or fee calculation,
    ///   returns an `Error`.
    ///
    /// # Errors
    ///
    /// This function returns an error if the contract application or fee calculation fails.
    pub fn apply_contract(
        &self,
        contract: &Contract,
        block_info: BlockInfo,
        apply: bool,
        storage_flags: Option<Cow<StorageFlags>>,
        transaction: TransactionArg,
    ) -> Result<FeeResult, Error> {
        self.apply_contract_with_serialization(
            contract,
            contract.serialize()?,
            block_info,
            apply,
            storage_flags,
            transaction,
        )
    }

    /// Applies a contract and returns the fee for applying.
    /// If the contract already exists, an update is applied, otherwise an insert.
    pub fn apply_contract_with_serialization(
        &self,
        contract: &Contract,
        contract_serialization: Vec<u8>,
        block_info: BlockInfo,
        apply: bool,
        storage_flags: Option<Cow<StorageFlags>>,
        transaction: TransactionArg,
    ) -> Result<FeeResult, Error> {
        let mut cost_operations = vec![];
        let mut estimated_costs_only_with_layer_info = if apply {
            None::<HashMap<KeyInfoPath, EstimatedLayerInformation>>
        } else {
            Some(HashMap::new())
        };
        let batch_operations = self.apply_contract_with_serialization_operations(
            contract,
            contract_serialization,
            &block_info,
            &mut estimated_costs_only_with_layer_info,
            storage_flags,
            transaction,
        )?;
        let fetch_cost = LowLevelDriveOperation::combine_cost_operations(&batch_operations);
        self.apply_batch_low_level_drive_operations(
            estimated_costs_only_with_layer_info,
            transaction,
            batch_operations,
            &mut cost_operations,
        )?;
        cost_operations.push(CalculatedCostOperation(fetch_cost));
        let fees = calculate_fee(None, Some(cost_operations), &block_info.epoch)?;
        Ok(fees)
    }

    /// Gets the operations for applying a contract
    /// If the contract already exists, we get operations for an update
    /// Otherwise we get operations for an insert
    pub(crate) fn apply_contract_operations(
        &self,
        contract: &Contract,
        block_info: &BlockInfo,
        estimated_costs_only_with_layer_info: &mut Option<
            HashMap<KeyInfoPath, EstimatedLayerInformation>,
        >,
        storage_flags: Option<Cow<StorageFlags>>,
        transaction: TransactionArg,
    ) -> Result<Vec<LowLevelDriveOperation>, Error> {
        let serialized_contract = contract.serialize().map_err(Error::Protocol)?;
        self.apply_contract_with_serialization_operations(
            contract,
            serialized_contract,
            block_info,
            estimated_costs_only_with_layer_info,
            storage_flags,
            transaction,
        )
    }

    /// Gets the operations for applying a contract with it's serialization
    /// If the contract already exists, we get operations for an update
    /// Otherwise we get operations for an insert
    pub(crate) fn apply_contract_with_serialization_operations(
        &self,
        contract: &Contract,
        contract_serialization: Vec<u8>,
        block_info: &BlockInfo,
        estimated_costs_only_with_layer_info: &mut Option<
            HashMap<KeyInfoPath, EstimatedLayerInformation>,
        >,
        storage_flags: Option<Cow<StorageFlags>>,
        transaction: TransactionArg,
    ) -> Result<Vec<LowLevelDriveOperation>, Error> {
        let mut drive_operations: Vec<LowLevelDriveOperation> = vec![];

        // overlying structure
        let mut already_exists = false;
        let mut original_contract_stored_data = vec![];

        // no estimated_costs_only_with_layer_info, means we want to apply to state
        let direct_query_type = if estimated_costs_only_with_layer_info.is_none() {
            DirectQueryType::StatefulDirectQuery
        } else {
            DirectQueryType::StatelessDirectQuery {
                in_tree_using_sums: false,
                // we can ignore flags as this is just an approximation
                // and it's doubtful that contracts will always be inserted at max size
                query_target: QueryTargetValue(CONTRACT_MAX_SERIALIZED_SIZE as u32),
            }
        };

        // We can do a get direct because there are no references involved
<<<<<<< HEAD
        if let Ok(Some(stored_element)) = self.grove_get_raw(
            (&contract_root_path(contract.id.as_bytes())).into(),
=======
        match self.grove_get_raw(
            contract_root_path(contract.id.as_bytes()),
>>>>>>> 1bfd14a0
            &[0],
            direct_query_type,
            transaction,
            &mut drive_operations,
        ) {
            Ok(Some(stored_element)) => {
                match stored_element {
                    Element::Item(stored_contract_bytes, _) => {
                        already_exists = true;
                        if contract_serialization != stored_contract_bytes {
                            original_contract_stored_data = stored_contract_bytes;
                        }
                    }
                    Element::Tree(..) => {
                        // we are in a tree, this means that the contract keeps history, we need to fetch the actual latest contract
                        already_exists = true;
                        // we need to get the latest of a contract that keeps history, can't be raw since there is a reference
                        let stored_element = self
                            .grove_get(
                                contract_keeping_history_storage_path(contract.id.as_bytes()),
                                &[0],
                                QueryType::StatefulQuery,
                                transaction,
                                &mut drive_operations,
                            )?
                            .ok_or(Error::Drive(DriveError::CorruptedCodeExecution(
                                "we should have an element for the contract",
                            )))?;
                        match stored_element {
                            Element::Item(stored_contract_bytes, _) => {
                                if contract_serialization != stored_contract_bytes {
                                    original_contract_stored_data = stored_contract_bytes;
                                }
                            }
                            _ => {
                                return Err(Error::Drive(DriveError::CorruptedDriveState(format!("expecting an item for the last reference of a contract that keeps history {}", contract.id.to_string(Encoding::Base58)))));
                            }
                        }
                    }
                    _ => {
                        return Err(Error::Drive(DriveError::CorruptedDriveState(format!(
                            "expecting an item or a tree at contract root {}",
                            contract.id.to_string(Encoding::Base58)
                        ))));
                    }
                }
            }
            Ok(None) => {
                // we are in estimated costs
                // keep already_exists at false
            }
            Err(Error::GroveDB(grovedb::Error::PathKeyNotFound(_)))
            | Err(Error::GroveDB(grovedb::Error::PathNotFound(_)))
            | Err(Error::GroveDB(grovedb::Error::PathParentLayerNotFound(_))) => {
                // keep already_exists at false
            }
            Err(e) => {
                return Err(e);
            }
        };

        let contract_element = Element::Item(
            contract_serialization,
            StorageFlags::map_cow_to_some_element_flags(storage_flags),
        );

        if already_exists {
            if !original_contract_stored_data.is_empty() {
                let original_contract = Contract::deserialize(&original_contract_stored_data)?;
                // if the contract is not mutable update_contract will return an error
                self.update_contract_add_operations(
                    contract_element,
                    contract,
                    &original_contract,
                    block_info,
                    estimated_costs_only_with_layer_info,
                    transaction,
                    &mut drive_operations,
                )?;
            }
        } else {
            self.insert_contract_add_operations(
                contract_element,
                contract,
                block_info,
                estimated_costs_only_with_layer_info,
                &mut drive_operations,
            )?;
        }
        Ok(drive_operations)
    }
}

#[cfg(feature = "full")]
#[cfg(test)]
mod tests {
    use crate::contract::CreateRandomDocument;
    use rand::Rng;
    use std::option::Option::None;
    use tempfile::TempDir;

    use super::*;
    use crate::contract::Contract;
    use crate::drive::flags::StorageFlags;
    use crate::drive::object_size_info::{
        DocumentAndContractInfo, DocumentInfo, OwnedDocumentInfo,
    };
    use crate::drive::Drive;
    use dpp::data_contract::extra::common::json_document_to_contract;

    use crate::tests::helpers::setup::setup_drive_with_initial_state_structure;

    fn setup_deep_nested_50_contract() -> (Drive, DataContract) {
        // Todo: make TempDir based on _prefix
        let tmp_dir = TempDir::new().unwrap();
        let drive: Drive = Drive::open(tmp_dir, None).expect("expected to open Drive successfully");

        drive
            .create_initial_state_structure(None)
            .expect("expected to create root tree successfully");

        let contract_path = "tests/supporting_files/contract/deepNested/deep-nested50.json";
        // let's construct the grovedb structure for the dashpay data contract
        let contract =
            json_document_to_contract(contract_path).expect("expected to get a contract");
        drive
            .apply_contract(
                &contract,
                BlockInfo::default(),
                true,
                StorageFlags::optional_default_as_cow(),
                None,
            )
            .expect("expected to apply contract successfully");

        (drive, contract)
    }

    fn setup_deep_nested_10_contract() -> (Drive, DataContract) {
        // Todo: make TempDir based on _prefix
        let tmp_dir = TempDir::new().unwrap();
        let drive: Drive = Drive::open(tmp_dir, None).expect("expected to open Drive successfully");

        drive
            .create_initial_state_structure(None)
            .expect("expected to create root tree successfully");

        let contract_path = "tests/supporting_files/contract/deepNested/deep-nested10.json";
        // let's construct the grovedb structure for the dashpay data contract
        let contract =
            json_document_to_contract(contract_path).expect("expected to get a contract");
        drive
            .apply_contract(
                &contract,
                BlockInfo::default(),
                true,
                StorageFlags::optional_default_as_cow(),
                None,
            )
            .expect("expected to apply contract successfully");

        (drive, contract)
    }

    fn setup_reference_contract() -> (Drive, Contract) {
        let tmp_dir = TempDir::new().unwrap();
        let drive: Drive = Drive::open(tmp_dir, None).expect("expected to open Drive successfully");

        drive
            .create_initial_state_structure(None)
            .expect("expected to create root tree successfully");

        let contract_path = "tests/supporting_files/contract/references/references.json";

        // let's construct the grovedb structure for the dashpay data contract
        let contract =
            json_document_to_contract(contract_path).expect("expected to get a contract");
        drive
            .apply_contract(
                &contract,
                BlockInfo::default(),
                true,
                StorageFlags::optional_default_as_cow(),
                None,
            )
            .expect("expected to apply contract successfully");

        (drive, contract)
    }

    #[test]
    fn test_create_and_update_contract() {
        let tmp_dir = TempDir::new().unwrap();
        let drive: Drive = Drive::open(tmp_dir, None).expect("expected to open Drive successfully");

        drive
            .create_initial_state_structure(None)
            .expect("expected to create root tree successfully");

        let initial_contract_cbor = hex::decode("01a66324696458209c2b800c5ea525d032a9fda4dda22a896f1e763af5f0e15ae7f93882b7439d77652464656673a1686c6173744e616d65a1647479706566737472696e676724736368656d61783468747470733a2f2f736368656d612e646173682e6f72672f6470702d302d342d302f6d6574612f646174612d636f6e7472616374676f776e657249645820636d3188dfffe62efb10e20347ec6c41b3e49fa31cb757ef4bad6cd8f1c7f4b66776657273696f6e0169646f63756d656e7473a76b756e697175654461746573a56474797065666f626a65637467696e646963657382a3646e616d6566696e6465783166756e69717565f56a70726f7065727469657382a16a2463726561746564417463617363a16a2475706461746564417463617363a2646e616d6566696e646578326a70726f7065727469657381a16a2475706461746564417463617363687265717569726564836966697273744e616d656a246372656174656441746a247570646174656441746a70726f70657274696573a2686c6173744e616d65a1647479706566737472696e676966697273744e616d65a1647479706566737472696e67746164646974696f6e616c50726f70657274696573f46c6e696365446f63756d656e74a46474797065666f626a656374687265717569726564816a246372656174656441746a70726f70657274696573a1646e616d65a1647479706566737472696e67746164646974696f6e616c50726f70657274696573f46e6e6f54696d65446f63756d656e74a36474797065666f626a6563746a70726f70657274696573a1646e616d65a1647479706566737472696e67746164646974696f6e616c50726f70657274696573f46e707265747479446f63756d656e74a46474797065666f626a65637468726571756972656482686c6173744e616d656a247570646174656441746a70726f70657274696573a1686c6173744e616d65a1642472656670232f24646566732f6c6173744e616d65746164646974696f6e616c50726f70657274696573f46e7769746842797465417272617973a56474797065666f626a65637467696e646963657381a2646e616d6566696e646578316a70726f7065727469657381a16e6279746541727261794669656c6463617363687265717569726564816e6279746541727261794669656c646a70726f70657274696573a26e6279746541727261794669656c64a36474797065656172726179686d61784974656d731069627974654172726179f56f6964656e7469666965724669656c64a56474797065656172726179686d61784974656d731820686d696e4974656d73182069627974654172726179f570636f6e74656e744d656469615479706578216170706c69636174696f6e2f782e646173682e6470702e6964656e746966696572746164646974696f6e616c50726f70657274696573f46f696e6465786564446f63756d656e74a56474797065666f626a65637467696e646963657386a3646e616d6566696e6465783166756e69717565f56a70726f7065727469657382a168246f776e6572496463617363a16966697273744e616d656464657363a3646e616d6566696e6465783266756e69717565f56a70726f7065727469657382a168246f776e6572496463617363a1686c6173744e616d656464657363a2646e616d6566696e646578336a70726f7065727469657381a1686c6173744e616d6563617363a2646e616d6566696e646578346a70726f7065727469657382a16a2463726561746564417463617363a16a2475706461746564417463617363a2646e616d6566696e646578356a70726f7065727469657381a16a2475706461746564417463617363a2646e616d6566696e646578366a70726f7065727469657381a16a2463726561746564417463617363687265717569726564846966697273744e616d656a246372656174656441746a24757064617465644174686c6173744e616d656a70726f70657274696573a2686c6173744e616d65a2647479706566737472696e67696d61784c656e6774681901006966697273744e616d65a2647479706566737472696e67696d61784c656e677468190100746164646974696f6e616c50726f70657274696573f4781d6f7074696f6e616c556e69717565496e6465786564446f63756d656e74a56474797065666f626a65637467696e646963657383a3646e616d6566696e6465783166756e69717565f56a70726f7065727469657381a16966697273744e616d656464657363a3646e616d6566696e6465783266756e69717565f56a70726f7065727469657383a168246f776e6572496463617363a16966697273744e616d6563617363a1686c6173744e616d6563617363a3646e616d6566696e6465783366756e69717565f56a70726f7065727469657382a167636f756e74727963617363a1646369747963617363687265717569726564826966697273744e616d65686c6173744e616d656a70726f70657274696573a46463697479a2647479706566737472696e67696d61784c656e67746819010067636f756e747279a2647479706566737472696e67696d61784c656e677468190100686c6173744e616d65a2647479706566737472696e67696d61784c656e6774681901006966697273744e616d65a2647479706566737472696e67696d61784c656e677468190100746164646974696f6e616c50726f70657274696573f4").unwrap();

        drive
            .apply_contract_cbor(
                initial_contract_cbor,
                None,
                BlockInfo::default(),
                true,
                StorageFlags::optional_default_as_cow(),
                None,
            )
            .expect("expected to apply contract successfully");

        let updated_contract_cbor = hex::decode("01a66324696458209c2b800c5ea525d032a9fda4dda22a896f1e763af5f0e15ae7f93882b7439d77652464656673a1686c6173744e616d65a1647479706566737472696e676724736368656d61783468747470733a2f2f736368656d612e646173682e6f72672f6470702d302d342d302f6d6574612f646174612d636f6e7472616374676f776e657249645820636d3188dfffe62efb10e20347ec6c41b3e49fa31cb757ef4bad6cd8f1c7f4b66776657273696f6e0269646f63756d656e7473a86b756e697175654461746573a56474797065666f626a65637467696e646963657382a3646e616d6566696e6465783166756e69717565f56a70726f7065727469657382a16a2463726561746564417463617363a16a2475706461746564417463617363a2646e616d6566696e646578326a70726f7065727469657381a16a2475706461746564417463617363687265717569726564836966697273744e616d656a246372656174656441746a247570646174656441746a70726f70657274696573a2686c6173744e616d65a1647479706566737472696e676966697273744e616d65a1647479706566737472696e67746164646974696f6e616c50726f70657274696573f46c6e696365446f63756d656e74a46474797065666f626a656374687265717569726564816a246372656174656441746a70726f70657274696573a1646e616d65a1647479706566737472696e67746164646974696f6e616c50726f70657274696573f46e6e6f54696d65446f63756d656e74a36474797065666f626a6563746a70726f70657274696573a1646e616d65a1647479706566737472696e67746164646974696f6e616c50726f70657274696573f46e707265747479446f63756d656e74a46474797065666f626a65637468726571756972656482686c6173744e616d656a247570646174656441746a70726f70657274696573a1686c6173744e616d65a1642472656670232f24646566732f6c6173744e616d65746164646974696f6e616c50726f70657274696573f46e7769746842797465417272617973a56474797065666f626a65637467696e646963657381a2646e616d6566696e646578316a70726f7065727469657381a16e6279746541727261794669656c6463617363687265717569726564816e6279746541727261794669656c646a70726f70657274696573a26e6279746541727261794669656c64a36474797065656172726179686d61784974656d731069627974654172726179f56f6964656e7469666965724669656c64a56474797065656172726179686d61784974656d731820686d696e4974656d73182069627974654172726179f570636f6e74656e744d656469615479706578216170706c69636174696f6e2f782e646173682e6470702e6964656e746966696572746164646974696f6e616c50726f70657274696573f46f696e6465786564446f63756d656e74a56474797065666f626a65637467696e646963657386a3646e616d6566696e6465783166756e69717565f56a70726f7065727469657382a168246f776e6572496463617363a16966697273744e616d656464657363a3646e616d6566696e6465783266756e69717565f56a70726f7065727469657382a168246f776e6572496463617363a1686c6173744e616d656464657363a2646e616d6566696e646578336a70726f7065727469657381a1686c6173744e616d6563617363a2646e616d6566696e646578346a70726f7065727469657382a16a2463726561746564417463617363a16a2475706461746564417463617363a2646e616d6566696e646578356a70726f7065727469657381a16a2475706461746564417463617363a2646e616d6566696e646578366a70726f7065727469657381a16a2463726561746564417463617363687265717569726564846966697273744e616d656a246372656174656441746a24757064617465644174686c6173744e616d656a70726f70657274696573a2686c6173744e616d65a2647479706566737472696e67696d61784c656e6774681901006966697273744e616d65a2647479706566737472696e67696d61784c656e677468190100746164646974696f6e616c50726f70657274696573f4716d79417765736f6d65446f63756d656e74a56474797065666f626a65637467696e646963657382a3646e616d656966697273744e616d6566756e69717565f56a70726f7065727469657381a16966697273744e616d6563617363a3646e616d657166697273744e616d654c6173744e616d6566756e69717565f56a70726f7065727469657382a16966697273744e616d6563617363a1686c6173744e616d6563617363687265717569726564846966697273744e616d656a246372656174656441746a24757064617465644174686c6173744e616d656a70726f70657274696573a2686c6173744e616d65a2647479706566737472696e67696d61784c656e6774681901006966697273744e616d65a2647479706566737472696e67696d61784c656e677468190100746164646974696f6e616c50726f70657274696573f4781d6f7074696f6e616c556e69717565496e6465786564446f63756d656e74a56474797065666f626a65637467696e646963657383a3646e616d6566696e6465783166756e69717565f56a70726f7065727469657381a16966697273744e616d656464657363a3646e616d6566696e6465783266756e69717565f56a70726f7065727469657383a168246f776e6572496463617363a16966697273744e616d6563617363a1686c6173744e616d6563617363a3646e616d6566696e6465783366756e69717565f56a70726f7065727469657382a167636f756e74727963617363a1646369747963617363687265717569726564826966697273744e616d65686c6173744e616d656a70726f70657274696573a46463697479a2647479706566737472696e67696d61784c656e67746819010067636f756e747279a2647479706566737472696e67696d61784c656e677468190100686c6173744e616d65a2647479706566737472696e67696d61784c656e6774681901006966697273744e616d65a2647479706566737472696e67696d61784c656e677468190100746164646974696f6e616c50726f70657274696573f4").unwrap();

        drive
            .apply_contract_cbor(
                updated_contract_cbor,
                None,
                BlockInfo::default(),
                true,
                StorageFlags::optional_default_as_cow(),
                None,
            )
            .expect("should update initial contract");
    }

    #[test]
    fn test_create_deep_nested_contract_50() {
        let (drive, contract) = setup_deep_nested_50_contract();

        let document_type = contract
            .document_type_for_name("nest")
            .expect("expected to get document type");

        let document = document_type.random_document(Some(5));

        let nested_value = document.properties.get("abc0.abc0.abc0.abc0.abc0.abc0.abc0.abc0.abc0.abc0.abc0.abc0.abc0.abc0.abc0.abc0.abc0.abc0.abc0.abc0.abc0.abc0.abc0.abc0.abc0.abc0.abc0.abc0.abc0.abc0.abc0.abc0.abc0.abc0.abc0.abc0.abc0.abc0.abc0.abc0.abc0.abc0.abc0.abc0.abc0.abc0.abc0.abc0.abc0.abc0");

        assert!(nested_value.is_some());

        let storage_flags = Some(Cow::Owned(StorageFlags::SingleEpoch(0)));

        let random_owner_id = rand::thread_rng().gen::<[u8; 32]>();
        drive
            .add_document_for_contract(
                DocumentAndContractInfo {
                    owned_document_info: OwnedDocumentInfo {
                        document_info: DocumentInfo::DocumentRefInfo((&document, storage_flags)),
                        owner_id: Some(random_owner_id),
                    },
                    contract: &contract,
                    document_type,
                },
                false,
                BlockInfo::default(),
                true,
                None,
            )
            .expect("expected to insert a document successfully");
    }

    #[test]
    fn test_create_reference_contract() {
        let (drive, contract) = setup_reference_contract();

        let document_type = contract
            .document_type_for_name("note")
            .expect("expected to get document type");

        let document = document_type.random_document(Some(5));

        let ref_value = document.properties.get("abc17");

        assert!(ref_value.is_some());

        let storage_flags = Some(Cow::Owned(StorageFlags::SingleEpoch(0)));

        let random_owner_id = rand::thread_rng().gen::<[u8; 32]>();
        drive
            .add_document_for_contract(
                DocumentAndContractInfo {
                    owned_document_info: OwnedDocumentInfo {
                        document_info: DocumentInfo::DocumentRefInfo((&document, storage_flags)),
                        owner_id: Some(random_owner_id),
                    },
                    contract: &contract,
                    document_type,
                },
                false,
                BlockInfo::default(),
                true,
                None,
            )
            .expect("expected to insert a document successfully");
    }

    #[test]
    fn test_create_reference_contract_without_apply() {
        let tmp_dir = TempDir::new().unwrap();
        let drive: Drive = Drive::open(tmp_dir, None).expect("expected to open Drive successfully");

        drive
            .create_initial_state_structure(None)
            .expect("expected to create root tree successfully");

        let contract_path = "tests/supporting_files/contract/references/references.json";

        // let's construct the grovedb structure for the dashpay data contract
        let contract =
            json_document_to_contract(contract_path).expect("expected to get cbor document");
        drive
            .apply_contract(
                &contract,
                BlockInfo::default(),
                false,
                StorageFlags::optional_default_as_cow(),
                None,
            )
            .expect("expected to apply contract successfully");
    }

    #[test]
    fn test_create_reference_contract_with_history_without_apply() {
        let tmp_dir = TempDir::new().unwrap();
        let drive: Drive = Drive::open(tmp_dir, None).expect("expected to open Drive successfully");

        drive
            .create_initial_state_structure(None)
            .expect("expected to create root tree successfully");

        let contract_path =
            "tests/supporting_files/contract/references/references_with_contract_history.json";

        // let's construct the grovedb structure for the dashpay data contract
        let contract = json_document_to_contract(contract_path).expect("expected to get contract");
        drive
            .apply_contract(
                &contract,
                BlockInfo::default(),
                false,
                StorageFlags::optional_default_as_cow(),
                None,
            )
            .expect("expected to apply contract successfully");
    }

    #[test]
    fn test_update_reference_contract_without_apply() {
        let tmp_dir = TempDir::new().unwrap();
        let drive: Drive = Drive::open(tmp_dir, None).expect("expected to open Drive successfully");

        drive
            .create_initial_state_structure(None)
            .expect("expected to create root tree successfully");

        let contract_path = "tests/supporting_files/contract/references/references.json";

        // let's construct the grovedb structure for the dashpay data contract
        let contract =
            json_document_to_contract(contract_path).expect("expected to get cbor document");

        // Create a contract first
        drive
            .apply_contract(
                &contract,
                BlockInfo::default(),
                true,
                StorageFlags::optional_default_as_cow(),
                None,
            )
            .expect("expected to apply contract successfully");

        // Update existing contract
        drive
            .update_contract(&contract, BlockInfo::default(), false, None)
            .expect("expected to apply contract successfully");
    }

    mod get_contract_with_fetch_info {
        use super::*;
        use dpp::prelude::Identifier;

        #[test]
        fn should_get_contract_from_global_and_block_cache() {
            let (drive, mut contract) = setup_reference_contract();

            let transaction = drive.grove.start_transaction();

            contract.increment_version();

            drive
                .update_contract(&contract, BlockInfo::default(), true, Some(&transaction))
                .expect("should update contract");

            let fetch_info_from_database = drive
                .get_contract_with_fetch_info_and_fee(contract.id.to_buffer(), None, true, None)
                .expect("should get contract")
                .1
                .expect("should be present");

            assert_eq!(fetch_info_from_database.contract.version, 1);

            let fetch_info_from_cache = drive
                .get_contract_with_fetch_info_and_fee(
                    contract.id.to_buffer(),
                    None,
                    true,
                    Some(&transaction),
                )
                .expect("should get contract")
                .1
                .expect("should be present");

            assert_eq!(fetch_info_from_cache.contract.version, 2);
        }

        #[test]
        fn should_return_none_if_contract_not_exist() {
            let drive = setup_drive_with_initial_state_structure();

            let result = drive
                .get_contract_with_fetch_info_and_fee([0; 32], None, true, None)
                .expect("should get contract");

            assert!(result.0.is_none());
            assert!(result.1.is_none());
        }

        #[test]
        fn should_return_fees_for_non_existing_contract_if_epoch_is_passed() {
            let drive = setup_drive_with_initial_state_structure();

            let result = drive
                .get_contract_with_fetch_info_and_fee(
                    [0; 32],
                    Some(&Epoch::new(0).unwrap()),
                    true,
                    None,
                )
                .expect("should get contract");

            assert_eq!(
                result.0,
                Some(FeeResult {
                    processing_fee: 4060,
                    ..Default::default()
                })
            );

            assert!(result.1.is_none());
        }

        #[test]
        fn should_always_have_then_same_cost() {
            // Merk trees have own cache and depends on does contract node cached or not
            // we get could get different costs. To avoid of it we fetch contracts without tree caching

            let (drive, mut ref_contract) = setup_reference_contract();

            /*
             * Firstly, we create multiple contracts during block processing (in transaction)
             */

            let ref_contract_id_buffer = Identifier::from([0; 32]).to_buffer();

            let transaction = drive.grove.start_transaction();

            // Create more contracts to trigger re-balancing
            for i in 0..150u8 {
                ref_contract.id = Identifier::from([i; 32]);

                drive
                    .apply_contract(
                        &ref_contract,
                        BlockInfo::default(),
                        true,
                        StorageFlags::optional_default_as_cow(),
                        Some(&transaction),
                    )
                    .expect("expected to apply contract successfully");
            }

            // Create a deep placed contract
            let contract_path = "tests/supporting_files/contract/deepNested/deep-nested10.json";
            let deep_contract =
                json_document_to_contract(contract_path).expect("expected to get cbor document");
            drive
                .apply_contract(
                    &deep_contract,
                    BlockInfo::default(),
                    true,
                    StorageFlags::optional_default_as_cow(),
                    Some(&transaction),
                )
                .expect("expected to apply contract successfully");

            let mut ref_contract_fetch_info_transactional = drive
                .get_contract_with_fetch_info_and_fee(
                    ref_contract_id_buffer,
                    Some(&Epoch::new(0).unwrap()),
                    true,
                    Some(&transaction),
                )
                .expect("got contract")
                .1
                .expect("got contract fetch info");

            let mut deep_contract_fetch_info_transactional = drive
                .get_contract_with_fetch_info_and_fee(
                    deep_contract.id.to_buffer(),
                    Some(&Epoch::new(0).unwrap()),
                    true,
                    Some(&transaction),
                )
                .expect("got contract")
                .1
                .expect("got contract fetch info");

            /*
             * Then we commit the block
             */

            // Commit transaction and merge block (transactional) cache to global cache
            transaction.commit().expect("expected to commit");

            let mut drive_cache = drive.cache.write().unwrap();
            drive_cache.cached_contracts.merge_block_cache();
            drop(drive_cache);

            /*
             * Contracts fetched with user query and during block execution must have equal costs
             */

            let deep_contract_fetch_info = drive
                .get_contract_with_fetch_info_and_fee(
                    deep_contract.id.to_buffer(),
                    None,
                    true,
                    None,
                )
                .expect("got contract")
                .1
                .expect("got contract fetch info");

            let ref_contract_fetch_info = drive
                .get_contract_with_fetch_info_and_fee(ref_contract_id_buffer, None, true, None)
                .expect("got contract")
                .1
                .expect("got contract fetch info");

            assert_eq!(
                deep_contract_fetch_info_transactional,
                deep_contract_fetch_info
            );

            assert_eq!(
                ref_contract_fetch_info_transactional,
                ref_contract_fetch_info
            );

            /*
             * User restarts the node
             */

            // Drop cache so contract will be fetched once again
            drive.drop_cache();

            /*
             * Other nodes weren't restarted so contracts queried by user after restart
             * must have the same costs as transactional contracts and contracts before
             * restart
             */

            let deep_contract_fetch_info_without_cache = drive
                .get_contract_with_fetch_info_and_fee(
                    deep_contract.id.to_buffer(),
                    None,
                    true,
                    None,
                )
                .expect("got contract")
                .1
                .expect("got contract fetch info");

            let ref_contract_fetch_info_without_cache = drive
                .get_contract_with_fetch_info_and_fee(ref_contract_id_buffer, None, true, None)
                .expect("got contract")
                .1
                .expect("got contract fetch info");

            // Remove fees to match with fetch with epoch provided
            let mut deep_contract_fetch_info_transactional_without_arc =
                Arc::make_mut(&mut deep_contract_fetch_info_transactional);

            deep_contract_fetch_info_transactional_without_arc.fee = None;

            let mut ref_contract_fetch_info_transactional_without_arc =
                Arc::make_mut(&mut ref_contract_fetch_info_transactional);

            ref_contract_fetch_info_transactional_without_arc.fee = None;

            assert_eq!(
                deep_contract_fetch_info_transactional,
                deep_contract_fetch_info_without_cache
            );
            assert_eq!(
                ref_contract_fetch_info_transactional,
                ref_contract_fetch_info_without_cache
            );

            /*
             * Let's imagine that many blocks were executed and the node is restarted again
             */
            drive.drop_cache();

            /*
             * Drive executes a new block
             */

            let transaction = drive.grove.start_transaction();

            // Create more contracts to trigger re-balancing
            for i in 150..200u8 {
                ref_contract.id = Identifier::from([i; 32]);

                drive
                    .apply_contract(
                        &ref_contract,
                        BlockInfo::default(),
                        true,
                        StorageFlags::optional_default_as_cow(),
                        Some(&transaction),
                    )
                    .expect("expected to apply contract successfully");
            }

            /*
             * Other nodes weren't restarted so contracts fetched during block execution
             * should have the same cost as previously fetched contracts
             */

            let mut deep_contract_fetch_info_transactional2 = drive
                .get_contract_with_fetch_info_and_fee(
                    deep_contract.id.to_buffer(),
                    Some(&Epoch::new(0).unwrap()),
                    true,
                    Some(&transaction),
                )
                .expect("got contract")
                .1
                .expect("got contract fetch info");

            let mut ref_contract_fetch_info_transactional2 = drive
                .get_contract_with_fetch_info_and_fee(
                    ref_contract_id_buffer,
                    Some(&Epoch::new(0).unwrap()),
                    true,
                    Some(&transaction),
                )
                .expect("got contract")
                .1
                .expect("got contract fetch info");

            // Remove fees to match with fetch with epoch provided
            let mut deep_contract_fetch_info_transactional_without_arc =
                Arc::make_mut(&mut deep_contract_fetch_info_transactional2);

            deep_contract_fetch_info_transactional_without_arc.fee = None;

            let mut ref_contract_fetch_info_transactional_without_arc =
                Arc::make_mut(&mut ref_contract_fetch_info_transactional2);

            ref_contract_fetch_info_transactional_without_arc.fee = None;

            assert_eq!(
                ref_contract_fetch_info_transactional,
                ref_contract_fetch_info_transactional2,
            );

            assert_eq!(
                deep_contract_fetch_info_transactional,
                deep_contract_fetch_info_transactional2
            );
        }
    }

    pub mod fetch_contract_with_history {
        use super::*;
        use crate::error::drive::DriveError;
        use crate::error::Error;
        use dpp::block::block_info::BlockInfo;
        use dpp::data_contract::DataContract;
        use dpp::tests::fixtures::get_data_contract_fixture;
        use serde_json::json;

        struct TestData {
            data_contract: DataContract,
            drive: Drive,
        }

        fn apply_contract(drive: &Drive, data_contract: &DataContract, block_info: BlockInfo) {
            drive
                .apply_contract(data_contract, block_info, true, None, None)
                .expect("to apply contract");
        }

        fn insert_n_contract_updates(data_contract: &DataContract, drive: &Drive, n: u64) {
            let updated_document_template = json!({
                "type": "object",
                "properties": {
                    "name": {
                        "type": "string"
                    },
                    "newProp": {
                        "type": "integer",
                        "minimum": 0
                    }
                },
                "required": [
                "$createdAt"
                ],
                "additionalProperties": false
            });

            let mut data_contract = data_contract.clone();
            for i in 0..n {
                let mut updated_document = updated_document_template.clone();
                updated_document
                    .as_object_mut()
                    .expect("document to be an object")
                    .get_mut("properties")
                    .expect("properties to be present")
                    .as_object_mut()
                    .expect("properties to be an object")
                    .insert(
                        format!("newProp{}", i).into(),
                        json!({"type": "integer", "minimum": 0}),
                    );

                data_contract
                    .set_document_schema("niceDocument".into(), updated_document)
                    .expect("to be able to set document schema");
                data_contract.increment_version();

                apply_contract(
                    drive,
                    &data_contract,
                    BlockInfo {
                        time_ms: 1000 * (i + 2),
                        height: 100 + i,
                        core_height: (10 + i) as u32,
                        epoch: Default::default(),
                    },
                );
            }
        }

        pub fn setup_history_test_with_n_updates(
            mut data_contract: DataContract,
            drive: &Drive,
            n: u64,
        ) -> DataContract {
            data_contract.config.keeps_history = true;
            data_contract.config.readonly = false;

            let original_data_contract = data_contract.clone();

            apply_contract(
                drive,
                &data_contract,
                BlockInfo {
                    time_ms: 1000,
                    height: 100,
                    core_height: 10,
                    epoch: Default::default(),
                },
            );

            insert_n_contract_updates(&data_contract, drive, n);

            original_data_contract
        }

        pub fn assert_property_exists(data_contract: &DataContract, property: &str) {
            let updated_document = data_contract
                .get_document_schema("niceDocument".into())
                .expect("to get document schema");
            let updated_document = updated_document.as_object().expect("to be an object");
            let properties = updated_document
                .get("properties")
                .expect("to have properties")
                .as_object()
                .expect("properties to be an object");

            let property_keys = properties
                .keys()
                .map(|key| key.to_string())
                .collect::<Vec<String>>();

            assert!(
                properties.contains_key(property),
                "expect property {} to exist. Instead found properties {:?}",
                property,
                property_keys
            );
        }

        fn setup_test() -> TestData {
            let data_contract = get_data_contract_fixture(None).data_contract;

            TestData {
                data_contract,
                drive: setup_drive_with_initial_state_structure(),
            }
        }

        #[test]
        pub fn should_fetch_10_latest_contract_without_offset_and_limit_and_start_date_0() {
            let test_case = TestCase {
                total_updates_to_apply: 20,
                start_at_date: 0,
                limit: None,
                offset: None,
                expected_length: 10,
                expected_error: None,
                query_non_existent_contract_id: false,
                contract_created_date_ms: 1000,
                update_period_interval_ms: 1000,
                // Contract created at 1000, 20 updates applied. The last update is at 21000
                // The 5th update from the latest update is 21000 - 10000 = 11000, plus since
                // the latest update is included into result, the expected oldest update date
                // is 12000.
                expected_oldest_update_date_in_result_ms: 12000,
                // 10th oldest update after 20 is 10.
                expected_oldest_update_index_in_result: 10,
                expect_result_to_include_original_contract: false,
            };

            run_single_test_case(test_case);
        }

        #[test]
        pub fn should_fetch_with_limit_without_offset() {
            let test_case = TestCase {
                total_updates_to_apply: 20,
                start_at_date: 0,
                limit: Some(5),
                offset: None,
                expected_length: 5,
                expected_error: None,
                query_non_existent_contract_id: false,
                contract_created_date_ms: 1000,
                update_period_interval_ms: 1000,
                expected_oldest_update_date_in_result_ms: 17000,
                expected_oldest_update_index_in_result: 15,
                expect_result_to_include_original_contract: false,
            };

            run_single_test_case(test_case);
        }

        #[test]
        pub fn should_fetch_without_limit_with_offset() {
            let test_case = TestCase {
                total_updates_to_apply: 20,
                start_at_date: 0,
                limit: None,
                offset: Some(5),
                expected_length: 10,
                expected_error: None,
                query_non_existent_contract_id: false,
                contract_created_date_ms: 1000,
                update_period_interval_ms: 1000,
                // Same as test case above, but with offset 5
                expected_oldest_update_date_in_result_ms: 7000,
                expected_oldest_update_index_in_result: 5,
                expect_result_to_include_original_contract: false,
            };

            run_single_test_case(test_case);
        }

        #[test]
        pub fn should_fetch_with_limit_with_offset() {
            let test_case = TestCase {
                total_updates_to_apply: 20,
                start_at_date: 0,
                limit: Some(5),
                offset: Some(5),
                expected_length: 5,
                expected_error: None,
                query_non_existent_contract_id: false,
                contract_created_date_ms: 1000,
                update_period_interval_ms: 1000,
                expected_oldest_update_date_in_result_ms: 12000,
                expected_oldest_update_index_in_result: 10,
                expect_result_to_include_original_contract: false,
            };

            run_single_test_case(test_case);
        }

        #[test]
        pub fn should_fetch_with_non_zero_start_date() {
            let test_case = TestCase {
                total_updates_to_apply: 20,
                start_at_date: 5000,
                limit: None,
                offset: None,
                expected_length: 10,
                expected_error: None,
                query_non_existent_contract_id: false,
                contract_created_date_ms: 1000,
                update_period_interval_ms: 1000,
                expected_oldest_update_date_in_result_ms: 12000,
                expected_oldest_update_index_in_result: 10,
                expect_result_to_include_original_contract: false,
            };

            run_single_test_case(test_case);
        }

        #[test]
        pub fn should_fail_with_limit_higher_than_10() {
            let test_case = TestCase {
                total_updates_to_apply: 20,
                start_at_date: 5000,
                limit: Some(11),
                offset: None,
                expected_length: 0,
                expected_error: Some(Error::Drive(DriveError::InvalidContractHistoryFetchLimit(
                    11,
                ))),
                query_non_existent_contract_id: false,
                contract_created_date_ms: 1000,
                update_period_interval_ms: 1000,
                expected_oldest_update_date_in_result_ms: 0,
                expected_oldest_update_index_in_result: 0,
                expect_result_to_include_original_contract: false,
            };

            run_single_test_case(test_case);
        }

        #[test]
        pub fn should_fail_with_limit_smaller_than_1() {
            let test_case = TestCase {
                total_updates_to_apply: 20,
                start_at_date: 5000,
                limit: Some(0),
                offset: None,
                expected_length: 0,
                expected_error: Some(Error::Drive(DriveError::InvalidContractHistoryFetchLimit(
                    0,
                ))),
                query_non_existent_contract_id: false,
                contract_created_date_ms: 1000,
                update_period_interval_ms: 1000,
                expected_oldest_update_date_in_result_ms: 0,
                expected_oldest_update_index_in_result: 0,
                expect_result_to_include_original_contract: false,
            };

            run_single_test_case(test_case);
        }

        #[test]
        pub fn should_fetch_empty_with_start_date_after_latest_update() {
            let test_case = TestCase {
                total_updates_to_apply: 20,
                start_at_date: 21001,
                limit: None,
                offset: None,
                expected_length: 0,
                expected_error: None,
                query_non_existent_contract_id: false,
                contract_created_date_ms: 1000,
                update_period_interval_ms: 1000,
                expected_oldest_update_date_in_result_ms: 0,
                expected_oldest_update_index_in_result: 0,
                expect_result_to_include_original_contract: false,
            };

            run_single_test_case(test_case);
        }

        #[test]
        pub fn should_return_empty_result_with_non_existent_contract_id() {
            let test_case = TestCase {
                total_updates_to_apply: 20,
                start_at_date: 5000,
                limit: None,
                offset: None,
                expected_length: 0,
                expected_error: None,
                query_non_existent_contract_id: true,
                contract_created_date_ms: 1000,
                update_period_interval_ms: 1000,
                expected_oldest_update_date_in_result_ms: 0,
                expected_oldest_update_index_in_result: 0,
                expect_result_to_include_original_contract: false,
            };

            run_single_test_case(test_case);
        }

        #[test]
        pub fn should_fetch_only_oldest_updates_with_offset_regardless_of_limit_when_not_enough_updates(
        ) {
            let test_case = TestCase {
                total_updates_to_apply: 15,
                start_at_date: 0,
                limit: Some(10),
                offset: Some(10),
                // 5 updates and the original contract
                expected_length: 6,
                expected_error: None,
                query_non_existent_contract_id: false,
                contract_created_date_ms: 1000,
                update_period_interval_ms: 1000,
                // The same as created date, since we only have 5 updates with such offset
                expected_oldest_update_date_in_result_ms: 1000,
                expected_oldest_update_index_in_result: 0,
                expect_result_to_include_original_contract: true,
            };

            run_single_test_case(test_case);
        }

        #[test]
        pub fn should_fetch_empty_history_when_offset_is_so_large_that_no_updates_can_be_fetched() {
            let test_case = TestCase {
                total_updates_to_apply: 15,
                start_at_date: 0,
                limit: Some(10),
                offset: Some(20),
                // With offset being larger than total updates, we should offset - total_updates
                // results, even if limit is set to 10
                expected_length: 0,
                expected_error: None,
                query_non_existent_contract_id: false,
                contract_created_date_ms: 1000,
                update_period_interval_ms: 1000,
                expected_oldest_update_date_in_result_ms: 0,
                expected_oldest_update_index_in_result: 0,
                expect_result_to_include_original_contract: false,
            };

            run_single_test_case(test_case);
        }

        #[test]
        pub fn should_fetch_with_limit_equals_total_updates() {
            let test_case = TestCase {
                total_updates_to_apply: 10,
                start_at_date: 0,
                limit: Some(10), // limit equals to total updates
                offset: None,
                expected_length: 10, // still should return 10 due to the constraint of maximum 10 results
                expected_error: None,
                query_non_existent_contract_id: false,
                contract_created_date_ms: 1000,
                update_period_interval_ms: 1000,
                expected_oldest_update_date_in_result_ms: 2000,
                expected_oldest_update_index_in_result: 0,
                expect_result_to_include_original_contract: false,
            };

            run_single_test_case(test_case);
        }

        #[test]
        pub fn should_fetch_only_latest_updates_if_updates_count_lower_than_the_limit() {
            let test_case = TestCase {
                total_updates_to_apply: 7,
                start_at_date: 0,
                limit: Some(10), // limit larger than total updates
                offset: None,
                expected_length: 8,
                expected_error: None,
                query_non_existent_contract_id: false,
                contract_created_date_ms: 1000,
                update_period_interval_ms: 1000,
                expected_oldest_update_date_in_result_ms: 1000,
                expected_oldest_update_index_in_result: 0,
                expect_result_to_include_original_contract: true,
            };

            run_single_test_case(test_case);
        }

        #[test]
        pub fn should_handle_when_no_updates_at_all() {
            let test_case = TestCase {
                total_updates_to_apply: 0,
                start_at_date: 0,
                limit: None,
                offset: None,
                expected_length: 1,
                expected_error: None,
                query_non_existent_contract_id: false,
                contract_created_date_ms: 1000,
                update_period_interval_ms: 1000,
                expected_oldest_update_date_in_result_ms: 1000,
                expected_oldest_update_index_in_result: 0,
                expect_result_to_include_original_contract: true,
            };

            run_single_test_case(test_case);
        }

        #[test]
        pub fn should_fetch_empty_when_start_date_is_in_future() {
            let test_case = TestCase {
                total_updates_to_apply: 10,
                start_at_date: 20000, // future date
                limit: None,
                offset: None,
                expected_length: 0,
                expected_error: None,
                query_non_existent_contract_id: false,
                contract_created_date_ms: 1000,
                update_period_interval_ms: 1000,
                expected_oldest_update_date_in_result_ms: 0,
                expected_oldest_update_index_in_result: 0,
                expect_result_to_include_original_contract: false,
            };

            run_single_test_case(test_case);
        }

        #[test]
        pub fn should_fetch_when_start_date_is_same_as_latest_update() {
            let test_case = TestCase {
                total_updates_to_apply: 10,
                // TODO: important! This date is exclusive, that's why we can't query
                //  with the same date as the latest update. Check if this is the correct
                //  behavior
                start_at_date: 10999,
                limit: None,
                offset: None,
                expected_length: 1,
                expected_error: None,
                query_non_existent_contract_id: false,
                contract_created_date_ms: 1000,
                update_period_interval_ms: 1000,
                expected_oldest_update_date_in_result_ms: 11000,
                expected_oldest_update_index_in_result: 9,
                expect_result_to_include_original_contract: false,
            };

            run_single_test_case(test_case);
        }

        struct TestCase {
            // Test set up parameters
            total_updates_to_apply: usize,
            contract_created_date_ms: u64,
            update_period_interval_ms: u64,

            // The query parameters
            start_at_date: u64,
            limit: Option<u16>,
            offset: Option<u16>,
            query_non_existent_contract_id: bool,

            // Expected outcomes
            expected_length: usize,
            expected_error: Option<Error>,
            expected_oldest_update_date_in_result_ms: u64,
            // The index of the oldest update in the result. So if we expect the oldest result
            // to be 10th update, then this value should be 9, because the index starts from 0
            // and not 1. It is used to generate property names in the updated contract, so we
            // can verify that the result is correct.
            expected_oldest_update_index_in_result: u64,

            expect_result_to_include_original_contract: bool,
        }

        fn run_single_test_case(test_case: TestCase) {
            let TestData {
                data_contract,
                drive,
            } = setup_test();

            let contract_id = if test_case.query_non_existent_contract_id {
                [0u8; 32]
            } else {
                *data_contract.id.as_bytes()
            };
            let original_data_contract = setup_history_test_with_n_updates(
                data_contract,
                &drive,
                test_case.total_updates_to_apply as u64,
            );

            let contract_history_result = drive.fetch_contract_with_history(
                contract_id,
                None,
                test_case.start_at_date,
                test_case.limit,
                test_case.offset,
            );

            match &test_case.expected_error {
                Some(expected_error) => {
                    assert!(contract_history_result.is_err());
                    // Error doesn't implement PartialEq, so we have to compare the strings
                    assert_eq!(
                        contract_history_result.unwrap_err().to_string(),
                        expected_error.to_string()
                    );
                }
                None => {
                    assert!(contract_history_result.is_ok());
                    let contract_history = contract_history_result.unwrap();
                    assert_eq!(contract_history.len(), test_case.expected_length);

                    for (i, (key, contract)) in contract_history.iter().enumerate() {
                        if i == 0 && test_case.expect_result_to_include_original_contract {
                            // TODO: this doesn't work because when we deserialize the contract
                            //  keeps_history is false for some reason!
                            assert_eq!(key, &test_case.contract_created_date_ms);
                            assert_eq!(contract, &original_data_contract);
                            continue;
                        }

                        let expected_key: u64 = test_case.expected_oldest_update_date_in_result_ms
                            + i as u64 * test_case.update_period_interval_ms;
                        assert_eq!(key, &expected_key);

                        let prop_index = if test_case.expect_result_to_include_original_contract {
                            // If we expect the result to include the original contract, then
                            // the first update will be the original contract, so we need to
                            // offset the index by 1
                            i - 1 + test_case.expected_oldest_update_index_in_result as usize
                        } else {
                            i + test_case.expected_oldest_update_index_in_result as usize
                        };

                        // When updating a contract, we add a new property to it
                        // TODO: this test actually applies incompatible updates to the contract
                        //  because we don't validate the contract in the apply function
                        assert_property_exists(contract, format!("newProp{}", prop_index).as_str());
                    }
                }
            }
        }
    }
}<|MERGE_RESOLUTION|>--- conflicted
+++ resolved
@@ -222,7 +222,7 @@
                 // we can use a DirectQueryType::StatefulDirectQuery because if we were stateless we would always think
                 // this was the first insert
                 let maybe_element = self.grove_get_raw_optional(
-                    contract_keeping_history_storage_path,
+                    (&contract_keeping_history_storage_path).into(),
                     encoded_time.as_slice(),
                     DirectQueryType::StatefulDirectQuery,
                     transaction,
@@ -1437,13 +1437,8 @@
         };
 
         // We can do a get direct because there are no references involved
-<<<<<<< HEAD
-        if let Ok(Some(stored_element)) = self.grove_get_raw(
+        match self.grove_get_raw(
             (&contract_root_path(contract.id.as_bytes())).into(),
-=======
-        match self.grove_get_raw(
-            contract_root_path(contract.id.as_bytes()),
->>>>>>> 1bfd14a0
             &[0],
             direct_query_type,
             transaction,
@@ -1463,7 +1458,8 @@
                         // we need to get the latest of a contract that keeps history, can't be raw since there is a reference
                         let stored_element = self
                             .grove_get(
-                                contract_keeping_history_storage_path(contract.id.as_bytes()),
+                                (&contract_keeping_history_storage_path(contract.id.as_bytes()))
+                                    .into(),
                                 &[0],
                                 QueryType::StatefulQuery,
                                 transaction,
