//! DriveDataContracts.
//!
//! This module defines functions pertinent toDataContracts stored in Drive.
//!

#[cfg(feature = "server")]
mod apply;
#[cfg(feature = "server")]
mod contract_fetch_info;
#[cfg(feature = "server")]
mod estimation_costs;
#[cfg(feature = "server")]
mod get_fetch;
#[cfg(feature = "server")]
mod insert;
/// Various paths for contract operations
#[cfg(any(feature = "server", feature = "verify"))]
pub mod paths;
#[cfg(feature = "server")]
pub(crate) mod prove;
#[cfg(any(feature = "server", feature = "verify"))]
pub(crate) mod queries;
#[cfg(feature = "fixtures-and-mocks")]
/// Test helpers and utility methods
pub mod test_helpers;
#[cfg(feature = "server")]
mod update;
#[cfg(feature = "server")]
pub use contract_fetch_info::*;

/// How many contracts to fetch at once. This is an arbitrary number and is needed to prevent
/// the server from being overloaded with requests.
pub const MAX_CONTRACT_HISTORY_FETCH_LIMIT: u16 = 10;

#[cfg(feature = "server")]
#[cfg(test)]
mod tests {
    use dpp::block::block_info::BlockInfo;
    use rand::prelude::StdRng;
    use rand::{random, SeedableRng};
    use std::borrow::Cow;
    use std::option::Option::None;

    use crate::drive::Drive;
    use crate::util::object_size_info::{DocumentAndContractInfo, DocumentInfo, OwnedDocumentInfo};
    use crate::util::storage_flags::StorageFlags;
    use dpp::data_contract::accessors::v0::DataContractV0Getters;
    use dpp::data_contract::document_type::random_document::CreateRandomDocument;
    use dpp::data_contract::schema::DataContractSchemaMethodsV0;
    use dpp::data_contract::DataContract;
    use dpp::document::DocumentV0Getters;
    use dpp::identity::accessors::IdentityGettersV0;
    use dpp::identity::contract_bounds::ContractBounds;
    use dpp::identity::identity_public_key::v0::IdentityPublicKeyV0;
    use dpp::identity::{Identity, KeyType, Purpose, SecurityLevel};
    use dpp::platform_value::{platform_value, BinaryData};
    use dpp::prelude::IdentityPublicKey;
    use dpp::tests::fixtures::{
        get_dashpay_contract_fixture, get_dashpay_contract_with_generalized_encryption_key_fixture,
    };
    use dpp::tests::json_document::json_document_to_contract;

    use crate::drive::identity::key::fetch::{IdentityKeysRequest, KeyIDIdentityPublicKeyPairVec};
<<<<<<< HEAD
    use crate::tests::helpers::setup::setup_drive_with_initial_state_structure;
    use platform_version::version::PlatformVersion;
=======
    use crate::util::test_helpers::setup::setup_drive_with_initial_state_structure;
    use dpp::version::PlatformVersion;
>>>>>>> 05c4d9d9

    #[allow(dead_code)]
    #[deprecated(note = "This function is marked as unused.")]
    #[allow(deprecated)]
    fn setup_deep_nested_50_contract() -> (Drive, DataContract) {
        let drive: Drive = setup_drive_with_initial_state_structure();
        let platform_version = PlatformVersion::latest();

        let contract_path = "tests/supporting_files/contract/deepNested/deep-nested50.json";
        // let's construct the grovedb structure for the dashpay data contract
        let contract = json_document_to_contract(contract_path, false, platform_version)
            .expect("expected to get a contract");
        drive
            .apply_contract(
                &contract,
                BlockInfo::default(),
                true,
                StorageFlags::optional_default_as_cow(),
                None,
                platform_version,
            )
            .expect("expected to apply contract successfully");

        (drive, contract)
    }

    #[allow(dead_code)]
    #[deprecated(note = "This function is marked as unused.")]
    #[allow(deprecated)]
    fn setup_deep_nested_10_contract() -> (Drive, DataContract) {
        let drive: Drive = setup_drive_with_initial_state_structure();
        let platform_version = PlatformVersion::latest();

        let contract_path = "tests/supporting_files/contract/deepNested/deep-nested10.json";
        // let's construct the grovedb structure for the dashpay data contract
        let contract = json_document_to_contract(contract_path, false, platform_version)
            .expect("expected to get a contract");
        drive
            .apply_contract(
                &contract,
                BlockInfo::default(),
                true,
                StorageFlags::optional_default_as_cow(),
                None,
                platform_version,
            )
            .expect("expected to apply contract successfully");

        (drive, contract)
    }

    pub(in crate::drive::contract) fn setup_reference_contract() -> (Drive, DataContract) {
        let drive: Drive = setup_drive_with_initial_state_structure();
        let platform_version = PlatformVersion::latest();

        let contract_path = "tests/supporting_files/contract/references/references.json";

        // let's construct the grovedb structure for the dashpay data contract
        let contract = json_document_to_contract(contract_path, false, platform_version)
            .expect("expected to get a contract");
        drive
            .apply_contract(
                &contract,
                BlockInfo::default(),
                true,
                StorageFlags::optional_default_as_cow(),
                None,
                platform_version,
            )
            .expect("expected to apply contract successfully");

        (drive, contract)
    }

    pub(in crate::drive::contract) fn setup_dashpay() -> (Drive, DataContract) {
        let drive: Drive = setup_drive_with_initial_state_structure();
        let platform_version = PlatformVersion::latest();

        // let's construct the grovedb structure for the dashpay data contract
        let contract = get_dashpay_contract_fixture(None, 0, 1).data_contract_owned();
        drive
            .apply_contract(
                &contract,
                BlockInfo::default(),
                true,
                StorageFlags::optional_default_as_cow(),
                None,
                platform_version,
            )
            .expect("expected to apply contract successfully");

        (drive, contract)
    }

    pub(in crate::drive::contract) fn setup_dashpay_with_generalized_encryption_contract(
    ) -> (Drive, DataContract) {
        let drive: Drive = setup_drive_with_initial_state_structure();
        let platform_version = PlatformVersion::latest();

        // let's construct the grovedb structure for the dashpay data contract
        let contract = get_dashpay_contract_with_generalized_encryption_key_fixture(None, 0, 1)
            .data_contract_owned();
        drive
            .apply_contract(
                &contract,
                BlockInfo::default(),
                true,
                StorageFlags::optional_default_as_cow(),
                None,
                platform_version,
            )
            .expect("expected to apply contract successfully");

        (drive, contract)
    }

    #[test]
    fn test_create_and_update_contract() {
        let (drive, mut contract) = setup_reference_contract();

        let platform_version = PlatformVersion::latest();

        let note2_schema = platform_value!({
            "type": "object",
            "properties": {
                "last_name": {
                    "type": "number",
                    "position": 0
                },
                "first_name": {
                    "type": "integer",
                    "position": 1
                }
            },
            "additionalProperties": false,
        });

        contract
            .set_document_schema("note2", note2_schema, true, &mut vec![], platform_version)
            .expect("should set a document schema");

        drive
            .apply_contract(
                &contract,
                BlockInfo::default(),
                true,
                StorageFlags::optional_default_as_cow(),
                None,
                platform_version,
            )
            .expect("expected to apply contract successfully");
    }
    //
    // #[test]
    // fn test_create_deep_nested_contract_50() {
    //     let (drive, contract) = setup_deep_nested_50_contract();
    //     let platform_version = PlatformVersion::latest();
    //
    //     let document_type = contract
    //         .document_type_for_name("nest")
    //         .expect("expected to get document type");
    //
    //     let document = document_type
    //         .random_document(Some(5), platform_version)
    //         .expect("expected to get random document");
    //
    //     let nested_value = document.properties().get("abc0.abc0.abc0.abc0.abc0.abc0.abc0.abc0.abc0.abc0.abc0.abc0.abc0.abc0.abc0.abc0.abc0.abc0.abc0.abc0.abc0.abc0.abc0.abc0.abc0.abc0.abc0.abc0.abc0.abc0.abc0.abc0.abc0.abc0.abc0.abc0.abc0.abc0.abc0.abc0.abc0.abc0.abc0.abc0.abc0.abc0.abc0.abc0.abc0.abc0");
    //
    //     assert!(nested_value.is_some());
    //
    //     let storage_flags = Some(Cow::Owned(StorageFlags::SingleEpoch(0)));
    //
    //     let random_owner_id = rand::thread_rng().gen::<[u8; 32]>();
    //     drive
    //         .add_contested_document_for_contract(
    //             DocumentAndContractInfo {
    //                 owned_document_info: OwnedDocumentInfo {
    //                     document_info: DocumentInfo::DocumentRefInfo((&document, storage_flags)),
    //                     owner_id: Some(random_owner_id),
    //                 },
    //                 contract: &contract,
    //                 document_type,
    //             },
    //             false,
    //             BlockInfo::default(),
    //             true,
    //             None,
    //             platform_version,
    //         )
    //         .expect("expected to insert a document successfully");
    // }

    #[test]
    fn test_create_reference_contract() {
        let (drive, contract) = setup_reference_contract();
        let platform_version = PlatformVersion::latest();

        let document_type = contract
            .document_type_for_name("note")
            .expect("expected to get document type");

        let document = document_type
            .random_document(Some(5), platform_version)
            .expect("expected to get random document");

        let ref_value = document.properties().get("abc17");

        assert!(ref_value.is_some());

        let storage_flags = Some(Cow::Owned(StorageFlags::SingleEpoch(0)));

        let random_owner_id = random::<[u8; 32]>();
        drive
            .add_document_for_contract(
                DocumentAndContractInfo {
                    owned_document_info: OwnedDocumentInfo {
                        document_info: DocumentInfo::DocumentRefInfo((&document, storage_flags)),
                        owner_id: Some(random_owner_id),
                    },
                    contract: &contract,
                    document_type,
                },
                false,
                BlockInfo::default(),
                true,
                None,
                platform_version,
                None,
            )
            .expect("expected to insert a document successfully");
    }

    #[test]
    fn test_create_contract_with_encryption_keys() {
        let (drive, contract) = setup_dashpay_with_generalized_encryption_contract();
        let platform_version = PlatformVersion::latest();

        // Let's insert an identity with an encryption key for this contract

        let mut identity = Identity::random_identity(5, Some(12345), platform_version)
            .expect("expected a random identity");

        let mut rng = StdRng::from_entropy();

        let encryption_key: IdentityPublicKey = IdentityPublicKeyV0 {
            id: 5,
            purpose: Purpose::ENCRYPTION,
            security_level: SecurityLevel::MEDIUM,
            contract_bounds: Some(ContractBounds::SingleContract { id: contract.id() }),
            key_type: KeyType::ECDSA_SECP256K1,
            read_only: false,
            data: BinaryData::new(
                KeyType::ECDSA_SECP256K1
                    .random_public_key_data(&mut rng, platform_version)
                    .expect("expected a random key"),
            ),
            disabled_at: None,
        }
        .into();
        identity.add_public_key(encryption_key.clone());

        let db_transaction = drive.grove.start_transaction();

        drive
            .add_new_identity(
                identity.clone(),
                false,
                &BlockInfo::default(),
                true,
                Some(&db_transaction),
                platform_version,
            )
            .expect("expected to insert identity");

        drive
            .grove
            .commit_transaction(db_transaction)
            .unwrap()
            .expect("expected to be able to commit a transaction");

        let request = IdentityKeysRequest::new_contract_encryption_keys_query(
            identity.id().to_buffer(),
            contract.id().to_buffer(),
        );
        let identity_keys = drive
            .fetch_identity_keys::<KeyIDIdentityPublicKeyPairVec>(request, None, platform_version)
            .expect("expected keys");
        assert_eq!(identity_keys.len(), 1);
        assert_eq!(&identity_keys.first().unwrap().1, &encryption_key);
    }

    #[test]
    fn test_create_contract_with_encryption_keys_on_document_type() {
        let (drive, contract) = setup_dashpay();
        let platform_version = PlatformVersion::latest();

        // Let's insert an identity with an encryption key for this contract

        let mut identity = Identity::random_identity(0, Some(12345), platform_version)
            .expect("expected a random identity");

        let mut rng = StdRng::from_entropy();

        let encryption_key: IdentityPublicKey = IdentityPublicKeyV0 {
            id: 5,
            purpose: Purpose::ENCRYPTION,
            security_level: SecurityLevel::MEDIUM,
            contract_bounds: Some(ContractBounds::SingleContractDocumentType {
                id: contract.id(),
                document_type_name: "contactRequest".to_string(),
            }),
            key_type: KeyType::ECDSA_SECP256K1,
            read_only: false,
            data: BinaryData::new(
                KeyType::ECDSA_SECP256K1
                    .random_public_key_data(&mut rng, platform_version)
                    .expect("expected a random key"),
            ),
            disabled_at: None,
        }
        .into();
        identity.add_public_key(encryption_key.clone());

        let db_transaction = drive.grove.start_transaction();

        drive
            .add_new_identity(
                identity.clone(),
                false,
                &BlockInfo::default(),
                true,
                Some(&db_transaction),
                platform_version,
            )
            .expect("expected to insert identity");

        drive
            .grove
            .commit_transaction(db_transaction)
            .unwrap()
            .expect("expected to be able to commit a transaction");

        let request = IdentityKeysRequest::new_document_type_encryption_keys_query(
            identity.id().to_buffer(),
            contract.id().to_buffer(),
            "contactRequest".to_string(),
        );
        let identity_keys = drive
            .fetch_identity_keys::<KeyIDIdentityPublicKeyPairVec>(request, None, platform_version)
            .expect("expected keys");
        assert_eq!(identity_keys.len(), 1);
        assert_eq!(&identity_keys.first().unwrap().1, &encryption_key);
    }

    #[test]
    fn test_create_reference_contract_without_apply() {
        let drive: Drive = setup_drive_with_initial_state_structure();
        let platform_version = PlatformVersion::latest();

        let contract_path = "tests/supporting_files/contract/references/references.json";

        // let's construct the grovedb structure for the dashpay data contract
        let contract = json_document_to_contract(contract_path, false, platform_version)
            .expect("expected to get cbor document");
        drive
            .apply_contract(
                &contract,
                BlockInfo::default(),
                false,
                StorageFlags::optional_default_as_cow(),
                None,
                platform_version,
            )
            .expect("expected to apply contract successfully");
    }

    #[test]
    fn test_create_reference_contract_with_history_without_apply() {
        let drive: Drive = setup_drive_with_initial_state_structure();
        let platform_version = PlatformVersion::latest();

        let contract_path =
            "tests/supporting_files/contract/references/references_with_contract_history.json";

        // let's construct the grovedb structure for the dashpay data contract
        let contract = json_document_to_contract(contract_path, false, platform_version)
            .expect("expected to get contract");
        drive
            .apply_contract(
                &contract,
                BlockInfo::default(),
                false,
                StorageFlags::optional_default_as_cow(),
                None,
                platform_version,
            )
            .expect("expected to apply contract successfully");
    }

    #[test]
    fn test_update_reference_contract_without_apply() {
        let drive: Drive = setup_drive_with_initial_state_structure();
        let platform_version = PlatformVersion::latest();

        let contract_path = "tests/supporting_files/contract/references/references.json";

        // let's construct the grovedb structure for the dashpay data contract
        let contract = json_document_to_contract(contract_path, false, platform_version)
            .expect("expected to get cbor document");

        // Create a contract first
        drive
            .apply_contract(
                &contract,
                BlockInfo::default(),
                true,
                StorageFlags::optional_default_as_cow(),
                None,
                platform_version,
            )
            .expect("expected to apply contract successfully");

        // Update existing contract
        drive
            .update_contract(
                &contract,
                BlockInfo::default(),
                false,
                None,
                platform_version,
                None,
            )
            .expect("expected to apply contract successfully");
    }
}<|MERGE_RESOLUTION|>--- conflicted
+++ resolved
@@ -61,13 +61,8 @@
     use dpp::tests::json_document::json_document_to_contract;
 
     use crate::drive::identity::key::fetch::{IdentityKeysRequest, KeyIDIdentityPublicKeyPairVec};
-<<<<<<< HEAD
-    use crate::tests::helpers::setup::setup_drive_with_initial_state_structure;
+    use crate::util::test_helpers::setup::setup_drive_with_initial_state_structure;
     use platform_version::version::PlatformVersion;
-=======
-    use crate::util::test_helpers::setup::setup_drive_with_initial_state_structure;
-    use dpp::version::PlatformVersion;
->>>>>>> 05c4d9d9
 
     #[allow(dead_code)]
     #[deprecated(note = "This function is marked as unused.")]
