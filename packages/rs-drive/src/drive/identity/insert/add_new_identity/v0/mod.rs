use crate::drive::flags::StorageFlags;
use crate::drive::grove_operations::BatchInsertTreeApplyType;
use crate::drive::object_size_info::PathKeyInfo::PathFixedSizeKey;
use crate::drive::{identity_tree_path, Drive};
use crate::error::identity::IdentityError;
use crate::error::Error;
use crate::fee::op::LowLevelDriveOperation;
use dpp::block::block_info::BlockInfo;
use dpp::fee::fee_result::FeeResult;
use dpp::identity::accessors::IdentityGettersV0;
<<<<<<< HEAD
use dpp::identity::{Identity, IdentityPublicKey};

use crate::drive::identity::key::fetch::{
    IdentityKeysRequest, KeyIDIdentityPublicKeyPairBTreeMap, KeyIDVec, KeyRequestType, KeyVec,
=======
use dpp::identity::Identity;

use crate::drive::identity::key::fetch::{
    IdentityKeysRequest, KeyIDIdentityPublicKeyPairBTreeMap, KeyRequestType,
>>>>>>> 8e086304
};
use crate::error::drive::DriveError;
use dpp::identity::identity_public_key::accessors::v0::{
    IdentityPublicKeyGettersV0, IdentityPublicKeySettersV0,
};
use dpp::version::PlatformVersion;
use grovedb::batch::KeyInfoPath;
use grovedb::{EstimatedLayerInformation, TransactionArg};
use itertools::Itertools;
<<<<<<< HEAD
use std::collections::{BTreeSet, HashMap, HashSet};
=======
use std::collections::{BTreeSet, HashMap};
>>>>>>> 8e086304

impl Drive {
    /// Adds a identity by inserting a new identity subtree structure to the `Identities` subtree.
    pub(super) fn add_new_identity_v0(
        &self,
        identity: Identity,
        is_masternode_identity: bool,
        block_info: &BlockInfo,
        apply: bool,
        transaction: TransactionArg,
        platform_version: &PlatformVersion,
    ) -> Result<FeeResult, Error> {
        let mut drive_operations: Vec<LowLevelDriveOperation> = vec![];
        self.add_new_identity_add_to_operations_v0(
            identity,
            is_masternode_identity,
            block_info,
            apply,
            &mut None,
            transaction,
            &mut drive_operations,
            platform_version,
        )?;
        let fees = Drive::calculate_fee(
            None,
            Some(drive_operations),
            &block_info.epoch,
            self.config.epochs_per_era,
            platform_version,
        )?;
        Ok(fees)
    }

    /// Adds identity creation operations to drive operations
    pub(super) fn add_new_identity_add_to_operations_v0(
        &self,
        identity: Identity,
        is_masternode_identity: bool,
        block_info: &BlockInfo,
        apply: bool,
        previous_batch_operations: &mut Option<&mut Vec<LowLevelDriveOperation>>,
        transaction: TransactionArg,
        drive_operations: &mut Vec<LowLevelDriveOperation>,
        platform_version: &PlatformVersion,
    ) -> Result<(), Error> {
        let mut estimated_costs_only_with_layer_info = if apply {
            None::<HashMap<KeyInfoPath, EstimatedLayerInformation>>
        } else {
            Some(HashMap::new())
        };

        let batch_operations = self.add_new_identity_operations(
            identity,
            is_masternode_identity,
            block_info,
            previous_batch_operations,
            &mut estimated_costs_only_with_layer_info,
            transaction,
            platform_version,
        )?;

        self.apply_batch_low_level_drive_operations(
            estimated_costs_only_with_layer_info,
            transaction,
            batch_operations,
            drive_operations,
            &platform_version.drive,
        )
    }

    /// The operations needed to create an identity
    pub(super) fn add_new_identity_operations_v0(
        &self,
        identity: Identity,
        is_masternode_identity: bool,
        block_info: &BlockInfo,
        previous_batch_operations: &mut Option<&mut Vec<LowLevelDriveOperation>>,
        estimated_costs_only_with_layer_info: &mut Option<
            HashMap<KeyInfoPath, EstimatedLayerInformation>,
        >,
        transaction: TransactionArg,
        platform_version: &PlatformVersion,
    ) -> Result<Vec<LowLevelDriveOperation>, Error> {
        let mut batch_operations: Vec<LowLevelDriveOperation> = vec![];

        // There is no reason to store the owner id as we always know the owner id of identity information.
        let storage_flags = StorageFlags::new_single_epoch(block_info.epoch.index, None);

        let identity_tree_path = identity_tree_path();

        let id = identity.id();
        let revision = identity.revision();
        let balance = identity.balance();
        let public_keys = identity.public_keys_owned();

        let apply_type = if estimated_costs_only_with_layer_info.is_none() {
            BatchInsertTreeApplyType::StatefulBatchInsertTree
        } else {
            BatchInsertTreeApplyType::StatelessBatchInsertTree {
                in_tree_using_sums: false,
                is_sum_tree: false,
                flags_len: storage_flags.serialized_size(),
            }
        };

        // We insert the identity tree
        let inserted = self.batch_insert_empty_tree_if_not_exists(
            PathFixedSizeKey((identity_tree_path, id.to_vec())),
            Some(&storage_flags),
            apply_type,
            transaction,
            previous_batch_operations,
            &mut batch_operations,
            &platform_version.drive,
        )?;

        if !inserted {
            return if is_masternode_identity {
                // there could be a situation where we are trying to reenable a masternode identity that already existed
                // In this case we should reenable it's keys

                //we need to know what keys existed before
                let key_request = IdentityKeysRequest {
                    identity_id: id.to_buffer(),
                    request_type: KeyRequestType::AllKeys,
                    limit: None,
                    offset: None,
                };

                let old_masternode_identity_keys = self
                    .fetch_identity_keys::<KeyIDIdentityPublicKeyPairBTreeMap>(
                        key_request,
                        transaction,
                        platform_version,
                    )?;

                let mut last_key_id = *old_masternode_identity_keys.keys().max().unwrap();

                if old_masternode_identity_keys.is_empty() {
                    return Err(Error::Drive(DriveError::CorruptedDriveState(format!(
                        "expected old keys to exist if the masternode identity {} used to exist",
                        id
                    ))));
                }

                // we need the old key ids, this is why we do things like this

                let mut old_masternode_identity_keys_to_reenable =
                    old_masternode_identity_keys.values().collect::<Vec<_>>();

                old_masternode_identity_keys_to_reenable.retain(|old_public_key| {
                    public_keys
<<<<<<< HEAD
                        .iter()
                        .map(|(_, key)| key.data())
=======
                        .values()
                        .map(|key| key.data())
>>>>>>> 8e086304
                        .contains(old_public_key.data())
                });

                // we should find what keys should be re-enabled first
                batch_operations.append(
                    &mut self.re_enable_identity_keys_operations(
                        id.to_buffer(),
                        old_masternode_identity_keys_to_reenable
                            .iter()
                            .map(|identity_public_key| identity_public_key.id())
                            .collect(),
                        estimated_costs_only_with_layer_info,
                        transaction,
                        platform_version,
                    )?,
                );

                let old_masternode_identity_keys_to_reenable_data =
                    old_masternode_identity_keys_to_reenable
                        .iter()
                        .map(|key| key.data())
                        .collect::<BTreeSet<_>>();

                //we might also need to add new keys (in the case of an operator)

<<<<<<< HEAD
                for mut identity_public_key in public_keys.into_iter().map(|(_, key)| key) {
=======
                for mut identity_public_key in public_keys.into_values() {
>>>>>>> 8e086304
                    if old_masternode_identity_keys_to_reenable_data
                        .contains(identity_public_key.data())
                    {
                        // this was reenabled
                        continue;
                    }
                    last_key_id += 1;
                    identity_public_key.set_id(last_key_id);
                    self.insert_new_non_unique_key_operations(
                        id.to_buffer(),
                        identity_public_key,
                        false,
                        true,
                        &block_info.epoch,
                        estimated_costs_only_with_layer_info,
                        transaction,
                        &mut batch_operations,
                        platform_version,
                    )?;
                }
                Ok(batch_operations)
            } else {
                Err(Error::Identity(IdentityError::IdentityAlreadyExists(
                    "trying to insert an identity that already exists",
                )))
            };
        }

        if let Some(estimated_costs_only_with_layer_info) = estimated_costs_only_with_layer_info {
            Self::add_estimation_costs_for_balances(
                estimated_costs_only_with_layer_info,
                &platform_version.drive,
            )?;
        }

        // We insert the balance
        batch_operations.push(self.insert_identity_balance_operation_v0(id.to_buffer(), balance)?);

        batch_operations
            .push(self.initialize_negative_identity_balance_operation_v0(id.to_buffer()));

        // We insert the revision
        // todo: we might not need the revision
        batch_operations
            .push(self.initialize_identity_revision_operation_v0(id.to_buffer(), revision));

        let mut create_tree_keys_operations = self.create_key_tree_with_keys_operations(
            id.to_buffer(),
            public_keys.into_values().collect(),
            // if we are a masternode identity, we want to register all keys as non unique
            is_masternode_identity,
            &block_info.epoch,
            estimated_costs_only_with_layer_info,
            transaction,
            platform_version,
        )?;
        // We insert the key tree and keys
        batch_operations.append(&mut create_tree_keys_operations);

        Ok(batch_operations)
    }
}

#[cfg(test)]
mod tests {
    use crate::tests::helpers::setup::setup_drive;
    use dpp::identity::Identity;

    use dpp::block::block_info::BlockInfo;
    use dpp::identity::accessors::IdentityGettersV0;

    use dpp::version::PlatformVersion;
    use tempfile::TempDir;

    use crate::drive::Drive;

    #[test]
    fn test_insert_and_fetch_identity_v0() {
        let drive = setup_drive(None);
        let platform_version = PlatformVersion::first();

        let transaction = drive.grove.start_transaction();

        drive
            .create_initial_state_structure(Some(&transaction), platform_version)
            .expect("expected to create root tree successfully");

        let identity = Identity::random_identity(5, Some(12345), platform_version)
            .expect("expected a random identity");

        drive
            .add_new_identity_v0(
                identity.clone(),
                false,
                &BlockInfo::default(),
                true,
                Some(&transaction),
                platform_version,
            )
            .expect("expected to insert identity");

        let fetched_identity = drive
            .fetch_full_identity(
                identity.id().to_buffer(),
                Some(&transaction),
                platform_version,
            )
            .expect("should fetch an identity")
            .expect("should have an identity");

        assert_eq!(identity, fetched_identity);
    }

    #[test]
    fn test_insert_identity_v0() {
        let tmp_dir = TempDir::new().unwrap();
        let drive: Drive = Drive::open(tmp_dir, None).expect("expected to open Drive successfully");
        let platform_version = &PlatformVersion::first();

        let identity = Identity::random_identity(5, Some(12345), platform_version)
            .expect("expected a random identity");
        let db_transaction = drive.grove.start_transaction();

        drive
            .create_initial_state_structure(Some(&db_transaction), platform_version)
            .expect("expected to create root tree successfully");

        drive
            .add_new_identity_v0(
                identity,
                false,
                &BlockInfo::default(),
                true,
                Some(&db_transaction),
                platform_version,
            )
            .expect("expected to insert identity");

        drive
            .grove
            .commit_transaction(db_transaction)
            .unwrap()
            .expect("expected to be able to commit a transaction");
    }
}<|MERGE_RESOLUTION|>--- conflicted
+++ resolved
@@ -8,17 +8,10 @@
 use dpp::block::block_info::BlockInfo;
 use dpp::fee::fee_result::FeeResult;
 use dpp::identity::accessors::IdentityGettersV0;
-<<<<<<< HEAD
-use dpp::identity::{Identity, IdentityPublicKey};
-
-use crate::drive::identity::key::fetch::{
-    IdentityKeysRequest, KeyIDIdentityPublicKeyPairBTreeMap, KeyIDVec, KeyRequestType, KeyVec,
-=======
 use dpp::identity::Identity;
 
 use crate::drive::identity::key::fetch::{
     IdentityKeysRequest, KeyIDIdentityPublicKeyPairBTreeMap, KeyRequestType,
->>>>>>> 8e086304
 };
 use crate::error::drive::DriveError;
 use dpp::identity::identity_public_key::accessors::v0::{
@@ -28,11 +21,7 @@
 use grovedb::batch::KeyInfoPath;
 use grovedb::{EstimatedLayerInformation, TransactionArg};
 use itertools::Itertools;
-<<<<<<< HEAD
-use std::collections::{BTreeSet, HashMap, HashSet};
-=======
 use std::collections::{BTreeSet, HashMap};
->>>>>>> 8e086304
 
 impl Drive {
     /// Adds a identity by inserting a new identity subtree structure to the `Identities` subtree.
@@ -185,13 +174,8 @@
 
                 old_masternode_identity_keys_to_reenable.retain(|old_public_key| {
                     public_keys
-<<<<<<< HEAD
-                        .iter()
-                        .map(|(_, key)| key.data())
-=======
                         .values()
                         .map(|key| key.data())
->>>>>>> 8e086304
                         .contains(old_public_key.data())
                 });
 
@@ -217,11 +201,7 @@
 
                 //we might also need to add new keys (in the case of an operator)
 
-<<<<<<< HEAD
-                for mut identity_public_key in public_keys.into_iter().map(|(_, key)| key) {
-=======
                 for mut identity_public_key in public_keys.into_values() {
->>>>>>> 8e086304
                     if old_masternode_identity_keys_to_reenable_data
                         .contains(identity_public_key.data())
                     {
