// Grouping std imports
use std::{
    collections::{BTreeMap, HashSet},
    ops::RangeFull,
};

// Conditional imports for the features "server" or "verify"
#[cfg(any(feature = "server", feature = "verify"))]
use {
    crate::{
        drive::identity::{
            identity_contract_info_group_path_key_purpose_vec, identity_key_tree_path_vec,
            identity_query_keys_tree_path_vec,
            key::fetch::KeyKindRequestType::{AllKeysOfKindRequest, CurrentKeyOfKindRequest},
            key::fetch::KeyRequestType::{
                AllKeys, ContractBoundKey, ContractDocumentTypeBoundKey, SearchKey, SpecificKeys,
            },
        },
        query::{Query, QueryItem},
    },
    dpp::{
        identity::identity_public_key::accessors::v0::IdentityPublicKeyGettersV0,
        identity::{KeyID, Purpose},
    },
    grovedb::{PathQuery, SizedQuery},
    integer_encoding::VarInt,
};

// Conditional imports for the feature "server"
#[cfg(feature = "server")]
use {
    crate::error::{drive::DriveError, fee::FeeError, identity::IdentityError, Error},
    dpp::{
        block::epoch::Epoch,
        fee::{
            default_costs::{EpochCosts, KnownCostItem::FetchSingleIdentityKeyProcessingCost},
            Credits,
        },
        identity::{IdentityPublicKey, SecurityLevel},
        serialization::PlatformDeserializable,
        version::PlatformVersion,
    },
    grovedb::{
        query_result_type::{
            Key, Path, PathKeyOptionalElementTrio, QueryResultElement, QueryResultElements,
        },
        Element,
        Element::Item,
    },
};

// Modules conditionally compiled for the feature "server"
#[cfg(feature = "server")]
mod fetch_all_current_identity_keys;
#[cfg(feature = "server")]
mod fetch_all_identity_keys;
#[cfg(feature = "server")]
mod fetch_identities_all_keys;
#[cfg(feature = "server")]
mod fetch_identity_keys;

<<<<<<< HEAD
#[cfg(any(feature = "full", feature = "verify"))]
use crate::drive::identity::{identity_key_tree_path_vec, identity_query_keys_tree_path_vec};

#[cfg(any(feature = "full", feature = "verify"))]
use crate::drive::identity::key::fetch::KeyKindRequestType::{
    AllKeysOfKindRequest, CurrentKeyOfKindRequest,
};
#[cfg(any(feature = "full", feature = "verify"))]
use crate::drive::identity::key::fetch::KeyRequestType::{AllKeys, SearchKey, SpecificKeys};

#[cfg(feature = "full")]
use crate::error::drive::DriveError;
#[cfg(feature = "full")]
use crate::error::fee::FeeError;
#[cfg(feature = "full")]
use crate::error::identity::IdentityError;
#[cfg(feature = "full")]
use crate::error::Error;

#[cfg(any(feature = "full", feature = "verify"))]
use crate::query::{Query, QueryItem};
#[cfg(feature = "full")]
use dpp::block::epoch::Epoch;
#[cfg(feature = "full")]
use dpp::fee::default_costs::EpochCosts;
#[cfg(feature = "full")]
use dpp::fee::default_costs::KnownCostItem::FetchSingleIdentityKeyProcessingCost;
#[cfg(feature = "full")]
use dpp::fee::Credits;
use dpp::identity::identity_public_key::accessors::v0::IdentityPublicKeyGettersV0;
#[cfg(any(feature = "full", feature = "verify"))]
use dpp::identity::identity_public_key::KeyID;

#[cfg(any(feature = "full", feature = "verify"))]
use dpp::identity::identity_public_key::{Purpose, SecurityLevel};
#[cfg(feature = "full")]
use dpp::prelude::IdentityPublicKey;
use dpp::serialization::PlatformDeserializable;
use platform_version::version::PlatformVersion;

use crate::drive::identity::identity_contract_info_group_path_key_purpose_vec;
use crate::drive::identity::key::fetch::KeyRequestType::{
    ContractBoundKey, ContractDocumentTypeBoundKey,
};
#[cfg(feature = "full")]
use grovedb::query_result_type::{
    Key, Path, PathKeyOptionalElementTrio, QueryResultElement, QueryResultElements,
};
#[cfg(feature = "full")]
use grovedb::Element;
#[cfg(feature = "full")]
use grovedb::Element::Item;
#[cfg(any(feature = "full", feature = "verify"))]
use grovedb::{PathQuery, SizedQuery};
#[cfg(any(feature = "full", feature = "verify"))]
use integer_encoding::VarInt;
#[cfg(any(feature = "full", feature = "verify"))]
use std::collections::BTreeMap;
use std::collections::HashSet;
use std::ops::RangeFull;

#[cfg(any(feature = "full", feature = "verify"))]
=======
#[cfg(any(feature = "server", feature = "verify"))]
>>>>>>> e80854cf
/// The kind of keys you are requesting
/// A kind is a purpose/security level pair
/// Do you want to get all keys in that pair
/// Or just the current one?
#[derive(Clone, Copy)]
pub enum KeyKindRequestType {
    /// Get only the last key of a certain kind
    CurrentKeyOfKindRequest,
    /// Get all keys of a certain kind
    AllKeysOfKindRequest,
}

#[cfg(any(feature = "server", feature = "verify"))]
/// The type of key request
#[derive(Clone)]
pub enum KeyRequestType {
    /// Get all keys of an identity
    AllKeys,
    /// Get specific keys for an identity
    SpecificKeys(Vec<KeyID>),
    /// Search for keys on an identity
    SearchKey(BTreeMap<PurposeU8, BTreeMap<SecurityLevelU8, KeyKindRequestType>>),
    /// Search for contract bound keys
    ContractBoundKey([u8; 32], Purpose, KeyKindRequestType),
    /// Search for contract bound keys
    ContractDocumentTypeBoundKey([u8; 32], String, Purpose, KeyKindRequestType),
}

#[cfg(any(feature = "server", feature = "verify"))]
/// The key purpose as u8.
pub type PurposeU8 = u8;
#[cfg(any(feature = "server", feature = "verify"))]
/// The key security level as u8.
pub type SecurityLevelU8 = u8;

#[cfg(feature = "server")]
/// Type alias for a hashset of IdentityPublicKey Ids as the outcome of the query.
pub type KeyIDHashSet = HashSet<KeyID>;

#[cfg(feature = "server")]
/// Type alias for a vec of IdentityPublicKey Ids as the outcome of the query.
pub type KeyIDVec = Vec<KeyID>;

#[cfg(feature = "server")]
/// Type alias for a vec of IdentityPublicKeys as the outcome of the query.
pub type KeyVec = Vec<IdentityPublicKey>;

#[cfg(feature = "server")]
/// Type alias for a vec of serialized IdentityPublicKeys as the outcome of the query.
pub type SerializedKeyVec = Vec<Vec<u8>>;

#[cfg(feature = "server")]
/// Type alias for a single IdentityPublicKey as the outcome of the query.
pub type SingleIdentityPublicKeyOutcome = IdentityPublicKey;

#[cfg(feature = "server")]
/// Type alias for an optional single IdentityPublicKey as the outcome of the query.
pub type OptionalSingleIdentityPublicKeyOutcome = Option<IdentityPublicKey>;

#[cfg(feature = "server")]
/// Type alias for a Vector for key id to identity public key pair common pattern.
pub type KeyIDIdentityPublicKeyPairVec = Vec<(KeyID, IdentityPublicKey)>;

#[cfg(feature = "server")]
/// Type alias for a Vector for key id to optional identity public key pair common pattern.
pub type KeyIDOptionalIdentityPublicKeyPairVec = Vec<(KeyID, Option<IdentityPublicKey>)>;

#[cfg(feature = "server")]
/// Type alias for a Vector for query key path to optional identity public key pair common pattern.
pub type QueryKeyPathOptionalIdentityPublicKeyTrioVec = Vec<(Path, Key, Option<IdentityPublicKey>)>;

#[cfg(feature = "server")]
/// Type alias for a bTreemap for a key id to identity public key pair common pattern.
pub type KeyIDIdentityPublicKeyPairBTreeMap = BTreeMap<KeyID, IdentityPublicKey>;

#[cfg(feature = "server")]
/// Type alias for a bTreemap for a key id to optional identity public key pair common pattern.
pub type KeyIDOptionalIdentityPublicKeyPairBTreeMap = BTreeMap<KeyID, Option<IdentityPublicKey>>;

#[cfg(feature = "server")]
/// Type alias for a bTreemap for a query key path to optional identity public key pair common pattern.
pub type QueryKeyPathOptionalIdentityPublicKeyTrioBTreeMap =
    BTreeMap<(Path, Key), Option<IdentityPublicKey>>;

#[cfg(feature = "server")]
/// A trait to get typed results from raw results from Drive
pub trait IdentityPublicKeyResult {
    /// Get a typed result from a trio of path key elements
    fn try_from_path_key_optional(
        value: Vec<PathKeyOptionalElementTrio>,
        platform_version: &PlatformVersion,
    ) -> Result<Self, Error>
    where
        Self: Sized;
    /// Get a typed result from query results
    fn try_from_query_results(
        value: QueryResultElements,
        platform_version: &PlatformVersion,
    ) -> Result<Self, Error>
    where
        Self: Sized;
}

#[cfg(feature = "server")]
fn element_to_serialized_identity_public_key(element: Element) -> Result<Vec<u8>, Error> {
    let Item(value, _) = element else {
        return Err(Error::Drive(DriveError::CorruptedElementType(
            "expected item for identity public key",
        )));
    };

    Ok(value)
}

#[cfg(feature = "server")]
fn element_to_identity_public_key(element: Element) -> Result<IdentityPublicKey, Error> {
    let Item(value, _) = element else {
        return Err(Error::Drive(DriveError::CorruptedElementType(
            "expected item for identity public key",
        )));
    };

    IdentityPublicKey::deserialize_from_bytes(value.as_slice()).map_err(Error::Protocol)
}

#[cfg(feature = "server")]
fn element_to_identity_public_key_id(element: Element) -> Result<KeyID, Error> {
    let public_key = element_to_identity_public_key(element)?;

    Ok(public_key.id())
}

#[cfg(feature = "server")]
fn element_to_identity_public_key_id_and_object_pair(
    element: Element,
) -> Result<(KeyID, IdentityPublicKey), Error> {
    let public_key = element_to_identity_public_key(element)?;

    Ok((public_key.id(), public_key))
}

#[cfg(feature = "server")]
fn key_and_optional_element_to_identity_public_key_id_and_object_pair(
    (_path, key, maybe_element): (Path, Key, Option<Element>),
) -> Result<(KeyID, Option<IdentityPublicKey>), Error> {
    if let Some(element) = maybe_element {
        let public_key = element_to_identity_public_key(element)?;

        return Ok((public_key.id(), Some(public_key)));
    }

    let (key_id, _) = KeyID::decode_var(key.as_slice()).ok_or_else(|| {
        Error::Drive(DriveError::CorruptedSerialization(String::from(
            "can't decode key id",
        )))
    })?;

    Ok((key_id, None))
}

#[cfg(feature = "server")]
fn supported_query_result_element_to_identity_public_key(
    query_result_element: QueryResultElement,
) -> Result<IdentityPublicKey, Error> {
    match query_result_element {
        QueryResultElement::ElementResultItem(element)
        | QueryResultElement::KeyElementPairResultItem((_, element))
        | QueryResultElement::PathKeyElementTrioResultItem((_, _, element)) => {
            element_to_identity_public_key(element)
        }
    }
}

#[cfg(feature = "server")]
fn supported_query_result_element_to_serialized_identity_public_key(
    query_result_element: QueryResultElement,
) -> Result<Vec<u8>, Error> {
    match query_result_element {
        QueryResultElement::ElementResultItem(element)
        | QueryResultElement::KeyElementPairResultItem((_, element))
        | QueryResultElement::PathKeyElementTrioResultItem((_, _, element)) => {
            element_to_serialized_identity_public_key(element)
        }
    }
}

#[cfg(feature = "server")]
fn supported_query_result_element_to_identity_public_key_id(
    query_result_element: QueryResultElement,
) -> Result<KeyID, Error> {
    match query_result_element {
        QueryResultElement::ElementResultItem(element)
        | QueryResultElement::KeyElementPairResultItem((_, element))
        | QueryResultElement::PathKeyElementTrioResultItem((_, _, element)) => {
            element_to_identity_public_key_id(element)
        }
    }
}

#[cfg(feature = "server")]
fn supported_query_result_element_to_identity_public_key_id_and_object_pair(
    query_result_element: QueryResultElement,
) -> Result<(KeyID, IdentityPublicKey), Error> {
    match query_result_element {
        QueryResultElement::ElementResultItem(element)
        | QueryResultElement::KeyElementPairResultItem((_, element))
        | QueryResultElement::PathKeyElementTrioResultItem((_, _, element)) => {
            element_to_identity_public_key_id_and_object_pair(element)
        }
    }
}

#[cfg(feature = "server")]
impl IdentityPublicKeyResult for SingleIdentityPublicKeyOutcome {
    fn try_from_path_key_optional(
        value: Vec<PathKeyOptionalElementTrio>,
        _platform_version: &PlatformVersion,
    ) -> Result<Self, Error> {
        // We do not care about non existence
        let mut keys = value
            .into_iter()
            .filter_map(|(_, _, maybe_element)| maybe_element)
            .map(element_to_identity_public_key)
            .collect::<Result<Vec<_>, Error>>()?;

        if keys.is_empty() {
            return Err(Error::Identity(IdentityError::IdentityPublicKeyNotFound(
                "no result found".to_string(),
            )));
        }

        if keys.len() > 1 {
            return Err(Error::Drive(DriveError::CorruptedCodeExecution(
                "more than one key was returned when expecting only one result",
            )));
        }

        Ok(keys.remove(0))
    }

    fn try_from_query_results(
        value: QueryResultElements,
        _platform_version: &PlatformVersion,
    ) -> Result<Self, Error> {
        let mut keys = value
            .elements
            .into_iter()
            .map(supported_query_result_element_to_identity_public_key)
            .collect::<Result<Vec<_>, Error>>()?;

        if keys.is_empty() {
            return Err(Error::Identity(IdentityError::IdentityPublicKeyNotFound(
                "no result found".to_string(),
            )));
        }

        if keys.len() > 1 {
            return Err(Error::Drive(DriveError::CorruptedCodeExecution(
                "more than one key was returned when expecting only one result",
            )));
        }

        Ok(keys.remove(0))
    }
}

#[cfg(feature = "server")]
impl IdentityPublicKeyResult for OptionalSingleIdentityPublicKeyOutcome {
    fn try_from_path_key_optional(
        value: Vec<PathKeyOptionalElementTrio>,
        _platform_version: &PlatformVersion,
    ) -> Result<Self, Error> {
        // We do not care about non existence
        let mut keys = value
            .into_iter()
            .filter_map(|(_, _, maybe_element)| maybe_element)
            .map(element_to_identity_public_key)
            .collect::<Result<Vec<_>, Error>>()?;

        if keys.is_empty() {
            return Ok(None);
        }

        if keys.len() > 1 {
            return Err(Error::Drive(DriveError::CorruptedCodeExecution(
                "more than one key was returned when expecting only one result",
            )));
        }

        Ok(Some(keys.remove(0)))
    }

    fn try_from_query_results(
        value: QueryResultElements,
        _platform_version: &PlatformVersion,
    ) -> Result<Self, Error> {
        let mut keys = value
            .elements
            .into_iter()
            .map(supported_query_result_element_to_identity_public_key)
            .collect::<Result<Vec<_>, Error>>()?;

        if keys.is_empty() {
            return Ok(None);
        }

        if keys.len() > 1 {
            return Err(Error::Drive(DriveError::CorruptedCodeExecution(
                "more than one key was returned when expecting only one result",
            )));
        }

        Ok(Some(keys.remove(0)))
    }
}

#[cfg(feature = "server")]
impl IdentityPublicKeyResult for KeyIDHashSet {
    fn try_from_path_key_optional(
        value: Vec<PathKeyOptionalElementTrio>,
        _platform_version: &PlatformVersion,
    ) -> Result<Self, Error> {
        // We do not care about non existence
        value
            .into_iter()
            .filter_map(|(_, _, maybe_element)| maybe_element)
            .map(element_to_identity_public_key_id)
            .collect()
    }

    fn try_from_query_results(
        value: QueryResultElements,
        _platform_version: &PlatformVersion,
    ) -> Result<Self, Error> {
        value
            .elements
            .into_iter()
            .map(supported_query_result_element_to_identity_public_key_id)
            .collect()
    }
}

#[cfg(feature = "server")]
impl IdentityPublicKeyResult for KeyIDVec {
    fn try_from_path_key_optional(
        value: Vec<PathKeyOptionalElementTrio>,
        _platform_version: &PlatformVersion,
    ) -> Result<Self, Error> {
        // We do not care about non existence
        value
            .into_iter()
            .filter_map(|(_, _, maybe_element)| maybe_element)
            .map(element_to_identity_public_key_id)
            .collect()
    }

    fn try_from_query_results(
        value: QueryResultElements,
        _platform_version: &PlatformVersion,
    ) -> Result<Self, Error> {
        value
            .elements
            .into_iter()
            .map(supported_query_result_element_to_identity_public_key_id)
            .collect()
    }
}

#[cfg(feature = "server")]
impl IdentityPublicKeyResult for KeyVec {
    fn try_from_path_key_optional(
        value: Vec<PathKeyOptionalElementTrio>,
        _platform_version: &PlatformVersion,
    ) -> Result<Self, Error> {
        // We do not care about non existence
        value
            .into_iter()
            .filter_map(|(_, _, maybe_element)| maybe_element)
            .map(element_to_identity_public_key)
            .collect()
    }

    fn try_from_query_results(
        value: QueryResultElements,
        _platform_version: &PlatformVersion,
    ) -> Result<Self, Error> {
        value
            .elements
            .into_iter()
            .map(supported_query_result_element_to_identity_public_key)
            .collect()
    }
}

#[cfg(feature = "server")]
impl IdentityPublicKeyResult for SerializedKeyVec {
    fn try_from_path_key_optional(
        value: Vec<PathKeyOptionalElementTrio>,
        _platform_version: &PlatformVersion,
    ) -> Result<Self, Error> {
        // We do not care about non existence
        value
            .into_iter()
            .filter_map(|(_, _, maybe_element)| maybe_element)
            .map(element_to_serialized_identity_public_key)
            .collect()
    }

    fn try_from_query_results(
        value: QueryResultElements,
        _platform_version: &PlatformVersion,
    ) -> Result<Self, Error> {
        value
            .elements
            .into_iter()
            .map(supported_query_result_element_to_serialized_identity_public_key)
            .collect()
    }
}

#[cfg(feature = "server")]
impl IdentityPublicKeyResult for KeyIDIdentityPublicKeyPairVec {
    fn try_from_path_key_optional(
        value: Vec<PathKeyOptionalElementTrio>,
        _platform_version: &PlatformVersion,
    ) -> Result<Self, Error> {
        // We do not care about non existence
        value
            .into_iter()
            .filter_map(|(_, _, maybe_element)| maybe_element)
            .map(element_to_identity_public_key_id_and_object_pair)
            .collect()
    }

    fn try_from_query_results(
        value: QueryResultElements,
        _platform_version: &PlatformVersion,
    ) -> Result<Self, Error> {
        value
            .elements
            .into_iter()
            .map(supported_query_result_element_to_identity_public_key_id_and_object_pair)
            .collect()
    }
}

#[cfg(feature = "server")]
impl IdentityPublicKeyResult for KeyIDOptionalIdentityPublicKeyPairVec {
    fn try_from_path_key_optional(
        value: Vec<PathKeyOptionalElementTrio>,
        _platform_version: &PlatformVersion,
    ) -> Result<Self, Error> {
        value
            .into_iter()
            .map(key_and_optional_element_to_identity_public_key_id_and_object_pair)
            .collect()
    }

    fn try_from_query_results(
        _value: QueryResultElements,
        _platform_version: &PlatformVersion,
    ) -> Result<Self, Error> {
        Err(Error::Drive(DriveError::NotSupported(
            "KeyIDOptionalIdentityPublicKeyPairVec try from QueryResultElements",
        )))
    }
}

#[cfg(feature = "server")]
impl IdentityPublicKeyResult for QueryKeyPathOptionalIdentityPublicKeyTrioVec {
    fn try_from_path_key_optional(
        value: Vec<PathKeyOptionalElementTrio>,
        _platform_version: &PlatformVersion,
    ) -> Result<Self, Error> {
        value
            .into_iter()
            .map(|(path, key, maybe_element)| {
                let maybe_public_key = if let Some(element) = maybe_element {
                    Some(element_to_identity_public_key(element)?)
                } else {
                    None
                };

                Ok((path, key, maybe_public_key))
            })
            .collect()
    }

    fn try_from_query_results(
        _value: QueryResultElements,
        _platform_version: &PlatformVersion,
    ) -> Result<Self, Error> {
        Err(Error::Drive(DriveError::NotSupported(
            "QueryKeyPathOptionalIdentityPublicKeyTrioVec try from QueryResultElements",
        )))
    }
}

#[cfg(feature = "server")]
impl IdentityPublicKeyResult for KeyIDIdentityPublicKeyPairBTreeMap {
    fn try_from_path_key_optional(
        value: Vec<PathKeyOptionalElementTrio>,
        _platform_version: &PlatformVersion,
    ) -> Result<Self, Error> {
        // We do not care about non existence
        value
            .into_iter()
            .filter_map(|(_, _, maybe_element)| maybe_element)
            .map(element_to_identity_public_key_id_and_object_pair)
            .collect()
    }

    fn try_from_query_results(
        value: QueryResultElements,
        _platform_version: &PlatformVersion,
    ) -> Result<Self, Error> {
        value
            .elements
            .into_iter()
            .map(supported_query_result_element_to_identity_public_key_id_and_object_pair)
            .collect()
    }
}

#[cfg(feature = "server")]
impl IdentityPublicKeyResult for KeyIDOptionalIdentityPublicKeyPairBTreeMap {
    fn try_from_path_key_optional(
        value: Vec<PathKeyOptionalElementTrio>,
        _platform_version: &PlatformVersion,
    ) -> Result<Self, Error> {
        value
            .into_iter()
            .map(key_and_optional_element_to_identity_public_key_id_and_object_pair)
            .collect()
    }

    fn try_from_query_results(
        _value: QueryResultElements,
        _platform_version: &PlatformVersion,
    ) -> Result<Self, Error> {
        Err(Error::Drive(DriveError::NotSupported(
            "KeyIDOptionalIdentityPublicKeyPairVec try from QueryResultElements",
        )))
    }
}

#[cfg(feature = "server")]
impl IdentityPublicKeyResult for QueryKeyPathOptionalIdentityPublicKeyTrioBTreeMap {
    fn try_from_path_key_optional(
        value: Vec<PathKeyOptionalElementTrio>,
        _platform_version: &PlatformVersion,
    ) -> Result<Self, Error> {
        value
            .into_iter()
            .map(|(path, key, maybe_element)| {
                let maybe_public_key = if let Some(element) = maybe_element {
                    Some(element_to_identity_public_key(element)?)
                } else {
                    None
                };

                Ok(((path, key), maybe_public_key))
            })
            .collect()
    }

    fn try_from_query_results(
        _value: QueryResultElements,
        _platform_version: &PlatformVersion,
    ) -> Result<Self, Error> {
        Err(Error::Drive(DriveError::NotSupported(
            "QueryKeyPathOptionalIdentityPublicKeyTrioVec try from QueryResultElements",
        )))
    }
}

#[cfg(any(feature = "server", feature = "verify"))]
/// A request to get Keys from an Identity
#[derive(Clone)]
pub struct IdentityKeysRequest {
    /// The request identity id
    pub identity_id: [u8; 32],
    /// The type of key request
    pub request_type: KeyRequestType,
    /// The limit of the amount of keys you wish to get back
    pub limit: Option<u16>,
    /// The offset of the start of the amount of keys you wish to get back
    pub offset: Option<u16>,
}

impl IdentityKeysRequest {
    #[cfg(feature = "server")]
    /// Gets the processing cost of an identity keys request
    pub fn processing_cost(&self, epoch: &Epoch) -> Result<Credits, Error> {
        match &self.request_type {
            AllKeys => Err(Error::Fee(FeeError::OperationNotAllowed(
                "You can not get costs for requesting all keys",
            ))),
            SpecificKeys(keys) => Ok(keys.len() as u64
                * epoch.cost_for_known_cost_item(FetchSingleIdentityKeyProcessingCost)),
            SearchKey(_search) => todo!(),
            ContractBoundKey(_, _, key_kind) | ContractDocumentTypeBoundKey(_, _, _, key_kind) => {
                match key_kind {
                    CurrentKeyOfKindRequest => {
                        Ok(epoch.cost_for_known_cost_item(FetchSingleIdentityKeyProcessingCost))
                    }
                    AllKeysOfKindRequest => Err(Error::Fee(FeeError::OperationNotAllowed(
                        "You can not get costs for an all keys of kind request",
                    ))),
                }
            }
        }
    }

    #[cfg(feature = "server")]
    /// Make a request for all current keys for the identity
    pub fn new_all_current_keys_query(identity_id: [u8; 32]) -> Self {
        let mut sec_btree_map = BTreeMap::new();
        for security_level in 0..=SecurityLevel::last() as u8 {
            sec_btree_map.insert(security_level, CurrentKeyOfKindRequest);
        }
        let mut purpose_btree_map = BTreeMap::new();
        for purpose in 0..=Purpose::last() as u8 {
            purpose_btree_map.insert(purpose, sec_btree_map.clone());
        }
        IdentityKeysRequest {
            identity_id,
            request_type: SearchKey(purpose_btree_map),
            limit: None,
            offset: None,
        }
    }

    #[cfg(feature = "server")]
    /// Make a request for an encryption key for a specific contract
    pub fn new_contract_encryption_keys_query(
        identity_id: [u8; 32],
        contract_id: [u8; 32],
    ) -> Self {
        IdentityKeysRequest {
            identity_id,
            request_type: ContractBoundKey(
                contract_id,
                Purpose::ENCRYPTION,
                CurrentKeyOfKindRequest,
            ),
            limit: None,
            offset: None,
        }
    }

    #[cfg(feature = "server")]
    /// Make a request for an decryption key for a specific contract
    pub fn new_contract_decryption_keys_query(
        identity_id: [u8; 32],
        contract_id: [u8; 32],
    ) -> Self {
        IdentityKeysRequest {
            identity_id,
            request_type: ContractBoundKey(
                contract_id,
                Purpose::DECRYPTION,
                CurrentKeyOfKindRequest,
            ),
            limit: None,
            offset: None,
        }
    }

    #[cfg(feature = "server")]
    /// Make a request for an encryption key for a specific contract document type
    pub fn new_document_type_encryption_keys_query(
        identity_id: [u8; 32],
        contract_id: [u8; 32],
        document_type_name: String,
    ) -> Self {
        IdentityKeysRequest {
            identity_id,
            request_type: ContractDocumentTypeBoundKey(
                contract_id,
                document_type_name,
                Purpose::ENCRYPTION,
                CurrentKeyOfKindRequest,
            ),
            limit: None,
            offset: None,
        }
    }

    #[cfg(feature = "server")]
    /// Make a request for an decryption key for a specific contract document type
    pub fn new_document_type_decryption_keys_query(
        identity_id: [u8; 32],
        contract_id: [u8; 32],
        document_type_name: String,
    ) -> Self {
        IdentityKeysRequest {
            identity_id,
            request_type: ContractDocumentTypeBoundKey(
                contract_id,
                document_type_name,
                Purpose::DECRYPTION,
                CurrentKeyOfKindRequest,
            ),
            limit: None,
            offset: None,
        }
    }

    #[cfg(any(feature = "server", feature = "verify"))]
    /// Make a request for all current keys for the identity
    pub fn new_all_keys_query(identity_id: &[u8; 32], limit: Option<u16>) -> Self {
        IdentityKeysRequest {
            identity_id: *identity_id,
            request_type: AllKeys,
            limit,
            offset: None,
        }
    }

    #[cfg(any(feature = "server", feature = "verify"))]
    /// Make a request for specific keys for the identity
    pub fn new_specific_keys_query(identity_id: &[u8; 32], key_ids: Vec<KeyID>) -> Self {
        let limit = key_ids.len() as u16;
        IdentityKeysRequest {
            identity_id: *identity_id,
            request_type: SpecificKeys(key_ids),
            limit: Some(limit),
            offset: None,
        }
    }

    #[cfg(any(feature = "server", feature = "verify"))]
    /// Make a request for specific keys for the identity
    pub fn new_specific_keys_query_without_limit(
        identity_id: &[u8; 32],
        key_ids: Vec<KeyID>,
    ) -> Self {
        IdentityKeysRequest {
            identity_id: *identity_id,
            request_type: SpecificKeys(key_ids),
            limit: None,
            offset: None,
        }
    }

    #[cfg(any(feature = "server", feature = "verify"))]
    /// Make a request for a specific key for the identity without a limit
    /// Not have a limit is needed if you want to merge path queries
    pub fn new_specific_key_query_without_limit(identity_id: &[u8; 32], key_id: KeyID) -> Self {
        IdentityKeysRequest {
            identity_id: *identity_id,
            request_type: SpecificKeys(vec![key_id]),
            limit: None,
            offset: None,
        }
    }

    #[cfg(any(feature = "server", feature = "verify"))]
    /// Make a request for a specific key for the identity
    pub fn new_specific_key_query(identity_id: &[u8; 32], key_id: KeyID) -> Self {
        IdentityKeysRequest {
            identity_id: *identity_id,
            request_type: SpecificKeys(vec![key_id]),
            limit: Some(1),
            offset: None,
        }
    }

    #[cfg(any(feature = "server", feature = "verify"))]
    /// Create the path query for the request
    pub fn into_path_query(self) -> PathQuery {
        let IdentityKeysRequest {
            identity_id,
            request_type: key_request,
            mut limit,
            offset,
        } = self;

        match key_request {
            AllKeys => {
                let query_keys_path = identity_key_tree_path_vec(identity_id.as_slice());
                PathQuery {
                    path: query_keys_path,
                    query: SizedQuery {
                        query: Self::all_keys_query(),
                        limit,
                        offset,
                    },
                }
            }
            SpecificKeys(key_ids) => {
                let query_keys_path = identity_key_tree_path_vec(identity_id.as_slice());
                PathQuery {
                    path: query_keys_path,
                    query: SizedQuery {
                        query: Self::specific_keys_query(key_ids),
                        limit,
                        offset: None,
                    },
                }
            }
            SearchKey(map) => {
                let query_keys_path = identity_query_keys_tree_path_vec(identity_id);
                PathQuery {
                    path: query_keys_path,
                    query: SizedQuery {
                        query: Self::construct_search_query(map),
                        limit,
                        offset,
                    },
                }
            }
            ContractBoundKey(contract_id, purpose, key_request_type) => {
                let query_keys_path = identity_contract_info_group_path_key_purpose_vec(
                    &identity_id,
                    &contract_id,
                    purpose,
                );
                let query = match key_request_type {
                    CurrentKeyOfKindRequest => {
                        limit = Some(1);
                        Query::new_single_key(vec![])
                    }
                    AllKeysOfKindRequest => {
                        Query::new_single_query_item(QueryItem::RangeFull(RangeFull))
                    }
                };
                PathQuery {
                    path: query_keys_path,
                    query: SizedQuery {
                        query,
                        limit,
                        offset,
                    },
                }
            }
            ContractDocumentTypeBoundKey(
                contract_id,
                document_type_name,
                purpose,
                key_request_type,
            ) => {
                let mut group_id = contract_id.to_vec();
                group_id.extend(document_type_name.as_bytes());
                let query_keys_path = identity_contract_info_group_path_key_purpose_vec(
                    &identity_id,
                    &group_id,
                    purpose,
                );
                let query = match key_request_type {
                    CurrentKeyOfKindRequest => {
                        limit = Some(1);
                        Query::new_single_key(vec![])
                    }
                    AllKeysOfKindRequest => {
                        Query::new_single_query_item(QueryItem::RangeFull(RangeFull))
                    }
                };
                PathQuery {
                    path: query_keys_path,
                    query: SizedQuery {
                        query,
                        limit,
                        offset,
                    },
                }
            }
        }
    }

    #[cfg(any(feature = "server", feature = "verify"))]
    /// All keys
    fn all_keys_query() -> Query {
        let mut query = Query::new();
        query.insert_all();
        query
    }

    #[cfg(any(feature = "server", feature = "verify"))]
    /// Fetch a specific key knowing the id
    fn specific_keys_query(key_ids: Vec<KeyID>) -> Query {
        let mut query = Query::new();
        for key_id in key_ids {
            query.insert_key(key_id.encode_var_vec());
        }
        query
    }

    #[cfg(any(feature = "server", feature = "verify"))]
    /// Construct the query for the request
    fn construct_search_query(
        key_requests: BTreeMap<PurposeU8, BTreeMap<SecurityLevelU8, KeyKindRequestType>>,
    ) -> Query {
        fn construct_security_level_query(
            key_requests: BTreeMap<SecurityLevelU8, KeyKindRequestType>,
        ) -> Query {
            let mut query = Query::new();

            for (security_level, key_request_type) in key_requests {
                let key = vec![security_level];
                let subquery = match key_request_type {
                    CurrentKeyOfKindRequest => {
                        let mut subquery = Query::new();
                        subquery.insert_key(vec![]);
                        subquery
                    }
                    AllKeysOfKindRequest => {
                        let mut subquery = Query::new();
                        subquery.insert_range_after(vec![]..);
                        subquery
                    }
                };
                query.add_conditional_subquery(QueryItem::Key(key), None, Some(subquery));
            }
            query
        }
        let mut query = Query::new();

        for (purpose, leftover_query) in key_requests {
            let key = vec![purpose];
            if !leftover_query.is_empty() {
                query.add_conditional_subquery(
                    QueryItem::Key(key),
                    None,
                    Some(construct_security_level_query(leftover_query)),
                );
            }
        }
        query
    }
}

#[cfg(feature = "server")]
#[cfg(test)]
mod tests {
    use crate::tests::helpers::setup::setup_drive;
    use dpp::block::block_info::BlockInfo;
    use dpp::identity::accessors::IdentityGettersV0;
    use dpp::identity::Identity;
    use dpp::version::drive_versions::DriveVersion;

    use super::*;

    #[test]
    fn test_fetch_all_keys_on_identity() {
        let drive = setup_drive(None);
        let platform_version = PlatformVersion::latest();

        let transaction = drive.grove.start_transaction();

        drive
            .create_initial_state_structure(Some(&transaction), platform_version)
            .expect("expected to create root tree successfully");

        let identity = Identity::random_identity(5, Some(12345), platform_version)
            .expect("expected a random identity");

        drive
            .add_new_identity(
                identity.clone(),
                false,
                &BlockInfo::default(),
                true,
                Some(&transaction),
                platform_version,
            )
            .expect("expected to insert identity");

        let public_keys = drive
            .fetch_all_identity_keys(
                identity.id().to_buffer(),
                Some(&transaction),
                platform_version,
            )
            .expect("expected to fetch keys");

        assert_eq!(public_keys.len(), 5);
    }

    #[test]
    fn test_fetch_single_identity_key() {
        let drive = setup_drive(None);
        let _drive_version = DriveVersion::latest();

        let transaction = drive.grove.start_transaction();

        let platform_version = PlatformVersion::first();

        drive
            .create_initial_state_structure(Some(&transaction), platform_version)
            .expect("expected to create root tree successfully");

        let identity = Identity::random_identity(5, Some(12345), platform_version)
            .expect("expected a random identity");

        drive
            .add_new_identity(
                identity.clone(),
                false,
                &BlockInfo::default(),
                true,
                Some(&transaction),
                platform_version,
            )
            .expect("expected to insert identity");

        let key_request = IdentityKeysRequest {
            identity_id: identity.id().to_buffer(),
            request_type: SpecificKeys(vec![0]),
            limit: Some(1),
            offset: None,
        };

        let public_keys: KeyIDIdentityPublicKeyPairBTreeMap = drive
            .fetch_identity_keys(key_request, Some(&transaction), platform_version)
            .expect("expected to fetch keys");

        assert_eq!(public_keys.len(), 1);
    }

    #[test]
    fn test_fetch_multiple_identity_key() {
        let drive = setup_drive(None);
        let _drive_version = DriveVersion::latest();

        let transaction = drive.grove.start_transaction();

        let platform_version = PlatformVersion::first();

        drive
            .create_initial_state_structure(Some(&transaction), platform_version)
            .expect("expected to create root tree successfully");

        let identity = Identity::random_identity(5, Some(12345), platform_version)
            .expect("expected a random identity");

        drive
            .add_new_identity(
                identity.clone(),
                false,
                &BlockInfo::default(),
                true,
                Some(&transaction),
                platform_version,
            )
            .expect("expected to insert identity");

        let key_request = IdentityKeysRequest {
            identity_id: identity.id().to_buffer(),
            request_type: SpecificKeys(vec![0, 4]),
            limit: Some(2),
            offset: None,
        };

        let public_keys: KeyIDIdentityPublicKeyPairBTreeMap = drive
            .fetch_identity_keys(key_request, Some(&transaction), platform_version)
            .expect("expected to fetch keys");

        assert_eq!(public_keys.len(), 2);
    }

    #[test]
    fn test_fetch_unknown_identity_key_returns_not_found() {
        let drive = setup_drive(None);
        let _drive_version = DriveVersion::latest();

        let transaction = drive.grove.start_transaction();

        let platform_version = PlatformVersion::first();

        drive
            .create_initial_state_structure(Some(&transaction), platform_version)
            .expect("expected to create root tree successfully");

        let identity = Identity::random_identity(5, Some(12345), platform_version)
            .expect("expected a random identity");

        drive
            .add_new_identity(
                identity.clone(),
                false,
                &BlockInfo::default(),
                true,
                Some(&transaction),
                platform_version,
            )
            .expect("expected to insert identity");

        let key_request = IdentityKeysRequest {
            identity_id: identity.id().to_buffer(),
            request_type: SpecificKeys(vec![0, 6]),
            limit: Some(2),
            offset: None,
        };

        let public_keys: KeyIDIdentityPublicKeyPairBTreeMap = drive
            .fetch_identity_keys(key_request.clone(), Some(&transaction), platform_version)
            .expect("expected to fetch keys");

        assert_eq!(public_keys.len(), 1); //because we are not requesting with options

        let public_keys: KeyIDOptionalIdentityPublicKeyPairBTreeMap = drive
            .fetch_identity_keys(key_request, Some(&transaction), platform_version)
            .expect("expected to fetch keys");

        assert_eq!(public_keys.len(), 2);
    }
}<|MERGE_RESOLUTION|>--- conflicted
+++ resolved
@@ -38,7 +38,6 @@
         },
         identity::{IdentityPublicKey, SecurityLevel},
         serialization::PlatformDeserializable,
-        version::PlatformVersion,
     },
     grovedb::{
         query_result_type::{
@@ -47,6 +46,7 @@
         Element,
         Element::Item,
     },
+    platform_version::version::PlatformVersion
 };
 
 // Modules conditionally compiled for the feature "server"
@@ -59,72 +59,7 @@
 #[cfg(feature = "server")]
 mod fetch_identity_keys;
 
-<<<<<<< HEAD
-#[cfg(any(feature = "full", feature = "verify"))]
-use crate::drive::identity::{identity_key_tree_path_vec, identity_query_keys_tree_path_vec};
-
-#[cfg(any(feature = "full", feature = "verify"))]
-use crate::drive::identity::key::fetch::KeyKindRequestType::{
-    AllKeysOfKindRequest, CurrentKeyOfKindRequest,
-};
-#[cfg(any(feature = "full", feature = "verify"))]
-use crate::drive::identity::key::fetch::KeyRequestType::{AllKeys, SearchKey, SpecificKeys};
-
-#[cfg(feature = "full")]
-use crate::error::drive::DriveError;
-#[cfg(feature = "full")]
-use crate::error::fee::FeeError;
-#[cfg(feature = "full")]
-use crate::error::identity::IdentityError;
-#[cfg(feature = "full")]
-use crate::error::Error;
-
-#[cfg(any(feature = "full", feature = "verify"))]
-use crate::query::{Query, QueryItem};
-#[cfg(feature = "full")]
-use dpp::block::epoch::Epoch;
-#[cfg(feature = "full")]
-use dpp::fee::default_costs::EpochCosts;
-#[cfg(feature = "full")]
-use dpp::fee::default_costs::KnownCostItem::FetchSingleIdentityKeyProcessingCost;
-#[cfg(feature = "full")]
-use dpp::fee::Credits;
-use dpp::identity::identity_public_key::accessors::v0::IdentityPublicKeyGettersV0;
-#[cfg(any(feature = "full", feature = "verify"))]
-use dpp::identity::identity_public_key::KeyID;
-
-#[cfg(any(feature = "full", feature = "verify"))]
-use dpp::identity::identity_public_key::{Purpose, SecurityLevel};
-#[cfg(feature = "full")]
-use dpp::prelude::IdentityPublicKey;
-use dpp::serialization::PlatformDeserializable;
-use platform_version::version::PlatformVersion;
-
-use crate::drive::identity::identity_contract_info_group_path_key_purpose_vec;
-use crate::drive::identity::key::fetch::KeyRequestType::{
-    ContractBoundKey, ContractDocumentTypeBoundKey,
-};
-#[cfg(feature = "full")]
-use grovedb::query_result_type::{
-    Key, Path, PathKeyOptionalElementTrio, QueryResultElement, QueryResultElements,
-};
-#[cfg(feature = "full")]
-use grovedb::Element;
-#[cfg(feature = "full")]
-use grovedb::Element::Item;
-#[cfg(any(feature = "full", feature = "verify"))]
-use grovedb::{PathQuery, SizedQuery};
-#[cfg(any(feature = "full", feature = "verify"))]
-use integer_encoding::VarInt;
-#[cfg(any(feature = "full", feature = "verify"))]
-use std::collections::BTreeMap;
-use std::collections::HashSet;
-use std::ops::RangeFull;
-
-#[cfg(any(feature = "full", feature = "verify"))]
-=======
 #[cfg(any(feature = "server", feature = "verify"))]
->>>>>>> e80854cf
 /// The kind of keys you are requesting
 /// A kind is a purpose/security level pair
 /// Do you want to get all keys in that pair
