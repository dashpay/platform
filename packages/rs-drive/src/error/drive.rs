--- conflicted
+++ resolved
@@ -193,11 +193,7 @@
     /// Error todo
     #[error("snapshot error")]
     Snapshot(String),
-<<<<<<< HEAD
-
-=======
     
->>>>>>> f08584e1
     /// Data Contract not found
     #[error("data contract does not have a start moment: {0}")]
     ContractDoesNotHaveAStartMoment(Identifier),
