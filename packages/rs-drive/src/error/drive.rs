--- conflicted
+++ resolved
@@ -190,13 +190,11 @@
     #[error("data contract not found: {0}")]
     DataContractNotFound(String),
 
-<<<<<<< HEAD
     /// Error todo
     #[error("snapshot error")]
     Snapshot(String),
-=======
+
     /// Data Contract not found
     #[error("data contract does not have a start moment: {0}")]
     ContractDoesNotHaveAStartMoment(Identifier),
->>>>>>> 4e8b6935
 }