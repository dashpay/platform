--- conflicted
+++ resolved
@@ -1,4 +1,3 @@
-use super::ContractLookupFn;
 use crate::drive::votes::paths::{
     VotePollPaths, RESOURCE_ABSTAIN_VOTE_TREE_KEY_U8, RESOURCE_LOCK_VOTE_TREE_KEY_U8,
     RESOURCE_STORED_INFO_KEY_U8,
@@ -13,16 +12,6 @@
 use crate::fee::op::LowLevelDriveOperation;
 #[cfg(feature = "server")]
 use crate::query::GroveError;
-<<<<<<< HEAD
-#[cfg(feature = "verify")]
-use dapi_grpc::platform::v0::{
-    get_contested_resource_vote_state_request,
-    get_contested_resource_vote_state_request::get_contested_resource_vote_state_request_v0,
-    GetContestedResourceVoteStateRequest,
-};
-use dpp::bincode::{Decode, Encode};
-=======
->>>>>>> 2f681b7c
 #[cfg(feature = "server")]
 use dpp::block::block_info::BlockInfo;
 use dpp::data_contract::DataContract;
@@ -42,6 +31,8 @@
 use grovedb::{Element, TransactionArg};
 use grovedb::{PathQuery, Query, QueryItem, SizedQuery};
 use platform_version::version::PlatformVersion;
+#[cfg(feature = "verify")]
+use std::sync::Arc;
 
 /// Represents the types of results that can be obtained from a contested document vote poll query.
 ///
@@ -94,23 +85,6 @@
                 "unsupported contested document vote poll drive query result type {}, only 0, 1, 2 and 3 are supported",
                 n
             )))),
-        }
-    }
-}
-
-#[cfg(feature = "verify")]
-impl From<get_contested_resource_vote_state_request_v0::ResultType>
-    for ContestedDocumentVotePollDriveQueryResultType
-{
-    fn from(value: get_contested_resource_vote_state_request_v0::ResultType) -> Self {
-        use get_contested_resource_vote_state_request_v0::ResultType as GrpcResultType;
-        use ContestedDocumentVotePollDriveQueryResultType as DriveResultType;
-
-        match value {
-            GrpcResultType::Documents => DriveResultType::Documents,
-            GrpcResultType::DocumentsAndVoteTally => DriveResultType::DocumentsAndVoteTally,
-            GrpcResultType::IdentityIdsOnly => DriveResultType::IdentityIdsOnly,
-            GrpcResultType::VoteTally => DriveResultType::VoteTally,
         }
     }
 }
@@ -134,208 +108,6 @@
     pub allow_include_locked_and_abstaining_vote_tally: bool,
 }
 
-<<<<<<< HEAD
-#[cfg(feature = "verify")]
-impl TryFrom<GetContestedResourceVoteStateRequest> for ContestedDocumentVotePollDriveQuery {
-    type Error = Error;
-    fn try_from(request: GetContestedResourceVoteStateRequest) -> Result<Self, Self::Error> {
-        let result = match request
-            .version
-            .ok_or(Error::Protocol(dpp::ProtocolError::NoProtocolVersionError))?
-        {
-            get_contested_resource_vote_state_request::Version::V0(v) => {
-                ContestedDocumentVotePollDriveQuery {
-                    limit: v.count.map(|v| v as u16),
-                    vote_poll: ContestedDocumentResourceVotePoll {
-                        contract_id: Identifier::from_bytes(&v.contract_id).map_err(|e| {
-                            Error::Protocol(dpp::ProtocolError::DecodingError(format!(
-                                "cannot decode contract id: {}",
-                                e
-                            )))
-                        })?,
-                        document_type_name: v.document_type_name.clone(),
-                        index_name: v.index_name.clone(),
-                        index_values: super::bincode_decode_values(v.index_values.iter()).map_err(
-                            |e| {
-                                Error::Protocol(dpp::ProtocolError::DecodingError(format!(
-                                    "cannot decode index_values: {}",
-                                    e
-                                )))
-                            },
-                        )?,
-                    },
-                    order_ascending: v.order_ascending,
-                    result_type: ContestedDocumentVotePollDriveQueryResultType::from(
-                        v.result_type(),
-                    ),
-                    start_at: v
-                        .start_at_identifier_info
-                        .map(|v| {
-                            let result: Result<[u8; 32], std::array::TryFromSliceError> =
-                                v.start_identifier.as_slice().try_into();
-                            match result {
-                                Ok(id) => Ok((id, v.start_identifier_included)),
-                                Err(e) => Err(e.to_string()),
-                            }
-                        })
-                        .transpose()
-                        .map_err(|e| {
-                            Error::Protocol(dpp::ProtocolError::DecodingError(format!(
-                                "cannot decode start_at: {}",
-                                e
-                            )))
-                        })?,
-                    offset: None, // offset is not supported when we use proofs
-                    allow_include_locked_and_abstaining_vote_tally: v
-                        .allow_include_locked_and_abstaining_vote_tally,
-                }
-            }
-        };
-        Ok(result)
-    }
-}
-
-/// Represents a contender in the contested document vote poll.
-/// This is for internal use where the document is in serialized form
-///
-/// This struct holds the identity ID of the contender, the serialized document,
-/// and the vote tally.
-#[derive(Debug, PartialEq, Eq, Clone, Default)]
-pub struct ContenderWithSerializedDocument {
-    /// The identity ID of the contender.
-    pub identity_id: Identifier,
-    /// The serialized document associated with the contender.
-    pub serialized_document: Option<Vec<u8>>,
-    /// The vote tally for the contender.
-    pub vote_tally: Option<u32>,
-}
-
-/// Represents a finalized contender in the contested document vote poll.
-/// This is for internal use where the document is in serialized form
-///
-/// This struct holds the identity ID of the contender, the serialized document,
-/// and the vote tally.
-#[derive(Debug, PartialEq, Eq, Clone, Default)]
-pub struct FinalizedContenderWithSerializedDocument {
-    /// The identity ID of the contender.
-    pub identity_id: Identifier,
-    /// The serialized document associated with the contender.
-    pub serialized_document: Vec<u8>,
-    /// The vote tally for the contender.
-    pub final_vote_tally: u32,
-}
-
-/// Represents a finalized contender in the contested document vote poll.
-/// This is for keeping information about previous vote polls
-///
-/// This struct holds the identity ID of the contender, the serialized document,
-/// and the vote tally.
-#[derive(Debug, PartialEq, Eq, Clone, Default, Encode, Decode)]
-pub struct FinalizedContenderWithVoterInfo {
-    /// The identity ID of the contender.
-    pub identity_id: Identifier,
-    /// The pro_tx_hashes of the voters for this contender.
-    pub voters: Vec<Identifier>,
-}
-
-/// Represents a finalized contender in the contested document vote poll.
-/// This is for internal use where the document is in serialized form
-///
-/// This struct holds the identity ID of the contender, the document,
-/// and the vote tally.
-#[derive(Debug, PartialEq, Clone)]
-pub struct FinalizedContender {
-    /// The identity ID of the contender.
-    pub identity_id: Identifier,
-    /// The document associated with the contender.
-    pub document: Document,
-    /// The still serialized document
-    pub serialized_document: Vec<u8>,
-    /// The vote tally for the contender.
-    pub final_vote_tally: u32,
-}
-
-impl FinalizedContender {
-    /// Try to get the finalized contender from a finalized contender with a serialized document
-    pub fn try_from_contender_with_serialized_document(
-        value: FinalizedContenderWithSerializedDocument,
-        document_type: DocumentTypeRef,
-        platform_version: &PlatformVersion,
-    ) -> Result<Self, Error> {
-        let FinalizedContenderWithSerializedDocument {
-            identity_id,
-            serialized_document,
-            final_vote_tally,
-        } = value;
-
-        Ok(FinalizedContender {
-            identity_id,
-            document: Document::from_bytes(&serialized_document, document_type, platform_version)?,
-            serialized_document,
-            final_vote_tally,
-        })
-    }
-}
-
-impl TryFrom<ContenderWithSerializedDocument> for FinalizedContenderWithSerializedDocument {
-    type Error = Error;
-
-    fn try_from(value: ContenderWithSerializedDocument) -> Result<Self, Self::Error> {
-        let ContenderWithSerializedDocument {
-            identity_id,
-            serialized_document,
-            vote_tally,
-        } = value;
-
-        Ok(FinalizedContenderWithSerializedDocument {
-            identity_id,
-            serialized_document: serialized_document.ok_or(Error::Drive(
-                DriveError::CorruptedCodeExecution("expected serialized document"),
-            ))?,
-            final_vote_tally: vote_tally.ok_or(Error::Drive(
-                DriveError::CorruptedCodeExecution("expected vote tally"),
-            ))?,
-        })
-    }
-}
-
-/// Represents a contender in the contested document vote poll.
-///
-/// This struct holds the identity ID of the contender, the serialized document,
-/// and the vote tally.
-#[derive(Debug, PartialEq, Clone, Default)]
-#[cfg_attr(feature = "serde", derive(serde::Serialize, serde::Deserialize))]
-pub struct Contender {
-    /// The identity ID of the contender.
-    pub identity_id: Identifier,
-    /// The document associated with the contender.
-    pub document: Option<Document>,
-    /// The vote tally for the contender.
-    pub vote_tally: Option<u32>,
-}
-
-impl Contender {
-    /// Convert [ContenderWithSerializedDocument]  to [Contender]
-    pub fn try_from_contender_with_serialized_document(
-        value: ContenderWithSerializedDocument,
-        document_type: DocumentTypeRef,
-        platform_version: &PlatformVersion,
-    ) -> Result<Self, Error> {
-        let document = value
-            .serialized_document
-            .map(|ref doc| Document::from_bytes(doc, document_type, platform_version))
-            .transpose()?;
-
-        Ok(Contender {
-            identity_id: value.identity_id,
-            document,
-            vote_tally: value.vote_tally,
-        })
-    }
-}
-
-=======
->>>>>>> 2f681b7c
 /// Represents the result of executing a contested document vote poll drive query.
 ///
 /// This struct holds the list of contenders and the number of skipped items
@@ -456,7 +228,7 @@
     /// Resolves with a known contract provider
     pub fn resolve_with_known_contracts_provider<'a>(
         &self,
-        known_contracts_provider_fn: &'a ContractLookupFn<'a>,
+        known_contracts_provider_fn: &impl Fn(&Identifier) -> Result<Option<Arc<DataContract>>, Error>,
     ) -> Result<ResolvedContestedDocumentVotePollDriveQuery<'a>, Error> {
         let ContestedDocumentVotePollDriveQuery {
             vote_poll,
