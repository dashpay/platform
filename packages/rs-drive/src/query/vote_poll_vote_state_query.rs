use crate::drive::votes::paths::{
    VotePollPaths, RESOURCE_ABSTAIN_VOTE_TREE_KEY_U8, RESOURCE_LOCK_VOTE_TREE_KEY_U8,
    RESOURCE_STORED_INFO_KEY_U8,
};
use crate::drive::votes::resolved::vote_polls::contested_document_resource_vote_poll::resolve::ContestedDocumentResourceVotePollResolver;
use crate::drive::votes::resolved::vote_polls::contested_document_resource_vote_poll::ContestedDocumentResourceVotePollWithContractInfoAllowBorrowed;
use crate::drive::Drive;
use crate::error::drive::DriveError;
use crate::error::query::QuerySyntaxError;
use crate::error::Error;
#[cfg(feature = "server")]
use crate::fee::op::LowLevelDriveOperation;
#[cfg(feature = "server")]
use crate::query::GroveError;
use dpp::block::block_info::BlockInfo;
use dpp::data_contract::DataContract;
use dpp::identifier::Identifier;
use dpp::serialization::PlatformDeserializable;
use dpp::voting::contender_structs::{
    ContenderWithSerializedDocument, ContenderWithSerializedDocumentV0,
    FinalizedContenderWithSerializedDocument,
};
use dpp::voting::vote_info_storage::contested_document_vote_poll_stored_info::{
    ContestedDocumentVotePollStoredInfo, ContestedDocumentVotePollStoredInfoV0Getters,
};
use dpp::voting::vote_info_storage::contested_document_vote_poll_winner_info::ContestedDocumentVotePollWinnerInfo;
use dpp::voting::vote_polls::contested_document_resource_vote_poll::ContestedDocumentResourceVotePoll;
#[cfg(feature = "server")]
use grovedb::query_result_type::{QueryResultElements, QueryResultType};
#[cfg(feature = "server")]
use grovedb::{Element, TransactionArg};
use grovedb::{PathQuery, Query, QueryItem, SizedQuery};
use platform_version::version::PlatformVersion;
<<<<<<< HEAD
=======
use std::process::id;
#[cfg(feature = "verify")]
use std::sync::Arc;
>>>>>>> 5f287ac7

/// Represents the types of results that can be obtained from a contested document vote poll query.
///
/// This enum defines the various types of results that can be returned when querying the drive
/// for contested document vote poll information.
#[derive(Debug, PartialEq, Clone, Copy)]
pub enum ContestedDocumentVotePollDriveQueryResultType {
    /// The documents associated with the vote poll are returned in the query result.
    Documents,
    /// The vote tally results are returned in the query result.
    VoteTally,
    /// Both the documents and the vote tally results are returned in the query result.
    DocumentsAndVoteTally,
}

impl ContestedDocumentVotePollDriveQueryResultType {
    /// Helper method to say if this result type should return vote tally
    pub fn has_vote_tally(&self) -> bool {
        match self {
            ContestedDocumentVotePollDriveQueryResultType::Documents => false,
            ContestedDocumentVotePollDriveQueryResultType::VoteTally => true,
            ContestedDocumentVotePollDriveQueryResultType::DocumentsAndVoteTally => true,
        }
    }

    /// Helper method to say if this result type should return documents
    pub fn has_documents(&self) -> bool {
        match self {
            ContestedDocumentVotePollDriveQueryResultType::Documents => true,
            ContestedDocumentVotePollDriveQueryResultType::VoteTally => false,
            ContestedDocumentVotePollDriveQueryResultType::DocumentsAndVoteTally => true,
        }
    }
}

impl TryFrom<i32> for ContestedDocumentVotePollDriveQueryResultType {
    type Error = Error;

    fn try_from(value: i32) -> Result<Self, Self::Error> {
        match value {
            0 => Ok(ContestedDocumentVotePollDriveQueryResultType::Documents),
            1 => Ok(ContestedDocumentVotePollDriveQueryResultType::VoteTally),
            2 => Ok(ContestedDocumentVotePollDriveQueryResultType::DocumentsAndVoteTally),
            n => Err(Error::Query(QuerySyntaxError::Unsupported(format!(
                "unsupported contested document vote poll drive query result type {}, only 0, 1, 2 and 3 are supported",
                n
            )))),
        }
    }
}

/// Vote Poll Drive Query struct
#[derive(Debug, PartialEq, Clone)]
pub struct ContestedDocumentVotePollDriveQuery {
    /// What vote poll are we asking for?
    pub vote_poll: ContestedDocumentResourceVotePoll,
    /// What result type are we interested in
    pub result_type: ContestedDocumentVotePollDriveQueryResultType,
    /// Offset
    pub offset: Option<u16>,
    /// Limit
    pub limit: Option<u16>,
    /// Start at identity id
    pub start_at: Option<([u8; 32], bool)>,
    /// Include locked and abstaining vote tally
    /// This is not automatic, it will just be at the beginning if the order is ascending
    /// If the order is descending, we will get a value if we finish the query
    pub allow_include_locked_and_abstaining_vote_tally: bool,
}

/// Represents the result of executing a contested document vote poll drive query.
///
/// This struct holds the list of contenders and the number of skipped items
/// when an offset is given.
#[derive(Debug, PartialEq, Eq, Clone, Default)]
pub struct ContestedDocumentVotePollDriveQueryExecutionResult {
    /// The list of contenders returned by the query.
    pub contenders: Vec<ContenderWithSerializedDocument>,
    /// Locked tally
    pub locked_vote_tally: Option<u32>,
    /// Abstaining tally
    pub abstaining_vote_tally: Option<u32>,
    /// Finalization info
    pub winner: Option<(ContestedDocumentVotePollWinnerInfo, BlockInfo)>,
    /// The number of skipped items when an offset is given.
    pub skipped: u16,
}

/// Represents the result of executing a contested document vote poll drive query.
///
/// This struct holds the list of contenders and the number of skipped items
/// when an offset is given.
#[derive(Debug, PartialEq, Eq, Clone, Default)]
pub struct FinalizedContestedDocumentVotePollDriveQueryExecutionResult {
    /// The list of contenders returned by the query.
    pub contenders: Vec<FinalizedContenderWithSerializedDocument>,
    /// Locked tally
    pub locked_vote_tally: u32,
    /// Abstaining tally
    pub abstaining_vote_tally: u32,
}

impl TryFrom<ContestedDocumentVotePollDriveQueryExecutionResult>
    for FinalizedContestedDocumentVotePollDriveQueryExecutionResult
{
    type Error = Error;

    fn try_from(
        value: ContestedDocumentVotePollDriveQueryExecutionResult,
    ) -> Result<Self, Self::Error> {
        let ContestedDocumentVotePollDriveQueryExecutionResult {
            contenders,
            locked_vote_tally,
            abstaining_vote_tally,
            ..
        } = value;

        let finalized_contenders = contenders
            .into_iter()
            .map(|contender| {
                let finalized: FinalizedContenderWithSerializedDocument = contender.try_into()?;
                Ok(finalized)
            })
            .collect::<Result<Vec<_>, Error>>()?;

        Ok(
            FinalizedContestedDocumentVotePollDriveQueryExecutionResult {
                contenders: finalized_contenders,
                locked_vote_tally: locked_vote_tally.ok_or(Error::Drive(
                    DriveError::CorruptedCodeExecution("expected a locked tally"),
                ))?,
                abstaining_vote_tally: abstaining_vote_tally.ok_or(Error::Drive(
                    DriveError::CorruptedCodeExecution("expected an abstaining tally"),
                ))?,
            },
        )
    }
}

impl ContestedDocumentVotePollDriveQuery {
    #[cfg(feature = "server")]
    /// Resolves the contested document vote poll drive query.
    ///
    /// This method processes the query by interacting with the drive, using the provided
    /// transaction and platform version to ensure consistency and compatibility.
    ///
    /// # Parameters
    ///
    /// * `drive`: A reference to the `Drive` object used for database interactions.
    /// * `transaction`: The transaction argument used to ensure consistency during the resolve operation.
    /// * `platform_version`: The platform version to ensure compatibility.
    ///
    /// # Returns
    ///
    /// * `Ok(ResolvedContestedDocumentVotePollDriveQuery)` - The resolved query information.
    /// * `Err(Error)` - An error if the resolution process fails.
    ///
    /// # Errors
    ///
    /// This method returns an `Error` variant if there is an issue resolving the query.
    /// The specific error depends on the underlying problem encountered during resolution.
    pub fn resolve(
        &self,
        drive: &Drive,
        transaction: TransactionArg,
        platform_version: &PlatformVersion,
    ) -> Result<ResolvedContestedDocumentVotePollDriveQuery, Error> {
        let ContestedDocumentVotePollDriveQuery {
            vote_poll,
            result_type,
            offset,
            limit,
            start_at,
            allow_include_locked_and_abstaining_vote_tally,
        } = self;
        Ok(ResolvedContestedDocumentVotePollDriveQuery {
            vote_poll: vote_poll.resolve_allow_borrowed(drive, transaction, platform_version)?,
            result_type: *result_type,
            offset: *offset,
            limit: *limit,
            start_at: *start_at,
            allow_include_locked_and_abstaining_vote_tally:
                *allow_include_locked_and_abstaining_vote_tally,
        })
    }

    #[cfg(feature = "verify")]
    /// Resolves with a known contract provider
    pub fn resolve_with_known_contracts_provider<'a>(
        &self,
        known_contracts_provider_fn: &super::ContractLookupFn,
    ) -> Result<ResolvedContestedDocumentVotePollDriveQuery<'a>, Error> {
        let ContestedDocumentVotePollDriveQuery {
            vote_poll,
            result_type,
            offset,
            limit,
            start_at,
            allow_include_locked_and_abstaining_vote_tally,
        } = self;
        Ok(ResolvedContestedDocumentVotePollDriveQuery {
            vote_poll: vote_poll
                .resolve_with_known_contracts_provider(known_contracts_provider_fn)?,
            result_type: *result_type,
            offset: *offset,
            limit: *limit,
            start_at: *start_at,
            allow_include_locked_and_abstaining_vote_tally:
                *allow_include_locked_and_abstaining_vote_tally,
        })
    }

    #[cfg(any(feature = "verify", feature = "server"))]
    /// Resolves with a provided borrowed contract
    pub fn resolve_with_provided_borrowed_contract<'a>(
        &self,
        data_contract: &'a DataContract,
    ) -> Result<ResolvedContestedDocumentVotePollDriveQuery<'a>, Error> {
        let ContestedDocumentVotePollDriveQuery {
            vote_poll,
            result_type,
            offset,
            limit,
            start_at,
            allow_include_locked_and_abstaining_vote_tally,
        } = self;
        Ok(ResolvedContestedDocumentVotePollDriveQuery {
            vote_poll: vote_poll.resolve_with_provided_borrowed_contract(data_contract)?,
            result_type: *result_type,
            offset: *offset,
            limit: *limit,
            start_at: *start_at,
            allow_include_locked_and_abstaining_vote_tally:
                *allow_include_locked_and_abstaining_vote_tally,
        })
    }

    #[cfg(feature = "server")]
    /// Executes a query with proof and returns the items and fee.
    pub fn execute_with_proof(
        self,
        drive: &Drive,
        block_info: Option<BlockInfo>,
        transaction: TransactionArg,
        platform_version: &PlatformVersion,
    ) -> Result<(Vec<u8>, u64), Error> {
        let mut drive_operations = vec![];
        let items = self.execute_with_proof_internal(
            drive,
            transaction,
            &mut drive_operations,
            platform_version,
        )?;
        let cost = if let Some(block_info) = block_info {
            let fee_result = Drive::calculate_fee(
                None,
                Some(drive_operations),
                &block_info.epoch,
                drive.config.epochs_per_era,
                platform_version,
            )?;
            fee_result.processing_fee
        } else {
            0
        };
        Ok((items, cost))
    }

    #[cfg(feature = "server")]
    /// Executes an internal query with proof and returns the items.
    pub(crate) fn execute_with_proof_internal(
        self,
        drive: &Drive,
        transaction: TransactionArg,
        drive_operations: &mut Vec<LowLevelDriveOperation>,
        platform_version: &PlatformVersion,
    ) -> Result<Vec<u8>, Error> {
        let resolved = self.resolve(drive, transaction, platform_version)?;
        let path_query = resolved.construct_path_query(platform_version)?;
        drive.grove_get_proved_path_query(
            &path_query,
            false,
            transaction,
            drive_operations,
            &platform_version.drive,
        )
    }
    //
    // #[cfg(all(feature = "server", feature = "verify"))]
    // /// Executes a query with proof and returns the root hash, items, and fee.
    // pub fn execute_with_proof_only_get_elements(
    //     self,
    //     drive: &Drive,
    //     block_info: Option<BlockInfo>,
    //     transaction: TransactionArg,
    //     platform_version: &PlatformVersion,
    // ) -> Result<(RootHash, Vec<Vec<u8>>, u64), Error> {
    //     let mut drive_operations = vec![];
    //     let (root_hash, items) = self.execute_with_proof_only_get_elements_internal(
    //         drive,
    //         transaction,
    //         &mut drive_operations,
    //         platform_version,
    //     )?;
    //     let cost = if let Some(block_info) = block_info {
    //         let fee_result = Drive::calculate_fee(
    //             None,
    //             Some(drive_operations),
    //             &block_info.epoch,
    //             drive.config.epochs_per_era,
    //             platform_version,
    //         )?;
    //         fee_result.processing_fee
    //     } else {
    //         0
    //     };
    //     Ok((root_hash, items, cost))
    // }
    //
    // #[cfg(all(feature = "server", feature = "verify"))]
    // /// Executes an internal query with proof and returns the root hash and values.
    // pub(crate) fn execute_with_proof_only_get_elements_internal(
    //     self,
    //     drive: &Drive,
    //     transaction: TransactionArg,
    //     drive_operations: &mut Vec<LowLevelDriveOperation>,
    //     platform_version: &PlatformVersion,
    // ) -> Result<(RootHash, Vec<Vec<u8>>), Error> {
    //     let resolved = self.resolve(drive, transaction, platform_version)?;
    //     let path_query = resolved.construct_path_query(platform_version)?;
    //     let proof = drive.grove_get_proved_path_query(
    //         &path_query,
    //         self.start_at.is_some(),
    //         transaction,
    //         drive_operations,
    //         &platform_version.drive,
    //     )?;
    //     self.verify_proof_keep_serialized(proof.as_slice(), platform_version)
    // }

    #[cfg(feature = "server")]
    /// Executes a query with no proof and returns the items, skipped items, and fee.
    pub fn execute_no_proof_with_cost(
        &self,
        drive: &Drive,
        block_info: Option<BlockInfo>,
        transaction: TransactionArg,
        platform_version: &PlatformVersion,
    ) -> Result<(ContestedDocumentVotePollDriveQueryExecutionResult, u64), Error> {
        let mut drive_operations = vec![];
        let result =
            self.execute_no_proof(drive, transaction, &mut drive_operations, platform_version)?;
        let cost = if let Some(block_info) = block_info {
            let fee_result = Drive::calculate_fee(
                None,
                Some(drive_operations),
                &block_info.epoch,
                drive.config.epochs_per_era,
                platform_version,
            )?;
            fee_result.processing_fee
        } else {
            0
        };
        Ok((result, cost))
    }

    #[cfg(feature = "server")]
    /// Executes an internal query with no proof and returns the values and skipped items.
    pub fn execute_no_proof(
        &self,
        drive: &Drive,
        transaction: TransactionArg,
        drive_operations: &mut Vec<LowLevelDriveOperation>,
        platform_version: &PlatformVersion,
    ) -> Result<ContestedDocumentVotePollDriveQueryExecutionResult, Error> {
        let resolved = self.resolve(drive, transaction, platform_version)?;
        let path_query = resolved.construct_path_query(platform_version)?;
        let query_result = drive.grove_get_path_query(
            &path_query,
            transaction,
            QueryResultType::QueryPathKeyElementTrioResultType,
            drive_operations,
            &platform_version.drive,
        );
        match query_result {
            Err(Error::GroveDB(GroveError::PathKeyNotFound(_)))
            | Err(Error::GroveDB(GroveError::PathNotFound(_)))
            | Err(Error::GroveDB(GroveError::PathParentLayerNotFound(_))) => {
                Ok(ContestedDocumentVotePollDriveQueryExecutionResult::default())
            }
            Err(e) => Err(e),
            Ok((query_result_elements, skipped)) => {
                match self.result_type {
                    ContestedDocumentVotePollDriveQueryResultType::Documents => {
                        // with documents only we don't need to work about lock and abstaining tree
                        let contenders = query_result_elements
                            .to_path_key_elements()
                            .into_iter()
                            .map(|(mut path, key, document)| {
                                let identity_id = path.pop().ok_or(Error::Drive(
                                    DriveError::CorruptedDriveState(
                                        "the path must have a last element".to_string(),
                                    ),
                                ))?;
                                Ok(ContenderWithSerializedDocumentV0 {
                                    identity_id: Identifier::try_from(identity_id)?,
                                    serialized_document: Some(document.into_item_bytes()?),
                                    vote_tally: None,
                                }
                                .into())
                            })
                            .collect::<Result<Vec<ContenderWithSerializedDocument>, Error>>()?;

                        Ok(ContestedDocumentVotePollDriveQueryExecutionResult {
                            contenders,
                            locked_vote_tally: None,
                            abstaining_vote_tally: None,
                            winner: None,
                            skipped,
                        })
                    }
                    ContestedDocumentVotePollDriveQueryResultType::VoteTally => {
                        let mut contenders = Vec::new();
                        let mut locked_vote_tally: Option<u32> = None;
                        let mut abstaining_vote_tally: Option<u32> = None;
                        let mut winner = None;

                        for (mut path, first_key, element) in
                            query_result_elements.to_path_key_elements().into_iter()
                        {
<<<<<<< HEAD
                            match key.first() {
                                Some(key) if key == &RESOURCE_LOCK_VOTE_TREE_KEY_U8 => {
                                    let sum_tree_value = vote_tally.into_sum_tree_value()?;
=======
                            let Some(identity_bytes) = path.last() else {
                                return Err(Error::Drive(DriveError::CorruptedDriveState(
                                    "the path must have a last element".to_string(),
                                )));
                            };
                            match element {
                                Element::SumTree(_, sum_tree_value, _) => {
>>>>>>> 5f287ac7
                                    if sum_tree_value < 0 || sum_tree_value > u32::MAX as i64 {
                                        return Err(Error::Drive(DriveError::CorruptedDriveState(format!(
                                            "sum tree value for vote tally must be between 0 and u32::Max, received {} from state",
                                            sum_tree_value
                                        ))));
                                    }

                                    match identity_bytes.get(0) {
                                        Some(key) if key == &RESOURCE_LOCK_VOTE_TREE_KEY_U8 => {
                                            locked_vote_tally = Some(sum_tree_value as u32);
                                        }
                                        Some(key) if key == &RESOURCE_ABSTAIN_VOTE_TREE_KEY_U8 => {
                                            abstaining_vote_tally = Some(sum_tree_value as u32);
                                        }
                                        _ => contenders.push(
                                            ContenderWithSerializedDocumentV0 {
                                                identity_id: Identifier::try_from(identity_bytes)?,
                                                serialized_document: None,
                                                vote_tally: Some(sum_tree_value as u32),
                                            }
                                            .into(),
                                        ),
                                    }
                                }
                                Element::Item(serialized_item_info, _) => {
                                    if first_key.len() == 1
                                        && first_key.first() == Some(&RESOURCE_STORED_INFO_KEY_U8)
                                    {
                                        // this is the stored info, let's check to see if the vote is over
                                        let finalized_contested_document_vote_poll_stored_info = ContestedDocumentVotePollStoredInfo::deserialize_from_bytes(&serialized_item_info)?;
                                        if finalized_contested_document_vote_poll_stored_info
                                            .vote_poll_status()
                                            .awarded_or_locked()
                                        {
                                            locked_vote_tally = Some(
                                                finalized_contested_document_vote_poll_stored_info
                                                    .last_locked_votes()
                                                    .ok_or(Error::Drive(
                                                        DriveError::CorruptedDriveState(
                                                            "we should have last locked votes"
                                                                .to_string(),
                                                        ),
                                                    ))?,
                                            );
                                            abstaining_vote_tally = Some(
                                                finalized_contested_document_vote_poll_stored_info
                                                    .last_abstain_votes()
                                                    .ok_or(Error::Drive(
                                                        DriveError::CorruptedDriveState(
                                                            "we should have last abstain votes"
                                                                .to_string(),
                                                        ),
                                                    ))?,
                                            );
                                            winner = Some((
                                                finalized_contested_document_vote_poll_stored_info.winner(),
                                                finalized_contested_document_vote_poll_stored_info
                                                    .last_finalization_block().ok_or(Error::Drive(DriveError::CorruptedDriveState(
                                                    "we should have a last finalization block".to_string(),
                                                )))?,
                                            ));
                                            contenders = finalized_contested_document_vote_poll_stored_info
                                                .contender_votes_in_vec_of_contender_with_serialized_document().ok_or(Error::Drive(DriveError::CorruptedDriveState(
                                                "we should have a last contender votes".to_string(),
                                            )))?;
                                        }
                                    } else {
                                        return Err(Error::Drive(
                                            DriveError::CorruptedDriveState(
                                                "the only item that should be returned should be stored info"
                                                    .to_string(),
                                            ),
                                        ));
                                    }
                                }
                                _ => {
                                    return Err(Error::Drive(DriveError::CorruptedDriveState(
                                        "unexpected element type in result".to_string(),
                                    )));
                                }
                            }
                        }
                        Ok(ContestedDocumentVotePollDriveQueryExecutionResult {
                            contenders,
                            locked_vote_tally,
                            abstaining_vote_tally,
                            winner,
                            skipped,
                        })
                    }
                    ContestedDocumentVotePollDriveQueryResultType::DocumentsAndVoteTally => {
                        let mut elements_iter =
                            query_result_elements.to_path_key_elements().into_iter();
                        let mut contenders = vec![];
                        let mut locked_vote_tally: Option<u32> = None;
                        let mut abstaining_vote_tally: Option<u32> = None;
                        let mut winner = None;

                        // Handle ascending order
                        while let Some((path, first_key, element)) = elements_iter.next() {
                            let Some(identity_bytes) = path.last() else {
                                return Err(Error::Drive(DriveError::CorruptedDriveState(
                                    "the path must have a last element".to_string(),
                                )));
                            };

                            match element {
                                Element::SumTree(_, sum_tree_value, _) => {
                                    if sum_tree_value < 0 || sum_tree_value > u32::MAX as i64 {
                                        return Err(Error::Drive(DriveError::CorruptedDriveState(format!(
                                                "sum tree value for vote tally must be between 0 and u32::Max, received {} from state",
                                                sum_tree_value
                                            ))));
                                    }

                                    match identity_bytes.first() {
                                        Some(key) if key == &RESOURCE_LOCK_VOTE_TREE_KEY_U8 => {
                                            locked_vote_tally = Some(sum_tree_value as u32);
                                        }
                                        Some(key) if key == &RESOURCE_ABSTAIN_VOTE_TREE_KEY_U8 => {
                                            abstaining_vote_tally = Some(sum_tree_value as u32);
                                        }
                                        _ => {
                                            return Err(Error::Drive(
                                                DriveError::CorruptedDriveState(
                                                    "unexpected key for sum tree value".to_string(),
                                                ),
                                            ));
                                        }
                                    }
                                }
                                Element::Item(serialized_item_info, _) => {
                                    if first_key.len() == 1
                                        && first_key.first() == Some(&RESOURCE_STORED_INFO_KEY_U8)
                                    {
                                        // this is the stored info, let's check to see if the vote is over
                                        let finalized_contested_document_vote_poll_stored_info = ContestedDocumentVotePollStoredInfo::deserialize_from_bytes(&serialized_item_info)?;
                                        if finalized_contested_document_vote_poll_stored_info
                                            .vote_poll_status()
                                            .awarded_or_locked()
                                        {
                                            locked_vote_tally = Some(
                                                finalized_contested_document_vote_poll_stored_info
                                                    .last_locked_votes()
                                                    .ok_or(Error::Drive(
                                                        DriveError::CorruptedDriveState(
                                                            "we should have last locked votes"
                                                                .to_string(),
                                                        ),
                                                    ))?,
                                            );
                                            abstaining_vote_tally = Some(
                                                finalized_contested_document_vote_poll_stored_info
                                                    .last_abstain_votes()
                                                    .ok_or(Error::Drive(
                                                        DriveError::CorruptedDriveState(
                                                            "we should have last abstain votes"
                                                                .to_string(),
                                                        ),
                                                    ))?,
                                            );
                                            winner = Some((
                                                        finalized_contested_document_vote_poll_stored_info.winner(),
                                                        finalized_contested_document_vote_poll_stored_info
                                                            .last_finalization_block().ok_or(Error::Drive(DriveError::CorruptedDriveState(
                                                            "we should have a last finalization block".to_string(),
                                                        )))?,
                                                    ));
                                            contenders = finalized_contested_document_vote_poll_stored_info
                                                        .contender_votes_in_vec_of_contender_with_serialized_document().ok_or(Error::Drive(DriveError::CorruptedDriveState(
                                                        "we should have a last contender votes".to_string(),
                                                    )))?;
                                        }
                                    } else {
                                        // We should find a sum tree paired with this document
                                        if let Some((
                                            path_tally,
                                            second_key,
                                            Element::SumTree(_, sum_tree_value, _),
                                        )) = elements_iter.next()
                                        {
                                            if path != path_tally {
                                                return Err(Error::Drive(DriveError::CorruptedDriveState(format!("the two results in a chunk when requesting documents and vote tally should both have the same path asc, got {}:{}, and {}:{}", path.iter().map(hex::encode).collect::<Vec<_>>().join("/"), hex::encode(first_key), path_tally.iter().map(hex::encode).collect::<Vec<_>>().join("/"), hex::encode(second_key)))));
                                            }

                                            if sum_tree_value < 0
                                                || sum_tree_value > u32::MAX as i64
                                            {
                                                return Err(Error::Drive(DriveError::CorruptedDriveState(format!(
                                                            "sum tree value for vote tally must be between 0 and u32::Max, received {} from state",
                                                            sum_tree_value
                                                        ))));
                                            }

                                            let identity_id =
                                                Identifier::from_bytes(identity_bytes)?;
                                            let contender = ContenderWithSerializedDocumentV0 {
                                                identity_id,
                                                serialized_document: Some(serialized_item_info),
                                                vote_tally: Some(sum_tree_value as u32),
                                            }
                                            .into();
                                            contenders.push(contender);
                                        } else {
                                            return Err(Error::Drive(
                                                DriveError::CorruptedDriveState(
                                                    "we should have a sum item after a normal item"
                                                        .to_string(),
                                                ),
                                            ));
                                        }
                                    }
                                }
                                _ => {
                                    return Err(Error::Drive(DriveError::CorruptedDriveState(
                                        "unexpected element type in result".to_string(),
                                    )));
                                }
                            }
                        }

                        Ok(ContestedDocumentVotePollDriveQueryExecutionResult {
                            contenders,
                            locked_vote_tally,
                            abstaining_vote_tally,
                            winner,
                            skipped,
                        })
                    }
                }
            }
        }
    }

    #[cfg(feature = "server")]
    #[allow(unused)]
    /// Executes an internal query with no proof and returns the values and skipped items.
    pub(crate) fn execute_no_proof_internal(
        &self,
        drive: &Drive,
        result_type: QueryResultType,
        transaction: TransactionArg,
        drive_operations: &mut Vec<LowLevelDriveOperation>,
        platform_version: &PlatformVersion,
    ) -> Result<(QueryResultElements, u16), Error> {
        let resolved = self.resolve(drive, transaction, platform_version)?;
        let path_query = resolved.construct_path_query(platform_version)?;
        let query_result = drive.grove_get_path_query(
            &path_query,
            transaction,
            result_type,
            drive_operations,
            &platform_version.drive,
        );
        match query_result {
            Err(Error::GroveDB(GroveError::PathKeyNotFound(_)))
            | Err(Error::GroveDB(GroveError::PathNotFound(_)))
            | Err(Error::GroveDB(GroveError::PathParentLayerNotFound(_))) => {
                Ok((QueryResultElements::new(), 0))
            }
            _ => {
                let (data, skipped) = query_result?;
                {
                    Ok((data, skipped))
                }
            }
        }
    }
}

/// Vote Poll Drive Query struct
#[derive(Debug, PartialEq, Clone)]
pub struct ResolvedContestedDocumentVotePollDriveQuery<'a> {
    /// What vote poll are we asking for?
    pub vote_poll: ContestedDocumentResourceVotePollWithContractInfoAllowBorrowed<'a>,
    /// What result type are we interested in
    pub result_type: ContestedDocumentVotePollDriveQueryResultType,
    /// Offset
    pub offset: Option<u16>,
    /// Limit
    pub limit: Option<u16>,
    /// Start at identity id, the bool is if it is also included
    pub start_at: Option<([u8; 32], bool)>,
    /// Include locked and abstaining vote tally
    pub allow_include_locked_and_abstaining_vote_tally: bool,
}

impl<'a> ResolvedContestedDocumentVotePollDriveQuery<'a> {
    /// Operations to construct a path query.
    pub fn construct_path_query(
        &self,
        platform_version: &PlatformVersion,
    ) -> Result<PathQuery, Error> {
        let path = self.vote_poll.contenders_path(platform_version)?;

        let mut query = Query::new();

        let allow_include_locked_and_abstaining_vote_tally = self
            .allow_include_locked_and_abstaining_vote_tally
            && self.result_type.has_vote_tally();

        // this is a range on all elements
        match &self.start_at {
            None => {
                if allow_include_locked_and_abstaining_vote_tally {
                    if !self.result_type.has_vote_tally() {
                        // Documents and Ids don't care about the vote tallies
                        query.insert_range_after(vec![RESOURCE_LOCK_VOTE_TREE_KEY_U8]..);
                    } else {
                        query.insert_all();
                    }
                } else {
                    if self.result_type.has_vote_tally() {
                        query.insert_key(vec![RESOURCE_STORED_INFO_KEY_U8]);
                    }
                    query.insert_range_after(vec![RESOURCE_LOCK_VOTE_TREE_KEY_U8]..);
                }
            }
            Some((starts_at_key_bytes, start_at_included)) => {
                let starts_at_key = starts_at_key_bytes.to_vec();
                match start_at_included {
                    true => query.insert_range_from(starts_at_key..),
                    false => query.insert_range_after(starts_at_key..),
                }
            }
        }

        let (subquery_path, subquery) = match self.result_type {
            ContestedDocumentVotePollDriveQueryResultType::Documents => (Some(vec![vec![0]]), None),
            ContestedDocumentVotePollDriveQueryResultType::VoteTally => (Some(vec![vec![1]]), None),
            ContestedDocumentVotePollDriveQueryResultType::DocumentsAndVoteTally => {
                let mut query = Query::new();
                query.insert_keys(vec![vec![0], vec![1]]);
                (None, Some(query.into()))
            }
        };

        query.default_subquery_branch.subquery_path = subquery_path;
        query.default_subquery_branch.subquery = subquery;

        if allow_include_locked_and_abstaining_vote_tally {
            query.add_conditional_subquery(
                QueryItem::Key(vec![RESOURCE_LOCK_VOTE_TREE_KEY_U8]),
                Some(vec![vec![1]]),
                None,
            );
            query.add_conditional_subquery(
                QueryItem::Key(vec![RESOURCE_ABSTAIN_VOTE_TREE_KEY_U8]),
                Some(vec![vec![1]]),
                None,
            );
            query.add_conditional_subquery(
                QueryItem::Key(vec![RESOURCE_STORED_INFO_KEY_U8]),
                None,
                None,
            );
        }

        Ok(PathQuery {
            path,
            query: SizedQuery {
                query,
                limit: self.limit,
                offset: self.offset,
            },
        })
    }
}<|MERGE_RESOLUTION|>--- conflicted
+++ resolved
@@ -31,12 +31,9 @@
 use grovedb::{Element, TransactionArg};
 use grovedb::{PathQuery, Query, QueryItem, SizedQuery};
 use platform_version::version::PlatformVersion;
-<<<<<<< HEAD
-=======
 use std::process::id;
 #[cfg(feature = "verify")]
 use std::sync::Arc;
->>>>>>> 5f287ac7
 
 /// Represents the types of results that can be obtained from a contested document vote poll query.
 ///
@@ -468,11 +465,6 @@
                         for (mut path, first_key, element) in
                             query_result_elements.to_path_key_elements().into_iter()
                         {
-<<<<<<< HEAD
-                            match key.first() {
-                                Some(key) if key == &RESOURCE_LOCK_VOTE_TREE_KEY_U8 => {
-                                    let sum_tree_value = vote_tally.into_sum_tree_value()?;
-=======
                             let Some(identity_bytes) = path.last() else {
                                 return Err(Error::Drive(DriveError::CorruptedDriveState(
                                     "the path must have a last element".to_string(),
@@ -480,7 +472,6 @@
                             };
                             match element {
                                 Element::SumTree(_, sum_tree_value, _) => {
->>>>>>> 5f287ac7
                                     if sum_tree_value < 0 || sum_tree_value > u32::MAX as i64 {
                                         return Err(Error::Drive(DriveError::CorruptedDriveState(format!(
                                             "sum tree value for vote tally must be between 0 and u32::Max, received {} from state",
