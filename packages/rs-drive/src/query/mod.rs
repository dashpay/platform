--- conflicted
+++ resolved
@@ -1257,13 +1257,8 @@
             let element = Element::deserialize(proved_key_value.value.as_slice()).unwrap();
             match element {
                 Element::Item(val, _) => values.push(val),
-<<<<<<< HEAD
-                | Element::SumItem(val, _) => values.push(val.to_be_bytes().to_vec()),
-                    Element::Tree(..) | Element::SumTree(..) | Element::Reference(..) => {
-=======
                 Element::SumItem(val, _) => values.push(val.to_be_bytes().to_vec()),
                 Element::Tree(..) | Element::SumTree(..) | Element::Reference(..) => {
->>>>>>> d5d48c39
                     return Err(Error::GroveDB(GroveError::InvalidQuery(
                         "path query should only point to items: got trees",
                     )));
