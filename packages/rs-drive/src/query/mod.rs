--- conflicted
+++ resolved
@@ -1,121 +1,3 @@
-<<<<<<< HEAD
-// MIT LICENSE
-//
-// Copyright (c) 2021 Dash Core Group
-//
-// Permission is hereby granted, free of charge, to any
-// person obtaining a copy of this software and associated
-// documentation files (the "Software"), to deal in the
-// Software without restriction, including without
-// limitation the rights to use, copy, modify, merge,
-// publish, distribute, sublicense, and/or sell copies of
-// the Software, and to permit persons to whom the Software
-// is furnished to do so, subject to the following
-// conditions:
-//
-// The above copyright notice and this permission notice
-// shall be included in all copies or substantial portions
-// of the Software.
-//
-// THE SOFTWARE IS PROVIDED "AS IS", WITHOUT WARRANTY OF
-// ANY KIND, EXPRESS OR IMPLIED, INCLUDING BUT NOT LIMITED
-// TO THE WARRANTIES OF MERCHANTABILITY, FITNESS FOR A
-// PARTICULAR PURPOSE AND NONINFRINGEMENT. IN NO EVENT
-// SHALL THE AUTHORS OR COPYRIGHT HOLDERS BE LIABLE FOR ANY
-// CLAIM, DAMAGES OR OTHER LIABILITY, WHETHER IN AN ACTION
-// OF CONTRACT, TORT OR OTHERWISE, ARISING FROM, OUT OF OR
-// IN CONNECTION WITH THE SOFTWARE OR THE USE OR OTHER
-// DEALINGS IN THE SOFTWARE.
-//
-
-#[cfg(any(feature = "full", feature = "verify"))]
-use std::collections::BTreeMap;
-#[cfg(any(feature = "full", feature = "verify"))]
-use std::ops::BitXor;
-
-#[cfg(feature = "full")]
-use grovedb::query_result_type::{QueryResultElements, QueryResultType};
-/// Import grovedb
-#[cfg(feature = "full")]
-pub use grovedb::{Element, Error as GroveError, GroveDb, TransactionArg};
-#[cfg(any(feature = "full", feature = "verify"))]
-pub use grovedb::{PathQuery, Query, QueryItem, SizedQuery};
-
-#[cfg(any(feature = "full", feature = "verify"))]
-use indexmap::IndexMap;
-
-#[cfg(any(feature = "full", feature = "verify"))]
-use sqlparser::ast;
-#[cfg(any(feature = "full", feature = "verify"))]
-use sqlparser::ast::TableFactor::Table;
-#[cfg(any(feature = "full", feature = "verify"))]
-use sqlparser::ast::Value::Number;
-#[cfg(any(feature = "full", feature = "verify"))]
-use sqlparser::ast::{OrderByExpr, Select, Statement};
-#[cfg(any(feature = "full", feature = "verify"))]
-use sqlparser::dialect::MySqlDialect;
-#[cfg(any(feature = "full", feature = "verify"))]
-use sqlparser::parser::Parser;
-
-#[cfg(any(feature = "full", feature = "verify"))]
-pub use conditions::WhereClause;
-/// Import conditions
-#[cfg(any(feature = "full", feature = "verify"))]
-pub use conditions::WhereOperator;
-#[cfg(feature = "full")]
-use dpp::block::block_info::BlockInfo;
-use dpp::data_contract::accessors::v0::DataContractV0Getters;
-
-#[cfg(any(feature = "full", feature = "verify"))]
-use dpp::data_contract::document_type::DocumentTypeRef;
-#[cfg(any(feature = "full", feature = "verify"))]
-use dpp::data_contract::document_type::{Index, IndexProperty};
-#[cfg(any(feature = "full", feature = "verify"))]
-
-/// Import ordering
-#[cfg(any(feature = "full", feature = "verify"))]
-pub use ordering::OrderClause;
-
-#[cfg(feature = "full")]
-#[cfg(feature = "full")]
-use crate::drive::grove_operations::QueryType::StatefulQuery;
-#[cfg(feature = "full")]
-use crate::drive::Drive;
-#[cfg(any(feature = "full", feature = "verify"))]
-use crate::error::drive::DriveError;
-#[cfg(any(feature = "full", feature = "verify"))]
-use crate::error::query::QuerySyntaxError;
-#[cfg(any(feature = "full", feature = "verify"))]
-use crate::error::Error;
-#[cfg(feature = "full")]
-use crate::fee::op::LowLevelDriveOperation;
-#[cfg(any(feature = "full", feature = "verify"))]
-use dpp::data_contract::DataContract;
-
-#[cfg(any(feature = "full", feature = "verify"))]
-use crate::drive::contract::paths::DataContractPaths;
-
-use dpp::document::document_methods::DocumentMethodsV0;
-use dpp::document::serialization_traits::DocumentPlatformConversionMethodsV0;
-#[cfg(any(feature = "full", feature = "verify"))]
-use dpp::document::Document;
-
-#[cfg(any(feature = "full", feature = "verify"))]
-use dpp::platform_value::btreemap_extensions::BTreeValueRemoveFromMapHelper;
-use dpp::platform_value::platform_value;
-#[cfg(any(feature = "full", feature = "verify"))]
-use dpp::platform_value::Value;
-
-use crate::common::encode::encode_u64;
-use crate::drive::config::DriveConfig;
-use crate::error::Error::GroveDB;
-
-use platform_version::version::PlatformVersion;
-#[cfg(any(feature = "full", feature = "verify"))]
-use dpp::ProtocolError;
-
-#[cfg(any(feature = "full", feature = "verify"))]
-=======
 #[cfg(any(feature = "server", feature = "verify"))]
 pub use {
     conditions::{WhereClause, WhereOperator},
@@ -141,11 +23,12 @@
             document_methods::DocumentMethodsV0,
             serialization_traits::DocumentPlatformConversionMethodsV0, Document, DocumentV0Getters,
         },
-        platform_value::{btreemap_extensions::BTreeValueRemoveFromMapHelper, Value},
-        version::PlatformVersion,
+        platform_value::btreemap_extensions::BTreeValueRemoveFromMapHelper,
         ProtocolError,
     },
     indexmap::IndexMap,
+    platform_value::Value,
+    platform_version::version::PlatformVersion,
     sqlparser::{
         ast::{self, OrderByExpr, Select, Statement, TableFactor::Table, Value::Number},
         dialect::MySqlDialect,
@@ -178,7 +61,6 @@
 
 // Module declarations that are conditional on either "server" or "verify" features
 #[cfg(any(feature = "server", feature = "verify"))]
->>>>>>> e80854cf
 pub mod conditions;
 #[cfg(any(feature = "server", feature = "verify"))]
 mod defaults;
