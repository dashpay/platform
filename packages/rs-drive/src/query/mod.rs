--- conflicted
+++ resolved
@@ -1865,11 +1865,6 @@
             drive_operations,
             platform_version,
         )?;
-<<<<<<< HEAD
-        println!("path_query {}", path_query);
-=======
-
->>>>>>> 244f5f90
         let query_result = drive.grove_get_path_query_serialized_results(
             &path_query,
             transaction,
@@ -2023,10 +2018,7 @@
     };
     use dpp::block::block_info::BlockInfo;
     use dpp::data_contract::accessors::v0::DataContractV0Getters;
-<<<<<<< HEAD
-=======
     use dpp::data_contracts::SystemDataContract;
->>>>>>> 244f5f90
     use dpp::document::DocumentV0;
     use dpp::platform_value::string_encoding::Encoding;
     use dpp::platform_value::Value;
@@ -2078,18 +2070,10 @@
         drive
             .create_initial_state_structure(None, platform_version)
             .expect("expected to create root tree successfully");
-
-<<<<<<< HEAD
-        let contract_path = "tests/supporting_files/contract/withdrawals/withdrawals.json";
-
-        // let's construct the grovedb structure for the dashpay data contract
-        let contract = json_document_to_contract(contract_path, false, platform_version)
-            .expect("expected to get document");
-=======
+        
         // let's construct the grovedb structure for the dashpay data contract
         let contract = load_system_data_contract(SystemDataContract::Withdrawals, platform_version)
             .expect("load system contact");
->>>>>>> 244f5f90
 
         let storage_flags = Some(Cow::Owned(StorageFlags::SingleEpoch(0)));
         drive
@@ -2791,12 +2775,7 @@
             start_at_included: false,
             block_time_ms: None,
         };
-
-<<<<<<< HEAD
-        println!("{:?}", &drive_document_query);
-
-=======
->>>>>>> 244f5f90
+        
         // Create a document that we are starting at, which may be missing 'transactionIndex'
         let mut properties = BTreeMap::new();
         properties.insert("status".to_string(), Value::U64(0));
@@ -2823,12 +2802,7 @@
         let result = drive_document_query
             .construct_path_query(Some(starts_at_document), platform_version)
             .expect("expected to construct a path query");
-
-<<<<<<< HEAD
-        println!("Generated PathQuery: {}", result);
-
-=======
->>>>>>> 244f5f90
+        
         assert_eq!(
             result
                 .clone()
