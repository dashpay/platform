use std::sync::Arc;

#[cfg(any(feature = "server", feature = "verify"))]
pub use {
    conditions::{WhereClause, WhereOperator},
    grovedb::{PathQuery, Query, QueryItem, SizedQuery},
    ordering::OrderClause,
    single_document_drive_query::SingleDocumentDriveQuery,
    single_document_drive_query::SingleDocumentDriveQueryContestedStatus,
    vote_polls_by_end_date_query::VotePollsByEndDateDriveQuery,
    vote_query::IdentityBasedVoteDriveQuery,
};
// Imports available when either "server" or "verify" features are enabled
#[cfg(any(feature = "server", feature = "verify"))]
use {
    crate::{
        drive::contract::paths::DataContractPaths,
        error::{drive::DriveError, query::QuerySyntaxError, Error},
    },
    dpp::{
        data_contract::{
            accessors::v0::DataContractV0Getters,
            document_type::{accessors::DocumentTypeV0Getters, methods::DocumentTypeV0Methods},
            document_type::{DocumentTypeRef, Index, IndexProperty},
            DataContract,
        },
        document::{
            document_methods::DocumentMethodsV0, Document, DocumentV0Getters,
        },
        platform_value::btreemap_extensions::BTreeValueRemoveFromMapHelper,
        ProtocolError,
    },
    indexmap::IndexMap,
    platform_value::Value,
    platform_version::version::PlatformVersion,
    sqlparser::{
        ast::{self, OrderByExpr, Select, Statement, TableFactor::Table, Value::Number},
        dialect::MySqlDialect,
        parser::Parser,
    },
    std::{collections::BTreeMap, ops::BitXor},
};

#[cfg(feature = "verify")]
use crate::verify::RootHash;

#[cfg(feature = "server")]
pub use grovedb::{
    query_result_type::{QueryResultElements, QueryResultType},
    Element, Error as GroveError, TransactionArg,
};

use dpp::document;
use dpp::prelude::Identifier;
#[cfg(feature = "server")]
use {
    crate::{drive::Drive, error::Error::GroveDB, fees::op::LowLevelDriveOperation},
    dpp::block::block_info::BlockInfo,
};
<<<<<<< HEAD
use dpp::document::serialization_traits::DocumentPlatformConversionMethodsV0;

=======
>>>>>>> 7da5601e
// Crate-local unconditional imports
use crate::config::DriveConfig;
// Crate-local unconditional imports
use crate::util::common::encode::encode_u64;
#[cfg(feature = "server")]
use crate::util::grove_operations::QueryType::StatefulQuery;

// Module declarations that are conditional on either "server" or "verify" features
#[cfg(any(feature = "server", feature = "verify"))]
pub mod conditions;
#[cfg(any(feature = "server", feature = "verify"))]
mod defaults;
#[cfg(any(feature = "server", feature = "verify"))]
pub mod ordering;
#[cfg(any(feature = "server", feature = "verify"))]
mod single_document_drive_query;

// Module declarations exclusively for "server" feature
#[cfg(feature = "server")]
mod test_index;

#[cfg(any(feature = "server", feature = "verify"))]
/// Vote poll vote state query module
pub mod vote_poll_vote_state_query;
#[cfg(any(feature = "server", feature = "verify"))]
/// Vote Query module
pub mod vote_query;

#[cfg(any(feature = "server", feature = "verify"))]
/// Vote poll contestant votes query module
pub mod vote_poll_contestant_votes_query;

#[cfg(any(feature = "server", feature = "verify"))]
/// Vote polls by end date query
pub mod vote_polls_by_end_date_query;

#[cfg(any(feature = "server", feature = "verify"))]
/// Vote polls by document type query
pub mod vote_polls_by_document_type_query;

/// Function type for looking up a contract by identifier
///
/// This function is used to look up a contract by its identifier.
/// It should be implemented by the caller in order to provide data
/// contract required for operations like proof verification.
#[cfg(any(feature = "server", feature = "verify"))]
pub type ContractLookupFn<'a> = dyn Fn(&dpp::identifier::Identifier) -> Result<Option<Arc<DataContract>>, crate::error::Error>
    + 'a;

/// Creates a [ContractLookupFn] function that returns provided data contract when requested.
///
/// # Arguments
///
/// * `data_contract` - [Arc<DataContract>](DataContract) to return
///
/// # Returns
///
/// [ContractLookupFn] that will return the `data_contract`, or `None` if
/// the requested contract is not the same as the provided one.
#[cfg(any(feature = "server", feature = "verify"))]
pub fn contract_lookup_fn_for_contract<'a>(
    data_contract: Arc<DataContract>,
) -> Box<ContractLookupFn<'a>> {
    let func = move
        |id: &dpp::identifier::Identifier| -> Result<Option<Arc<DataContract>>, crate::error::Error> {
            if data_contract.id().ne(id) {
                return Ok(None);
            }
            Ok(Some(Arc::clone(&data_contract)))
        };
    Box::new(func)
}

#[cfg(any(feature = "server", feature = "verify"))]
/// A query to get the votes given out by an identity
pub mod contested_resource_votes_given_by_identity_query;
#[cfg(any(feature = "server", feature = "verify"))]
/// A query to get contested documents before they have been awarded
pub mod drive_contested_document_query;

#[cfg(any(feature = "server", feature = "verify"))]
/// A query to get the block counts of proposers in an epoch
pub mod proposer_block_count_query;

#[cfg(any(feature = "server", feature = "verify"))]
/// Internal clauses struct
#[derive(Clone, Debug, PartialEq, Default)]
pub struct InternalClauses {
    /// Primary key in clause
    pub primary_key_in_clause: Option<WhereClause>,
    /// Primary key equal clause
    pub primary_key_equal_clause: Option<WhereClause>,
    /// In clause
    pub in_clause: Option<WhereClause>,
    /// Range clause
    pub range_clause: Option<WhereClause>,
    /// Equal clause
    pub equal_clauses: BTreeMap<String, WhereClause>,
}

impl InternalClauses {
    #[cfg(any(feature = "server", feature = "verify"))]
    /// Returns true if the clause is a valid format.
    pub fn verify(&self) -> bool {
        // There can only be 1 primary key clause, or many other clauses
        if self
            .primary_key_in_clause
            .is_some()
            .bitxor(self.primary_key_equal_clause.is_some())
        {
            // One is set, all rest must be empty
            !(self.in_clause.is_some()
                || self.range_clause.is_some()
                || !self.equal_clauses.is_empty())
        } else {
            !(self.primary_key_in_clause.is_some() && self.primary_key_equal_clause.is_some())
        }
    }

    #[cfg(any(feature = "server", feature = "verify"))]
    /// Returns true if the query clause is for primary keys.
    pub fn is_for_primary_key(&self) -> bool {
        self.primary_key_in_clause.is_some() || self.primary_key_equal_clause.is_some()
    }

    #[cfg(any(feature = "server", feature = "verify"))]
    /// Returns true if self is empty.
    pub fn is_empty(&self) -> bool {
        self.in_clause.is_none()
            && self.range_clause.is_none()
            && self.equal_clauses.is_empty()
            && self.primary_key_in_clause.is_none()
            && self.primary_key_equal_clause.is_none()
    }

    #[cfg(any(feature = "server", feature = "verify"))]
    /// Extracts the `WhereClause`s and returns them as type `InternalClauses`.
    pub fn extract_from_clauses(all_where_clauses: Vec<WhereClause>) -> Result<Self, Error> {
        let primary_key_equal_clauses_array = all_where_clauses
            .iter()
            .filter_map(|where_clause| match where_clause.operator {
                WhereOperator::Equal => match where_clause.is_identifier() {
                    true => Some(where_clause.clone()),
                    false => None,
                },
                _ => None,
            })
            .collect::<Vec<WhereClause>>();

        let primary_key_in_clauses_array = all_where_clauses
            .iter()
            .filter_map(|where_clause| match where_clause.operator {
                WhereOperator::In => match where_clause.is_identifier() {
                    true => Some(where_clause.clone()),
                    false => None,
                },
                _ => None,
            })
            .collect::<Vec<WhereClause>>();

        let (equal_clauses, range_clause, in_clause) =
            WhereClause::group_clauses(&all_where_clauses)?;

        let primary_key_equal_clause = match primary_key_equal_clauses_array.len() {
            0 => Ok(None),
            1 => Ok(Some(
                primary_key_equal_clauses_array
                    .first()
                    .expect("there must be a value")
                    .clone(),
            )),
            _ => Err(Error::Query(
                QuerySyntaxError::DuplicateNonGroupableClauseSameField(
                    "There should only be one equal clause for the primary key",
                ),
            )),
        }?;

        let primary_key_in_clause = match primary_key_in_clauses_array.len() {
            0 => Ok(None),
            1 => Ok(Some(
                primary_key_in_clauses_array
                    .first()
                    .expect("there must be a value")
                    .clone(),
            )),
            _ => Err(Error::Query(
                QuerySyntaxError::DuplicateNonGroupableClauseSameField(
                    "There should only be one in clause for the primary key",
                ),
            )),
        }?;

        let internal_clauses = InternalClauses {
            primary_key_equal_clause,
            primary_key_in_clause,
            in_clause,
            range_clause,
            equal_clauses,
        };

        match internal_clauses.verify() {
            true => Ok(internal_clauses),
            false => Err(Error::Query(
                QuerySyntaxError::InvalidWhereClauseComponents("Query has invalid where clauses"),
            )),
        }
    }
}

impl From<InternalClauses> for Vec<WhereClause> {
    fn from(clauses: InternalClauses) -> Self {
        let mut result: Self = clauses.equal_clauses.into_values().collect();

        if let Some(clause) = clauses.in_clause {
            result.push(clause);
        };
        if let Some(clause) = clauses.primary_key_equal_clause {
            result.push(clause);
        };
        if let Some(clause) = clauses.primary_key_in_clause {
            result.push(clause);
        };
        if let Some(clause) = clauses.range_clause {
            result.push(clause);
        };

        result
    }
}

#[cfg(any(feature = "server", feature = "verify"))]
/// Drive query struct
#[derive(Debug, PartialEq, Clone)]
pub struct DriveDocumentQuery<'a> {
    ///DataContract
    pub contract: &'a DataContract,
    /// Document type
    pub document_type: DocumentTypeRef<'a>,
    /// Internal clauses
    pub internal_clauses: InternalClauses,
    /// Offset
    pub offset: Option<u16>,
    /// Limit
    pub limit: Option<u16>,
    /// Order by
    pub order_by: IndexMap<String, OrderClause>,
    /// Start at document id
    pub start_at: Option<[u8; 32]>,
    /// Start at included
    pub start_at_included: bool,
    /// Block time
    pub block_time_ms: Option<u64>,
}

impl<'a> DriveDocumentQuery<'a> {
    /// Gets a document by their primary key
    #[cfg(any(feature = "server", feature = "verify"))]
    pub fn new_primary_key_single_item_query(
        contract: &'a DataContract,
        document_type: DocumentTypeRef<'a>,
        id: Identifier,
    ) -> Self {
        DriveDocumentQuery {
            contract,
            document_type,
            internal_clauses: InternalClauses {
                primary_key_in_clause: None,
                primary_key_equal_clause: Some(WhereClause {
                    field: document::property_names::ID.to_string(),
                    operator: WhereOperator::Equal,
                    value: Value::Identifier(id.to_buffer()),
                }),
                in_clause: None,
                range_clause: None,
                equal_clauses: Default::default(),
            },
            offset: None,
            limit: None,
            order_by: Default::default(),
            start_at: None,
            start_at_included: false,
            block_time_ms: None,
        }
    }

    #[cfg(feature = "server")]
    /// Returns any item
    pub fn any_item_query(contract: &'a DataContract, document_type: DocumentTypeRef<'a>) -> Self {
        DriveDocumentQuery {
            contract,
            document_type,
            internal_clauses: Default::default(),
            offset: None,
            limit: Some(1),
            order_by: Default::default(),
            start_at: None,
            start_at_included: true,
            block_time_ms: None,
        }
    }

    #[cfg(feature = "server")]
    /// Returns all items
    pub fn all_items_query(
        contract: &'a DataContract,
        document_type: DocumentTypeRef<'a>,
        limit: Option<u16>,
    ) -> Self {
        DriveDocumentQuery {
            contract,
            document_type,
            internal_clauses: Default::default(),
            offset: None,
            limit,
            order_by: Default::default(),
            start_at: None,
            start_at_included: true,
            block_time_ms: None,
        }
    }

    #[cfg(any(feature = "server", feature = "verify"))]
    /// Returns true if the query clause if for primary keys.
    pub fn is_for_primary_key(&self) -> bool {
        self.internal_clauses.is_for_primary_key()
            || (self.internal_clauses.is_empty()
                && (self.order_by.is_empty()
                    || (self.order_by.len() == 1
                        && self
                            .order_by
                            .keys()
                            .collect::<Vec<&String>>()
                            .first()
                            .unwrap()
                            .as_str()
                            == "$id")))
    }

    #[cfg(feature = "cbor_query")]
    /// Converts a query CBOR to a `DriveQuery`.
    pub fn from_cbor(
        query_cbor: &[u8],
        contract: &'a DataContract,
        document_type: DocumentTypeRef<'a>,
        config: &DriveConfig,
    ) -> Result<Self, Error> {
        let query_document_value: Value = ciborium::de::from_reader(query_cbor).map_err(|_| {
            Error::Query(QuerySyntaxError::DeserializationError(
                "unable to decode query from cbor".to_string(),
            ))
        })?;
        Self::from_value(query_document_value, contract, document_type, config)
    }

    #[cfg(any(feature = "server", feature = "verify"))]
    /// Converts a query Value to a `DriveQuery`.
    pub fn from_value(
        query_value: Value,
        contract: &'a DataContract,
        document_type: DocumentTypeRef<'a>,
        config: &DriveConfig,
    ) -> Result<Self, Error> {
        let query_document: BTreeMap<String, Value> = query_value.into_btree_string_map()?;
        Self::from_btree_map_value(query_document, contract, document_type, config)
    }

    #[cfg(any(feature = "server", feature = "verify"))]
    /// Converts a query Value to a `DriveQuery`.
    pub fn from_btree_map_value(
        mut query_document: BTreeMap<String, Value>,
        contract: &'a DataContract,
        document_type: DocumentTypeRef<'a>,
        config: &DriveConfig,
    ) -> Result<Self, Error> {
        if let Some(contract_id) = query_document
            .remove_optional_identifier("contract_id")
            .map_err(|e| Error::Protocol(ProtocolError::ValueError(e)))?
        {
            if contract.id() != contract_id {
                return Err(ProtocolError::IdentifierError(format!(
                    "data contract id mismatch, expected: {}, got: {}",
                    contract.id(),
                    contract_id
                ))
                .into());
            };
        }

        if let Some(document_type_name) = query_document
            .remove_optional_string("document_type_name")
            .map_err(|e| Error::Protocol(ProtocolError::ValueError(e)))?
        {
            if document_type.name() != &document_type_name {
                return Err(ProtocolError::IdentifierError(format!(
                    "document type name mismatch, expected: {}, got: {}",
                    document_type.name(),
                    document_type_name
                ))
                .into());
            }
        }

        let maybe_limit: Option<u16> = query_document
            .remove_optional_integer("limit")
            .map_err(|e| Error::Protocol(ProtocolError::ValueError(e)))?;

        let limit = maybe_limit
            .map_or(Some(config.default_query_limit), |limit_value| {
                if limit_value == 0 || limit_value > config.default_query_limit {
                    None
                } else {
                    Some(limit_value)
                }
            })
            .ok_or(Error::Query(QuerySyntaxError::InvalidLimit(format!(
                "limit greater than max limit {}",
                config.max_query_limit
            ))))?;

        let offset: Option<u16> = query_document
            .remove_optional_integer("offset")
            .map_err(|e| Error::Protocol(ProtocolError::ValueError(e)))?;

        let block_time_ms: Option<u64> = query_document
            .remove_optional_integer("blockTime")
            .map_err(|e| Error::Protocol(ProtocolError::ValueError(e)))?;

        let all_where_clauses: Vec<WhereClause> =
            query_document
                .remove("where")
                .map_or(Ok(vec![]), |id_cbor| {
                    if let Value::Array(clauses) = id_cbor {
                        clauses
                            .iter()
                            .map(|where_clause| {
                                if let Value::Array(clauses_components) = where_clause {
                                    WhereClause::from_components(clauses_components)
                                } else {
                                    Err(Error::Query(QuerySyntaxError::InvalidFormatWhereClause(
                                        "where clause must be an array",
                                    )))
                                }
                            })
                            .collect::<Result<Vec<WhereClause>, Error>>()
                    } else {
                        Err(Error::Query(QuerySyntaxError::InvalidFormatWhereClause(
                            "where clause must be an array",
                        )))
                    }
                })?;

        let internal_clauses = InternalClauses::extract_from_clauses(all_where_clauses)?;

        let start_at_option = query_document.remove("startAt");
        let start_after_option = query_document.remove("startAfter");
        if start_after_option.is_some() && start_at_option.is_some() {
            return Err(Error::Query(QuerySyntaxError::DuplicateStartConditions(
                "only one of startAt or startAfter should be provided",
            )));
        }

        let mut start_at_included = true;

        let mut start_option: Option<Value> = None;

        if start_after_option.is_some() {
            start_option = start_after_option;
            start_at_included = false;
        } else if start_at_option.is_some() {
            start_option = start_at_option;
            start_at_included = true;
        }

        let start_at: Option<[u8; 32]> = start_option
            .map(|v| {
                v.into_identifier()
                    .map_err(|e| Error::Protocol(ProtocolError::ValueError(e)))
                    .map(|identifier| identifier.into_buffer())
            })
            .transpose()?;

        let order_by: IndexMap<String, OrderClause> =
            query_document
                .remove("orderBy")
                .map_or(Ok(IndexMap::new()), |id_cbor| {
                    if let Value::Array(clauses) = id_cbor {
                        clauses
                            .into_iter()
                            .filter_map(|order_clause| {
                                if let Value::Array(clauses_components) = order_clause {
                                    let order_clause =
                                        OrderClause::from_components(&clauses_components)
                                            .map_err(Error::GroveDB);
                                    match order_clause {
                                        Ok(order_clause) => {
                                            Some(Ok((order_clause.field.clone(), order_clause)))
                                        }
                                        Err(err) => Some(Err(err)),
                                    }
                                } else {
                                    None
                                }
                            })
                            .collect::<Result<IndexMap<String, OrderClause>, Error>>()
                    } else {
                        Err(Error::Query(QuerySyntaxError::InvalidOrderByProperties(
                            "order clauses must be an array",
                        )))
                    }
                })?;

        if !query_document.is_empty() {
            return Err(Error::Query(QuerySyntaxError::Unsupported(format!(
                "unsupported syntax in where clause: {:?}",
                query_document
            ))));
        }

        Ok(DriveDocumentQuery {
            contract,
            document_type,
            internal_clauses,
            limit: Some(limit),
            offset,
            order_by,
            start_at,
            start_at_included,
            block_time_ms,
        })
    }

    #[cfg(any(feature = "server", feature = "verify"))]
    /// Converts a query Value to a `DriveQuery`.
    pub fn from_decomposed_values(
        where_clause: Value,
        order_by: Option<Value>,
        maybe_limit: Option<u16>,
        start_at: Option<[u8; 32]>,
        start_at_included: bool,
        block_time_ms: Option<u64>,
        contract: &'a DataContract,
        document_type: DocumentTypeRef<'a>,
        config: &DriveConfig,
    ) -> Result<Self, Error> {
        let limit = maybe_limit
            .map_or(Some(config.default_query_limit), |limit_value| {
                if limit_value == 0 || limit_value > config.default_query_limit {
                    None
                } else {
                    Some(limit_value)
                }
            })
            .ok_or(Error::Query(QuerySyntaxError::InvalidLimit(format!(
                "limit greater than max limit {}",
                config.max_query_limit
            ))))?;

        let all_where_clauses: Vec<WhereClause> = match where_clause {
            Value::Null => Ok(vec![]),
            Value::Array(clauses) => clauses
                .iter()
                .map(|where_clause| {
                    if let Value::Array(clauses_components) = where_clause {
                        WhereClause::from_components(clauses_components)
                    } else {
                        Err(Error::Query(QuerySyntaxError::InvalidFormatWhereClause(
                            "where clause must be an array",
                        )))
                    }
                })
                .collect::<Result<Vec<WhereClause>, Error>>(),
            _ => Err(Error::Query(QuerySyntaxError::InvalidFormatWhereClause(
                "where clause must be an array",
            ))),
        }?;

        let internal_clauses = InternalClauses::extract_from_clauses(all_where_clauses)?;

        let order_by: IndexMap<String, OrderClause> = order_by
            .map_or(vec![], |id_cbor| {
                if let Value::Array(clauses) = id_cbor {
                    clauses
                        .iter()
                        .filter_map(|order_clause| {
                            if let Value::Array(clauses_components) = order_clause {
                                OrderClause::from_components(clauses_components).ok()
                            } else {
                                None
                            }
                        })
                        .collect()
                } else {
                    vec![]
                }
            })
            .iter()
            .map(|order_clause| Ok((order_clause.field.clone(), order_clause.to_owned())))
            .collect::<Result<IndexMap<String, OrderClause>, Error>>()?;

        Ok(DriveDocumentQuery {
            contract,
            document_type,
            internal_clauses,
            offset: None,
            limit: Some(limit),
            order_by,
            start_at,
            start_at_included,
            block_time_ms,
        })
    }

    #[cfg(any(feature = "server", feature = "verify"))]
    /// Converts a SQL expression to a `DriveQuery`.
    pub fn from_sql_expr(
        sql_string: &str,
        contract: &'a DataContract,
        config: Option<&DriveConfig>,
    ) -> Result<Self, Error> {
        let dialect: MySqlDialect = MySqlDialect {};
        let statements: Vec<Statement> = Parser::parse_sql(&dialect, sql_string)
            .map_err(|e| Error::Query(QuerySyntaxError::SQLParsingError(e)))?;

        // Should ideally iterate over each statement
        let first_statement =
            statements
                .first()
                .ok_or(Error::Query(QuerySyntaxError::InvalidSQL(
                    "Issue parsing sql getting first statement".to_string(),
                )))?;

        let query: &ast::Query = match first_statement {
            ast::Statement::Query(query_struct) => Some(query_struct),
            _ => None,
        }
        .ok_or(Error::Query(QuerySyntaxError::InvalidSQL(
            "Issue parsing sql: not a query".to_string(),
        )))?;

        let max_limit = config
            .map(|config| config.max_query_limit)
            .unwrap_or(DriveConfig::default().max_query_limit);

        let limit: u16 = if let Some(limit_expr) = &query.limit {
            match limit_expr {
                ast::Expr::Value(Number(num_string, _)) => {
                    let cast_num_string: &String = num_string;
                    let user_limit = cast_num_string.parse::<u16>().map_err(|e| {
                        Error::Query(QuerySyntaxError::InvalidLimit(format!(
                            "limit could not be parsed {}",
                            e
                        )))
                    })?;
                    if user_limit > max_limit {
                        return Err(Error::Query(QuerySyntaxError::InvalidLimit(format!(
                            "limit {} greater than max limit {}",
                            user_limit, max_limit
                        ))));
                    }
                    user_limit
                }
                result => {
                    return Err(Error::Query(QuerySyntaxError::InvalidLimit(format!(
                        "expression not a limit {}",
                        result
                    ))));
                }
            }
        } else {
            config
                .map(|config| config.default_query_limit)
                .unwrap_or(DriveConfig::default().default_query_limit)
        };

        let order_by: IndexMap<String, OrderClause> = query
            .order_by
            .iter()
            .map(|order_exp: &OrderByExpr| {
                let ascending = order_exp.asc.is_none() || order_exp.asc.unwrap();
                let field = order_exp.expr.to_string();
                (field.clone(), OrderClause { field, ascending })
            })
            .collect::<IndexMap<String, OrderClause>>();

        // Grab the select section of the query
        let select: &Select = match &*query.body {
            ast::SetExpr::Select(select) => Some(select),
            _ => None,
        }
        .ok_or(Error::Query(QuerySyntaxError::InvalidSQL(
            "Issue parsing sql: Not a select".to_string(),
        )))?;

        // Get the document type from the 'from' section
        let document_type_name = match &select
            .from
            .first()
            .ok_or(Error::Query(QuerySyntaxError::InvalidSQL(
                "Invalid query: missing from section".to_string(),
            )))?
            .relation
        {
            Table { name, .. } => name.0.first().as_ref().map(|identifier| &identifier.value),
            _ => None,
        }
        .ok_or(Error::Query(QuerySyntaxError::InvalidSQL(
            "Issue parsing sql: invalid from value".to_string(),
        )))?;

        let document_type =
            contract
                .document_types()
                .get(document_type_name)
                .ok_or(Error::Query(QuerySyntaxError::DocumentTypeNotFound(
                    "document type not found in contract",
                )))?;

        // Restrictions
        // only binary where clauses are supported
        // i.e. [<fieldname>, <operator>, <value>]
        // [and] is used to separate where clauses
        // currently where clauses are either binary operations or list descriptions (in clauses)
        // hence once [and] is encountered [left] and [right] must be only one of the above
        // i.e other where clauses
        // e.g. firstname = wisdom and lastname = ogwu
        // if op is not [and] then [left] or [right] must not be a binary operation or list description
        let mut all_where_clauses: Vec<WhereClause> = Vec::new();
        let selection_tree = select.selection.as_ref();

        // Where clauses are optional
        if let Some(selection_tree) = selection_tree {
            WhereClause::build_where_clauses_from_operations(
                selection_tree,
                document_type,
                &mut all_where_clauses,
            )?;
        }

        let internal_clauses = InternalClauses::extract_from_clauses(all_where_clauses)?;

        let start_at_option = None; //todo
        let start_after_option = None; //todo
        let mut start_at_included = true;
        let mut start_option: Option<Value> = None;

        if start_after_option.is_some() {
            start_option = start_after_option;
            start_at_included = false;
        } else if start_at_option.is_some() {
            start_option = start_at_option;
            start_at_included = true;
        }

        let start_at: Option<[u8; 32]> = start_option
            .map(|v| {
                v.into_identifier()
                    .map_err(|e| Error::Protocol(ProtocolError::ValueError(e)))
                    .map(|identifier| identifier.into_buffer())
            })
            .transpose()?;

        Ok(DriveDocumentQuery {
            contract,
            document_type: document_type.as_ref(),
            internal_clauses,
            offset: None,
            limit: Some(limit),
            order_by,
            start_at,
            start_at_included,
            block_time_ms: None,
        })
    }

    /// Serialize drive query to CBOR format.
    ///
    /// FIXME: The data contract is only referred as ID, and document type as its name.
    /// This can change in the future to include full data contract and document type.
    #[cfg(feature = "cbor_query")]
    pub fn to_cbor(&self) -> Result<Vec<u8>, Error> {
        let data: BTreeMap<String, Value> = self.into();
        let cbor: BTreeMap<String, ciborium::Value> = Value::convert_to_cbor_map(data)?;
        let mut output = Vec::new();

        ciborium::ser::into_writer(&cbor, &mut output)
            .map_err(|e| ProtocolError::PlatformSerializationError(e.to_string()))?;
        Ok(output)
    }

    #[cfg(any(feature = "server", feature = "verify"))]
    /// Operations to construct a path query.
    pub fn start_at_document_path_and_key(&self, starts_at: &[u8; 32]) -> (Vec<Vec<u8>>, Vec<u8>) {
        if self.document_type.documents_keep_history() {
            let document_holding_path = self.contract.documents_with_history_primary_key_path(
                self.document_type.name().as_str(),
                starts_at,
            );
            (
                document_holding_path
                    .into_iter()
                    .map(|key| key.to_vec())
                    .collect::<Vec<_>>(),
                vec![0],
            )
        } else {
            let document_holding_path = self
                .contract
                .documents_primary_key_path(self.document_type.name().as_str());
            (
                document_holding_path
                    .into_iter()
                    .map(|key| key.to_vec())
                    .collect::<Vec<_>>(),
                starts_at.to_vec(),
            )
        }
    }

    #[cfg(feature = "server")]
    /// Operations to construct a path query.
    pub fn construct_path_query_operations(
        &self,
        drive: &Drive,
        include_start_at_for_proof: bool,
        transaction: TransactionArg,
        drive_operations: &mut Vec<LowLevelDriveOperation>,
        platform_version: &PlatformVersion,
    ) -> Result<PathQuery, Error> {
        let drive_version = &platform_version.drive;
        // First we should get the overall document_type_path
        let document_type_path = self
            .contract
            .document_type_path(self.document_type.name().as_str())
            .into_iter()
            .map(|a| a.to_vec())
            .collect::<Vec<Vec<u8>>>();

        let (starts_at_document, start_at_path_query) = match &self.start_at {
            None => Ok((None, None)),
            Some(starts_at) => {
                // First if we have a startAt or or startsAfter we must get the element
                // from the backing store

                let (start_at_document_path, start_at_document_key) =
                    self.start_at_document_path_and_key(starts_at);
                let start_at_document = drive
                    .grove_get(
                        start_at_document_path.as_slice().into(),
                        &start_at_document_key,
                        StatefulQuery,
                        transaction,
                        drive_operations,
                        drive_version,
                    )
                    .map_err(|e| match e {
                        Error::GroveDB(GroveError::PathKeyNotFound(_))
                        | Error::GroveDB(GroveError::PathNotFound(_))
                        | Error::GroveDB(GroveError::PathParentLayerNotFound(_)) => {
                            let error_message = if self.start_at_included {
                                "startAt document not found"
                            } else {
                                "startAfter document not found"
                            };

                            Error::Query(QuerySyntaxError::StartDocumentNotFound(error_message))
                        }
                        _ => e,
                    })?
                    .ok_or(Error::Drive(DriveError::CorruptedCodeExecution(
                        "expected a value",
                    )))?;

                let path_query =
                    PathQuery::new_single_key(start_at_document_path, start_at_document_key);

                if let Element::Item(item, _) = start_at_document {
                    let document = Document::from_bytes(
                        item.as_slice(),
                        self.document_type,
                        platform_version,
                    )?;
                    Ok((Some((document, self.start_at_included)), Some(path_query)))
                } else {
                    Err(Error::Drive(DriveError::CorruptedDocumentPath(
                        "Holding paths should only have items",
                    )))
                }
            }
        }?;
        let mut main_path_query = if self.is_for_primary_key() {
            self.get_primary_key_path_query(
                document_type_path,
                starts_at_document,
                platform_version,
            )
        } else {
            self.get_non_primary_key_path_query(
                document_type_path,
                starts_at_document,
                platform_version,
            )
        }?;
        if !include_start_at_for_proof {
            return Ok(main_path_query);
        }

        if let Some(start_at_path_query) = start_at_path_query {
            let limit = main_path_query.query.limit.take();
            let mut merged = PathQuery::merge(
                vec![&start_at_path_query, &main_path_query],
                &platform_version.drive.grove_version,
            )
            .map_err(GroveDB)?;
            merged.query.limit = limit.map(|a| a.saturating_add(1));
            Ok(merged)
        } else {
            Ok(main_path_query)
        }
    }

    #[cfg(any(feature = "server", feature = "verify"))]
    /// Operations to construct a path query.
    pub fn construct_path_query(
        &self,
        starts_at_document: Option<Document>,
        platform_version: &PlatformVersion,
    ) -> Result<PathQuery, Error> {
        // First we should get the overall document_type_path
        let document_type_path = self
            .contract
            .document_type_path(self.document_type.name().as_str())
            .into_iter()
            .map(|a| a.to_vec())
            .collect::<Vec<Vec<u8>>>();
        let starts_at_document = starts_at_document
            .map(|starts_at_document| (starts_at_document, self.start_at_included));
        if self.is_for_primary_key() {
            self.get_primary_key_path_query(
                document_type_path,
                starts_at_document,
                platform_version,
            )
        } else {
            self.get_non_primary_key_path_query(
                document_type_path,
                starts_at_document,
                platform_version,
            )
        }
    }

    #[cfg(any(feature = "server", feature = "verify"))]
    /// Returns a path query given a document type path and starting document.
    pub fn get_primary_key_path_query(
        &self,
        document_type_path: Vec<Vec<u8>>,
        starts_at_document: Option<(Document, bool)>,
        platform_version: &PlatformVersion,
    ) -> Result<PathQuery, Error> {
        let mut path = document_type_path;

        // Add primary key ($id) subtree
        path.push(vec![0]);

        if let Some(primary_key_equal_clause) = &self.internal_clauses.primary_key_equal_clause {
            let mut query = Query::new();
            let key = self.document_type.serialize_value_for_key(
                "$id",
                &primary_key_equal_clause.value,
                platform_version,
            )?;
            query.insert_key(key);

            if self.document_type.documents_keep_history() {
                // if the documents keep history then we should insert a subquery
                if let Some(block_time) = self.block_time_ms {
                    let encoded_block_time = encode_u64(block_time);
                    let mut sub_query = Query::new_with_direction(false);
                    sub_query.insert_range_to_inclusive(..=encoded_block_time);
                    query.set_subquery(sub_query);
                } else {
                    query.set_subquery_key(vec![0]);
                }
            }

            Ok(PathQuery::new(path, SizedQuery::new(query, Some(1), None)))
        } else {
            // This is for a range
            let left_to_right = if self.order_by.keys().len() == 1 {
                if self.order_by.keys().next().unwrap() != "$id" {
                    return Err(Error::Query(QuerySyntaxError::InvalidOrderByProperties(
                        "order by should include $id only",
                    )));
                }

                let order_clause = self.order_by.get("$id").unwrap();

                order_clause.ascending
            } else {
                true
            };

            let mut query = Query::new_with_direction(left_to_right);
            // If there is a start_at_document, we need to get the value that it has for the
            // current field.
            let starts_at_key_option = match starts_at_document {
                None => None,
                Some((document, included)) => {
                    // if the key doesn't exist then we should ignore the starts at key
                    document
                        .get_raw_for_document_type(
                            "$id",
                            self.document_type,
                            None,
                            platform_version,
                        )?
                        .map(|raw_value_option| (raw_value_option, included))
                }
            };

            if let Some(primary_key_in_clause) = &self.internal_clauses.primary_key_in_clause {
                let in_values = primary_key_in_clause.in_values()?;

                match starts_at_key_option {
                    None => {
                        for value in in_values.iter() {
                            let key = self.document_type.serialize_value_for_key(
                                "$id",
                                value,
                                platform_version,
                            )?;
                            query.insert_key(key)
                        }
                    }
                    Some((starts_at_key, included)) => {
                        for value in in_values.iter() {
                            let key = self.document_type.serialize_value_for_key(
                                "$id",
                                value,
                                platform_version,
                            )?;

                            if (left_to_right && starts_at_key < key)
                                || (!left_to_right && starts_at_key > key)
                                || (included && starts_at_key == key)
                            {
                                query.insert_key(key);
                            }
                        }
                    }
                }

                if self.document_type.documents_keep_history() {
                    // if the documents keep history then we should insert a subquery
                    if let Some(_block_time) = self.block_time_ms {
                        //todo
                        return Err(Error::Query(QuerySyntaxError::Unsupported(
                            "Not yet implemented".to_string(),
                        )));
                        // in order to be able to do this we would need limited subqueries
                        // as we only want the first element before the block_time

                        // let encoded_block_time = encode_float(block_time)?;
                        // let mut sub_query = Query::new_with_direction(false);
                        // sub_query.insert_range_to_inclusive(..=encoded_block_time);
                        // query.set_subquery(sub_query);
                    } else {
                        query.set_subquery_key(vec![0]);
                    }
                }

                Ok(PathQuery::new(
                    path,
                    SizedQuery::new(query, self.limit, self.offset),
                ))
            } else {
                // this is a range on all elements
                match starts_at_key_option {
                    None => {
                        query.insert_all();
                    }
                    Some((starts_at_key, included)) => match left_to_right {
                        true => match included {
                            true => query.insert_range_from(starts_at_key..),
                            false => query.insert_range_after(starts_at_key..),
                        },
                        false => match included {
                            true => query.insert_range_to_inclusive(..=starts_at_key),
                            false => query.insert_range_to(..starts_at_key),
                        },
                    },
                }

                if self.document_type.documents_keep_history() {
                    // if the documents keep history then we should insert a subquery
                    if let Some(_block_time) = self.block_time_ms {
                        return Err(Error::Query(QuerySyntaxError::Unsupported(
                            "this query is not supported".to_string(),
                        )));
                        // in order to be able to do this we would need limited subqueries
                        // as we only want the first element before the block_time

                        // let encoded_block_time = encode_float(block_time)?;
                        // let mut sub_query = Query::new_with_direction(false);
                        // sub_query.insert_range_to_inclusive(..=encoded_block_time);
                        // query.set_subquery(sub_query);
                    } else {
                        query.set_subquery_key(vec![0]);
                    }
                }

                Ok(PathQuery::new(
                    path,
                    SizedQuery::new(query, self.limit, self.offset),
                ))
            }
        }
    }

    #[cfg(any(feature = "server", feature = "verify"))]
    /// Finds the best index for the query.
    pub fn find_best_index(&self, platform_version: &PlatformVersion) -> Result<&Index, Error> {
        let equal_fields = self
            .internal_clauses
            .equal_clauses
            .keys()
            .map(|s| s.as_str())
            .collect::<Vec<&str>>();
        let in_field = self
            .internal_clauses
            .in_clause
            .as_ref()
            .map(|in_clause| in_clause.field.as_str());
        let range_field = self
            .internal_clauses
            .range_clause
            .as_ref()
            .map(|range_clause| range_clause.field.as_str());
        let mut fields = equal_fields;
        if let Some(range_field) = range_field {
            fields.push(range_field);
        }
        if let Some(in_field) = in_field {
            fields.push(in_field);
            //if there is an in_field, it always takes precedence
        }

        let order_by_keys: Vec<&str> = self
            .order_by
            .keys()
            .map(|key: &String| {
                let str = key.as_str();
                if !fields.contains(&str) {
                    fields.push(str);
                }
                str
            })
            .collect();

        let (index, difference) = self
            .document_type
            .index_for_types(
                fields.as_slice(),
                in_field,
                order_by_keys.as_slice(),
                platform_version,
            )?
            .ok_or(Error::Query(
                QuerySyntaxError::WhereClauseOnNonIndexedProperty(format!(
                    "query must be for valid indexes, valid indexes are: {:?}",
                    self.document_type.indexes()
                )),
            ))?;
        if difference > defaults::MAX_INDEX_DIFFERENCE {
            return Err(Error::Query(QuerySyntaxError::QueryTooFarFromIndex(
                "query must better match an existing index",
            )));
        }
        Ok(index)
    }

    #[cfg(any(feature = "server", feature = "verify"))]
    /// Returns a `QueryItem` given a start key and query direction.
    pub fn query_item_for_starts_at_key(starts_at_key: Vec<u8>, left_to_right: bool) -> QueryItem {
        if left_to_right {
            QueryItem::RangeAfter(starts_at_key..)
        } else {
            QueryItem::RangeTo(..starts_at_key)
        }
    }

    #[cfg(any(feature = "server", feature = "verify"))]
    /// Returns a `Query` that either starts at or after the given document ID if given.
    fn inner_query_from_starts_at_for_id(
        starts_at_document: &Option<(Document, DocumentTypeRef, &IndexProperty, bool)>,
        left_to_right: bool,
    ) -> Query {
        // We only need items after the start at document
        let mut inner_query = Query::new_with_direction(left_to_right);

        if let Some((document, _, _, included)) = starts_at_document {
            let start_at_key = document.id().to_vec();
            if *included {
                inner_query.insert_range_from(start_at_key..)
            } else {
                inner_query.insert_range_after(start_at_key..)
            }
        } else {
            // No starts at document, take all NULL items
            inner_query.insert_all();
        }
        inner_query
    }

    #[cfg(any(feature = "server", feature = "verify"))]
    /// Returns a `Query` that either starts at or after the given key.
    fn inner_query_starts_from_key(
        start_at_key: Vec<u8>,
        left_to_right: bool,
        included: bool,
    ) -> Query {
        // We only need items after the start at document
        let mut inner_query = Query::new_with_direction(left_to_right);
        if left_to_right {
            if included {
                inner_query.insert_range_from(start_at_key..);
            } else {
                inner_query.insert_range_after(start_at_key..);
            }
        } else if included {
            inner_query.insert_range_to_inclusive(..=start_at_key);
        } else {
            inner_query.insert_range_to(..start_at_key);
        }
        inner_query
    }

    #[cfg(any(feature = "server", feature = "verify"))]
    /// Returns a `Query` that either starts at or after the given document if given.
    // We are passing in starts_at_document 4 parameters
    // The document
    // The document type (borrowed)
    // The index property (borrowed)
    // if the element itself should be included. ie StartAt vs StartAfter
    fn inner_query_from_starts_at(
        starts_at_document: &Option<(Document, DocumentTypeRef, &IndexProperty, bool)>,
        left_to_right: bool,
        platform_version: &PlatformVersion,
    ) -> Result<Query, Error> {
        let mut inner_query = Query::new_with_direction(left_to_right);
        if let Some((document, document_type, indexed_property, included)) = starts_at_document {
            // We only need items after the start at document
            let start_at_key = document.get_raw_for_document_type(
                indexed_property.name.as_str(),
                *document_type,
                None,
                platform_version,
            )?;
            // We want to get items starting at the start key
            if let Some(start_at_key) = start_at_key {
                if left_to_right {
                    if *included {
                        inner_query.insert_range_from(start_at_key..)
                    } else {
                        inner_query.insert_range_after(start_at_key..)
                    }
                } else if *included {
                    inner_query.insert_range_to_inclusive(..=start_at_key)
                } else {
                    inner_query.insert_range_to(..start_at_key)
                }
            } else if left_to_right {
                inner_query.insert_all();
            } else {
                inner_query.insert_key(vec![]);
            }
        } else {
            // No starts at document, take all NULL items
            inner_query.insert_all();
        }
        Ok(inner_query)
    }

    #[cfg(any(feature = "server", feature = "verify"))]
    /// Recursively queries as long as there are leftover index properties.
    fn recursive_insert_on_query(
        query: Option<&mut Query>,
        left_over_index_properties: &[&IndexProperty],
        unique: bool,
        starts_at_document: &Option<(Document, DocumentTypeRef, &IndexProperty, bool)>, //for key level, included
        default_left_to_right: bool,
        order_by: Option<&IndexMap<String, OrderClause>>,
        platform_version: &PlatformVersion,
    ) -> Result<Option<Query>, Error> {
        match left_over_index_properties.split_first() {
            None => {
                if let Some(query) = query {
                    match unique {
                        true => {
                            query.set_subquery_key(vec![0]);

                            // In the case things are NULL we allow to have multiple values
                            let inner_query = Self::inner_query_from_starts_at_for_id(
                                starts_at_document,
                                true, //for ids we always go left to right
                            );
                            query.add_conditional_subquery(
                                QueryItem::Key(b"".to_vec()),
                                Some(vec![vec![0]]),
                                Some(inner_query),
                            );
                        }
                        false => {
                            query.set_subquery_key(vec![0]);
                            // we just get all by document id order ascending
                            let full_query = Self::inner_query_from_starts_at_for_id(
                                &None,
                                default_left_to_right,
                            );
                            query.set_subquery(full_query);

                            let inner_query = Self::inner_query_from_starts_at_for_id(
                                starts_at_document,
                                default_left_to_right,
                            );

                            query.add_conditional_subquery(
                                QueryItem::Key(b"".to_vec()),
                                Some(vec![vec![0]]),
                                Some(inner_query),
                            );
                        }
                    }
                }
                Ok(None)
            }
            Some((first, left_over)) => {
                let left_to_right = if let Some(order_by) = order_by {
                    order_by
                        .get(first.name.as_str())
                        .map(|order_clause| order_clause.ascending)
                        .unwrap_or(first.ascending)
                } else {
                    first.ascending
                };

                match query {
                    None => {
                        let mut inner_query = Self::inner_query_from_starts_at(
                            starts_at_document,
                            left_to_right,
                            platform_version,
                        )?;
                        DriveDocumentQuery::recursive_insert_on_query(
                            Some(&mut inner_query),
                            left_over,
                            unique,
                            starts_at_document,
                            left_to_right,
                            order_by,
                            platform_version,
                        )?;
                        Ok(Some(inner_query))
                    }
                    Some(query) => {
                        if let Some((document, document_type, _indexed_property, included)) =
                            starts_at_document
                        {
                            let start_at_key = document
                                .get_raw_for_document_type(
                                    first.name.as_str(),
                                    *document_type,
                                    None,
                                    platform_version,
                                )
                                .ok()
                                .flatten()
                                .unwrap_or_default();

                            // We should always include if we have left_over
                            let non_conditional_included = !left_over.is_empty() | *included;

                            let mut non_conditional_query = Self::inner_query_starts_from_key(
                                start_at_key,
                                left_to_right,
                                non_conditional_included,
                            );

                            DriveDocumentQuery::recursive_insert_on_query(
                                Some(&mut non_conditional_query),
                                left_over,
                                unique,
                                starts_at_document,
                                left_to_right,
                                order_by,
                                platform_version,
                            )?;

                            query.set_subquery(non_conditional_query);
                        } else {
                            let mut inner_query = Query::new_with_direction(first.ascending);
                            inner_query.insert_all();
                            DriveDocumentQuery::recursive_insert_on_query(
                                Some(&mut inner_query),
                                left_over,
                                unique,
                                starts_at_document,
                                left_to_right,
                                order_by,
                                platform_version,
                            )?;
                            query.set_subquery(inner_query);
                        }
                        query.set_subquery_key(first.name.as_bytes().to_vec());
                        Ok(None)
                    }
                }
            }
        }
    }

    #[cfg(any(feature = "server", feature = "verify"))]
    /// Returns a path query for non-primary keys given a document type path and starting document.
    pub fn get_non_primary_key_path_query(
        &self,
        document_type_path: Vec<Vec<u8>>,
        starts_at_document: Option<(Document, bool)>,
        platform_version: &PlatformVersion,
    ) -> Result<PathQuery, Error> {
        let index = self.find_best_index(platform_version)?;
        let ordered_clauses: Vec<&WhereClause> = index
            .properties
            .iter()
            .filter_map(|field| self.internal_clauses.equal_clauses.get(field.name.as_str()))
            .collect();
        let (last_clause, last_clause_is_range, subquery_clause) =
            match &self.internal_clauses.in_clause {
                None => match &self.internal_clauses.range_clause {
                    None => (ordered_clauses.last().copied(), false, None),
                    Some(where_clause) => (Some(where_clause), true, None),
                },
                Some(in_clause) => match &self.internal_clauses.range_clause {
                    None => (Some(in_clause), true, None),
                    Some(range_clause) => (Some(in_clause), true, Some(range_clause)),
                },
            };

        // We need to get the terminal indexes unused by clauses.
        let left_over_index_properties = index
            .properties
            .iter()
            .filter(|field| {
                !(self
                    .internal_clauses
                    .equal_clauses
                    .get(field.name.as_str())
                    .is_some()
                    || (last_clause.is_some() && last_clause.unwrap().field == field.name)
                    || (subquery_clause.is_some() && subquery_clause.unwrap().field == field.name))
            })
            .collect::<Vec<&IndexProperty>>();

        let intermediate_values = index
            .properties
            .iter()
            .filter_map(|field| {
                match self.internal_clauses.equal_clauses.get(field.name.as_str()) {
                    None => None,
                    Some(where_clause) => {
                        if !last_clause_is_range
                            && last_clause.is_some()
                            && last_clause.unwrap().field == field.name
                        {
                            //there is no need to give an intermediate value as the last clause is an equality
                            None
                        } else {
                            Some(self.document_type.serialize_value_for_key(
                                field.name.as_str(),
                                &where_clause.value,
                                platform_version,
                            ))
                        }
                    }
                }
            })
            .collect::<Result<Vec<Vec<u8>>, ProtocolError>>()
            .map_err(Error::Protocol)?;

        let final_query = match last_clause {
            None => {
                // There is no last_clause which means we are using an index most likely because of an order_by, however we have no
                // clauses, in this case we should use the first value of the index.
                let first_index = index.properties.first().ok_or(Error::Drive(
                    DriveError::CorruptedContractIndexes("index must have properties".to_string()),
                ))?; // Index must have properties
                Self::recursive_insert_on_query(
                    None,
                    left_over_index_properties.as_slice(),
                    index.unique,
                    &starts_at_document.map(|(document, included)| {
                        (document, self.document_type, first_index, included)
                    }),
                    first_index.ascending,
                    None,
                    platform_version,
                )?
                .expect("Index must have left over properties if no last clause")
            }
            Some(where_clause) => {
                let left_to_right = if where_clause.operator.is_range() {
                    let order_clause: &OrderClause = self
                        .order_by
                        .get(where_clause.field.as_str())
                        .ok_or(Error::Query(QuerySyntaxError::MissingOrderByForRange(
                            "query must have an orderBy field for each range element",
                        )))?;

                    order_clause.ascending
                } else {
                    true
                };

                // We should set the starts at document to be included for the query if there are
                // left over index properties.

                let query_starts_at_document = if left_over_index_properties.is_empty() {
                    &starts_at_document
                } else {
                    &None
                };

                let mut query = where_clause.to_path_query(
                    self.document_type,
                    query_starts_at_document,
                    left_to_right,
                    platform_version,
                )?;

                match subquery_clause {
                    None => {
                        // There is a last_clause, but no subquery_clause, we should use the index property of the last clause
                        // We need to get the terminal indexes unused by clauses.
                        let last_index_property = index
                            .properties
                            .iter()
                            .find(|field| where_clause.field == field.name)
                            .ok_or(Error::Drive(DriveError::CorruptedContractIndexes(
                                "index must have last_clause field".to_string(),
                            )))?;
                        Self::recursive_insert_on_query(
                            Some(&mut query),
                            left_over_index_properties.as_slice(),
                            index.unique,
                            &starts_at_document.map(|(document, included)| {
                                (document, self.document_type, last_index_property, included)
                            }),
                            left_to_right,
                            Some(&self.order_by),
                            platform_version,
                        )?;
                    }
                    Some(subquery_where_clause) => {
                        let order_clause: &OrderClause = self
                            .order_by
                            .get(subquery_where_clause.field.as_str())
                            .ok_or(Error::Query(QuerySyntaxError::MissingOrderByForRange(
                                "query must have an orderBy field for each range element",
                            )))?;
                        let mut subquery = subquery_where_clause.to_path_query(
                            self.document_type,
                            &starts_at_document,
                            order_clause.ascending,
                            platform_version,
                        )?;
                        let last_index_property = index
                            .properties
                            .iter()
                            .find(|field| subquery_where_clause.field == field.name)
                            .ok_or(Error::Drive(DriveError::CorruptedContractIndexes(
                                "index must have subquery_clause field".to_string(),
                            )))?;
                        Self::recursive_insert_on_query(
                            Some(&mut subquery),
                            left_over_index_properties.as_slice(),
                            index.unique,
                            &starts_at_document.map(|(document, included)| {
                                (document, self.document_type, last_index_property, included)
                            }),
                            left_to_right,
                            Some(&self.order_by),
                            platform_version,
                        )?;
                        let subindex = subquery_where_clause.field.as_bytes().to_vec();
                        query.set_subquery_key(subindex);
                        query.set_subquery(subquery);
                    }
                };

                query
            }
        };

        let (intermediate_indexes, last_indexes) =
            index.properties.split_at(intermediate_values.len());

        // Now we should construct the path
        let last_index = last_indexes.first().ok_or(Error::Query(
            QuerySyntaxError::QueryOnDocumentTypeWithNoIndexes(
                "document query has no index with fields",
            ),
        ))?;

        let mut path = document_type_path;

        for (intermediate_index, intermediate_value) in
            intermediate_indexes.iter().zip(intermediate_values.iter())
        {
            path.push(intermediate_index.name.as_bytes().to_vec());
            path.push(intermediate_value.as_slice().to_vec());
        }

        path.push(last_index.name.as_bytes().to_vec());

        Ok(PathQuery::new(
            path,
            SizedQuery::new(final_query, self.limit, self.offset),
        ))
    }

    #[cfg(feature = "server")]
    /// Executes a query with proof and returns the items and fee.
    pub fn execute_with_proof(
        self,
        drive: &Drive,
        block_info: Option<BlockInfo>,
        transaction: TransactionArg,
        platform_version: &PlatformVersion,
    ) -> Result<(Vec<u8>, u64), Error> {
        let mut drive_operations = vec![];
        let items = self.execute_with_proof_internal(
            drive,
            transaction,
            &mut drive_operations,
            platform_version,
        )?;
        let cost = if let Some(block_info) = block_info {
            let fee_result = Drive::calculate_fee(
                None,
                Some(drive_operations),
                &block_info.epoch,
                drive.config.epochs_per_era,
                platform_version,
                None,
            )?;
            fee_result.processing_fee
        } else {
            0
        };
        Ok((items, cost))
    }

    #[cfg(feature = "server")]
    /// Executes an internal query with proof and returns the items.
    pub(crate) fn execute_with_proof_internal(
        self,
        drive: &Drive,
        transaction: TransactionArg,
        drive_operations: &mut Vec<LowLevelDriveOperation>,
        platform_version: &PlatformVersion,
    ) -> Result<Vec<u8>, Error> {
        let path_query = self.construct_path_query_operations(
            drive,
            true,
            transaction,
            drive_operations,
            platform_version,
        )?;
        drive.grove_get_proved_path_query(
            &path_query,
            transaction,
            drive_operations,
            &platform_version.drive,
        )
    }

    #[cfg(all(feature = "server", feature = "verify"))]
    /// Executes a query with proof and returns the root hash, items, and fee.
    pub fn execute_with_proof_only_get_elements(
        self,
        drive: &Drive,
        block_info: Option<BlockInfo>,
        transaction: TransactionArg,
        platform_version: &PlatformVersion,
    ) -> Result<(RootHash, Vec<Vec<u8>>, u64), Error> {
        let mut drive_operations = vec![];
        let (root_hash, items) = self.execute_with_proof_only_get_elements_internal(
            drive,
            transaction,
            &mut drive_operations,
            platform_version,
        )?;
        let cost = if let Some(block_info) = block_info {
            let fee_result = Drive::calculate_fee(
                None,
                Some(drive_operations),
                &block_info.epoch,
                drive.config.epochs_per_era,
                platform_version,
                None,
            )?;
            fee_result.processing_fee
        } else {
            0
        };
        Ok((root_hash, items, cost))
    }

    #[cfg(all(feature = "server", feature = "verify"))]
    /// Executes an internal query with proof and returns the root hash and values.
    pub(crate) fn execute_with_proof_only_get_elements_internal(
        self,
        drive: &Drive,
        transaction: TransactionArg,
        drive_operations: &mut Vec<LowLevelDriveOperation>,
        platform_version: &PlatformVersion,
    ) -> Result<(RootHash, Vec<Vec<u8>>), Error> {
        let path_query = self.construct_path_query_operations(
            drive,
            true,
            transaction,
            drive_operations,
            platform_version,
        )?;

        let proof = drive.grove_get_proved_path_query(
            &path_query,
            transaction,
            drive_operations,
            &platform_version.drive,
        )?;
        self.verify_proof_keep_serialized(proof.as_slice(), platform_version)
    }

    #[cfg(feature = "server")]
    /// Executes a query with no proof and returns the items, skipped items, and fee.
    pub fn execute_raw_results_no_proof(
        &self,
        drive: &Drive,
        block_info: Option<BlockInfo>,
        transaction: TransactionArg,
        platform_version: &PlatformVersion,
    ) -> Result<(Vec<Vec<u8>>, u16, u64), Error> {
        let mut drive_operations = vec![];
        let (items, skipped) = self.execute_raw_results_no_proof_internal(
            drive,
            transaction,
            &mut drive_operations,
            platform_version,
        )?;
        let cost = if let Some(block_info) = block_info {
            let fee_result = Drive::calculate_fee(
                None,
                Some(drive_operations),
                &block_info.epoch,
                drive.config.epochs_per_era,
                platform_version,
                None,
            )?;
            fee_result.processing_fee
        } else {
            0
        };
        Ok((items, skipped, cost))
    }

    #[cfg(feature = "server")]
    /// Executes an internal query with no proof and returns the values and skipped items.
    pub(crate) fn execute_raw_results_no_proof_internal(
        &self,
        drive: &Drive,
        transaction: TransactionArg,
        drive_operations: &mut Vec<LowLevelDriveOperation>,
        platform_version: &PlatformVersion,
    ) -> Result<(Vec<Vec<u8>>, u16), Error> {
        let path_query = self.construct_path_query_operations(
            drive,
            false,
            transaction,
            drive_operations,
            platform_version,
        )?;
        let query_result = drive.grove_get_path_query_serialized_results(
            &path_query,
            transaction,
            drive_operations,
            &platform_version.drive,
        );
        match query_result {
            Err(Error::GroveDB(GroveError::PathKeyNotFound(_)))
            | Err(Error::GroveDB(GroveError::PathNotFound(_)))
            | Err(Error::GroveDB(GroveError::PathParentLayerNotFound(_))) => Ok((Vec::new(), 0)),
            _ => {
                let (data, skipped) = query_result?;
                {
                    Ok((data, skipped))
                }
            }
        }
    }

    #[cfg(feature = "server")]
    /// Executes an internal query with no proof and returns the values and skipped items.
    pub(crate) fn execute_no_proof_internal(
        &self,
        drive: &Drive,
        result_type: QueryResultType,
        transaction: TransactionArg,
        drive_operations: &mut Vec<LowLevelDriveOperation>,
        platform_version: &PlatformVersion,
    ) -> Result<(QueryResultElements, u16), Error> {
        let path_query = self.construct_path_query_operations(
            drive,
            false,
            transaction,
            drive_operations,
            platform_version,
        )?;
        let query_result = drive.grove_get_path_query(
            &path_query,
            transaction,
            result_type,
            drive_operations,
            &platform_version.drive,
        );
        match query_result {
            Err(Error::GroveDB(GroveError::PathKeyNotFound(_)))
            | Err(Error::GroveDB(GroveError::PathNotFound(_)))
            | Err(Error::GroveDB(GroveError::PathParentLayerNotFound(_))) => {
                Ok((QueryResultElements::new(), 0))
            }
            _ => {
                let (data, skipped) = query_result?;
                {
                    Ok((data, skipped))
                }
            }
        }
    }
}

/// Convert DriveQuery to a BTreeMap of values
impl<'a> From<&DriveDocumentQuery<'a>> for BTreeMap<String, Value> {
    fn from(query: &DriveDocumentQuery<'a>) -> Self {
        let mut response = BTreeMap::<String, Value>::new();

        //  contract
        // TODO: once contract can be serialized, maybe put full contract here instead of id
        response.insert(
            "contract_id".to_string(),
            Value::Identifier(query.contract.id().to_buffer()),
        );

        // document_type
        // TODO: once DocumentType can be serialized, maybe put full DocumentType instead of name
        response.insert(
            "document_type_name".to_string(),
            Value::Text(query.document_type.name().to_string()),
        );

        // Internal clauses
        let all_where_clauses: Vec<WhereClause> = query.internal_clauses.clone().into();
        response.insert(
            "where".to_string(),
            Value::Array(all_where_clauses.into_iter().map(|v| v.into()).collect()),
        );

        // Offset
        if let Some(offset) = query.offset {
            response.insert("offset".to_string(), Value::U16(offset));
        };
        // Limit
        if let Some(limit) = query.limit {
            response.insert("limit".to_string(), Value::U16(limit));
        };
        // Order by
        let order_by = &query.order_by;
        let value: Vec<Value> = order_by
            .into_iter()
            .map(|(_k, v)| v.clone().into())
            .collect();
        response.insert("orderBy".to_string(), Value::Array(value));

        // start_at, start_at_included
        if let Some(start_at) = query.start_at {
            let v = Value::Identifier(start_at);
            if query.start_at_included {
                response.insert("startAt".to_string(), v);
            } else {
                response.insert("startAfter".to_string(), v);
            }
        };

        // block_time_ms
        if let Some(block_time_ms) = query.block_time_ms {
            response.insert("blockTime".to_string(), Value::U64(block_time_ms));
        };

        response
    }
}

#[cfg(feature = "server")]
#[cfg(test)]
mod tests {

    use dpp::data_contract::document_type::accessors::DocumentTypeV0Getters;

<<<<<<< HEAD
=======
    use dpp::prelude::Identifier;
    use rand::prelude::StdRng;
    use rand::SeedableRng;
>>>>>>> 7da5601e
    use serde_json::json;
    use std::borrow::Cow;
    use std::collections::BTreeMap;
    use std::option::Option::None;
    use tempfile::TempDir;

    use crate::drive::Drive;
    use crate::query::{
        DriveDocumentQuery, InternalClauses, OrderClause, WhereClause, WhereOperator,
    };
    use crate::util::storage_flags::StorageFlags;

    use dpp::data_contract::DataContract;

    use serde_json::Value::Null;

    use crate::config::DriveConfig;
    use crate::util::test_helpers::setup::setup_drive_with_initial_state_structure;
    use dpp::block::block_info::BlockInfo;
    use dpp::data_contract::accessors::v0::DataContractV0Getters;
    use dpp::platform_value::string_encoding::Encoding;
    use dpp::platform_value::Value;
    use dpp::tests::fixtures::{get_data_contract_fixture, get_dpns_data_contract_fixture};
    use dpp::tests::json_document::json_document_to_contract;
    use dpp::util::cbor_serializer;
    use dpp::version::PlatformVersion;
    use platform_value::Identifier;

    fn setup_family_contract() -> (Drive, DataContract) {
        let tmp_dir = TempDir::new().unwrap();

        let (drive, _) = Drive::open(tmp_dir, None).expect("expected to open Drive successfully");

        let platform_version = PlatformVersion::latest();

        drive
            .create_initial_state_structure(None, platform_version)
            .expect("expected to create root tree successfully");

        let contract_path = "tests/supporting_files/contract/family/family-contract.json";

        // let's construct the grovedb structure for the dashpay data contract
        let contract = json_document_to_contract(contract_path, false, platform_version)
            .expect("expected to get document");

        let storage_flags = Some(Cow::Owned(StorageFlags::SingleEpoch(0)));
        drive
            .apply_contract(
                &contract,
                BlockInfo::default(),
                true,
                storage_flags,
                None,
                platform_version,
            )
            .expect("expected to apply contract successfully");

        (drive, contract)
    }

    fn setup_family_birthday_contract() -> (Drive, DataContract) {
        let drive = setup_drive_with_initial_state_structure(None);

        let platform_version = PlatformVersion::latest();

        let contract_path =
            "tests/supporting_files/contract/family/family-contract-with-birthday.json";

        // let's construct the grovedb structure for the dashpay data contract
        let contract = json_document_to_contract(contract_path, false, platform_version)
            .expect("expected to get document");
        let storage_flags = Some(Cow::Owned(StorageFlags::SingleEpoch(0)));
        drive
            .apply_contract(
                &contract,
                BlockInfo::default(),
                true,
                storage_flags,
                None,
                platform_version,
            )
            .expect("expected to apply contract successfully");

        (drive, contract)
    }

    #[test]
    fn test_drive_query_from_to_cbor() {
        let config = DriveConfig::default();
        let contract = get_data_contract_fixture(None, 0, 1).data_contract_owned();
        let document_type = contract
            .document_type_for_name("niceDocument")
            .expect("expected to get nice document");
        let start_after = Identifier::random();

        let query_value = json!({
            "contract_id": contract.id(),
            "document_type_name": document_type.name(),
            "where": [
                ["firstName", "<", "Gilligan"],
                ["lastName", "=", "Doe"]
            ],
            "limit": 100u16,
            "offset": 10u16,
            "orderBy": [
                ["firstName", "asc"],
                ["lastName", "desc"],
            ],
            "startAfter": start_after,
            "blockTime": 13453432u64,
        });

        let where_cbor = cbor_serializer::serializable_value_to_cbor(&query_value, None)
            .expect("expected to serialize to cbor");
        let query =
            DriveDocumentQuery::from_cbor(where_cbor.as_slice(), &contract, document_type, &config)
                .expect("deserialize cbor shouldn't fail");

        let cbor = query.to_cbor().expect("should serialize cbor");

        let deserialized = DriveDocumentQuery::from_cbor(&cbor, &contract, document_type, &config)
            .expect("should deserialize cbor");

        assert_eq!(query, deserialized);

        assert_eq!(deserialized.start_at, Some(start_after.to_buffer()));
        assert!(!deserialized.start_at_included);
        assert_eq!(deserialized.block_time_ms, Some(13453432u64));
    }

    #[test]
    fn test_invalid_query_ranges_different_fields() {
        let query_value = json!({
            "where": [
                ["firstName", "<", "Gilligan"],
                ["lastName", "<", "Michelle"],
            ],
            "limit": 100,
            "orderBy": [
                ["firstName", "asc"],
                ["lastName", "asc"],
            ]
        });
        let contract = get_data_contract_fixture(None, 0, 1).data_contract_owned();
        let document_type = contract
            .document_type_for_name("niceDocument")
            .expect("expected to get nice document");

        let where_cbor = cbor_serializer::serializable_value_to_cbor(&query_value, None)
            .expect("expected to serialize to cbor");
        DriveDocumentQuery::from_cbor(
            where_cbor.as_slice(),
            &contract,
            document_type,
            &DriveConfig::default(),
        )
        .expect_err("all ranges must be on same field");
    }

    #[test]
    fn test_invalid_query_extra_invalid_field() {
        let query_value = json!({
            "where": [
                ["firstName", "<", "Gilligan"],
            ],
            "limit": 100,
            "orderBy": [
                ["firstName", "asc"],
                ["lastName", "asc"],
            ],
            "invalid": 0,
        });
        let contract = get_data_contract_fixture(None, 0, 1).data_contract_owned();
        let document_type = contract
            .document_type_for_name("niceDocument")
            .expect("expected to get nice document");

        let where_cbor = cbor_serializer::serializable_value_to_cbor(&query_value, None)
            .expect("expected to serialize to cbor");
        DriveDocumentQuery::from_cbor(
            where_cbor.as_slice(),
            &contract,
            document_type,
            &DriveConfig::default(),
        )
        .expect_err("fields of queries must of defined supported types (where, limit, orderBy...)");
    }

    #[test]
    fn test_invalid_query_conflicting_clauses() {
        let query_value = json!({
            "where": [
                ["firstName", "<", "Gilligan"],
                ["firstName", ">", "Gilligan"],
            ],
            "limit": 100,
            "orderBy": [
                ["firstName", "asc"],
                ["lastName", "asc"],
            ],
        });

        let contract = get_data_contract_fixture(None, 0, 1).data_contract_owned();
        let document_type = contract
            .document_type_for_name("niceDocument")
            .expect("expected to get nice document");

        let where_cbor = cbor_serializer::serializable_value_to_cbor(&query_value, None)
            .expect("expected to serialize to cbor");
        DriveDocumentQuery::from_cbor(
            where_cbor.as_slice(),
            &contract,
            document_type,
            &DriveConfig::default(),
        )
        .expect_err("the query should not be created");
    }

    #[test]
    fn test_valid_query_groupable_meeting_clauses() {
        let query_value = json!({
            "where": [
                ["firstName", "<=", "Gilligan"],
                ["firstName", ">", "Gilligan"],
            ],
            "limit": 100,
            "orderBy": [
                ["firstName", "asc"],
                ["lastName", "asc"],
            ],
        });

        let contract = get_data_contract_fixture(None, 0, 1).data_contract_owned();
        let document_type = contract
            .document_type_for_name("niceDocument")
            .expect("expected to get nice document");

        let where_cbor = cbor_serializer::serializable_value_to_cbor(&query_value, None)
            .expect("expected to serialize to cbor");
        DriveDocumentQuery::from_cbor(
            where_cbor.as_slice(),
            &contract,
            document_type,
            &DriveConfig::default(),
        )
        .expect("the query should be created");
    }

    #[test]
    fn test_valid_query_query_field_at_max_length() {
        let long_string = "t".repeat(255);
        let query_value = json!({
            "where": [
                ["firstName", "<", long_string],
            ],
            "limit": 100,
            "orderBy": [
                ["firstName", "asc"],
                ["lastName", "asc"],
            ],
        });
        let contract = get_data_contract_fixture(None, 0, 1).data_contract_owned();
        let document_type = contract
            .document_type_for_name("niceDocument")
            .expect("expected to get nice document");

        let where_cbor = cbor_serializer::serializable_value_to_cbor(&query_value, None)
            .expect("expected to serialize to cbor");
        DriveDocumentQuery::from_cbor(
            where_cbor.as_slice(),
            &contract,
            document_type,
            &DriveConfig::default(),
        )
        .expect("query should be fine for a 255 byte long string");
    }

    #[test]
    fn test_valid_query_drive_document_query() {
        let platform_version = PlatformVersion::latest();
        let mut rng = StdRng::seed_from_u64(5);
        let contract =
            get_dpns_data_contract_fixture(Some(Identifier::random_with_rng(&mut rng)), 0, 1)
                .data_contract_owned();
        let domain = contract
            .document_type_for_name("domain")
            .expect("expected to get domain");

        let query_asc = DriveDocumentQuery {
            contract: &contract,
            document_type: domain,
            internal_clauses: InternalClauses {
                primary_key_in_clause: None,
                primary_key_equal_clause: None,
                in_clause: None,
                range_clause: Some(WhereClause {
                    field: "records.identity".to_string(),
                    operator: WhereOperator::LessThan,
                    value: Value::Identifier(
                        Identifier::from_string(
                            "AYN4srupPWDrp833iG5qtmaAsbapNvaV7svAdncLN5Rh",
                            Encoding::Base58,
                        )
                        .unwrap()
                        .to_buffer(),
                    ),
                }),
                equal_clauses: BTreeMap::new(),
            },
            offset: None,
            limit: Some(6),
            order_by: vec![(
                "records.identity".to_string(),
                OrderClause {
                    field: "records.identity".to_string(),
                    ascending: false,
                },
            )]
            .into_iter()
            .collect(),
            start_at: None,
            start_at_included: false,
            block_time_ms: None,
        };

        let path_query = query_asc
            .construct_path_query(None, platform_version)
            .expect("expected to create path query");

        assert_eq!(path_query.to_string(), "PathQuery { path: [@, 0x1da29f488023e306ff9a680bc9837153fb0778c8ee9c934a87dc0de1d69abd3c, 0x01, domain, 0x7265636f7264732e6964656e74697479], query: SizedQuery { query: Query {\n  items: [\n    RangeTo(.. 8dc201fd7ad7905f8a84d66218e2b387daea7fe4739ae0e21e8c3ee755e6a2c0),\n  ],\n  default_subquery_branch: SubqueryBranch { subquery_path: [00], subquery: Query {\n  items: [\n    RangeFull,\n  ],\n  default_subquery_branch: SubqueryBranch { subquery_path: None subquery: None },\n  left_to_right: false,\n} },\n  conditional_subquery_branches: {\n    Key(): SubqueryBranch { subquery_path: [00], subquery: Query {\n  items: [\n    RangeFull,\n  ],\n  default_subquery_branch: SubqueryBranch { subquery_path: None subquery: None },\n  left_to_right: false,\n} },\n  },\n  left_to_right: false,\n}, limit: 6 } }");

        // Serialize the PathQuery to a Vec<u8>
        let encoded = bincode::encode_to_vec(&path_query, bincode::config::standard())
            .expect("Failed to serialize PathQuery");

        // Convert the encoded bytes to a hex string
        let hex_string = hex::encode(encoded);

        assert_eq!(hex_string, "050140201da29f488023e306ff9a680bc9837153fb0778c8ee9c934a87dc0de1d69abd3c010106646f6d61696e107265636f7264732e6964656e746974790105208dc201fd7ad7905f8a84d66218e2b387daea7fe4739ae0e21e8c3ee755e6a2c0010101000101030000000001010000010101000101030000000000010600");
    }

    #[test]
    fn test_invalid_query_field_too_long() {
        let (drive, contract) = setup_family_contract();

        let platform_version = PlatformVersion::latest();

        let document_type = contract
            .document_type_for_name("person")
            .expect("expected to get a document type");

        let too_long_string = "t".repeat(256);
        let query_value = json!({
            "where": [
                ["firstName", "<", too_long_string],
            ],
            "limit": 100,
            "orderBy": [
                ["firstName", "asc"],
                ["lastName", "asc"],
            ],
        });

        let where_cbor = cbor_serializer::serializable_value_to_cbor(&query_value, None)
            .expect("expected to serialize to cbor");
        let query = DriveDocumentQuery::from_cbor(
            where_cbor.as_slice(),
            &contract,
            document_type,
            &DriveConfig::default(),
        )
        .expect("fields of queries length must be under 256 bytes long");
        query
            .execute_raw_results_no_proof(&drive, None, None, platform_version)
            .expect_err("fields of queries length must be under 256 bytes long");
    }

    // TODO: Eventually we want to error with weird Null values
    // #[test]
    // fn test_invalid_query_scalar_field_with_null_value() {
    //     let (drive, contract) = setup_family_contract();
    //
    //     let document_type = contract
    //         .document_type("person")
    //         .expect("expected to get a document type");
    //
    //     let query_value = json!({
    //         "where": [
    //             ["age", "<", Null],
    //         ],
    //         "limit": 100,
    //         "orderBy": [
    //             ["age", "asc"],
    //         ],
    //     });
    //
    //     let where_cbor = serializer::value_to_cbor(query_value, None).expect("expected to serialize to cbor");
    //     let query = DriveQuery::from_cbor(where_cbor.as_slice(), &contract, document_type, &DriveConfig::default())
    //         .expect("The query itself should be valid for a null type");
    //     query
    //         .execute_no_proof(&drive, None, None)
    //         .expect_err("a Null value doesn't make sense for an integer");
    // }

    // TODO: Eventually we want to error with weird Null values
    //
    // #[test]
    // fn test_invalid_query_timestamp_field_with_null_value() {
    //     let (drive, contract) = setup_family_birthday_contract();
    //
    //     let document_type = contract
    //         .document_type("person")
    //         .expect("expected to get a document type");
    //
    //     let query_value = json!({
    //         "where": [
    //             ["birthday", "<", Null],
    //         ],
    //         "limit": 100,
    //         "orderBy": [
    //             ["birthday", "asc"],
    //         ],
    //     });
    //
    //     let where_cbor = serializer::value_to_cbor(query_value, None).expect("expected to serialize to cbor");
    //     let query = DriveQuery::from_cbor(where_cbor.as_slice(), &contract, document_type, &DriveConfig::default())
    //         .expect("The query itself should be valid for a null type");
    //     query
    //         .execute_no_proof(&drive, None, None)
    //         .expect_err("the value can not be less than Null");
    // }

    #[test]
    fn test_valid_query_timestamp_field_with_null_value() {
        let (drive, contract) = setup_family_birthday_contract();

        let platform_version = PlatformVersion::latest();

        let document_type = contract
            .document_type_for_name("person")
            .expect("expected to get a document type");

        let query_value = json!({
            "where": [
                ["birthday", ">=", Null],
            ],
            "limit": 100,
            "orderBy": [
                ["birthday", "asc"],
            ],
        });

        let where_cbor = cbor_serializer::serializable_value_to_cbor(&query_value, None)
            .expect("expected to serialize to cbor");
        let query = DriveDocumentQuery::from_cbor(
            where_cbor.as_slice(),
            &contract,
            document_type,
            &DriveConfig::default(),
        )
        .expect("The query itself should be valid for a null type");
        query
            .execute_raw_results_no_proof(&drive, None, None, platform_version)
            .expect("a Null value doesn't make sense for a float");
    }

    #[test]
    fn test_invalid_query_in_with_empty_array() {
        let (drive, contract) = setup_family_contract();

        let platform_version = PlatformVersion::latest();

        let document_type = contract
            .document_type_for_name("person")
            .expect("expected to get a document type");

        let query_value = json!({
            "where": [
                ["firstName", "in", []],
            ],
            "limit": 100,
            "orderBy": [
                ["firstName", "asc"],
            ],
        });

        let where_cbor = cbor_serializer::serializable_value_to_cbor(&query_value, None)
            .expect("expected to serialize to cbor");
        let query = DriveDocumentQuery::from_cbor(
            where_cbor.as_slice(),
            &contract,
            document_type,
            &DriveConfig::default(),
        )
        .expect("query should be valid for empty array");

        query
            .execute_raw_results_no_proof(&drive, None, None, platform_version)
            .expect_err("query should not be able to execute for empty array");
    }

    #[test]
    fn test_invalid_query_in_too_many_elements() {
        let (drive, contract) = setup_family_contract();

        let platform_version = PlatformVersion::latest();

        let document_type = contract
            .document_type_for_name("person")
            .expect("expected to get a document type");

        let mut array: Vec<String> = Vec::with_capacity(101);
        for _ in 0..array.capacity() {
            array.push(String::from("a"));
        }
        let query_value = json!({
            "where": [
                ["firstName", "in", array],
            ],
            "limit": 100,
            "orderBy": [
                ["firstName", "asc"],
            ],
        });

        let where_cbor = cbor_serializer::serializable_value_to_cbor(&query_value, None)
            .expect("expected to serialize to cbor");
        let query = DriveDocumentQuery::from_cbor(
            where_cbor.as_slice(),
            &contract,
            document_type,
            &DriveConfig::default(),
        )
        .expect("query is valid for too many elements");

        query
            .execute_raw_results_no_proof(&drive, None, None, platform_version)
            .expect_err("query should not be able to execute with too many elements");
    }

    #[test]
    fn test_invalid_query_in_unique_elements() {
        let (drive, contract) = setup_family_contract();

        let platform_version = PlatformVersion::latest();

        let document_type = contract
            .document_type_for_name("person")
            .expect("expected to get a document type");

        let query_value = json!({
            "where": [
                ["firstName", "in", ["a", "a"]],
            ],
            "limit": 100,
            "orderBy": [
                ["firstName", "asc"],
            ],
        });

        let where_cbor = cbor_serializer::serializable_value_to_cbor(&query_value, None)
            .expect("expected to serialize to cbor");

        // The is actually valid, however executing it is not
        // This is in order to optimize query execution

        let query = DriveDocumentQuery::from_cbor(
            where_cbor.as_slice(),
            &contract,
            document_type,
            &DriveConfig::default(),
        )
        .expect("the query should be created");

        query
            .execute_raw_results_no_proof(&drive, None, None, platform_version)
            .expect_err("there should be no duplicates values for In query");
    }

    #[test]
    fn test_invalid_query_starts_with_empty_string() {
        let query_value = json!({
            "where": [
                ["firstName", "startsWith", ""],
            ],
            "limit": 100,
            "orderBy": [
                ["firstName", "asc"],
            ],
        });

        let contract = get_data_contract_fixture(None, 0, 1).data_contract_owned();
        let document_type = contract
            .document_type_for_name("niceDocument")
            .expect("expected to get nice document");

        let where_cbor = cbor_serializer::serializable_value_to_cbor(&query_value, None)
            .expect("expected to serialize to cbor");
        DriveDocumentQuery::from_cbor(
            where_cbor.as_slice(),
            &contract,
            document_type,
            &DriveConfig::default(),
        )
        .expect_err("starts with can not start with an empty string");
    }

    #[test]
    fn test_invalid_query_limit_too_high() {
        let query_value = json!({
            "where": [
                ["firstName", "startsWith", "a"],
            ],
            "limit": 101,
            "orderBy": [
                ["firstName", "asc"],
            ],
        });

        let contract = get_data_contract_fixture(None, 0, 1).data_contract_owned();
        let document_type = contract
            .document_type_for_name("niceDocument")
            .expect("expected to get nice document");

        let where_cbor = cbor_serializer::serializable_value_to_cbor(&query_value, None)
            .expect("expected to serialize to cbor");
        DriveDocumentQuery::from_cbor(
            where_cbor.as_slice(),
            &contract,
            document_type,
            &DriveConfig::default(),
        )
        .expect_err("starts with can not start with an empty string");
    }

    #[test]
    fn test_invalid_query_limit_too_low() {
        let query_value = json!({
            "where": [
                ["firstName", "startsWith", "a"],
            ],
            "limit": -1,
            "orderBy": [
                ["firstName", "asc"],
            ],
        });

        let contract = get_data_contract_fixture(None, 0, 1).data_contract_owned();
        let document_type = contract
            .document_type_for_name("niceDocument")
            .expect("expected to get nice document");

        let where_cbor = cbor_serializer::serializable_value_to_cbor(&query_value, None)
            .expect("expected to serialize to cbor");
        DriveDocumentQuery::from_cbor(
            where_cbor.as_slice(),
            &contract,
            document_type,
            &DriveConfig::default(),
        )
        .expect_err("starts with can not start with an empty string");
    }

    #[test]
    fn test_invalid_query_limit_zero() {
        let query_value = json!({
            "where": [
                ["firstName", "startsWith", "a"],
            ],
            "limit": 0,
            "orderBy": [
                ["firstName", "asc"],
            ],
        });

        let contract = get_data_contract_fixture(None, 0, 1).data_contract_owned();
        let document_type = contract
            .document_type_for_name("niceDocument")
            .expect("expected to get nice document");

        let where_cbor = cbor_serializer::serializable_value_to_cbor(&query_value, None)
            .expect("expected to serialize to cbor");
        DriveDocumentQuery::from_cbor(
            where_cbor.as_slice(),
            &contract,
            document_type,
            &DriveConfig::default(),
        )
        .expect_err("starts with can not start with an empty string");
    }
}<|MERGE_RESOLUTION|>--- conflicted
+++ resolved
@@ -51,17 +51,13 @@
 };
 
 use dpp::document;
-use dpp::prelude::Identifier;
 #[cfg(feature = "server")]
 use {
     crate::{drive::Drive, error::Error::GroveDB, fees::op::LowLevelDriveOperation},
     dpp::block::block_info::BlockInfo,
 };
-<<<<<<< HEAD
 use dpp::document::serialization_traits::DocumentPlatformConversionMethodsV0;
-
-=======
->>>>>>> 7da5601e
+use platform_value::Identifier;
 // Crate-local unconditional imports
 use crate::config::DriveConfig;
 // Crate-local unconditional imports
@@ -108,7 +104,7 @@
 /// It should be implemented by the caller in order to provide data
 /// contract required for operations like proof verification.
 #[cfg(any(feature = "server", feature = "verify"))]
-pub type ContractLookupFn<'a> = dyn Fn(&dpp::identifier::Identifier) -> Result<Option<Arc<DataContract>>, crate::error::Error>
+pub type ContractLookupFn<'a> = dyn Fn(&Identifier) -> Result<Option<Arc<DataContract>>, Error>
     + 'a;
 
 /// Creates a [ContractLookupFn] function that returns provided data contract when requested.
@@ -126,7 +122,7 @@
     data_contract: Arc<DataContract>,
 ) -> Box<ContractLookupFn<'a>> {
     let func = move
-        |id: &dpp::identifier::Identifier| -> Result<Option<Arc<DataContract>>, crate::error::Error> {
+        |id: &Identifier| -> Result<Option<Arc<DataContract>>, Error> {
             if data_contract.id().ne(id) {
                 return Ok(None);
             }
@@ -1980,12 +1976,9 @@
 
     use dpp::data_contract::document_type::accessors::DocumentTypeV0Getters;
 
-<<<<<<< HEAD
-=======
-    use dpp::prelude::Identifier;
+    use platform_value::Identifier;
     use rand::prelude::StdRng;
     use rand::SeedableRng;
->>>>>>> 7da5601e
     use serde_json::json;
     use std::borrow::Cow;
     use std::collections::BTreeMap;
