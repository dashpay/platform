//! Query Conditions
//!

use dpp::data_contract::document_type::accessors::DocumentTypeV0Getters;
use grovedb::Query;
use sqlparser::ast;
use std::borrow::Cow;
use std::collections::{BTreeMap, BTreeSet};
use std::fmt::Display;
use WhereOperator::{
    Between, BetweenExcludeBounds, BetweenExcludeLeft, BetweenExcludeRight, Equal, GreaterThan,
    GreaterThanOrEquals, In, LessThan, LessThanOrEquals, StartsWith,
};

use crate::error::query::QuerySyntaxError;
use crate::error::Error;
use dpp::data_contract::document_type::methods::DocumentTypeV0Methods;
use dpp::data_contract::document_type::{DocumentPropertyType, DocumentType, DocumentTypeRef};
use dpp::document::document_methods::DocumentMethodsV0;
use dpp::document::Document;
use dpp::platform_value::Value;
use dpp::version::PlatformVersion;

/// Converts SQL values to CBOR.
fn sql_value_to_platform_value(sql_value: ast::Value) -> Option<Value> {
    match sql_value {
        ast::Value::Boolean(bool) => Some(Value::Bool(bool)),
        ast::Value::Number(num, _) => {
            let number_as_string = num as String;
            if number_as_string.contains('.') {
                // Float
                let num_as_float = number_as_string.parse::<f64>().ok();
                num_as_float.map(Value::Float)
            } else {
                // Integer
                let num_as_int = number_as_string.parse::<i64>().ok();
                num_as_int.map(Value::I64)
            }
        }
        ast::Value::DoubleQuotedString(s) => Some(Value::Text(s)),
        ast::Value::SingleQuotedString(s) => Some(Value::Text(s)),
        ast::Value::HexStringLiteral(s) => Some(Value::Text(s)),
        ast::Value::NationalStringLiteral(s) => Some(Value::Text(s)),
        _ => None,
    }
}

/// Where operator arguments
#[derive(Copy, Clone, Debug, PartialEq, Eq)]
#[cfg_attr(feature = "serde", derive(serde::Serialize, serde::Deserialize))]
pub enum WhereOperator {
    /// Equal
    Equal,
    /// Greater than
    GreaterThan,
    /// Greater than or equal
    GreaterThanOrEquals,
    /// Less than
    LessThan,
    /// Less than or equal
    LessThanOrEquals,
    /// Between
    Between,
    /// Between excluding bounds
    BetweenExcludeBounds,
    /// Between excluding left bound
    BetweenExcludeLeft,
    /// Between excluding right bound
    BetweenExcludeRight,
    /// In
    In,
    /// Starts with
    StartsWith,
}

impl WhereOperator {
    /// Matches the where operator argument and returns true if it allows `flip` function
    pub fn allows_flip(&self) -> bool {
        match self {
            Equal => true,
            GreaterThan => true,
            GreaterThanOrEquals => true,
            LessThan => true,
            LessThanOrEquals => true,
            Between => false,
            BetweenExcludeBounds => false,
            BetweenExcludeLeft => false,
            BetweenExcludeRight => false,
            In => false,
            StartsWith => false,
        }
    }

    /// Flips the where operator
    pub fn flip(&self) -> Result<WhereOperator, Error> {
        match self {
            Equal => Ok(Equal),
            GreaterThan => Ok(LessThan),
            GreaterThanOrEquals => Ok(LessThanOrEquals),
            LessThan => Ok(GreaterThan),
            LessThanOrEquals => Ok(GreaterThanOrEquals),
            Between => Err(Error::Query(QuerySyntaxError::InvalidWhereClauseOrder(
                "Between clause order invalid",
            ))),
            BetweenExcludeBounds => Err(Error::Query(QuerySyntaxError::InvalidWhereClauseOrder(
                "Between clause order invalid",
            ))),
            BetweenExcludeLeft => Err(Error::Query(QuerySyntaxError::InvalidWhereClauseOrder(
                "Between clause order invalid",
            ))),
            BetweenExcludeRight => Err(Error::Query(QuerySyntaxError::InvalidWhereClauseOrder(
                "Between clause order invalid",
            ))),
            In => Err(Error::Query(QuerySyntaxError::InvalidWhereClauseOrder(
                "In clause order invalid",
            ))),
            StartsWith => Err(Error::Query(QuerySyntaxError::InvalidWhereClauseOrder(
                "Startswith clause order invalid",
            ))),
        }
    }
}

impl WhereOperator {
    /// Returns true if the where operator result is a range
    pub const fn is_range(self) -> bool {
        match self {
            Equal => false,
            GreaterThan | GreaterThanOrEquals | LessThan | LessThanOrEquals | Between
            | BetweenExcludeBounds | BetweenExcludeLeft | BetweenExcludeRight | In | StartsWith => {
                true
            }
        }
    }

    /// Matches the where operator as a string and returns it as a proper `WhereOperator`
    pub(crate) fn from_string(string: &str) -> Option<Self> {
        match string {
            "=" | "==" => Some(Equal),
            ">" => Some(GreaterThan),
            ">=" => Some(GreaterThanOrEquals),
            "<" => Some(LessThan),
            "<=" => Some(LessThanOrEquals),
            "Between" | "between" => Some(Between),
            "BetweenExcludeBounds"
            | "betweenExcludeBounds"
            | "betweenexcludebounds"
            | "between_exclude_bounds" => Some(BetweenExcludeBounds),
            "BetweenExcludeLeft"
            | "betweenExcludeLeft"
            | "betweenexcludeleft"
            | "between_exclude_left" => Some(BetweenExcludeLeft),
            "BetweenExcludeRight"
            | "betweenExcludeRight"
            | "betweenexcluderight"
            | "between_exclude_right" => Some(BetweenExcludeRight),
            "In" | "in" => Some(In),
            "StartsWith" | "startsWith" | "startswith" | "starts_with" => Some(StartsWith),
            &_ => None,
        }
    }

    /// Matches the where operator as a SQL operator and returns it as a proper `WhereOperator`
    pub(crate) fn from_sql_operator(sql_operator: ast::BinaryOperator) -> Option<Self> {
        match sql_operator {
            ast::BinaryOperator::Eq => Some(WhereOperator::Equal),
            ast::BinaryOperator::Gt => Some(WhereOperator::GreaterThan),
            ast::BinaryOperator::GtEq => Some(WhereOperator::GreaterThanOrEquals),
            ast::BinaryOperator::Lt => Some(WhereOperator::LessThan),
            ast::BinaryOperator::LtEq => Some(WhereOperator::LessThanOrEquals),
            _ => None,
        }
    }
}

impl Display for WhereOperator {
    fn fmt(&self, f: &mut std::fmt::Formatter<'_>) -> std::fmt::Result {
        let s = match self {
            Self::Equal => "=",
            Self::GreaterThan => ">",
            Self::GreaterThanOrEquals => ">=",
            Self::LessThan => "<",
            Self::LessThanOrEquals => "<=",
            Self::Between => "Between",
            Self::BetweenExcludeBounds => "BetweenExcludeBounds",
            Self::BetweenExcludeLeft => "BetweenExcludeLeft",
            Self::BetweenExcludeRight => "BetweenExcludeRight",
            Self::In => "In",
            Self::StartsWith => "StartsWith",
        };

        write!(f, "{}", s)
    }
}

impl From<WhereOperator> for Value {
    fn from(value: WhereOperator) -> Self {
        Self::Text(value.to_string())
    }
}

/// Where clause struct
#[derive(Clone, Debug, PartialEq)]
#[cfg_attr(feature = "serde", derive(serde::Serialize, serde::Deserialize))]
pub struct WhereClause {
    /// Field
    pub field: String,
    /// Operator
    pub operator: WhereOperator,
    /// Value
    pub value: Value,
}

impl<'a> WhereClause {
    /// Returns true if the `WhereClause` is an identifier
    pub fn is_identifier(&self) -> bool {
        self.field == "$id"
    }

    /// Evaluate this clause against a provided `Value`
    ///
    /// This function is used for filtering documents in memory for document subscriptions.
    /// For query execution, the matching logic is handled in `to_path_query`.
    pub fn matches_value(&self, value: &Value) -> bool {
        eval_operator(&self.operator, value, &self.value)
    }

    /// Returns the where clause `in` values if they are an array of values, else an error
<<<<<<< HEAD
    pub fn in_values(&'_ self) -> Result<Cow<'_, Vec<Value>>, Error> {
=======
    pub fn in_values(&self) -> Result<Cow<'_, Vec<Value>>, Error> {
>>>>>>> d3f3c930
        let in_values = match &self.value {
            Value::Array(array) => Ok(Cow::Borrowed(array)),
            Value::Bytes(bytes) => Ok(Cow::Owned(
                bytes.iter().map(|int| Value::U8(*int)).collect(),
            )),
            _ => Err(Error::Query(QuerySyntaxError::InvalidInClause(
                "when using in operator you must provide an array of values".to_string(),
            ))),
        }?;

        let len = in_values.len();
        if len == 0 {
            return Err(Error::Query(QuerySyntaxError::InvalidInClause(
                "in clause must have at least 1 value".to_string(),
            )));
        }

        if len > 100 {
            return Err(Error::Query(QuerySyntaxError::InvalidInClause(
                "in clause must have at most 100 values".to_string(),
            )));
        }

        // Throw an error if there are duplicates
        if (1..in_values.len()).any(|i| in_values[i..].contains(&in_values[i - 1])) {
            return Err(Error::Query(QuerySyntaxError::InvalidInClause(
                "there should be no duplicates values for In query".to_string(),
            )));
        }
        Ok(in_values)
    }

    /// Returns true if the less than where clause is true
    pub fn less_than(&self, other: &Self, allow_eq: bool) -> Result<bool, Error> {
        match (&self.value, &other.value) {
            (Value::I128(x), Value::I128(y)) => {
                if allow_eq {
                    Ok(x.le(y))
                } else {
                    Ok(x.lt(y))
                }
            }
            (Value::U128(x), Value::U128(y)) => {
                if allow_eq {
                    Ok(x.le(y))
                } else {
                    Ok(x.lt(y))
                }
            }
            (Value::I64(x), Value::I64(y)) => {
                if allow_eq {
                    Ok(x.le(y))
                } else {
                    Ok(x.lt(y))
                }
            }
            (Value::U64(x), Value::U64(y)) => {
                if allow_eq {
                    Ok(x.le(y))
                } else {
                    Ok(x.lt(y))
                }
            }
            (Value::I32(x), Value::I32(y)) => {
                if allow_eq {
                    Ok(x.le(y))
                } else {
                    Ok(x.lt(y))
                }
            }
            (Value::U32(x), Value::U32(y)) => {
                if allow_eq {
                    Ok(x.le(y))
                } else {
                    Ok(x.lt(y))
                }
            }
            (Value::I16(x), Value::I16(y)) => {
                if allow_eq {
                    Ok(x.le(y))
                } else {
                    Ok(x.lt(y))
                }
            }
            (Value::U16(x), Value::U16(y)) => {
                if allow_eq {
                    Ok(x.le(y))
                } else {
                    Ok(x.lt(y))
                }
            }
            (Value::I8(x), Value::I8(y)) => {
                if allow_eq {
                    Ok(x.le(y))
                } else {
                    Ok(x.lt(y))
                }
            }
            (Value::U8(x), Value::U8(y)) => {
                if allow_eq {
                    Ok(x.le(y))
                } else {
                    Ok(x.lt(y))
                }
            }
            (Value::Bytes(x), Value::Bytes(y)) => {
                if allow_eq {
                    Ok(x.le(y))
                } else {
                    Ok(x.lt(y))
                }
            }
            (Value::Float(x), Value::Float(y)) => {
                if allow_eq {
                    Ok(x.le(y))
                } else {
                    Ok(x.lt(y))
                }
            }
            (Value::Text(x), Value::Text(y)) => {
                if allow_eq {
                    Ok(x.le(y))
                } else {
                    Ok(x.lt(y))
                }
            }
            _ => Err(Error::Query(QuerySyntaxError::RangeClausesNotGroupable(
                "range clauses can not be coherently grouped",
            ))),
        }
    }

    /// Returns a `WhereClause` given a list of clause components
    pub fn from_components(clause_components: &'a [Value]) -> Result<Self, Error> {
        if clause_components.len() != 3 {
            return Err(Error::Query(
                QuerySyntaxError::InvalidWhereClauseComponents(
                    "where clauses should have at most 3 components",
                ),
            ));
        }

        let field_value = clause_components
            .first()
            .expect("check above enforces it exists");
        let field_ref = field_value.as_text().ok_or(Error::Query(
            QuerySyntaxError::InvalidWhereClauseComponents(
                "first field of where component should be a string",
            ),
        ))?;
        let field = String::from(field_ref);

        let operator_value = clause_components
            .get(1)
            .expect("check above enforces it exists");
        let operator_string = operator_value.as_text().ok_or(Error::Query(
            QuerySyntaxError::InvalidWhereClauseComponents(
                "second field of where component should be a string",
            ),
        ))?;

        let operator = WhereOperator::from_string(operator_string).ok_or({
            Error::Query(QuerySyntaxError::InvalidWhereClauseComponents(
                "second field of where component should be a known operator",
            ))
        })?;

        let value = clause_components
            .get(2)
            .ok_or(Error::Query(
                QuerySyntaxError::InvalidWhereClauseComponents(
                    "third field of where component should exist",
                ),
            ))?
            .clone();

        Ok(WhereClause {
            field,
            operator,
            value,
        })
    }

    fn lower_bound_clause(where_clauses: &'a [&WhereClause]) -> Result<Option<&'a Self>, Error> {
        let lower_range_clauses: Vec<&&WhereClause> = where_clauses
            .iter()
            .filter(|&where_clause| {
                matches!(where_clause.operator, GreaterThan | GreaterThanOrEquals)
            })
            .collect::<Vec<&&WhereClause>>();
        match lower_range_clauses.len() {
            0 => Ok(None),
            1 => Ok(Some(lower_range_clauses.first().unwrap())),
            _ => Err(Error::Query(QuerySyntaxError::MultipleRangeClauses(
                "there can only at most one range clause with a lower bound",
            ))),
        }
    }

    fn upper_bound_clause(where_clauses: &'a [&WhereClause]) -> Result<Option<&'a Self>, Error> {
        let upper_range_clauses: Vec<&&WhereClause> = where_clauses
            .iter()
            .filter(|&where_clause| matches!(where_clause.operator, LessThan | LessThanOrEquals))
            .collect::<Vec<&&WhereClause>>();
        match upper_range_clauses.len() {
            0 => Ok(None),
            1 => Ok(Some(upper_range_clauses.first().unwrap())),
            _ => Err(Error::Query(QuerySyntaxError::MultipleRangeClauses(
                "there can only at most one range clause with a lower bound",
            ))),
        }
    }

    /// Given a list of where clauses, returns them in groups of equal, range, and in clauses
    #[allow(clippy::type_complexity)]
    pub(crate) fn group_clauses(
        where_clauses: &'a [WhereClause],
        // TODO: Define a type/struct for return value
    ) -> Result<(BTreeMap<String, Self>, Option<Self>, Option<Self>), Error> {
        if where_clauses.is_empty() {
            return Ok((BTreeMap::new(), None, None));
        }
        let equal_clauses_array =
            where_clauses
                .iter()
                .filter_map(|where_clause| match where_clause.operator {
                    Equal => match where_clause.is_identifier() {
                        true => None,
                        false => Some(where_clause.clone()),
                    },
                    _ => None,
                });
        let mut known_fields: BTreeSet<String> = BTreeSet::new();
        let equal_clauses: BTreeMap<String, WhereClause> = equal_clauses_array
            .into_iter()
            .map(|where_clause| {
                if known_fields.contains(&where_clause.field) {
                    Err(Error::Query(
                        QuerySyntaxError::DuplicateNonGroupableClauseSameField(
                            "duplicate equality fields",
                        ),
                    ))
                } else {
                    known_fields.insert(where_clause.field.clone());
                    Ok((where_clause.field.clone(), where_clause))
                }
            })
            .collect::<Result<BTreeMap<String, WhereClause>, Error>>()?;

        let in_clauses_array = where_clauses
            .iter()
            .filter_map(|where_clause| match where_clause.operator {
                WhereOperator::In => match where_clause.is_identifier() {
                    true => None,
                    false => Some(where_clause.clone()),
                },
                _ => None,
            })
            .collect::<Vec<WhereClause>>();

        let in_clause = match in_clauses_array.len() {
            0 => Ok(None),
            1 => {
                let clause = in_clauses_array.first().expect("there must be a value");
                if known_fields.contains(&clause.field) {
                    Err(Error::Query(
                        QuerySyntaxError::DuplicateNonGroupableClauseSameField(
                            "in clause has same field as an equality clause",
                        ),
                    ))
                } else {
                    known_fields.insert(clause.field.clone());
                    Ok(Some(clause.clone()))
                }
            }
            _ => Err(Error::Query(QuerySyntaxError::MultipleInClauses(
                "There should only be one in clause",
            ))),
        }?;

        // In order to group range clauses
        let groupable_range_clauses: Vec<&WhereClause> = where_clauses
            .iter()
            .filter(|where_clause| match where_clause.operator {
                Equal => false,
                In => false,
                GreaterThan => true,
                GreaterThanOrEquals => true,
                LessThan => true,
                LessThanOrEquals => true,
                StartsWith => false,
                Between => false,
                BetweenExcludeBounds => false,
                BetweenExcludeRight => false,
                BetweenExcludeLeft => false,
            })
            .collect();

        let non_groupable_range_clauses: Vec<&WhereClause> = where_clauses
            .iter()
            .filter(|where_clause| match where_clause.operator {
                Equal => false,
                In => false,
                GreaterThan => false,
                GreaterThanOrEquals => false,
                LessThan => false,
                LessThanOrEquals => false,
                StartsWith => true,
                Between => true,
                BetweenExcludeBounds => true,
                BetweenExcludeRight => true,
                BetweenExcludeLeft => true,
            })
            .collect();

        let range_clause =
            if non_groupable_range_clauses.is_empty() {
                if groupable_range_clauses.is_empty() {
                    Ok(None)
                } else if groupable_range_clauses.len() == 1 {
                    let clause = *groupable_range_clauses.first().unwrap();
                    if known_fields.contains(clause.field.as_str()) {
                        Err(Error::Query(
                            QuerySyntaxError::InvalidWhereClauseComponents(
                                "in clause has same field as an equality clause",
                            ),
                        ))
                    } else {
                        Ok(Some(clause.clone()))
                    }
                } else if groupable_range_clauses.len() > 2 {
                    Err(Error::Query(QuerySyntaxError::MultipleRangeClauses(
                        "there can only be at most 2 range clauses that must be on the same field",
                    )))
                } else {
                    let first_field = groupable_range_clauses.first().unwrap().field.as_str();
                    if known_fields.contains(first_field) {
                        Err(Error::Query(
                            QuerySyntaxError::InvalidWhereClauseComponents(
                                "a range clause has same field as an equality or in clause",
                            ),
                        ))
                    } else if groupable_range_clauses
                        .iter()
                        .any(|&z| z.field.as_str() != first_field)
                    {
                        Err(Error::Query(QuerySyntaxError::MultipleRangeClauses(
                            "all ranges must be on same field",
                        )))
                    } else {
                        let lower_upper_error = || {
                            Error::Query(QuerySyntaxError::RangeClausesNotGroupable(
                                "lower and upper bounds must be passed if providing 2 ranges",
                            ))
                        };

                        // we need to find the bounds of the clauses
                        let lower_bounds_clause =
                            WhereClause::lower_bound_clause(groupable_range_clauses.as_slice())?
                                .ok_or_else(lower_upper_error)?;
                        let upper_bounds_clause =
                            WhereClause::upper_bound_clause(groupable_range_clauses.as_slice())?
                                .ok_or_else(lower_upper_error)?;

                        let operator =
                            match (lower_bounds_clause.operator, upper_bounds_clause.operator) {
                                (GreaterThanOrEquals, LessThanOrEquals) => Some(Between),
                                (GreaterThanOrEquals, LessThan) => Some(BetweenExcludeRight),
                                (GreaterThan, LessThanOrEquals) => Some(BetweenExcludeLeft),
                                (GreaterThan, LessThan) => Some(BetweenExcludeBounds),
                                _ => None,
                            }
                            .ok_or_else(lower_upper_error)?;

                        if upper_bounds_clause
                            .less_than(lower_bounds_clause, operator == BetweenExcludeBounds)?
                        {
                            return Err(Error::Query(QuerySyntaxError::MultipleRangeClauses(
                                "lower bounds must be under upper bounds",
                            )));
                        }

                        Ok(Some(WhereClause {
                            field: groupable_range_clauses.first().unwrap().field.clone(),
                            operator,
                            value: Value::Array(vec![
                                lower_bounds_clause.value.clone(),
                                upper_bounds_clause.value.clone(),
                            ]),
                        }))
                    }
                }
            } else if non_groupable_range_clauses.len() == 1 && groupable_range_clauses.is_empty() {
                let where_clause = *non_groupable_range_clauses.first().unwrap();
                if where_clause.operator == StartsWith {
                    // Starts with must null be against an empty string
                    if let Value::Text(text) = &where_clause.value {
                        if text.is_empty() {
                            return Err(Error::Query(QuerySyntaxError::StartsWithIllegalString(
                                "starts with can not start with an empty string",
                            )));
                        }
                    }
                }
                if known_fields.contains(where_clause.field.as_str()) {
                    Err(Error::Query(QuerySyntaxError::DuplicateNonGroupableClauseSameField(
                    "a non groupable range clause has same field as an equality or in clause",
                )))
                } else {
                    Ok(Some(where_clause.clone()))
                }
            } else if groupable_range_clauses.is_empty() {
                Err(Error::Query(QuerySyntaxError::MultipleRangeClauses(
                    "there can not be more than 1 non groupable range clause",
                )))
            } else {
                Err(Error::Query(QuerySyntaxError::RangeClausesNotGroupable(
                    "clauses are not groupable",
                )))
            }?;

        Ok((equal_clauses, range_clause, in_clause))
    }

    fn split_value_for_between(
        &self,
        document_type: DocumentTypeRef,
        platform_version: &PlatformVersion,
    ) -> Result<(Vec<u8>, Vec<u8>), Error> {
        let in_values = match &self.value {
            Value::Array(array) => Some(array),
            _ => None,
        }
        .ok_or({
            Error::Query(QuerySyntaxError::InvalidBetweenClause(
                "when using between operator you must provide a tuple array of values",
            ))
        })?;
        if in_values.len() != 2 {
            return Err(Error::Query(QuerySyntaxError::InvalidBetweenClause(
                "when using between operator you must provide an array of exactly two values",
            )));
        }
        let left_key = document_type.serialize_value_for_key(
            self.field.as_str(),
            in_values.first().unwrap(),
            platform_version,
        )?;
        let right_key = document_type.serialize_value_for_key(
            self.field.as_str(),
            in_values.get(1).unwrap(),
            platform_version,
        )?;
        Ok((left_key, right_key))
    }

    /// Returns a path query given the parameters
    // The start at document fields are:
    // document: The Document that we should start at
    // included: whether we should start at or after this document
    // left_to_right: should we be going left to right or right to left?
    pub(crate) fn to_path_query(
        &self,
        document_type: DocumentTypeRef,
        start_at_document: &Option<(Document, bool)>,
        left_to_right: bool,
        platform_version: &PlatformVersion,
    ) -> Result<Query, Error> {
        // If there is a start_at_document, we need to get the value that it has for the
        // current field.
        let starts_at_key_option = match start_at_document {
            None => None,
            Some((document, included)) => {
                // if the key doesn't exist then we should ignore the starts at key
                document
                    .get_raw_for_document_type(
                        self.field.as_str(),
                        document_type,
                        None,
                        platform_version,
                    )?
                    .map(|raw_value_option| (raw_value_option, *included))
            }
        };

        let mut query = Query::new_with_direction(left_to_right);
        match self.operator {
            Equal => {
                let key = document_type.serialize_value_for_key(
                    self.field.as_str(),
                    &self.value,
                    platform_version,
                )?;
                match starts_at_key_option {
                    None => {
                        query.insert_key(key);
                    }
                    Some((starts_at_key, included)) => {
                        if (left_to_right && starts_at_key < key)
                            || (!left_to_right && starts_at_key > key)
                            || (included && starts_at_key == key)
                        {
                            query.insert_key(key);
                        }
                    }
                }
            }
            In => {
                let in_values = self.in_values()?;

                match starts_at_key_option {
                    None => {
                        for value in in_values.iter() {
                            let key = document_type.serialize_value_for_key(
                                self.field.as_str(),
                                value,
                                platform_version,
                            )?;
                            query.insert_key(key)
                        }
                    }
                    Some((starts_at_key, included)) => {
                        for value in in_values.iter() {
                            let key = document_type.serialize_value_for_key(
                                self.field.as_str(),
                                value,
                                platform_version,
                            )?;

                            if (left_to_right && starts_at_key < key)
                                || (!left_to_right && starts_at_key > key)
                                || (included && starts_at_key == key)
                            {
                                query.insert_key(key);
                            }
                        }
                    }
                }
            }
            GreaterThan => {
                let key = document_type.serialize_value_for_key(
                    self.field.as_str(),
                    &self.value,
                    platform_version,
                )?;
                match starts_at_key_option {
                    None => query.insert_range_after(key..),
                    Some((starts_at_key, included)) => {
                        if left_to_right {
                            if starts_at_key <= key {
                                query.insert_range_after(key..);
                            } else if included {
                                query.insert_range_from(starts_at_key..);
                            } else {
                                query.insert_range_after(starts_at_key..);
                            }
                        } else if starts_at_key > key {
                            if included {
                                query.insert_range_after_to_inclusive(key..=starts_at_key);
                            } else {
                                query.insert_range_after_to(key..starts_at_key);
                            }
                        }
                    }
                }
            }
            GreaterThanOrEquals => {
                let key = document_type.serialize_value_for_key(
                    self.field.as_str(),
                    &self.value,
                    platform_version,
                )?;
                match starts_at_key_option {
                    None => query.insert_range_from(key..),
                    Some((starts_at_key, included)) => {
                        if left_to_right {
                            if starts_at_key < key || (included && starts_at_key == key) {
                                query.insert_range_from(key..);
                            } else if included {
                                query.insert_range_from(starts_at_key..);
                            } else {
                                query.insert_range_after(starts_at_key..);
                            }
                        } else if starts_at_key > key {
                            if included {
                                query.insert_range_inclusive(key..=starts_at_key);
                            } else {
                                query.insert_range(key..starts_at_key);
                            }
                        } else if included && starts_at_key == key {
                            query.insert_key(key);
                        }
                    }
                }
            }
            LessThan => {
                let key = document_type.serialize_value_for_key(
                    self.field.as_str(),
                    &self.value,
                    platform_version,
                )?;
                match starts_at_key_option {
                    None => query.insert_range_to(..key),
                    Some((starts_at_key, included)) => {
                        if left_to_right {
                            if starts_at_key < key {
                                if included {
                                    query.insert_range(key..starts_at_key);
                                } else {
                                    query.insert_range_after_to(key..starts_at_key);
                                }
                            }
                        } else if starts_at_key > key {
                            query.insert_range_to(..key);
                        } else if included {
                            query.insert_range_to_inclusive(..=starts_at_key);
                        } else {
                            query.insert_range_to(..starts_at_key);
                        }
                    }
                }
            }
            LessThanOrEquals => {
                let key = document_type.serialize_value_for_key(
                    self.field.as_str(),
                    &self.value,
                    platform_version,
                )?;
                match starts_at_key_option {
                    None => query.insert_range_to_inclusive(..=key),
                    Some((starts_at_key, included)) => {
                        if left_to_right {
                            if included && starts_at_key == key {
                                query.insert_key(key);
                            } else if starts_at_key < key {
                                if included {
                                    query.insert_range_inclusive(key..=starts_at_key);
                                } else {
                                    query.insert_range_after_to_inclusive(key..=starts_at_key);
                                }
                            }
                        } else if starts_at_key > key || (included && starts_at_key == key) {
                            query.insert_range_to_inclusive(..=key);
                        } else if included {
                            query.insert_range_to_inclusive(..=starts_at_key);
                        } else {
                            query.insert_range_to(..starts_at_key);
                        }
                    }
                }
            }
            Between => {
                let (left_key, right_key) =
                    self.split_value_for_between(document_type, platform_version)?;
                match starts_at_key_option {
                    None => query.insert_range_inclusive(left_key..=right_key),
                    Some((starts_at_key, included)) => {
                        if left_to_right {
                            if starts_at_key < left_key || (included && starts_at_key == left_key) {
                                query.insert_range_inclusive(left_key..=right_key)
                            } else if starts_at_key == left_key {
                                query.insert_range_after_to_inclusive(left_key..=right_key)
                            } else if starts_at_key > left_key && starts_at_key < right_key {
                                if included {
                                    query.insert_range_inclusive(starts_at_key..=right_key);
                                } else {
                                    query
                                        .insert_range_after_to_inclusive(starts_at_key..=right_key);
                                }
                            } else if starts_at_key == right_key && included {
                                query.insert_key(right_key);
                            }
                        } else if starts_at_key > right_key
                            || (included && starts_at_key == right_key)
                        {
                            query.insert_range_inclusive(left_key..=right_key)
                        } else if starts_at_key == right_key {
                            query.insert_range(left_key..right_key)
                        } else if starts_at_key > left_key && starts_at_key < right_key {
                            if included {
                                query.insert_range_inclusive(left_key..=starts_at_key);
                            } else {
                                query.insert_range(left_key..starts_at_key);
                            }
                        } else if starts_at_key == left_key && included {
                            query.insert_key(left_key);
                        }
                    }
                }
            }
            BetweenExcludeBounds => {
                let (left_key, right_key) =
                    self.split_value_for_between(document_type, platform_version)?;
                match starts_at_key_option {
                    None => query.insert_range_after_to(left_key..right_key),
                    Some((starts_at_key, included)) => {
                        if left_to_right {
                            if starts_at_key <= left_key {
                                query.insert_range_after_to(left_key..right_key)
                            } else if starts_at_key > left_key && starts_at_key < right_key {
                                if included {
                                    query.insert_range(starts_at_key..right_key);
                                } else {
                                    query.insert_range_after_to(starts_at_key..right_key);
                                }
                            }
                        } else if starts_at_key > right_key {
                            query.insert_range_inclusive(left_key..=right_key)
                        } else if starts_at_key == right_key {
                            query.insert_range(left_key..right_key)
                        } else if starts_at_key > left_key && starts_at_key < right_key {
                            if included {
                                query.insert_range_after_to_inclusive(left_key..=starts_at_key);
                            } else {
                                query.insert_range_after_to(left_key..starts_at_key);
                            }
                        }
                    }
                }
            }
            BetweenExcludeLeft => {
                let (left_key, right_key) =
                    self.split_value_for_between(document_type, platform_version)?;
                match starts_at_key_option {
                    None => query.insert_range_after_to_inclusive(left_key..=right_key),
                    Some((starts_at_key, included)) => {
                        if left_to_right {
                            if starts_at_key <= left_key {
                                query.insert_range_after_to_inclusive(left_key..=right_key)
                            } else if starts_at_key > left_key && starts_at_key < right_key {
                                if included {
                                    query.insert_range_inclusive(starts_at_key..=right_key);
                                } else {
                                    query
                                        .insert_range_after_to_inclusive(starts_at_key..=right_key);
                                }
                            } else if starts_at_key == right_key && included {
                                query.insert_key(right_key);
                            }
                        } else if starts_at_key > right_key
                            || (included && starts_at_key == right_key)
                        {
                            query.insert_range_after_to_inclusive(left_key..=right_key)
                        } else if starts_at_key > left_key && starts_at_key < right_key {
                            if included {
                                query.insert_range_inclusive(left_key..=starts_at_key);
                            } else {
                                query.insert_range(left_key..starts_at_key);
                            }
                        }
                    }
                }
            }
            BetweenExcludeRight => {
                let (left_key, right_key) =
                    self.split_value_for_between(document_type, platform_version)?;
                match starts_at_key_option {
                    None => query.insert_range(left_key..right_key),
                    Some((starts_at_key, included)) => {
                        if left_to_right {
                            if starts_at_key < left_key || (included && starts_at_key == left_key) {
                                query.insert_range(left_key..right_key)
                            } else if starts_at_key == left_key {
                                query.insert_range_after_to(left_key..right_key)
                            } else if starts_at_key > left_key && starts_at_key < right_key {
                                if included {
                                    query.insert_range(starts_at_key..right_key);
                                } else {
                                    query.insert_range_after_to(starts_at_key..right_key);
                                }
                            }
                        } else if starts_at_key >= right_key {
                            query.insert_range(left_key..right_key)
                        } else if starts_at_key > left_key && starts_at_key < right_key {
                            if included {
                                query.insert_range_inclusive(left_key..=starts_at_key);
                            } else {
                                query.insert_range(left_key..starts_at_key);
                            }
                        } else if starts_at_key == left_key && included {
                            query.insert_key(left_key);
                        }
                    }
                }
            }
            StartsWith => {
                let left_key = document_type.serialize_value_for_key(
                    self.field.as_str(),
                    &self.value,
                    platform_version,
                )?;
                let mut right_key = left_key.clone();
                let last_char = right_key.last_mut().ok_or({
                    Error::Query(QuerySyntaxError::InvalidStartsWithClause(
                        "starts with must have at least one character",
                    ))
                })?;
                *last_char += 1;
                match starts_at_key_option {
                    None => query.insert_range(left_key..right_key),
                    Some((starts_at_key, included)) => {
                        if left_to_right {
                            if starts_at_key < left_key || (included && starts_at_key == left_key) {
                                query.insert_range(left_key..right_key)
                            } else if starts_at_key == left_key {
                                query.insert_range_after_to(left_key..right_key)
                            } else if starts_at_key > left_key && starts_at_key < right_key {
                                if included {
                                    query.insert_range(starts_at_key..right_key);
                                } else {
                                    query.insert_range_after_to(starts_at_key..right_key);
                                }
                            }
                        } else if starts_at_key >= right_key {
                            query.insert_range(left_key..right_key)
                        } else if starts_at_key > left_key && starts_at_key < right_key {
                            if included {
                                query.insert_range_inclusive(left_key..=starts_at_key);
                            } else {
                                query.insert_range(left_key..starts_at_key);
                            }
                        } else if starts_at_key == left_key && included {
                            query.insert_key(left_key);
                        }
                    }
                }
            }
        }
        Ok(query)
    }

    pub(crate) fn build_where_clauses_from_operations(
        binary_operation: &ast::Expr,
        document_type: &DocumentType,
        where_clauses: &mut Vec<WhereClause>,
    ) -> Result<(), Error> {
        match &binary_operation {
            ast::Expr::InList {
                expr,
                list,
                negated,
            } => {
                if *negated {
                    return Err(Error::Query(QuerySyntaxError::Unsupported(
                        "Invalid query: negated in clause not supported".to_string(),
                    )));
                }

                let field_name: String = if let ast::Expr::Identifier(ident) = &**expr {
                    ident.value.clone()
                } else {
                    return Err(Error::Query(QuerySyntaxError::InvalidInClause(
                        "Invalid query: in clause should start with an identifier".to_string(),
                    )));
                };

                let property_type = match field_name.as_str() {
                    "$id" | "$ownerId" => Cow::Owned(DocumentPropertyType::Identifier),
                    "$createdAt" | "$updatedAt" => Cow::Owned(DocumentPropertyType::Date),
                    "$revision" => Cow::Owned(DocumentPropertyType::U64),
                    _ => {
                        let property = document_type
                            .flattened_properties()
                            .get(&field_name)
                            .ok_or_else(|| {
                                Error::Query(QuerySyntaxError::InvalidSQL(format!(
                                    "Invalid query: property named {} not in document type",
                                    field_name
                                )))
                            })?;
                        Cow::Borrowed(&property.property_type)
                    }
                };

                let mut in_values: Vec<Value> = Vec::new();
                for value in list {
                    if let ast::Expr::Value(sql_value) = value {
                        let platform_value =
                            sql_value_to_platform_value(sql_value.clone()).ok_or({
                                Error::Query(QuerySyntaxError::InvalidSQL(
                                    "Invalid query: unexpected value type".to_string(),
                                ))
                            })?;
                        let transformed_value = if let Value::Text(text_value) = &platform_value {
                            property_type.value_from_string(text_value)?
                        } else {
                            platform_value
                        };

                        in_values.push(transformed_value);
                    } else {
                        return Err(Error::Query(QuerySyntaxError::InvalidSQL(
                            "Invalid query: expected a list of sql values".to_string(),
                        )));
                    }
                }

                where_clauses.push(WhereClause {
                    field: field_name,
                    operator: WhereOperator::In,
                    value: Value::Array(in_values),
                });

                Ok(())
            }
            ast::Expr::Like {
                negated,
                expr,
                pattern,
                escape_char: _,
            } => {
                let where_operator = WhereOperator::StartsWith;
                if *negated {
                    return Err(Error::Query(QuerySyntaxError::Unsupported(
                        "Negated Like not supported".to_string(),
                    )));
                }

                let field_name: String = if let ast::Expr::Identifier(ident) = &**expr {
                    ident.value.clone()
                } else {
                    panic!("unreachable: confirmed it's identifier variant");
                };

                let transformed_value = if let ast::Expr::Value(value) = &**pattern {
                    let platform_value = sql_value_to_platform_value(value.clone()).ok_or({
                        Error::Query(QuerySyntaxError::InvalidSQL(
                            "Invalid query: unexpected value type".to_string(),
                        ))
                    })?;

                    // make sure the value is of the right format i.e prefix%
                    let inner_text = platform_value.as_text().ok_or({
                        Error::Query(QuerySyntaxError::InvalidStartsWithClause(
                            "Invalid query: startsWith takes text",
                        ))
                    })?;
                    let match_locations: Vec<_> = inner_text.match_indices('%').collect();
                    if match_locations.len() == 1 && match_locations[0].0 == inner_text.len() - 1 {
                        Value::Text(String::from(&inner_text[..(inner_text.len() - 1)]))
                    } else {
                        return Err(Error::Query(QuerySyntaxError::Unsupported(
                            "Invalid query: like can only be used to represent startswith"
                                .to_string(),
                        )));
                    }
                } else {
                    panic!("unreachable: confirmed it's value variant");
                };

                where_clauses.push(WhereClause {
                    field: field_name,
                    operator: where_operator,
                    value: transformed_value,
                });
                Ok(())
            }
            ast::Expr::BinaryOp { left, op, right } => {
                if *op == ast::BinaryOperator::And {
                    Self::build_where_clauses_from_operations(left, document_type, where_clauses)?;
                    Self::build_where_clauses_from_operations(right, document_type, where_clauses)?;
                } else {
                    let mut where_operator =
                        WhereOperator::from_sql_operator(op.clone()).ok_or(Error::Query(
                            QuerySyntaxError::Unsupported("Unknown operator".to_string()),
                        ))?;

                    let identifier;
                    let value_expr;

                    if matches!(&**left, ast::Expr::Identifier(_))
                        && matches!(&**right, ast::Expr::Value(_))
                    {
                        identifier = &**left;
                        value_expr = &**right;
                    } else if matches!(&**right, ast::Expr::Identifier(_))
                        && matches!(&**left, ast::Expr::Value(_))
                    {
                        identifier = &**right;
                        value_expr = &**left;
                        where_operator = where_operator.flip()?;
                    } else {
                        return Err(Error::Query(QuerySyntaxError::InvalidSQL(
                            "Invalid query: where clause should have field name and value"
                                .to_string(),
                        )));
                    }

                    let field_name: String = if let ast::Expr::Identifier(ident) = identifier {
                        ident.value.clone()
                    } else {
                        panic!("unreachable: confirmed it's identifier variant");
                    };

                    let property_type = match field_name.as_str() {
                        "$id" | "$ownerId" => Cow::Owned(DocumentPropertyType::Identifier),
                        "$createdAt" | "$updatedAt" => Cow::Owned(DocumentPropertyType::Date),
                        "$revision" => Cow::Owned(DocumentPropertyType::U64),
                        _ => {
                            let property = document_type
                                .flattened_properties()
                                .get(&field_name)
                                .ok_or_else(|| {
                                    Error::Query(QuerySyntaxError::InvalidSQL(format!(
                                        "Invalid query: property named {} not in document type",
                                        field_name
                                    )))
                                })?;
                            Cow::Borrowed(&property.property_type)
                        }
                    };

                    let transformed_value = if let ast::Expr::Value(value) = value_expr {
                        let platform_value = sql_value_to_platform_value(value.clone()).ok_or({
                            Error::Query(QuerySyntaxError::InvalidSQL(
                                "Invalid query: unexpected value type".to_string(),
                            ))
                        })?;

                        if let Value::Text(text_value) = &platform_value {
                            property_type.value_from_string(text_value)?
                        } else {
                            platform_value
                        }
                    } else {
                        panic!("unreachable: confirmed it's value variant");
                    };

                    where_clauses.push(WhereClause {
                        field: field_name,
                        operator: where_operator,
                        value: transformed_value,
                    });
                }
                Ok(())
            }
            _ => Err(Error::Query(QuerySyntaxError::InvalidSQL(
                "Issue parsing sql: invalid selection format".to_string(),
            ))),
        }
    }
}

/// Value-only clause used when there is no field lookup involved
/// (e.g., comparing a transition-supplied scalar like owner id or price).
#[derive(Clone, Debug, PartialEq)]
#[cfg_attr(feature = "serde", derive(serde::Serialize, serde::Deserialize))]
pub struct ValueClause {
    /// Operator
    pub operator: WhereOperator,
    /// Value
    pub value: Value,
}

impl ValueClause {
    /// Evaluate this clause against a provided `Value`
    pub fn matches_value(&self, value: &Value) -> bool {
        eval_operator(&self.operator, value, &self.value)
    }
}

/// Shared operator evaluator for both WhereClause and ValueClause
fn eval_operator(op: &WhereOperator, probe: &Value, clause_val: &Value) -> bool {
    match op {
        WhereOperator::Equal => probe == clause_val,
        WhereOperator::GreaterThan => probe > clause_val,
        WhereOperator::GreaterThanOrEquals => probe >= clause_val,
        WhereOperator::LessThan => probe < clause_val,
        WhereOperator::LessThanOrEquals => probe <= clause_val,
        WhereOperator::In => match clause_val {
            Value::Array(array) => array.contains(probe),
            Value::Bytes(bytes) => match probe {
                Value::U8(b) => bytes.contains(b),
                _ => false,
            },
            _ => false,
        },
        WhereOperator::Between => match clause_val {
            Value::Array(bounds) if bounds.len() == 2 => {
                if !(bounds[0] <= bounds[1]) {
                    return false;
                }
                probe >= &bounds[0] && probe <= &bounds[1]
            }
            _ => false,
        },
        WhereOperator::BetweenExcludeBounds => match clause_val {
            Value::Array(bounds) if bounds.len() == 2 => {
                if !(bounds[0] <= bounds[1]) {
                    return false;
                }
                probe > &bounds[0] && probe < &bounds[1]
            }
            _ => false,
        },
        WhereOperator::BetweenExcludeLeft => match clause_val {
            Value::Array(bounds) if bounds.len() == 2 => {
                if !(bounds[0] <= bounds[1]) {
                    return false;
                }
                probe > &bounds[0] && probe <= &bounds[1]
            }
            _ => false,
        },
        WhereOperator::BetweenExcludeRight => match clause_val {
            Value::Array(bounds) if bounds.len() == 2 => {
                if !(bounds[0] <= bounds[1]) {
                    return false;
                }
                probe >= &bounds[0] && probe < &bounds[1]
            }
            _ => false,
        },
        WhereOperator::StartsWith => match (probe, clause_val) {
            (Value::Text(text), Value::Text(prefix)) => text.starts_with(prefix.as_str()),
            _ => false,
        },
    }
}

impl From<WhereClause> for Value {
    fn from(value: WhereClause) -> Self {
        Value::Array(vec![value.field.into(), value.operator.into(), value.value])
    }
}

#[cfg(any(feature = "server", feature = "verify"))]
/// Returns the set of allowed operators for a given property type
pub fn allowed_ops_for_type(property_type: &DocumentPropertyType) -> &'static [WhereOperator] {
    use DocumentPropertyType as T;
    use WhereOperator as Op;
    match property_type {
        T::U8
        | T::I8
        | T::U16
        | T::I16
        | T::U32
        | T::I32
        | T::U64
        | T::I64
        | T::U128
        | T::I128
        | T::F64
        | T::Date => &[
            Op::Equal,
            Op::In,
            Op::GreaterThan,
            Op::GreaterThanOrEquals,
            Op::LessThan,
            Op::LessThanOrEquals,
            Op::Between,
            Op::BetweenExcludeBounds,
            Op::BetweenExcludeLeft,
            Op::BetweenExcludeRight,
        ],
        T::String(_) => &[
            Op::Equal,
            Op::In,
            Op::StartsWith,
            Op::GreaterThan,
            Op::GreaterThanOrEquals,
            Op::LessThan,
            Op::LessThanOrEquals,
            Op::Between,
            Op::BetweenExcludeBounds,
            Op::BetweenExcludeLeft,
            Op::BetweenExcludeRight,
        ],
        T::Identifier => &[Op::Equal, Op::In],
        T::ByteArray(_) => &[Op::Equal, Op::In],
        T::Boolean => &[Op::Equal],
        T::Object(_) | T::Array(_) | T::VariableTypeArray(_) => &[],
    }
}

#[cfg(any(feature = "server", feature = "verify"))]
fn is_numeric_value(v: &Value) -> bool {
    matches!(
        v,
        Value::U128(_)
            | Value::I128(_)
            | Value::U64(_)
            | Value::I64(_)
            | Value::U32(_)
            | Value::I32(_)
            | Value::U16(_)
            | Value::I16(_)
            | Value::U8(_)
            | Value::I8(_)
            | Value::Float(_)
    )
}

#[cfg(any(feature = "server", feature = "verify"))]
/// Validates that a value matches the expected shape for a given operator and property type
pub fn value_shape_ok(op: WhereOperator, v: &Value, prop_ty: &DocumentPropertyType) -> bool {
    use WhereOperator as Op;
    match op {
        Op::Equal => true,
        Op::In => matches!(v, Value::Array(_) | Value::Bytes(_)),
        Op::StartsWith => matches!(v, Value::Text(_)),
        Op::GreaterThan | Op::GreaterThanOrEquals | Op::LessThan | Op::LessThanOrEquals => {
            match prop_ty {
                DocumentPropertyType::F64 => is_numeric_value(v),
                DocumentPropertyType::String(_) => {
                    matches!(v, Value::Text(_))
                }
                _ => matches!(
                    v,
                    Value::U128(_)
                        | Value::I128(_)
                        | Value::U64(_)
                        | Value::I64(_)
                        | Value::U32(_)
                        | Value::I32(_)
                        | Value::U16(_)
                        | Value::I16(_)
                        | Value::U8(_)
                        | Value::I8(_)
                ),
            }
        }
        Op::Between
        | Op::BetweenExcludeBounds
        | Op::BetweenExcludeLeft
        | Op::BetweenExcludeRight => {
            if let Value::Array(arr) = v {
                arr.len() == 2
                    && arr.iter().all(|x| match prop_ty {
                        DocumentPropertyType::F64 => is_numeric_value(x),
                        DocumentPropertyType::String(_) => {
                            matches!(x, Value::Text(_))
                        }
                        _ => matches!(
                            x,
                            Value::U128(_)
                                | Value::I128(_)
                                | Value::U64(_)
                                | Value::I64(_)
                                | Value::U32(_)
                                | Value::I32(_)
                                | Value::U16(_)
                                | Value::I16(_)
                                | Value::U8(_)
                                | Value::I8(_)
                        ),
                    })
            } else {
                false
            }
        }
    }
}

#[cfg(any(feature = "server", feature = "verify"))]
/// Validate a single where clause against the document schema
pub fn validate_where_clause_against_schema(
    document_type: DocumentTypeRef,
    clause: &WhereClause,
) -> Result<(), crate::error::Error> {
    // Check that the field exists
    let property = document_type
        .flattened_properties()
        .get(&clause.field)
        .ok_or_else(|| {
            Error::Query(QuerySyntaxError::InvalidWhereClauseComponents(
                "unknown field in where clause",
            ))
        })?;

    // Check operator is allowed for field type
    let property_type = &property.property_type;
    if !allowed_ops_for_type(property_type).contains(&clause.operator) {
        return Err(Error::Query(
            QuerySyntaxError::InvalidWhereClauseComponents("operator not allowed for field type"),
        ));
    }

    // Check starts_with value is not empty
    if clause.operator == WhereOperator::StartsWith {
        if let Value::Text(s) = &clause.value {
            if s.is_empty() {
                return Err(Error::Query(QuerySyntaxError::StartsWithIllegalString(
                    "starts with can not start with an empty string",
                )));
            }
        }
    }

    // Check in clause values
    if clause.operator == WhereOperator::In {
        // Ensure array value, length bounds and no duplicates
        clause.in_values()?;
        // If value provided as Bytes, only allow for U8 numeric fields
        if matches!(clause.value, Value::Bytes(_))
            && !matches!(property_type, DocumentPropertyType::U8)
        {
            return Err(Error::Query(
                QuerySyntaxError::InvalidWhereClauseComponents(
                    "IN Bytes only allowed for U8 fields",
                ),
            ));
        }
    }

    // Check value shape is correct for operator and field type
    if !value_shape_ok(clause.operator, &clause.value, property_type) {
        return Err(Error::Query(
            QuerySyntaxError::InvalidWhereClauseComponents("invalid value shape for operator"),
        ));
    }

    // For Between variants, ensure bounds are in ascending order to avoid surprising matches
    match clause.operator {
        WhereOperator::Between
        | WhereOperator::BetweenExcludeBounds
        | WhereOperator::BetweenExcludeLeft
        | WhereOperator::BetweenExcludeRight => {
            if let Value::Array(bounds) = &clause.value {
                if bounds.len() == 2 && !(bounds[0] <= bounds[1]) {
                    return Err(Error::Query(QuerySyntaxError::InvalidBetweenClause(
                        "when using between operator bounds must be ascending",
                    )));
                }
            }
        }
        _ => {}
    }

    // Additional strict type checks for Equal and In element types
    let value_type_matches = |prop_ty: &DocumentPropertyType, v: &Value| -> bool {
        use DocumentPropertyType as T;
        match prop_ty {
            T::String(_) => matches!(v, Value::Text(_)),
            T::Identifier => matches!(v, Value::Identifier(_)),
            T::Boolean => matches!(v, Value::Bool(_)),
            T::ByteArray(_) => matches!(v, Value::Bytes(_)),
            T::F64 => matches!(v, Value::Float(_)),
            T::Date => matches!(
                v,
                Value::U64(_)
                    | Value::I64(_)
                    | Value::U32(_)
                    | Value::I32(_)
                    | Value::U16(_)
                    | Value::I16(_)
                    | Value::U8(_)
                    | Value::I8(_)
            ),
            T::U8 | T::U16 | T::U32 | T::U64 | T::U128 => matches!(
                v,
                Value::U8(_) | Value::U16(_) | Value::U32(_) | Value::U64(_) | Value::U128(_)
            ),
            T::I8 | T::I16 | T::I32 | T::I64 | T::I128 => matches!(
                v,
                Value::I8(_) | Value::I16(_) | Value::I32(_) | Value::I64(_) | Value::I128(_)
            ),
            // No validation for object/array types as operators are disallowed
            T::Object(_) | T::Array(_) | T::VariableTypeArray(_) => false,
        }
    };

    match clause.operator {
        WhereOperator::Equal => {
            use DocumentPropertyType as T;
            let ok = match property_type {
                // Accept any integer-like value for integer fields (signed/unsigned), reject floats
                T::U8
                | T::U16
                | T::U32
                | T::U64
                | T::U128
                | T::I8
                | T::I16
                | T::I32
                | T::I64
                | T::I128 => {
                    matches!(
                        clause.value,
                        Value::U128(_)
                            | Value::I128(_)
                            | Value::U64(_)
                            | Value::I64(_)
                            | Value::U32(_)
                            | Value::I32(_)
                            | Value::U16(_)
                            | Value::I16(_)
                            | Value::U8(_)
                            | Value::I8(_)
                    )
                }
                T::F64 => matches!(clause.value, Value::Float(_)),
                T::Date => matches!(
                    clause.value,
                    Value::U64(_)
                        | Value::I64(_)
                        | Value::U32(_)
                        | Value::I32(_)
                        | Value::U16(_)
                        | Value::I16(_)
                        | Value::U8(_)
                        | Value::I8(_)
                ),
                T::String(_) => matches!(clause.value, Value::Text(_)),
                T::Identifier => matches!(clause.value, Value::Identifier(_)),
                T::ByteArray(_) => matches!(clause.value, Value::Bytes(_)),
                T::Boolean => matches!(clause.value, Value::Bool(_)),
                // Not applicable for object/array/variable arrays
                T::Object(_) | T::Array(_) | T::VariableTypeArray(_) => false,
            };
            if !ok {
                return Err(Error::Query(
                    QuerySyntaxError::InvalidWhereClauseComponents(
                        "invalid value type for equality",
                    ),
                ));
            }
        }
        WhereOperator::In => {
            if let Value::Array(arr) = &clause.value {
                if !arr.iter().all(|v| value_type_matches(property_type, v)) {
                    return Err(Error::Query(
                        QuerySyntaxError::InvalidWhereClauseComponents(
                            "invalid value type in IN clause",
                        ),
                    ));
                }
            }
        }
        _ => {}
    }

    Ok(())
}

#[cfg(any(feature = "server", feature = "verify"))]
/// Validate a collection of InternalClauses against the document schema
pub fn validate_internal_clauses_against_schema(
    document_type: DocumentTypeRef,
    clauses: &super::InternalClauses,
) -> Result<(), crate::error::Error> {
    // Basic composition
    if !clauses.verify() {
        return Err(Error::Query(
            QuerySyntaxError::InvalidWhereClauseComponents("invalid composition of where clauses"),
        ));
    }

    // Validate in_clause against schema
    if let Some(in_clause) = &clauses.in_clause {
        // Forbid $id in non-primary-key clauses
        if in_clause.field == "$id" {
            return Err(Error::Query(
                QuerySyntaxError::InvalidWhereClauseComponents("use primary_key_* clauses for $id"),
            ));
        }
        validate_where_clause_against_schema(document_type, in_clause)?;
    }

    // Validate range_clause against schema
    if let Some(range_clause) = &clauses.range_clause {
        // Forbid $id in non-primary-key clauses
        if range_clause.field == "$id" {
            return Err(Error::Query(
                QuerySyntaxError::InvalidWhereClauseComponents("use primary_key_* clauses for $id"),
            ));
        }
        validate_where_clause_against_schema(document_type, range_clause)?;
    }

    // Validate equal_clauses against schema
    for (field, eq_clause) in &clauses.equal_clauses {
        // Forbid $id in non-primary-key clauses
        if field.as_str() == "$id" {
            return Err(Error::Query(
                QuerySyntaxError::InvalidWhereClauseComponents("use primary_key_* clauses for $id"),
            ));
        }
        validate_where_clause_against_schema(document_type, eq_clause)?;
    }

    // Validate primary key clauses typing
    if let Some(pk_eq) = &clauses.primary_key_equal_clause {
        if pk_eq.operator != WhereOperator::Equal || !matches!(pk_eq.value, Value::Identifier(_)) {
            return Err(Error::Query(
                QuerySyntaxError::InvalidWhereClauseComponents(
                    "primary key equality must compare an identifier",
                ),
            ));
        }
    }
    if let Some(pk_in) = &clauses.primary_key_in_clause {
        if pk_in.operator != WhereOperator::In {
            return Err(Error::Query(
                QuerySyntaxError::InvalidWhereClauseComponents(
                    "primary key IN must use IN operator",
                ),
            ));
        }
        // enforce array shape and no duplicates/size
        pk_in.in_values()?;
        if let Value::Array(arr) = &pk_in.value {
            if !arr.iter().all(|v| matches!(v, Value::Identifier(_))) {
                return Err(Error::Query(
                    QuerySyntaxError::InvalidWhereClauseComponents(
                        "primary key IN must contain identifiers",
                    ),
                ));
            }
        } else {
            return Err(Error::Query(
                QuerySyntaxError::InvalidWhereClauseComponents(
                    "primary key IN must contain an array of identifiers",
                ),
            ));
        }
    }

    Ok(())
}

#[cfg(feature = "server")]
#[cfg(test)]
mod tests {
    use super::{validate_internal_clauses_against_schema, validate_where_clause_against_schema};
    use crate::query::conditions::WhereClause;
    use crate::query::conditions::WhereOperator::{
        Equal, GreaterThan, GreaterThanOrEquals, In, LessThan, LessThanOrEquals,
    };
    use crate::query::InternalClauses;
    use dpp::data_contract::accessors::v0::DataContractV0Getters;
    use dpp::platform_value::Value;
    use dpp::tests::fixtures::get_data_contract_fixture;
    use dpp::version::LATEST_PLATFORM_VERSION;

    #[test]
    fn test_allowed_sup_query_pairs() {
        let allowed_pairs_test_cases = [
            [GreaterThan, LessThan],
            [GreaterThan, LessThanOrEquals],
            [GreaterThanOrEquals, LessThanOrEquals],
        ];
        for query_pair in allowed_pairs_test_cases {
            let where_clauses = vec![
                WhereClause {
                    field: "a".to_string(),
                    operator: *query_pair.first().unwrap(),
                    value: Value::Float(0.0),
                },
                WhereClause {
                    field: "a".to_string(),
                    operator: *query_pair.get(1).unwrap(),
                    value: Value::Float(1.0),
                },
            ];
            let (_, range_clause, _) = WhereClause::group_clauses(&where_clauses)
                .expect("expected to have groupable pair");
            range_clause.expect("expected to have range clause returned");
        }
    }

    #[test]
    fn test_allowed_inf_query_pairs() {
        let allowed_pairs_test_cases = [
            [LessThan, GreaterThan],
            [LessThan, GreaterThanOrEquals],
            [LessThanOrEquals, GreaterThanOrEquals],
        ];
        for query_pair in allowed_pairs_test_cases {
            let where_clauses = vec![
                WhereClause {
                    field: "a".to_string(),
                    operator: *query_pair.first().unwrap(),
                    value: Value::Float(1.0),
                },
                WhereClause {
                    field: "a".to_string(),
                    operator: *query_pair.get(1).unwrap(),
                    value: Value::Float(0.0),
                },
            ];
            let (_, range_clause, _) = WhereClause::group_clauses(&where_clauses)
                .expect("expected to have groupable pair");
            range_clause.expect("expected to have range clause returned");
        }
    }

    #[test]
    fn test_query_pairs_incoherent_same_value() {
        let allowed_pairs_test_cases = [[LessThan, GreaterThan], [GreaterThan, LessThan]];
        for query_pair in allowed_pairs_test_cases {
            let where_clauses = vec![
                WhereClause {
                    field: "a".to_string(),
                    operator: *query_pair.first().unwrap(),
                    value: Value::Float(1.0),
                },
                WhereClause {
                    field: "a".to_string(),
                    operator: *query_pair.get(1).unwrap(),
                    value: Value::Float(1.0),
                },
            ];
            WhereClause::group_clauses(&where_clauses)
                .expect_err("expected to have an error returned");
        }
    }

    #[test]
    fn test_different_fields_grouping_causes_error() {
        let where_clauses = vec![
            WhereClause {
                field: "a".to_string(),
                operator: LessThan,
                value: Value::Float(0.0),
            },
            WhereClause {
                field: "b".to_string(),
                operator: GreaterThan,
                value: Value::Float(1.0),
            },
        ];
        WhereClause::group_clauses(&where_clauses)
            .expect_err("different fields should not be groupable");
    }

    #[test]
    fn test_restricted_query_pairs_causes_error() {
        let restricted_pairs_test_cases = [
            [Equal, LessThan],
            [Equal, GreaterThan],
            [In, LessThan],
            [Equal, GreaterThan],
            [LessThanOrEquals, LessThanOrEquals],
            [LessThan, LessThan],
            [LessThan, LessThanOrEquals],
            [GreaterThan, GreaterThan],
            [GreaterThan, GreaterThanOrEquals],
            [GreaterThanOrEquals, GreaterThanOrEquals],
            [Equal, Equal],
        ];
        for query_pair in restricted_pairs_test_cases {
            let where_clauses = vec![
                WhereClause {
                    field: "a".to_string(),
                    operator: *query_pair.first().unwrap(),
                    value: Value::Float(0.0),
                },
                WhereClause {
                    field: "a".to_string(),
                    operator: *query_pair.get(1).unwrap(),
                    value: Value::Float(1.0),
                },
            ];
            WhereClause::group_clauses(&where_clauses)
                .expect_err("expected to not have a groupable pair");
        }
    }

    #[test]
    fn validate_rejects_equality_with_wrong_type_for_string_field() {
        let fixture = get_data_contract_fixture(None, 0, LATEST_PLATFORM_VERSION.protocol_version);
        let contract = fixture.data_contract_owned();
        let doc_type = contract
            .document_type_for_name("niceDocument")
            .expect("doc type exists");

        let clause = WhereClause {
            field: "name".to_string(),
            operator: Equal,
            value: Value::Identifier([1u8; 32]),
        };
        let res = validate_where_clause_against_schema(doc_type, &clause);
        assert!(matches!(
            res,
            Err(crate::error::Error::Query(
                crate::error::query::QuerySyntaxError::InvalidWhereClauseComponents(_)
            ))
        ));
    }

    #[test]
    fn validate_rejects_in_with_wrong_element_types() {
        let fixture = get_data_contract_fixture(None, 0, LATEST_PLATFORM_VERSION.protocol_version);
        let contract = fixture.data_contract_owned();
        let doc_type = contract
            .document_type_for_name("indexedDocument")
            .expect("doc type exists");

        let clause = WhereClause {
            field: "firstName".to_string(),
            operator: In,
            value: Value::Array(vec![
                Value::Text("alice".to_string()),
                Value::Identifier([2u8; 32]),
            ]),
        };
        let res = validate_where_clause_against_schema(doc_type, &clause);
        assert!(matches!(
            res,
            Err(crate::error::Error::Query(
                crate::error::query::QuerySyntaxError::InvalidWhereClauseComponents(_)
            ))
        ));
    }

    #[test]
    fn validate_rejects_primary_key_in_with_non_identifiers() {
        let fixture = get_data_contract_fixture(None, 0, LATEST_PLATFORM_VERSION.protocol_version);
        let contract = fixture.data_contract_owned();
        let doc_type = contract
            .document_type_for_name("niceDocument")
            .expect("doc type exists");

        let mut clauses = InternalClauses::default();
        clauses.primary_key_in_clause = Some(WhereClause {
            field: "$id".to_string(),
            operator: In,
            value: Value::Array(vec![
                Value::Text("a".to_string()),
                Value::Text("b".to_string()),
            ]),
        });

        let res = validate_internal_clauses_against_schema(doc_type, &clauses);
        assert!(matches!(
            res,
            Err(crate::error::Error::Query(
                crate::error::query::QuerySyntaxError::InvalidWhereClauseComponents(_)
            ))
        ));
    }

    #[test]
    fn validate_rejects_date_with_float_equality() {
        let fixture = get_data_contract_fixture(None, 0, LATEST_PLATFORM_VERSION.protocol_version);
        let contract = fixture.data_contract_owned();
        let doc_type = contract
            .document_type_for_name("uniqueDates")
            .expect("doc type exists");

        let clause = WhereClause {
            field: "$createdAt".to_string(),
            operator: Equal,
            value: Value::Float(1.23),
        };
        let res = validate_where_clause_against_schema(doc_type, &clause);
        assert!(matches!(
            res,
            Err(crate::error::Error::Query(
                crate::error::query::QuerySyntaxError::InvalidWhereClauseComponents(_)
            ))
        ));
    }

    #[test]
    fn validate_rejects_in_bytes_for_string_field() {
        let fixture = get_data_contract_fixture(None, 0, LATEST_PLATFORM_VERSION.protocol_version);
        let contract = fixture.data_contract_owned();
        let doc_type = contract
            .document_type_for_name("niceDocument")
            .expect("doc type exists");

        // IN with Bytes should be rejected on string fields
        let clause = WhereClause {
            field: "name".to_string(),
            operator: In,
            value: Value::Bytes(vec![1, 2, 3]),
        };
        let res = validate_where_clause_against_schema(doc_type, &clause);
        assert!(res.is_err());
    }
}<|MERGE_RESOLUTION|>--- conflicted
+++ resolved
@@ -226,11 +226,7 @@
     }
 
     /// Returns the where clause `in` values if they are an array of values, else an error
-<<<<<<< HEAD
-    pub fn in_values(&'_ self) -> Result<Cow<'_, Vec<Value>>, Error> {
-=======
     pub fn in_values(&self) -> Result<Cow<'_, Vec<Value>>, Error> {
->>>>>>> d3f3c930
         let in_values = match &self.value {
             Value::Array(array) => Ok(Cow::Borrowed(array)),
             Value::Bytes(bytes) => Ok(Cow::Owned(
