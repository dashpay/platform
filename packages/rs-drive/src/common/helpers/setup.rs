--- conflicted
+++ resolved
@@ -61,11 +61,7 @@
 
 /// Sets up Drive with the initial state structure.
 pub fn setup_drive_with_initial_state_structure() -> Drive {
-<<<<<<< HEAD
-    let drive = setup_drive(Some(DriveConfig{
-=======
     let drive = setup_drive(Some(DriveConfig {
->>>>>>> d5d48c39
         batching_consistency_verification: true,
         ..Default::default()
     }));
