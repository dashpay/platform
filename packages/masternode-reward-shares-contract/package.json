--- conflicted
+++ resolved
@@ -1,10 +1,6 @@
 {
   "name": "@dashevo/masternode-reward-shares-contract",
-<<<<<<< HEAD
-  "version": "0.25.22",
-=======
   "version": "1.1.0",
->>>>>>> 483a9c5b
   "description": "A contract and helper scripts for reward sharing",
   "scripts": {
     "lint": "eslint .",
