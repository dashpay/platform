{
  "name": "@dashevo/masternode-reward-shares-contract",
<<<<<<< HEAD
  "version": "1.3.1",
=======
  "version": "1.5.0",
>>>>>>> 8aa624e3
  "description": "A contract and helper scripts for reward sharing",
  "scripts": {
    "lint": "eslint .",
    "test": "yarn run test:unit",
    "test:unit": "mocha 'test/unit/**/*.spec.js'"
  },
  "contributors": [
    {
      "name": "Ivan Shumkov",
      "email": "ivan@shumkov.ru",
      "url": "https://github.com/shumkov"
    },
    {
      "name": "Djavid Gabibiyan",
      "email": "djavid@dash.org",
      "url": "https://github.com/jawid-h"
    },
    {
      "name": "Anton Suprunchuk",
      "email": "anton.suprunchuk@dash.org",
      "url": "https://github.com/antouhou"
    },
    {
      "name": "Konstantin Shuplenkov",
      "email": "konstantin.shuplenkov@dash.org",
      "url": "https://github.com/shuplenkov"
    }
  ],
  "license": "MIT",
  "devDependencies": {
    "@dashevo/wasm-dpp": "workspace:*",
    "chai": "^4.3.10",
    "dirty-chai": "^2.0.1",
    "eslint": "^8.53.0",
    "eslint-config-airbnb-base": "^15.0.0",
    "eslint-plugin-import": "^2.29.0",
    "mocha": "^10.2.0",
    "sinon": "^17.0.1",
    "sinon-chai": "^3.7.0"
  }
}<|MERGE_RESOLUTION|>--- conflicted
+++ resolved
@@ -1,10 +1,6 @@
 {
   "name": "@dashevo/masternode-reward-shares-contract",
-<<<<<<< HEAD
-  "version": "1.3.1",
-=======
   "version": "1.5.0",
->>>>>>> 8aa624e3
   "description": "A contract and helper scripts for reward sharing",
   "scripts": {
     "lint": "eslint .",
