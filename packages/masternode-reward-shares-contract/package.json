--- conflicted
+++ resolved
@@ -1,10 +1,6 @@
 {
   "name": "@dashevo/masternode-reward-shares-contract",
-<<<<<<< HEAD
   "version": "0.24.0-dev.1",
-=======
-  "version": "0.23.0-alpha.6",
->>>>>>> 0415327f
   "description": "A contract and helper scripts for reward sharing",
   "scripts": {
     "lint": "eslint .",
