{
  "name": "@dashevo/masternode-reward-shares-contract",
<<<<<<< HEAD
  "version": "1.1.0-pr.2012.6",
=======
  "version": "1.2.0",
>>>>>>> b4255f50
  "description": "A contract and helper scripts for reward sharing",
  "scripts": {
    "lint": "eslint .",
    "test": "yarn run test:unit",
    "test:unit": "mocha 'test/unit/**/*.spec.js'"
  },
  "contributors": [
    {
      "name": "Ivan Shumkov",
      "email": "ivan@shumkov.ru",
      "url": "https://github.com/shumkov"
    },
    {
      "name": "Djavid Gabibiyan",
      "email": "djavid@dash.org",
      "url": "https://github.com/jawid-h"
    },
    {
      "name": "Anton Suprunchuk",
      "email": "anton.suprunchuk@dash.org",
      "url": "https://github.com/antouhou"
    },
    {
      "name": "Konstantin Shuplenkov",
      "email": "konstantin.shuplenkov@dash.org",
      "url": "https://github.com/shuplenkov"
    }
  ],
  "license": "MIT",
  "devDependencies": {
    "@dashevo/wasm-dpp": "workspace:*",
    "chai": "^4.3.10",
    "dirty-chai": "^2.0.1",
    "eslint": "^8.53.0",
    "eslint-config-airbnb-base": "^15.0.0",
    "eslint-plugin-import": "^2.29.0",
    "mocha": "^10.2.0",
    "sinon": "^17.0.1",
    "sinon-chai": "^3.7.0"
  }
}<|MERGE_RESOLUTION|>--- conflicted
+++ resolved
@@ -1,10 +1,6 @@
 {
   "name": "@dashevo/masternode-reward-shares-contract",
-<<<<<<< HEAD
-  "version": "1.1.0-pr.2012.6",
-=======
   "version": "1.2.0",
->>>>>>> b4255f50
   "description": "A contract and helper scripts for reward sharing",
   "scripts": {
     "lint": "eslint .",
