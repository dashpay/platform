--- conflicted
+++ resolved
@@ -1,11 +1,7 @@
 [package]
 name = "masternode-reward-shares-contract"
 description = "Masternode reward shares data contract schema and tools"
-<<<<<<< HEAD
-version = "2.1.0-dev.3"
-=======
 version = "2.1.0-dev.4"
->>>>>>> aa20d17e
 edition = "2021"
 rust-version.workspace = true
 license = "MIT"
