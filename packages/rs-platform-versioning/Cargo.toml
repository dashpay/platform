--- conflicted
+++ resolved
@@ -2,11 +2,7 @@
 name = "platform-versioning"
 authors = ["Samuel Westrich <sam@dash.org>"]
 description = "Version derivation"
-<<<<<<< HEAD
-version = "0.25.22"
-=======
 version = "1.1.0"
->>>>>>> 483a9c5b
 edition = "2021"
 rust-version = "1.76"
 license = "MIT"
