--- conflicted
+++ resolved
@@ -1,10 +1,6 @@
 {
   "name": "@dashevo/dapi-client",
-<<<<<<< HEAD
-  "version": "1.6.0-pr.2287.1",
-=======
   "version": "1.6.2",
->>>>>>> 6270ef01
   "description": "Client library used to access Dash DAPI endpoints",
   "main": "lib/index.js",
   "contributors": [
