{
  "name": "@dashevo/dapi-client",
  "version": "0.21.3",
  "description": "Client library used to access Dash DAPI endpoints",
  "main": "lib/DAPIClient.js",
  "contributors": [
    {
      "name": "Ivan Shumkov",
      "email": "ivan@shumkov.ru",
      "url": "https://github.com/shumkov"
    },
    {
      "name": "Djavid Gabibiyan",
      "email": "djavid@dash.org",
      "url": "https://github.com/jawid-h"
    },
    {
      "name": "Anton Suprunchuk",
      "email": "anton.suprunchuk@dash.org",
      "url": "https://github.com/antouhou"
    },
    {
      "name": "Konstantin Shuplenkov",
      "email": "konstantin.shuplenkov@dash.org",
      "url": "https://github.com/shuplenkov"
    }
  ],
  "dependencies": {
<<<<<<< HEAD
    "@dashevo/dapi-grpc": "~0.21.0",
    "@dashevo/dashcore-lib": "~0.19.27",
    "@dashevo/dpp": "0.21.0",
    "@dashevo/grpc-common": "0.5.4",
=======
    "@dashevo/dapi-grpc": "~0.21.3",
    "@dashevo/dashcore-lib": "~0.19.26",
    "@dashevo/dpp": "~0.21.3",
    "@dashevo/grpc-common": "~0.21.3",
>>>>>>> 5ea4d727
    "@grpc/grpc-js": "^1.3.7",
    "axios": "^0.21.1",
    "bs58": "^4.0.1",
    "cbor": "^8.0.0",
    "lodash.sample": "^4.2.1",
    "node-inspect-extracted": "^1.0.8"
  },
  "devDependencies": {
    "@babel/core": "^7.15.5",
    "assert-browserify": "^2.0.0",
    "babel-loader": "^8.2.2",
    "buffer": "^6.0.3",
    "chai": "^4.3.4",
    "chai-as-promised": "^7.1.1",
    "core-js": "^3.17.2",
    "crypto-browserify": "^3.12.0",
    "dirty-chai": "^2.0.1",
    "comment-parser": "^0.7.6",
    "eslint": "^7.32.0",
    "eslint-config-airbnb-base": "^14.2.1",
    "eslint-plugin-import": "^2.24.2",
    "eslint-plugin-jsdoc": "^27.0.0",
    "karma": "^6.3.4",
    "karma-chai": "^0.1.0",
    "karma-chrome-launcher": "^3.1.0",
    "karma-firefox-launcher": "^2.1.1",
    "karma-mocha": "^2.0.1",
    "karma-mocha-reporter": "^2.2.5",
    "karma-webpack": "^5.0.0",
    "mocha": "^9.1.2",
    "nyc": "^15.1.0",
    "path-browserify": "^1.0.1",
    "process": "^0.11.10",
    "sinon": "^11.1.2",
    "sinon-chai": "^3.7.0",
    "stream-browserify": "^3.0.0",
    "url": "^0.11.0",
    "webpack": "^5.59.1",
    "webpack-cli": "^4.9.1"
  },
  "files": [
    "docs",
    "lib"
  ],
  "scripts": {
    "build:web": "webpack",
    "lint": "eslint .",
    "test": "npm run test:coverage && npm run test:browsers",
    "test:unit": "mocha './test/unit/**/*.spec.js'",
    "test:integration": "mocha './test/integration/**/*.spec.js'",
    "test:node": "NODE_ENV=test mocha",
    "test:browsers": "karma start ./karma.conf.js --single-run",
    "test:coverage": "NODE_ENV=test nyc --check-coverage --stmts=98 --branch=98 --funcs=98 --lines=95 mocha 'test/unit/**/*.spec.js' 'test/integration/**/*.spec.js'",
    "prepublishOnly": "npm run build:web"
  },
  "ultra": {
    "concurrent": [
      "clean"
    ]
  },
  "license": "MIT"
}<|MERGE_RESOLUTION|>--- conflicted
+++ resolved
@@ -26,17 +26,10 @@
     }
   ],
   "dependencies": {
-<<<<<<< HEAD
-    "@dashevo/dapi-grpc": "~0.21.0",
+    "@dashevo/dapi-grpc": "~0.21.3",
     "@dashevo/dashcore-lib": "~0.19.27",
-    "@dashevo/dpp": "0.21.0",
-    "@dashevo/grpc-common": "0.5.4",
-=======
-    "@dashevo/dapi-grpc": "~0.21.3",
-    "@dashevo/dashcore-lib": "~0.19.26",
     "@dashevo/dpp": "~0.21.3",
     "@dashevo/grpc-common": "~0.21.3",
->>>>>>> 5ea4d727
     "@grpc/grpc-js": "^1.3.7",
     "axios": "^0.21.1",
     "bs58": "^4.0.1",
