{
  "name": "@dashevo/dapi-client",
<<<<<<< HEAD
  "version": "0.23.0-dev.2",
=======
  "version": "0.22.10",
>>>>>>> 68d14871
  "description": "Client library used to access Dash DAPI endpoints",
  "main": "lib/DAPIClient.js",
  "contributors": [
    {
      "name": "Ivan Shumkov",
      "email": "ivan@shumkov.ru",
      "url": "https://github.com/shumkov"
    },
    {
      "name": "Djavid Gabibiyan",
      "email": "djavid@dash.org",
      "url": "https://github.com/jawid-h"
    },
    {
      "name": "Anton Suprunchuk",
      "email": "anton.suprunchuk@dash.org",
      "url": "https://github.com/antouhou"
    },
    {
      "name": "Konstantin Shuplenkov",
      "email": "konstantin.shuplenkov@dash.org",
      "url": "https://github.com/shuplenkov"
    }
  ],
  "dependencies": {
    "@dashevo/dapi-grpc": "workspace:~",
    "@dashevo/dash-spv": "github:dashevo/dash-spv",
<<<<<<< HEAD
    "@dashevo/dashcore-lib": "github:dashevo/dashcore-lib#abda555010353b6180cba22ece6a846c9b5b8220",
=======
    "@dashevo/dashcore-lib": "~0.19.38",
>>>>>>> 68d14871
    "@dashevo/dpp": "workspace:~",
    "@dashevo/grpc-common": "workspace:~",
    "@grpc/grpc-js": "^1.3.7",
    "axios": "^0.21.1",
    "bs58": "^4.0.1",
    "cbor": "^8.0.0",
    "lodash.sample": "^4.2.1",
    "node-inspect-extracted": "^1.0.8"
  },
  "devDependencies": {
    "@babel/core": "^7.15.5",
    "assert-browserify": "^2.0.0",
    "babel-loader": "^8.2.2",
    "buffer": "^6.0.3",
    "chai": "^4.3.4",
    "chai-as-promised": "^7.1.1",
    "comment-parser": "^0.7.6",
    "core-js": "^3.17.2",
    "crypto-browserify": "^3.12.0",
    "dirty-chai": "^2.0.1",
    "eslint": "^7.32.0",
    "eslint-config-airbnb-base": "^14.2.1",
    "eslint-plugin-import": "^2.24.2",
    "eslint-plugin-jsdoc": "^27.0.0",
    "events": "^3.3.0",
    "karma": "^6.3.4",
    "karma-chai": "^0.1.0",
    "karma-chrome-launcher": "^3.1.0",
    "karma-firefox-launcher": "^2.1.1",
    "karma-mocha": "^2.0.1",
    "karma-mocha-reporter": "^2.2.5",
    "karma-webpack": "^5.0.0",
    "mocha": "^9.1.2",
    "nyc": "^15.1.0",
    "path-browserify": "^1.0.1",
    "process": "^0.11.10",
    "sinon": "^11.1.2",
    "sinon-chai": "^3.7.0",
    "stream-browserify": "^3.0.0",
    "string_decoder": "^1.3.0",
    "url": "^0.11.0",
    "util": "^0.12.4",
    "webpack": "^5.59.1",
    "webpack-cli": "^4.9.1"
  },
  "files": [
    "docs",
    "lib"
  ],
  "scripts": {
    "build:web": "webpack",
    "lint": "eslint .",
    "test": "yarn run test:coverage && yarn run test:browsers",
    "test:unit": "mocha './test/unit/**/*.spec.js'",
    "test:integration": "mocha './test/integration/**/*.spec.js'",
    "test:node": "NODE_ENV=test mocha",
    "test:browsers": "karma start ./karma.conf.js --single-run",
    "test:coverage": "NODE_ENV=test nyc --check-coverage --stmts=98 --branch=98 --funcs=98 --lines=95 yarn run mocha 'test/unit/**/*.spec.js' 'test/integration/**/*.spec.js'",
    "prepublishOnly": "yarn run build:web"
  },
  "ultra": {
    "concurrent": [
      "clean"
    ]
  },
  "license": "MIT"
}<|MERGE_RESOLUTION|>--- conflicted
+++ resolved
@@ -1,10 +1,6 @@
 {
   "name": "@dashevo/dapi-client",
-<<<<<<< HEAD
   "version": "0.23.0-dev.2",
-=======
-  "version": "0.22.10",
->>>>>>> 68d14871
   "description": "Client library used to access Dash DAPI endpoints",
   "main": "lib/DAPIClient.js",
   "contributors": [
@@ -32,11 +28,7 @@
   "dependencies": {
     "@dashevo/dapi-grpc": "workspace:~",
     "@dashevo/dash-spv": "github:dashevo/dash-spv",
-<<<<<<< HEAD
-    "@dashevo/dashcore-lib": "github:dashevo/dashcore-lib#abda555010353b6180cba22ece6a846c9b5b8220",
-=======
     "@dashevo/dashcore-lib": "~0.19.38",
->>>>>>> 68d14871
     "@dashevo/dpp": "workspace:~",
     "@dashevo/grpc-common": "workspace:~",
     "@grpc/grpc-js": "^1.3.7",
