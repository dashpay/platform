--- conflicted
+++ resolved
@@ -28,11 +28,7 @@
   "dependencies": {
     "@dashevo/dapi-grpc": "workspace:*",
     "@dashevo/dash-spv": "workspace:*",
-<<<<<<< HEAD
-    "@dashevo/dashcore-lib": "github:dashevo/dashcore-lib#1179c8be52dcd4f5ded55ef5337790533917f904",
-=======
     "@dashevo/dashcore-lib": "~0.20.0",
->>>>>>> 3f48ff60
     "@dashevo/dpp": "workspace:*",
     "@dashevo/grpc-common": "workspace:*",
     "bs58": "^4.0.1",
