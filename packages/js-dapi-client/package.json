--- conflicted
+++ resolved
@@ -1,10 +1,6 @@
 {
   "name": "@dashevo/dapi-client",
-<<<<<<< HEAD
-  "version": "1.0.0-pr.1694.7",
-=======
   "version": "1.0.0-dev.5",
->>>>>>> d197907d
   "description": "Client library used to access Dash DAPI endpoints",
   "main": "lib/index.js",
   "contributors": [
