--- conflicted
+++ resolved
@@ -31,13 +31,8 @@
     "@dashevo/dashcore-lib": "~0.19.44",
     "@dashevo/dpp": "workspace:~",
     "@dashevo/grpc-common": "workspace:~",
-<<<<<<< HEAD
     "@grpc/grpc-js": "^1.5.2",
-    "axios": "^0.25.0",
-=======
-    "@grpc/grpc-js": "^1.3.7",
     "axios": "^0.27.2",
->>>>>>> 6523b9d2
     "bs58": "^4.0.1",
     "cbor": "^8.0.0",
     "lodash.sample": "^4.2.1",
