--- conflicted
+++ resolved
@@ -1,10 +1,6 @@
 {
   "name": "@dashevo/dapi-client",
-<<<<<<< HEAD
-  "version": "1.1.0-pr.2012.6",
-=======
   "version": "1.2.0",
->>>>>>> b4255f50
   "description": "Client library used to access Dash DAPI endpoints",
   "main": "lib/index.js",
   "contributors": [
