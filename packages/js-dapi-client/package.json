--- conflicted
+++ resolved
@@ -1,10 +1,6 @@
 {
   "name": "@dashevo/dapi-client",
-<<<<<<< HEAD
   "version": "0.24.0-dev.12",
-=======
-  "version": "0.23.2",
->>>>>>> bfca33c6
   "description": "Client library used to access Dash DAPI endpoints",
   "main": "lib/index.js",
   "contributors": [
