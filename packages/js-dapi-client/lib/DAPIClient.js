const EventEmitter = require('events');

const GrpcTransport = require('./transport/GrpcTransport/GrpcTransport');
const JsonRpcTransport = require('./transport/JsonRpcTransport/JsonRpcTransport');

const CoreMethodsFacade = require('./methods/core/CoreMethodsFacade');
const PlatformMethodsFacade = require('./methods/platform/PlatformMethodsFacade');

const createDAPIAddressProviderFromOptions = require('./dapiAddressProvider/createDAPIAddressProviderFromOptions');
const requestJsonRpc = require('./transport/JsonRpcTransport/requestJsonRpc');
const createGrpcTransportError = require('./transport/GrpcTransport/createGrpcTransportError');
const createJsonTransportError = require('./transport/JsonRpcTransport/createJsonTransportError');

const BlockHeadersProvider = require('./BlockHeadersProvider/BlockHeadersProvider');
const createBlockHeadersProviderFromOptions = require('./BlockHeadersProvider/createBlockHeadersProviderFromOptions');

const logger = require('./logger');

const EVENTS = {
  ERROR: 'error',
};

class DAPIClient extends EventEmitter {
  /**
   * @param {DAPIClientOptions} [options]
   */
  constructor(options = {}) {
    super();

    this.options = {
      network: 'testnet',
      timeout: 10000,
      retries: 5,
      blockHeadersProviderOptions: BlockHeadersProvider.defaultOptions,
      loggerOptions: {
        identifier: '',
        level: undefined,
      },
      ...options,
    };

    this.logger = logger.getForId(
      this.options.loggerOptions.identifier,
      this.options.loggerOptions.level,
    );

    this.dapiAddressProvider = createDAPIAddressProviderFromOptions({
      ...this.options,
      logger: this.logger,
    });

    const grpcTransport = new GrpcTransport(
      createDAPIAddressProviderFromOptions,
      this.dapiAddressProvider,
      createGrpcTransportError,
      this.options,
    );

    const jsonRpcTransport = new JsonRpcTransport(
      createDAPIAddressProviderFromOptions,
      requestJsonRpc,
      this.dapiAddressProvider,
      createJsonTransportError,
      this.options,
    );

    this.core = new CoreMethodsFacade(jsonRpcTransport, grpcTransport);
    this.platform = new PlatformMethodsFacade(grpcTransport);
<<<<<<< HEAD
    this.logger = logger.getForId(
      this.options.loggerOptions.identifier,
      this.options.loggerOptions.level,
    );
=======
>>>>>>> 483a9c5b

    this.initBlockHeadersProvider();
  }

  /**
   * @private
   */
  initBlockHeadersProvider() {
    this.blockHeadersProvider = createBlockHeadersProviderFromOptions(
      this.options,
      this.core,
      this.logger,
    );

    this.blockHeadersProvider.on(BlockHeadersProvider.EVENTS.ERROR, (e) => {
      this.emit(EVENTS.ERROR, e);
    });
  }

  /**
   * Close all open connections
   * @returns {Promise<void>}
   */
  async disconnect() {
    // Stop block headers provider
    await this.blockHeadersProvider.stop();

    // Stop masternode list provider
    if (this.dapiAddressProvider.smlProvider) {
      await this.dapiAddressProvider.smlProvider.unsubscribe();
    }
  }
}

DAPIClient.EVENTS = EVENTS;

/**
 * @typedef {DAPIClientOptions} DAPIClientOptions
 * @property {DAPIAddressProvider} [dapiAddressProvider]
 * @property {Array<RawDAPIAddress|DAPIAddress|string>} [dapiAddresses]
 * @property {Array<RawDAPIAddress|DAPIAddress|string>} [seeds]
 * @property {Array<RawDAPIAddress|DAPIAddress|string>} [dapiAddressesWhiteList]
 * @property {string|Network} [network=testnet]
 * @property {number} [timeout=2000]
 * @property {number} [retries=3]
 * @property {number} [baseBanTime=60000]
 * @property {boolean} [throwDeadlineExceeded]
 * @property {object} [loggerOptions]
 * @property {string} [loggerOptions.identifier]
 * @property {string} [loggerOptions.level]
 * @property {BlockHeadersProvider} [blockHeadersProvider]
 * @property {BlockHeadersProviderOptions} [blockHeadersProviderOptions]
 */

module.exports = DAPIClient;<|MERGE_RESOLUTION|>--- conflicted
+++ resolved
@@ -66,13 +66,6 @@
 
     this.core = new CoreMethodsFacade(jsonRpcTransport, grpcTransport);
     this.platform = new PlatformMethodsFacade(grpcTransport);
-<<<<<<< HEAD
-    this.logger = logger.getForId(
-      this.options.loggerOptions.identifier,
-      this.options.loggerOptions.level,
-    );
-=======
->>>>>>> 483a9c5b
 
     this.initBlockHeadersProvider();
   }
