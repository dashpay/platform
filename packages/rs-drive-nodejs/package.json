--- conflicted
+++ resolved
@@ -17,12 +17,8 @@
   ],
   "license": "MIT",
   "devDependencies": {
-<<<<<<< HEAD
     "@dashevo/withdrawals-contract": "workspace:*",
-    "@dashevo/dashcore-lib": "~0.19.44",
-=======
     "@dashevo/dashcore-lib": "github:dashevo/dashcore-lib#3527419e8739b5e7d4017028d642dba8851c3e25",
->>>>>>> 59a60a86
     "chai": "^4.3.4",
     "dirty-chai": "^2.0.1",
     "eslint": "^7.32.0",
