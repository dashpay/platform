--- conflicted
+++ resolved
@@ -17,12 +17,8 @@
   ],
   "license": "MIT",
   "devDependencies": {
-<<<<<<< HEAD
     "@dashevo/bls": "~1.2.9",
-    "@dashevo/dashcore-lib": "~0.20.0",
-=======
     "@dashevo/dashcore-lib": "~0.20.2",
->>>>>>> ee061b61
     "@dashevo/withdrawals-contract": "workspace:*",
     "chai": "^4.3.4",
     "chai-as-promised": "^7.1.1",
