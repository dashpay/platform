const { promisify } = require('util');
const cbor = require('cbor');
const Document = require('@dashevo/dpp/lib/document/Document');
const DataContract = require('@dashevo/dpp/lib/dataContract/DataContract');
const Identity = require('@dashevo/dpp/lib/identity/Identity');
const decodeProtocolEntityFactory = require('@dashevo/dpp/lib/decodeProtocolEntityFactory');

// This file is crated when run `npm run build`. The actual source file that
// exports those functions is ./src/lib.rs
const {
  driveOpen,
  driveClose,
  driveCreateInitialStateStructure,
  driveFetchContract,
  driveCreateContract,
  driveUpdateContract,
  driveCreateDocument,
  driveUpdateDocument,
  driveDeleteDocument,
  driveQueryDocuments,
  driveProveDocumentsQuery,
  driveInsertIdentity,
  driveFetchIdentity,
  driveFetchIdentityBalance,
  driveFetchIdentityBalanceWithCosts,
  driveFetchIdentityBalanceIncludeDebtWithCosts,
  driveFetchProvedIdentity,
  driveFetchManyProvedIdentities,
  driveFetchIdentityWithCosts,
  driveAddToIdentityBalance,
  driveAddKeysToIdentity,
  driveDisableIdentityKeys,
  driveUpdateIdentityRevision,
  driveRemoveFromIdentityBalance,
  driveApplyFeesToIdentityBalance,
  driveFetchLatestWithdrawalTransactionIndex,
  abciInitChain,
  abciBlockBegin,
  abciBlockEnd,
  abciAfterFinalizeBlock,
  calculateStorageFeeDistributionAmountAndLeftovers,
  driveFetchIdentitiesByPublicKeyHashes,
  driveProveIdentitiesByPublicKeyHashes,
  driveAddToSystemCredits,
} = require('neon-load-or-build')({
  dir: __dirname,
});

const GroveDB = require('./GroveDB');
const FeeResult = require('./FeeResult');

const { appendStackAsync, appendStack } = require('./appendStack');

const decodeProtocolEntity = decodeProtocolEntityFactory();

// Convert the Drive methods from using callbacks to returning promises
const driveCloseAsync = appendStackAsync(promisify(driveClose));
const driveCreateInitialStateStructureAsync = appendStackAsync(
  promisify(driveCreateInitialStateStructure),
);
const driveFetchContractAsync = appendStackAsync(promisify(driveFetchContract));
const driveCreateContractAsync = appendStackAsync(promisify(driveCreateContract));
const driveUpdateContractAsync = appendStackAsync(promisify(driveUpdateContract));
const driveCreateDocumentAsync = appendStackAsync(promisify(driveCreateDocument));
const driveUpdateDocumentAsync = appendStackAsync(promisify(driveUpdateDocument));
const driveDeleteDocumentAsync = appendStackAsync(promisify(driveDeleteDocument));
const driveQueryDocumentsAsync = appendStackAsync(promisify(driveQueryDocuments));
const driveProveDocumentsQueryAsync = appendStackAsync(promisify(driveProveDocumentsQuery));
const driveFetchLatestWithdrawalTransactionIndexAsync = appendStackAsync(
  promisify(driveFetchLatestWithdrawalTransactionIndex),
);
const driveInsertIdentityAsync = appendStackAsync(promisify(driveInsertIdentity));
const driveFetchIdentityAsync = appendStackAsync(promisify(driveFetchIdentity));
const driveFetchProvedIdentityAsync = appendStackAsync(promisify(driveFetchProvedIdentity));
const driveFetchIdentityBalanceAsync = appendStackAsync(promisify(driveFetchIdentityBalance));
const driveFetchIdentityBalanceWithCostsAsync = appendStackAsync(
  promisify(driveFetchIdentityBalanceWithCosts),
);
const driveFetchIdentityBalanceIncludeDebtWithCostsAsync = appendStackAsync(
  promisify(driveFetchIdentityBalanceIncludeDebtWithCosts),
);

const driveFetchManyProvedIdentitiesAsync = appendStackAsync(
  promisify(driveFetchManyProvedIdentities),
);
const driveFetchIdentityWithCostsAsync = appendStackAsync(promisify(driveFetchIdentityWithCosts));
const driveAddToIdentityBalanceAsync = appendStackAsync(promisify(driveAddToIdentityBalance));
const driveAddToSystemCreditsAsync = appendStackAsync(promisify(driveAddToSystemCredits));
const driveFetchIdentitiesByPublicKeyHashesAsync = appendStackAsync(
  promisify(driveFetchIdentitiesByPublicKeyHashes),
);
const driveProveIdentitiesByPublicKeyHashesAsync = appendStackAsync(
  promisify(driveProveIdentitiesByPublicKeyHashes),
);
const driveAddKeysToIdentityAsync = appendStackAsync(promisify(driveAddKeysToIdentity));
const driveDisableIdentityKeysAsync = appendStackAsync(promisify(driveDisableIdentityKeys));
const driveUpdateIdentityRevisionAsync = appendStackAsync(promisify(driveUpdateIdentityRevision));
const driveRemoveFromIdentityBalanceAsync = appendStackAsync(
  promisify(driveRemoveFromIdentityBalance),
);
const driveApplyFeesToIdentityBalanceAsync = appendStackAsync(
  promisify(driveApplyFeesToIdentityBalance),
);
const abciInitChainAsync = appendStackAsync(promisify(abciInitChain));
const abciBlockBeginAsync = appendStackAsync(promisify(abciBlockBegin));
const abciBlockEndAsync = appendStackAsync(promisify(abciBlockEnd));
const abciAfterFinalizeBlockAsync = appendStackAsync(promisify(abciAfterFinalizeBlock));

const calculateStorageFeeDistributionAmountAndLeftoversWithStack = appendStack(
  calculateStorageFeeDistributionAmountAndLeftovers,
);

// Wrapper class for the boxed `Drive` for idiomatic JavaScript usage
class Drive {
  /**
   * @param {string} dbPath
   * @param {Object} config
   * @param {number} config.dataContractsGlobalCacheSize
   * @param {number} config.dataContractsBlockCacheSize
   */
  constructor(dbPath, config) {
    this.drive = driveOpen(dbPath, config);
    this.groveDB = new GroveDB(this.drive);
  }

  /**
   * @returns {GroveDB}
   */
  getGroveDB() {
    return this.groveDB;
  }

  /**
   * @returns {Promise<void>}
   */
  async close() {
    return driveCloseAsync.call(this.drive);
  }

  /**
   * @param {boolean} [useTransaction=false]
   *
   * @returns {Promise<[number, number]>}
   */
  async createInitialStateStructure(useTransaction = false) {
    return driveCreateInitialStateStructureAsync.call(this.drive, useTransaction);
  }

  /**
   * @param {Buffer|Identifier} id
   * @param {number} [epochIndex]
   * @param {boolean} [useTransaction=false]
   *
   * @returns {Promise<[DataContract|null, FeeResult]>}
   */
  async fetchContract(id, epochIndex = undefined, useTransaction = false) {
    return driveFetchContractAsync.call(
      this.drive,
      Buffer.from(id),
      epochIndex,
      useTransaction,
    ).then(([encodedDataContract, innerFeeResult]) => {
      let dataContract = encodedDataContract;

      if (encodedDataContract !== null) {
        const [protocolVersion, rawDataContract] = decodeProtocolEntity(
          encodedDataContract,
        );

        rawDataContract.protocolVersion = protocolVersion;

        dataContract = new DataContract(rawDataContract);
      }

      const result = [dataContract];

      if (innerFeeResult) {
        result.push(new FeeResult(innerFeeResult));
      }

      return result;
    });
  }

  /**
   * @param {DataContract} dataContract
   * @param {RawBlockInfo} blockInfo
   * @param {boolean} [useTransaction=false]
   * @param {boolean} [dryRun=false]
   *
   * @returns {Promise<FeeResult>}
   */
  async createContract(dataContract, blockInfo, useTransaction = false, dryRun = false) {
    return driveCreateContractAsync.call(
      this.drive,
      dataContract.toBuffer(),
      blockInfo,
      !dryRun,
      useTransaction,
    ).then((innerFeeResult) => new FeeResult(innerFeeResult));
  }

  /**
   * @param {DataContract} dataContract
   * @param {RawBlockInfo} blockInfo
   * @param {boolean} [useTransaction=false]
   * @param {boolean} [dryRun=false]
   *
   * @returns {Promise<FeeResult>}
   */
  async updateContract(dataContract, blockInfo, useTransaction = false, dryRun = false) {
    return driveUpdateContractAsync.call(
      this.drive,
      dataContract.toBuffer(),
      blockInfo,
      !dryRun,
      useTransaction,
    ).then((innerFeeResult) => new FeeResult(innerFeeResult));
  }

  /**
   * @param {Document} document
   * @param {RawBlockInfo} blockInfo
   * @param {boolean} [useTransaction=false]
   * @param {boolean} [dryRun=false]
   *
   * @returns {Promise<FeeResult>}
   */
  async createDocument(document, blockInfo, useTransaction = false, dryRun = false) {
    return driveCreateDocumentAsync.call(
      this.drive,
      document.toBuffer(),
      document.getDataContractId().toBuffer(),
      document.getType(),
      document.getOwnerId().toBuffer(),
      true,
      blockInfo,
      !dryRun,
      useTransaction,
    ).then((innerFeeResult) => new FeeResult(innerFeeResult));
  }

  /**
   * @param {Document} document
   * @param {RawBlockInfo} blockInfo
   * @param {boolean} [useTransaction=false]
   * @param {boolean} [dryRun=false]
   *
   * @returns {Promise<FeeResult>}
   */
  async updateDocument(document, blockInfo, useTransaction = false, dryRun = false) {
    return driveUpdateDocumentAsync.call(
      this.drive,
      document.toBuffer(),
      document.getDataContractId().toBuffer(),
      document.getType(),
      document.getOwnerId().toBuffer(),
      blockInfo,
      !dryRun,
      useTransaction,
    ).then((innerFeeResult) => new FeeResult(innerFeeResult));
  }

  /**
   * @param {Identifier} dataContractId
   * @param {string} documentType
   * @param {Identifier} documentId
   * @param {RawBlockInfo} blockInfo
   * @param {boolean} [useTransaction=false]
   * @param {boolean} [dryRun=false]
   *
   * @returns {Promise<FeeResult>}
   */
  async deleteDocument(
    dataContractId,
    documentType,
    documentId,
    blockInfo,
    useTransaction = false,
    dryRun = false,
  ) {
    return driveDeleteDocumentAsync.call(
      this.drive,
      documentId.toBuffer(),
      dataContractId.toBuffer(),
      documentType,
      blockInfo,
      !dryRun,
      useTransaction,
    ).then((innerFeeResult) => new FeeResult(innerFeeResult));
  }

  /**
   *
   * @param {DataContract} dataContract
   * @param {string} documentType
   * @param {number} [epochIndex]
   * @param [query]
   * @param [query.where]
   * @param [query.limit]
   * @param [query.startAt]
   * @param [query.startAfter]
   * @param [query.orderBy]
   * @param {boolean} [useTransaction=false]
   *
   * @returns {Promise<[Document[], number]>}
   */
  async queryDocuments(
    dataContract,
    documentType,
    epochIndex = undefined,
    query = {},
    useTransaction = false,
  ) {
    const encodedQuery = await cbor.encodeAsync(query);

    const [encodedDocuments, , processingFee] = await driveQueryDocumentsAsync.call(
      this.drive,
      encodedQuery,
      dataContract.getId().toBuffer(),
      documentType,
      epochIndex,
      useTransaction,
    );

    const documents = encodedDocuments.map((encodedDocument) => {
      const [protocolVersion, rawDocument] = decodeProtocolEntity(encodedDocument);

      rawDocument.$protocolVersion = protocolVersion;

      return new Document(rawDocument, dataContract);
    });

    return [
      documents,
      processingFee,
    ];
  }

  /**
   *
   * @param {DataContract} dataContract
   * @param {string} documentType
   * @param [query]
   * @param [query.where]
   * @param [query.limit]
   * @param [query.startAt]
   * @param [query.startAfter]
   * @param [query.orderBy]
   * @param {boolean} [useTransaction=false]
   *
   * @returns {Promise<[Document[], number]>}
   */
  async proveDocumentsQuery(dataContract, documentType, query = {}, useTransaction = false) {
    const encodedQuery = await cbor.encodeAsync(query);

    // eslint-disable-next-line no-return-await
    return await driveProveDocumentsQueryAsync.call(
      this.drive,
      encodedQuery,
      dataContract.getId().toBuffer(),
      documentType,
      useTransaction,
    );
  }

  /**
   * @param {Identity} identity
   * @param {RawBlockInfo} blockInfo
   * @param {boolean} [useTransaction=false]
   * @param {boolean} [dryRun=false]
   *
   * @returns {Promise<FeeResult>}
   */
  async insertIdentity(identity, blockInfo, useTransaction = false, dryRun = false) {
    return driveInsertIdentityAsync.call(
      this.drive,
      identity.toBuffer(),
      blockInfo,
      !dryRun,
      useTransaction,
    ).then((innerFeeResult) => new FeeResult(innerFeeResult));
  }

  /**
   * @param {Buffer|Identifier} id
   * @param {boolean} [useTransaction=false]
   *
   * @returns {Promise<Identity|null>}
   */
  async fetchIdentity(id, useTransaction = false) {
    return driveFetchIdentityAsync.call(
      this.drive,
      Buffer.from(id),
      useTransaction,
    ).then((encodedIdentity) => {
      if (encodedIdentity === null) {
        return null;
      }

      const [protocolVersion, rawIdentity] = decodeProtocolEntity(
        encodedIdentity,
      );

      rawIdentity.protocolVersion = protocolVersion;

      return new Identity(rawIdentity);
    });
  }

  /**
   * @param {Buffer|Identifier} id
   * @param {boolean} [useTransaction=false]
   *
   * @returns {Promise<number|null>}
   */
  async fetchIdentityBalance(id, useTransaction = false) {
    return driveFetchIdentityBalanceAsync.call(
      this.drive,
      Buffer.from(id),
      useTransaction,
    );
  }

  /**
   * @param {Buffer|Identifier} id
   * @param {RawBlockInfo} blockInfo
   * @param {boolean} [useTransaction=false]
   * @param {boolean} [dryRun=false]
   *
   * @returns {Promise<[number, FeeResult]>}
   */
  async fetchIdentityBalanceWithCosts(id, blockInfo, useTransaction = false, dryRun = false) {
    return driveFetchIdentityBalanceWithCostsAsync.call(
      this.drive,
      Buffer.from(id),
      blockInfo,
      !dryRun,
      useTransaction,
    ).then(([balance, innerFeeResult]) => [balance, new FeeResult(innerFeeResult)]);
  }

  /**
   * @param {Buffer|Identifier} id
   * @param {RawBlockInfo} blockInfo
   * @param {boolean} [useTransaction=false]
   * @param {boolean} [dryRun=false]
   *
   * @returns {Promise<[number|null, FeeResult]>}
   */
  async fetchIdentityBalanceIncludeDebtWithCosts(
    id,
    blockInfo,
    useTransaction = false,
    dryRun = false,
  ) {
    return driveFetchIdentityBalanceIncludeDebtWithCostsAsync.call(
      this.drive,
      Buffer.from(id),
      blockInfo,
      !dryRun,
      useTransaction,
    ).then(([balance, innerFeeResult]) => [balance, new FeeResult(innerFeeResult)]);
  }

  /**
   * @param {Identifier} id
   * @param {boolean} [useTransaction=false]
   *
   * @returns {Promise<Buffer|null>}
   */
  async proveIdentity(id, useTransaction = false) {
    return driveFetchProvedIdentityAsync.call(
      this.drive,
      Buffer.from(id),
      useTransaction,
    );
  }

  /**
   * @param {Identifier[]} ids
   * @param {boolean} [useTransaction=false]
   *
   * @returns {Promise<Buffer|null>}
   */
  async proveManyIdentities(ids, useTransaction = false) {
    return driveFetchManyProvedIdentitiesAsync.call(
      this.drive,
      ids.map((id) => Buffer.from(id)),
      useTransaction,
    );
  }

  /**
   * @param {Buffer|Identifier} id
   * @param {number} epochIndex
   * @param {boolean} [useTransaction=false]
   *
   * @returns {Promise<[Identity|null, FeeResult]>}
   */
  async fetchIdentityWithCosts(id, epochIndex, useTransaction = false) {
    return driveFetchIdentityWithCostsAsync.call(
      this.drive,
      Buffer.from(id),
      epochIndex,
      useTransaction,
    ).then(([encodedIdentity, innerFeeResult]) => {
      let identity = encodedIdentity;

      if (encodedIdentity !== null) {
        const [protocolVersion, rawIdentity] = decodeProtocolEntity(
          encodedIdentity,
        );

        rawIdentity.protocolVersion = protocolVersion;

        identity = new Identity(rawIdentity);
      }

      return [identity, new FeeResult(innerFeeResult)];
    });
  }

  /**
   * @param {Identifier} identityId
   * @param {number} amount
   * @param {RawBlockInfo} blockInfo
   * @param {boolean} [useTransaction=false]
   * @param {boolean} [dryRun=false]
   *
   * @returns {Promise<FeeResult>}
   */
  async addToIdentityBalance(
    identityId,
    amount,
    blockInfo,
    useTransaction = false,
    dryRun = false,
  ) {
    return driveAddToIdentityBalanceAsync.call(
      this.drive,
      identityId.toBuffer(),
      amount,
      blockInfo,
      !dryRun,
      useTransaction,
    ).then((innerFeeResult) => new FeeResult(innerFeeResult));
  }

  /**
   * @param {Identifier} identityId
   * @param {number} amount
   * @param {RawBlockInfo} blockInfo
   * @param {boolean} [useTransaction=false]
   * @param {boolean} [dryRun=false]
   *
   * @returns {Promise<FeeResult>}
   */
  async removeFromIdentityBalance(
    identityId,
    amount,
    blockInfo,
    useTransaction = false,
    dryRun = false,
  ) {
    return driveRemoveFromIdentityBalanceAsync.call(
      this.drive,
      identityId.toBuffer(),
      amount,
      blockInfo,
      !dryRun,
      useTransaction,
    ).then((innerFeeResult) => new FeeResult(innerFeeResult));
  }

  /**
   * @param {Identifier} identityId
   * @param {FeeResult} fees
   * @param {boolean} [useTransaction=false]
   *
   * @returns {Promise<FeeResult>}
   */
  async applyFeesToIdentityBalance(
    identityId,
    fees,
    useTransaction = false,
  ) {
    return driveApplyFeesToIdentityBalanceAsync.call(
      this.drive,
      identityId.toBuffer(),
      fees.inner,
      useTransaction,
    ).then((innerFeeResult) => new FeeResult(innerFeeResult));
  }

  /**
   * @param {number} amount
   * @param {boolean} [useTransaction=false]
   *
   * @returns {Promise<void>}
   */
  async addToSystemCredits(
    amount,
    useTransaction = false,
  ) {
    return driveAddToSystemCreditsAsync.call(
      this.drive,
      amount,
      useTransaction,
    );
  }

  /**
   * @param {Buffer[]} hashes
   * @param {boolean} [useTransaction=false]
   *
   * @returns {Promise<Array<Identity|null>>}
   */
  async fetchIdentitiesByPublicKeyHashes(hashes, useTransaction = false) {
    return driveFetchIdentitiesByPublicKeyHashesAsync.call(
      this.drive,
      hashes.map((h) => Buffer.from(h)),
      useTransaction,
    ).then((encodedIdentities) => (
      encodedIdentities.map((encodedIdentity) => {
        const [protocolVersion, rawIdentity] = decodeProtocolEntity(
          encodedIdentity,
        );

        rawIdentity.protocolVersion = protocolVersion;

        return new Identity(rawIdentity);
      })
    ));
  }

  /**
   * @param {Buffer[]} hashes
   * @param {boolean} [useTransaction=false]
   *
   * @returns {Promise<Array<Identity|null>>}
   */
  async proveIdentitiesByPublicKeyHashes(hashes, useTransaction = false) {
    return driveProveIdentitiesByPublicKeyHashesAsync.call(
      this.drive,
      hashes.map((h) => Buffer.from(h)),
      useTransaction,
    );
  }

  /**
   * @param {Identifier} identityId
   * @param {IdentityPublicKey[]} keys
   * @param {RawBlockInfo} blockInfo
   * @param {boolean} [useTransaction=false]
   * @param {boolean} [dryRun=false]
   *
   * @returns {Promise<FeeResult>}
   */
  async addKeysToIdentity(
    identityId,
    keys,
    blockInfo,
    useTransaction = false,
    dryRun = false,
  ) {
    return driveAddKeysToIdentityAsync.call(
      this.drive,
      identityId.toBuffer(),
      keys,
      blockInfo,
      !dryRun,
      useTransaction,
    ).then((innerFeeResult) => new FeeResult(innerFeeResult));
  }

  /**
   * @param {Identifier} identityId
   * @param {number[]} keyIds
   * @param {number} disableAt
   * @param {RawBlockInfo} blockInfo
   * @param {boolean} [useTransaction=false]
   * @param {boolean} [dryRun=false]
   *
   * @returns {Promise<FeeResult>}
   */
  async disableIdentityKeys(
    identityId,
    keyIds,
    disableAt,
    blockInfo,
    useTransaction = false,
    dryRun = false,
  ) {
    return driveDisableIdentityKeysAsync.call(
      this.drive,
      identityId.toBuffer(),
      keyIds,
      disableAt,
      blockInfo,
      !dryRun,
      useTransaction,
    ).then((innerFeeResult) => new FeeResult(innerFeeResult));
  }

  /**
   * @param {Identifier} identityId
   * @param {number} revision
   * @param {RawBlockInfo} blockInfo
   * @param {boolean} [useTransaction=false]
   * @param {boolean} [dryRun=false]
   *
   * @returns {Promise<FeeResult>}
   */
  async updateIdentityRevision(
    identityId,
    revision,
    blockInfo,
    useTransaction = false,
    dryRun = false,
  ) {
    return driveUpdateIdentityRevisionAsync.call(
      this.drive,
      identityId.toBuffer(),
      revision,
      blockInfo,
      !dryRun,
      useTransaction,
    ).then((innerFeeResult) => new FeeResult(innerFeeResult));
  }

  /**
   * Fetch the latest index of the withdrawal transaction in a queue
   *
   * @param {boolean} [useTransaction=false]
   *
   * @returns {Promise<number>}
   */
  async fetchLatestWithdrawalTransactionIndex(useTransaction = false) {
    return driveFetchLatestWithdrawalTransactionIndexAsync.call(
      this.drive,
      useTransaction,
    );
  }

  /**
   * Get the ABCI interface
   * @returns {RSAbci}
   */
  getAbci() {
    const { drive } = this;

    /**
     * @typedef RSAbci
     */
    return {
      /**
       * ABCI init chain
       *
       * @param {InitChainRequest} request
       * @param {boolean} [useTransaction=false]
       *
       * @returns {Promise<InitChainResponse>}
       */
      async initChain(request, useTransaction = false) {
        const requestBytes = cbor.encode(request);

        const responseBytes = await abciInitChainAsync.call(
          drive,
          requestBytes,
          useTransaction,
        );

        return cbor.decode(responseBytes);
      },

      /**
       * ABCI block begin
       *
       * @param {BlockBeginRequest} request
       * @param {boolean} [useTransaction=false]
       *
       * @returns {Promise<BlockBeginResponse>}
       */
      async blockBegin(request, useTransaction = false) {
        const requestBytes = cbor.encode({
          ...request,
          // cborium doesn't eat Buffers
          proposerProTxHash: Array.from(request.proposerProTxHash),
          validatorSetQuorumHash: Array.from(request.validatorSetQuorumHash),
        });

        const responseBytes = await abciBlockBeginAsync.call(
          drive,
          requestBytes,
          useTransaction,
        );

        return cbor.decode(responseBytes);
      },

      /**
       * ABCI block end
       *
       * @param {BlockEndRequest} request
       * @param {boolean} [useTransaction=false]
       *
       * @returns {Promise<BlockEndResponse>}
       */
      async blockEnd(request, useTransaction = false) {
        const responseBytes = await abciBlockEndAsync.call(
          drive,
          request,
          useTransaction,
        );

        return cbor.decode(responseBytes);
      },

      /**
       * ABCI after finalize block
       *
       * @param {AfterFinalizeBlockRequest} request
       *
       * @returns {Promise<AfterFinalizeBlockResponse>}
       */
      async afterFinalizeBlock(request) {
        const requestBytes = cbor.encode({
          ...request,
          // cborium doesn't eat Buffers
          updatedDataContractIds: request.updatedDataContractIds
            .map((identifier) => Array.from(identifier)),
        });

        const responseBytes = await abciAfterFinalizeBlockAsync.call(
          drive,
          requestBytes,
        );

        return cbor.decode(responseBytes);
      },
    };
  }
}

// eslint-disable-next-line max-len
Drive.calculateStorageFeeDistributionAmountAndLeftovers = calculateStorageFeeDistributionAmountAndLeftoversWithStack;
Drive.FeeResult = FeeResult;

/**
 * @typedef RawBlockInfo
 * @property {number} height
 * @property {number} epoch
 * @property {number} timeMs
 */

/**
 * @typedef InitChainRequest
 * @property {number} genesisTimeMs
 * @property {SystemIdentityPublicKeys} systemIdentityPublicKeys
 */

/**
 * @typedef SystemIdentityPublicKeys
 * @property {RequiredIdentityPublicKeysSet} masternodeRewardSharesContractOwner
 * @property {RequiredIdentityPublicKeysSet} featureFlagsContractOwner
 * @property {RequiredIdentityPublicKeysSet} dpnsContractOwner
 * @property {RequiredIdentityPublicKeysSet} withdrawalsContractOwner
 * @property {RequiredIdentityPublicKeysSet} dashpayContractOwner
 */

/**
 * @typedef RequiredIdentityPublicKeysSet
 * @property {Buffer} master
 * @property {Buffer} high
 */

/**
 * @typedef InitChainResponse
 */

/**
 * @typedef BlockBeginRequest
 * @property {number} blockHeight
 * @property {number} blockTimeMs - timestamp in milliseconds
 * @property {number} [previousBlockTimeMs] - timestamp in milliseconds
 * @property {Buffer} proposerProTxHash
 * @property {Buffer} validatorSetQuorumHash
<<<<<<< HEAD
 * @property {number} lastSyncedCoreHeight
 * @property {number} coreChainLockedHeight,
=======
 * @property {number} proposedAppVersion
 * @property {number} totalHpmns
>>>>>>> 05b90c43
 */

/**
 * @typedef BlockBeginResponse
 * @property {Buffer[]} unsignedWithdrawalTransactions
 * @property {EpochInfo} epochInfo
 */

/**
 * @typedef EpochInfo
 * @property {number} currentEpochIndex
 * @property {boolean} isEpochChange
 * @property {number} [previousEpochIndex] - Available only on epoch change
 */

/**
 * @typedef BlockEndRequest
 * @property {BlockFees} fees
 */

/**
 * @typedef BlockFees
 * @property {number} storageFee
 * @property {number} processingFee
 * @property {Object<string, number>} refundsPerEpoch
 */

/**
 * @typedef BlockEndResponse
 * @property {number} [proposersPaidCount]
 * @property {number} [paidEpochIndex]
 * @property {number} [refundedEpochsCount]
 */

/**
 * @typedef AfterFinalizeBlockRequest
 * @property {Identifier[]|Buffer[]} updatedDataContractIds
 */

/**
 * @typedef AfterFinalizeBlockResponse
 */

module.exports = Drive;<|MERGE_RESOLUTION|>--- conflicted
+++ resolved
@@ -886,13 +886,10 @@
  * @property {number} [previousBlockTimeMs] - timestamp in milliseconds
  * @property {Buffer} proposerProTxHash
  * @property {Buffer} validatorSetQuorumHash
-<<<<<<< HEAD
  * @property {number} lastSyncedCoreHeight
  * @property {number} coreChainLockedHeight,
-=======
  * @property {number} proposedAppVersion
  * @property {number} totalHpmns
->>>>>>> 05b90c43
  */
 
 /**
