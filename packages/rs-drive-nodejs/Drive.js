--- conflicted
+++ resolved
@@ -99,57 +99,47 @@
   /**
    * @param {Buffer|Identifier} id
    * @param {number} epochIndex
-   * @param {boolean} [useTransaction=false]
+   * @param {GroveDBTransaction} [transaction]
    *
    * @returns {Promise<[DataContract, FeeResult]>}
    */
-  async fetchContract(id, epochIndex = undefined, useTransaction = false) {
+  async fetchContract(id, epochIndex = undefined, transaction = undefined) {
     return driveFetchContractAsync.call(
       this.drive,
       Buffer.from(id),
       epochIndex,
-      useTransaction,
+      transaction,
     );
   }
 
   /**
    * @param {DataContract} dataContract
-<<<<<<< HEAD
-   * @param {Date} blockTime
-   * @param {GroveDBTransaction} [transaction=undefined]
-=======
    * @param {BlockInfo} blockInfo
-   * @param {boolean} [useTransaction=false]
->>>>>>> 05eb155d
+   * @param {GroveDBTransaction} [transaction=undefined]
    * @param {boolean} [dryRun=false]
    *
    * @returns {Promise<FeeResult>}
    */
-  async createContract(dataContract, blockInfo, useTransaction = false, dryRun = false) {
+  async createContract(dataContract, blockInfo, transaction = undefined, dryRun = false) {
     return driveCreateContractAsync.call(
       this.drive,
       dataContract.toBuffer(),
       blockInfo,
       !dryRun,
-      useTransaction,
+      transaction,
     );
   }
 
   /**
    * @param {DataContract} dataContract
    * @param {BlockInfo} blockInfo
-   * @param {boolean} [useTransaction=false]
+   * @param {GroveDBTransaction} [transaction=undefined]
    * @param {boolean} [dryRun=false]
    *
    * @returns {Promise<FeeResult>}
    */
-<<<<<<< HEAD
-  async applyContract(dataContract, blockTime, transaction = undefined, dryRun = false) {
-    return driveApplyContractAsync.call(
-=======
-  async updateContract(dataContract, blockInfo, useTransaction = false, dryRun = false) {
+  async updateContract(dataContract, blockInfo, transaction = undefined, dryRun = false) {
     return driveUpdateContractAsync.call(
->>>>>>> 05eb155d
       this.drive,
       dataContract.toBuffer(),
       blockInfo,
@@ -160,22 +150,13 @@
 
   /**
    * @param {Document} document
-<<<<<<< HEAD
-   * @param {Date} blockTime
-   * @param {GroveDBTransaction} [transaction=undefined]
-=======
    * @param {BlockInfo} blockInfo
-   * @param {boolean} [useTransaction=false]
->>>>>>> 05eb155d
+   * @param {GroveDBTransaction} [transaction=undefined]
    * @param {boolean} [dryRun=false]
    *
    * @returns {Promise<FeeResult>}
    */
-<<<<<<< HEAD
-  async createDocument(document, blockTime, transaction = undefined, dryRun = false) {
-=======
-  async createDocument(document, blockInfo, useTransaction = false, dryRun = false) {
->>>>>>> 05eb155d
+  async createDocument(document, blockInfo, transaction = undefined, dryRun = false) {
     return driveCreateDocumentAsync.call(
       this.drive,
       document.toBuffer(),
@@ -191,22 +172,13 @@
 
   /**
    * @param {Document} document
-<<<<<<< HEAD
-   * @param {Date} blockTime
-   * @param {GroveDBTransaction} [transaction=undefined]
-=======
    * @param {BlockInfo} blockInfo
-   * @param {boolean} [useTransaction=false]
->>>>>>> 05eb155d
+   * @param {GroveDBTransaction} [transaction=undefined]
    * @param {boolean} [dryRun=false]
    *
    * @returns {Promise<FeeResult>}
    */
-<<<<<<< HEAD
-  async updateDocument(document, blockTime, transaction = undefined, dryRun = false) {
-=======
-  async updateDocument(document, blockInfo, useTransaction = false, dryRun = false) {
->>>>>>> 05eb155d
+  async updateDocument(document, blockInfo, transaction = undefined, dryRun = false) {
     return driveUpdateDocumentAsync.call(
       this.drive,
       document.toBuffer(),
@@ -220,15 +192,11 @@
   }
 
   /**
-   * @param {Buffer|Identifier} dataContractId
+   * @param {Identifier} dataContractId
    * @param {string} documentType
    * @param {Identifier} documentId
-<<<<<<< HEAD
-   * @param {GroveDBTransaction} [transaction=undefined]
-=======
    * @param {BlockInfo} blockInfo
-   * @param {boolean} [useTransaction=false]
->>>>>>> 05eb155d
+   * @param {GroveDBTransaction} [transaction=undefined]
    * @param {boolean} [dryRun=false]
    *
    * @returns {Promise<FeeResult>}
@@ -237,18 +205,14 @@
     dataContractId,
     documentType,
     documentId,
-<<<<<<< HEAD
+    blockInfo,
     transaction = undefined,
-=======
-    blockInfo,
-    useTransaction = false,
->>>>>>> 05eb155d
     dryRun = false,
   ) {
     return driveDeleteDocumentAsync.call(
       this.drive,
       documentId.toBuffer(),
-      dataContractId,
+      dataContractId.toBuffer(),
       documentType,
       blockInfo,
       !dryRun,
@@ -271,30 +235,22 @@
    *
    * @returns {Promise<[Document[], number]>}
    */
-<<<<<<< HEAD
-  async queryDocuments(dataContract, documentType, query = {}, transaction = undefined) {
-=======
   async queryDocuments(
     dataContract,
     documentType,
     epochIndex = undefined,
     query = {},
-    useTransaction = false,
+    transaction = undefined,
   ) {
->>>>>>> 05eb155d
     const encodedQuery = await cbor.encodeAsync(query);
 
     const [encodedDocuments, , processingFee] = await driveQueryDocumentsAsync.call(
       this.drive,
       encodedQuery,
-      dataContract.id.toBuffer(),
+      dataContract.getId().toBuffer(),
       documentType,
-<<<<<<< HEAD
-      transaction,
-=======
       epochIndex,
-      useTransaction,
->>>>>>> 05eb155d
+      transaction,
     );
 
     const documents = encodedDocuments.map((encodedDocument) => {
@@ -332,7 +288,7 @@
     return await driveProveDocumentsQueryAsync.call(
       this.drive,
       encodedQuery,
-      dataContract.id.toBuffer(),
+      dataContract.getId().toBuffer(),
       documentType,
       transaction,
     );
@@ -340,21 +296,13 @@
 
   /**
    * @param {Identity} identity
-<<<<<<< HEAD
-   * @param {GroveDBTransaction} [transaction=undefined]
-=======
    * @param {BlockInfo} blockInfo
-   * @param {boolean} [useTransaction=false]
->>>>>>> 05eb155d
+   * @param {GroveDBTransaction} [transaction=undefined]
    * @param {boolean} [dryRun=false]
    *
    * @returns {Promise<FeeResult>}
    */
-<<<<<<< HEAD
-  async insertIdentity(identity, transaction = undefined, dryRun = false) {
-=======
-  async insertIdentity(identity, blockInfo, useTransaction = false, dryRun = false) {
->>>>>>> 05eb155d
+  async insertIdentity(identity, blockInfo, transaction = undefined, dryRun = false) {
     return driveInsertIdentityAsync.call(
       this.drive,
       identity.toBuffer(),
