--- conflicted
+++ resolved
@@ -54,7 +54,7 @@
 
     const dpp = new DashPlatformProtocol({
       stateRepository: {
-        fetchDataContract: () => {},
+        fetchDataContract: () => { },
       },
     });
 
@@ -1082,7 +1082,7 @@
           fees: {
             storageFee: 0,
             processingFee: 0,
-            refundsPerEpoch: { },
+            refundsPerEpoch: {},
           },
         };
 
@@ -1098,15 +1098,10 @@
       beforeEach(async function beforeEach() {
         this.timeout(10000);
 
-<<<<<<< HEAD
-        await drive.createInitialStateStructure();
+        await drive.getAbci().initChain({});
 
         await drive.createContract(dataContract, blockInfo);
         await drive.createContract(withdrawalsDataContract, blockInfo);
-
-=======
->>>>>>> 4b258c05
-        await drive.getAbci().initChain({});
 
         await drive.getAbci().blockBegin({
           blockHeight: 1,
