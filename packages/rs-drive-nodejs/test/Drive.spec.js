--- conflicted
+++ resolved
@@ -123,7 +123,7 @@
     });
 
     it('should not create contract with dry run flag', async () => {
-      const result = await drive.createContract(dataContract, blockInfo, false, true);
+      const result = await drive.createContract(dataContract, blockInfo, undefined, true);
 
       expectFeeResult(result);
 
@@ -159,11 +159,7 @@
     });
 
     it('should not create contract with dry run flag', async () => {
-<<<<<<< HEAD
-      const result = await drive.applyContract(dataContract, blockTime, undefined, true);
-=======
-      const result = await drive.updateContract(dataContract, blockInfo, false, true);
->>>>>>> 05eb155d
+      const result = await drive.updateContract(dataContract, blockInfo, undefined, true);
 
       expectFeeResult(result);
 
@@ -207,11 +203,7 @@
     it('should not create a document with dry run flag', async () => {
       const documentWithoutIndices = documents[0];
 
-<<<<<<< HEAD
-      const result = await drive.createDocument(documentWithoutIndices, blockTime, undefined, true);
-=======
-      const result = await drive.createDocument(documentWithoutIndices, blockInfo, false, true);
->>>>>>> 05eb155d
+      const result = await drive.createDocument(documentWithoutIndices, blockInfo, undefined, true);
 
       expectFeeResult(result);
 
@@ -269,11 +261,7 @@
 
       documentWithoutIndices.set('name', 'Boooooooooooooooooooooob');
 
-<<<<<<< HEAD
-      const result = await drive.updateDocument(documentWithoutIndices, blockTime, undefined, true);
-=======
-      const result = await drive.updateDocument(documentWithoutIndices, blockInfo, false, true);
->>>>>>> 05eb155d
+      const result = await drive.updateDocument(documentWithoutIndices, blockInfo, undefined, true);
 
       expect(result).to.have.property('processingFee');
       expect(result).to.have.property('storageFee');
@@ -361,12 +349,8 @@
         dataContract.getId(),
         documentWithoutIndices.getType(),
         documentWithoutIndices.getId(),
-<<<<<<< HEAD
+        blockInfo,
         undefined,
-=======
-        blockInfo,
-        false,
->>>>>>> 05eb155d
         true,
       );
 
