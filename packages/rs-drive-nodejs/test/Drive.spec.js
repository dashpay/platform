--- conflicted
+++ resolved
@@ -1025,14 +1025,10 @@
 
     describe('BlockBegin', () => {
       beforeEach(async () => {
-<<<<<<< HEAD
         await drive.createInitialStateStructure();
         await drive.createContract(withdrawalsDataContract, blockInfo);
 
-        await drive.getAbci().initChain({});
-=======
         await drive.getAbci().initChain(initChainRequest);
->>>>>>> 05b90c43
       });
 
       it('should process a block without previous block time', async () => {
@@ -1042,12 +1038,9 @@
           proposerProTxHash: Buffer.alloc(32, 1),
           proposedAppVersion: 1,
           validatorSetQuorumHash: Buffer.alloc(32, 2),
-<<<<<<< HEAD
           lastSyncedCoreHeight: 1,
           coreChainLockedHeight: 1,
-=======
           totalHpmns: 100,
->>>>>>> 05b90c43
         };
 
         const response = await drive.getAbci().blockBegin(request);
@@ -1069,12 +1062,9 @@
           proposerProTxHash: Buffer.alloc(32, 1),
           proposedAppVersion: 1,
           validatorSetQuorumHash: Buffer.alloc(32, 2),
-<<<<<<< HEAD
           lastSyncedCoreHeight: 1,
           coreChainLockedHeight: 1,
-=======
           totalHpmns: 100,
->>>>>>> 05b90c43
         });
 
         const response = await drive.getAbci().blockBegin({
@@ -1084,12 +1074,9 @@
           previousBlockTimeMs: blockTimeMs,
           proposedAppVersion: 1,
           validatorSetQuorumHash: Buffer.alloc(32, 2),
-<<<<<<< HEAD
           lastSyncedCoreHeight: 1,
           coreChainLockedHeight: 1,
-=======
           totalHpmns: 100,
->>>>>>> 05b90c43
         });
 
         expect(response.unsignedWithdrawalTransactions).to.be.empty();
@@ -1103,14 +1090,10 @@
 
     describe('BlockEnd', () => {
       beforeEach(async () => {
-<<<<<<< HEAD
         await drive.createInitialStateStructure();
         await drive.createContract(withdrawalsDataContract, blockInfo);
 
-        await drive.getAbci().initChain({});
-=======
         await drive.getAbci().initChain(initChainRequest);
->>>>>>> 05b90c43
 
         await drive.getAbci().blockBegin({
           blockHeight: 1,
@@ -1118,12 +1101,9 @@
           proposedAppVersion: 1,
           proposerProTxHash: Buffer.alloc(32, 1),
           validatorSetQuorumHash: Buffer.alloc(32, 2),
-<<<<<<< HEAD
           lastSyncedCoreHeight: 1,
           coreChainLockedHeight: 1,
-=======
           totalHpmns: 100,
->>>>>>> 05b90c43
         });
       });
 
@@ -1159,12 +1139,9 @@
           proposedAppVersion: 1,
           proposerProTxHash: Buffer.alloc(32, 1),
           validatorSetQuorumHash: Buffer.alloc(32, 2),
-<<<<<<< HEAD
           lastSyncedCoreHeight: 1,
           coreChainLockedHeight: 1,
-=======
           totalHpmns: 100,
->>>>>>> 05b90c43
         });
 
         await drive.getAbci().blockEnd({
