--- conflicted
+++ resolved
@@ -1112,15 +1112,10 @@
       beforeEach(async function beforeEach() {
         this.timeout(10000);
 
-<<<<<<< HEAD
-        await drive.createInitialStateStructure();
+        await drive.getAbci().initChain({});
 
         await drive.createContract(dataContract, blockInfo);
         await drive.createContract(withdrawalsDataContract, blockInfo);
-
-=======
->>>>>>> 4b258c05
-        await drive.getAbci().initChain({});
 
         await drive.getAbci().blockBegin({
           blockHeight: 1,
