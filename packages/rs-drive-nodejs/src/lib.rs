mod converter;
mod fee;

<<<<<<< HEAD
use drive_abci::config::{CoreConfig, CoreRpcConfig, PlatformConfig};
use std::num::ParseIntError;

=======
use std::ops::Deref;
>>>>>>> 4b258c05
use std::{option::Option::None, path::Path, sync::mpsc, thread};

use crate::converter::js_object_to_fee_refunds;
use crate::fee::result::FeeResultWrapper;
<<<<<<< HEAD
use drive::dpp::identity::Identity;

=======
use drive::dpp::identity::{KeyID, TimestampMillis};
use drive::dpp::prelude::Revision;
use drive::drive::batch::GroveDbOpBatch;
>>>>>>> 4b258c05
use drive::drive::config::DriveConfig;
use drive::drive::flags::StorageFlags;
use drive::drive::query::QueryDocumentsOutcome;
use drive::error::Error;
use drive::fee::credits::Credits;
use drive::fee_pools::epochs::Epoch;
use drive::grovedb::{PathQuery, Transaction};
use drive::query::TransactionArg;
use drive_abci::abci::handlers::TenderdashAbci;
use drive_abci::abci::messages::{
    AfterFinalizeBlockRequest, BlockBeginRequest, BlockEndRequest, BlockFees, InitChainRequest,
    Serializable,
};
use drive_abci::config::PlatformConfig;
use drive_abci::platform::Platform;
use fee::js_calculate_storage_fee_distribution_amount_and_leftovers;
use neon::prelude::*;

type PlatformCallback = Box<dyn for<'a> FnOnce(&'a Platform, TransactionArg, &Channel) + Send>;
type UnitCallback = Box<dyn FnOnce(&Channel) + Send>;
type ErrorCallback = Box<dyn FnOnce(&Channel, Result<(), String>) + Send>;
type TransactionCallback =
    Box<dyn FnOnce(mpsc::Sender<PlatformWrapperMessage>, Result<(), String>, &Channel) + Send>;

// Messages sent on the drive channel
enum PlatformWrapperMessage {
    // Callback to be executed
    Callback(PlatformCallback),
    // Indicates that the thread should be stopped and connection closed
    Close(UnitCallback),
    StartTransaction(TransactionCallback),
    CommitTransaction(ErrorCallback),
    RollbackTransaction(ErrorCallback),
    AbortTransaction(ErrorCallback),
    Flush(UnitCallback),
}

struct PlatformWrapper {
    tx: mpsc::Sender<PlatformWrapperMessage>,
}

// Internal wrapper logic. Needed to avoid issues with passing threads to
// node.js. Avoiding thread conflicts by having a dedicated thread for the
// groveDB instance and uses events to communicate with it
impl PlatformWrapper {
    // Creates a new instance of `DriveWrapper`
    //
    // 1. Creates a connection and a channel
    // 2. Spawns a thread and moves the channel receiver and connection to it
    // 3. On a separate thread, read closures off the channel and execute with
    // access    to the connection.
    fn new(cx: &mut FunctionContext) -> NeonResult<Self> {
        // Drive's configuration
        let path_string = cx.argument::<JsString>(0)?.value(cx);
        let platform_config = cx.argument::<JsObject>(1)?;

        let drive_config: Handle<JsObject> = platform_config.get(cx, "drive")?;
        let core_config: Handle<JsObject> = platform_config.get(cx, "core")?;
        let core_rpc_config: Handle<JsObject> = core_config.get(cx, "rpc")?;

        let js_core_rpc_url: Handle<JsString> = core_rpc_config.get(cx, "url")?;
        let js_core_rpc_username: Handle<JsString> = core_rpc_config.get(cx, "username")?;
        let js_core_rpc_password: Handle<JsString> = core_rpc_config.get(cx, "password")?;

        let core_rpc_url = js_core_rpc_url.value(cx);
        let core_rpc_username = js_core_rpc_username.value(cx);
        let core_rpc_password = js_core_rpc_password.value(cx);

        let js_data_contracts_cache_size: Handle<JsNumber> =
            drive_config.get(cx, "dataContractsGlobalCacheSize")?;
        let data_contracts_global_cache_size =
            u64::try_from(js_data_contracts_cache_size.value(cx) as i64).or_else(|_| {
                cx.throw_range_error("`dataContractsGlobalCacheSize` must fit in u64")
            })?;

        let js_data_contracts_transactional_cache_size: Handle<JsNumber> =
            drive_config.get(cx, "dataContractsBlockCacheSize")?;
        let data_contracts_block_cache_size = u64::try_from(
            js_data_contracts_transactional_cache_size.value(cx) as i64,
        )
        .or_else(|_| cx.throw_range_error("`dataContractsBlockCacheSize` must fit in u64"))?;

        // Channel for sending callbacks to execute on the Drive connection thread
        let (tx, rx) = mpsc::channel::<PlatformWrapperMessage>();

        // Create an `Channel` for calling back to JavaScript. It is more efficient
        // to create a single channel and re-use it for all database callbacks.
        // The JavaScript process will not exit as long as this channel has not been
        // dropped.
        let channel = cx.channel();

        let sender = tx.clone();

        // Spawn a thread for processing database queries
        // This will not block the JavaScript main thread and will continue executing
        // concurrently.
        thread::spawn(move || {
            let path = Path::new(&path_string);
            // Open a connection to groveDb, this will be moved to a separate thread

            let drive_config = DriveConfig {
                data_contracts_global_cache_size,
                data_contracts_block_cache_size,
                ..Default::default()
            };

<<<<<<< HEAD
            let core_config = CoreConfig {
                rpc: CoreRpcConfig {
                    url: core_rpc_url,
                    username: core_rpc_username,
                    password: core_rpc_password,
                },
            };

            let platform_config = PlatformConfig {
                drive: Some(drive_config),
                core: core_config,
            };

            // TODO: think how to pass this error to JS
            let mut platform: Platform = Platform::open(path, platform_config).unwrap();

            if cfg!(feature = "enable-mocking") {
                platform.mock_core_rpc_client();
            }
=======
            let platform_config = PlatformConfig {
                drive_config,
                verify_sum_trees: true,
            };

            // TODO: think how to pass this error to JS
            let platform: Platform = Platform::open(path, Some(platform_config)).unwrap();
>>>>>>> 4b258c05

            let mut maybe_transaction: Option<Transaction> = None;

            // Blocks until a callback is available
            // When the instance of `Database` is dropped, the channel will be closed
            // and `rx.recv()` will return an `Err`, ending the loop and terminating
            // the thread.
            while let Ok(message) = rx.recv() {
                match message {
                    PlatformWrapperMessage::Callback(callback) => {
                        // The connection and channel are owned by the thread, but _lent_ to
                        // the callback. The callback has exclusive access to the connection
                        // for the duration of the callback.
                        callback(&platform, maybe_transaction.as_ref(), &channel);
                    }
                    // Immediately close the connection, even if there are pending messages
                    PlatformWrapperMessage::Close(callback) => {
                        drop(maybe_transaction);
                        drop(platform);

                        callback(&channel);
                        break;
                    }
                    // Flush message
                    PlatformWrapperMessage::Flush(callback) => {
                        platform.drive.grove.flush().unwrap();
                        callback(&channel);
                    }
                    PlatformWrapperMessage::StartTransaction(callback) => {
                        let result = if maybe_transaction.is_some() {
                            Err("transaction is already started".to_string())
                        } else {
                            let transaction = platform.drive.grove.start_transaction();

                            maybe_transaction = Some(transaction);

                            Ok(())
                        };

                        callback(sender.clone(), result, &channel);
                    }
                    PlatformWrapperMessage::CommitTransaction(callback) => {
                        let result = if maybe_transaction.is_some() {
                            let mut drive_cache = platform.drive.cache.borrow_mut();

                            drive_cache.cached_contracts.merge_block_cache();

                            drive_cache.cached_contracts.clear_block_cache();

                            platform
                                .drive
                                .commit_transaction(maybe_transaction.take().unwrap())
                                .map_err(|err| err.to_string())
                        } else {
                            Err("transaction is not started".to_string())
                        };

                        callback(&channel, result);
                    }
                    PlatformWrapperMessage::RollbackTransaction(callback) => {
                        let result = if let Some(transaction) = &maybe_transaction {
                            let mut drive_cache = platform.drive.cache.borrow_mut();

                            drive_cache.cached_contracts.clear_block_cache();

                            platform
                                .drive
                                .rollback_transaction(transaction)
                                .map_err(|err| err.to_string())
                        } else {
                            Err("transaction is not started".to_string())
                        };

                        callback(&channel, result);
                    }
                    PlatformWrapperMessage::AbortTransaction(callback) => {
                        let result = if maybe_transaction.is_some() {
                            let mut drive_cache = platform.drive.cache.borrow_mut();

                            drive_cache.cached_contracts.clear_block_cache();

                            drop(maybe_transaction.take());

                            Ok(())
                        } else {
                            Err("transaction is not started".to_string())
                        };

                        callback(&channel, result);
                    }
                }
            }
        });

        Ok(Self { tx })
    }

    // Idiomatic rust would take an owned `self` to prevent use after close
    // However, it's not possible to prevent JavaScript from continuing to hold a
    // closed database
    fn close(
        &self,
        callback: impl FnOnce(&Channel) + Send + 'static,
    ) -> Result<(), mpsc::SendError<PlatformWrapperMessage>> {
        self.tx
            .send(PlatformWrapperMessage::Close(Box::new(callback)))
    }

    fn send_to_drive_thread(
        &self,
        callback: impl for<'a> FnOnce(&'a Platform, TransactionArg, &Channel) + Send + 'static,
    ) -> Result<(), mpsc::SendError<PlatformWrapperMessage>> {
        self.tx
            .send(PlatformWrapperMessage::Callback(Box::new(callback)))
    }

    fn start_transaction(
        &self,
        callback: impl FnOnce(mpsc::Sender<PlatformWrapperMessage>, Result<(), String>, &Channel)
            + Send
            + 'static,
    ) -> Result<(), mpsc::SendError<PlatformWrapperMessage>> {
        self.tx
            .send(PlatformWrapperMessage::StartTransaction(Box::new(callback)))
    }

    fn commit_transaction(
        &self,
        callback: impl FnOnce(&Channel, Result<(), String>) + Send + 'static,
    ) -> Result<(), mpsc::SendError<PlatformWrapperMessage>> {
        self.tx
            .send(PlatformWrapperMessage::CommitTransaction(Box::new(
                callback,
            )))
    }

    fn rollback_transaction(
        &self,
        callback: impl FnOnce(&Channel, Result<(), String>) + Send + 'static,
    ) -> Result<(), mpsc::SendError<PlatformWrapperMessage>> {
        self.tx
            .send(PlatformWrapperMessage::RollbackTransaction(Box::new(
                callback,
            )))
    }

    fn abort_transaction(
        &self,
        callback: impl FnOnce(&Channel, Result<(), String>) + Send + 'static,
    ) -> Result<(), mpsc::SendError<PlatformWrapperMessage>> {
        self.tx
            .send(PlatformWrapperMessage::AbortTransaction(Box::new(callback)))
    }

    // Idiomatic rust would take an owned `self` to prevent use after close
    // However, it's not possible to prevent JavaScript from continuing to hold a
    // closed database
    fn flush(
        &self,
        callback: impl FnOnce(&Channel) + Send + 'static,
    ) -> Result<(), mpsc::SendError<PlatformWrapperMessage>> {
        self.tx
            .send(PlatformWrapperMessage::Flush(Box::new(callback)))
    }
}

// Ensures that DriveWrapper is properly disposed when the corresponding JS
// object gets garbage collected
impl Finalize for PlatformWrapper {}

// External wrapper logic
impl PlatformWrapper {
    // Create a new instance of `Drive` and place it inside a `JsBox`
    // JavaScript can hold a reference to a `JsBox`, but the contents are opaque
    fn js_open(mut cx: FunctionContext) -> JsResult<JsBox<PlatformWrapper>> {
        let drive_wrapper =
            PlatformWrapper::new(&mut cx).or_else(|err| cx.throw_error(err.to_string()))?;

        Ok(cx.boxed(drive_wrapper))
    }

    /// Sends a message to the DB thread to stop the thread and dispose the
    /// groveDb instance owned by it, then calls js callback passed as a first
    /// argument to the function
    fn js_close(mut cx: FunctionContext) -> JsResult<JsUndefined> {
        let js_callback = cx.argument::<JsFunction>(0)?.root(&mut cx);

        let drive = cx
            .this()
            .downcast_or_throw::<JsBox<PlatformWrapper>, _>(&mut cx)?;

        drive
            .close(|channel| {
                channel.send(move |mut task_context| {
                    let callback = js_callback.into_inner(&mut task_context);
                    let this = task_context.undefined();
                    let callback_arguments: Vec<Handle<JsValue>> =
                        vec![task_context.null().upcast()];

                    callback.call(&mut task_context, this, callback_arguments)?;

                    Ok(())
                });
            })
            .or_else(|err| cx.throw_error(err.to_string()))?;

        Ok(cx.undefined())
    }

    fn js_create_initial_state_structure(mut cx: FunctionContext) -> JsResult<JsUndefined> {
        let js_using_transaction = cx.argument::<JsBoolean>(0)?;
        let js_callback = cx.argument::<JsFunction>(1)?.root(&mut cx);

        let drive = cx
            .this()
            .downcast_or_throw::<JsBox<PlatformWrapper>, _>(&mut cx)?;

        let using_transaction = js_using_transaction.value(&mut cx);

        drive
            .send_to_drive_thread(move |platform: &Platform, transaction, channel| {
                let transaction_result = if using_transaction {
                    if transaction.is_none() {
                        Err("transaction is not started".to_string())
                    } else {
                        Ok(transaction)
                    }
                } else {
                    Ok(None)
                };

                let execution_result = transaction_result.and_then(|transaction_arg| {
                    platform
                        .drive
                        .create_initial_state_structure(transaction_arg)
                        .map_err(|err| err.to_string())
                });

                channel.send(move |mut task_context| {
                    let callback = js_callback.into_inner(&mut task_context);
                    let this = task_context.undefined();
                    let callback_arguments: Vec<Handle<JsValue>> = match execution_result {
                        Ok(_) => vec![task_context.null().upcast()],
                        Err(err) => vec![task_context.error(err)?.upcast()],
                    };

                    callback.call(&mut task_context, this, callback_arguments)?;

                    Ok(())
                });
            })
            .or_else(|err| cx.throw_error(err.to_string()))?;

        Ok(cx.undefined())
    }

    fn js_fetch_contract(mut cx: FunctionContext) -> JsResult<JsUndefined> {
        let js_contract_id = cx.argument::<JsBuffer>(0)?;
        let js_maybe_epoch_index = cx.argument::<JsValue>(1)?;
        let js_using_transaction = cx.argument::<JsBoolean>(2)?;
        let js_callback = cx.argument::<JsFunction>(3)?.root(&mut cx);

        let drive = cx
            .this()
            .downcast_or_throw::<JsBox<PlatformWrapper>, _>(&mut cx)?;

        let contract_id = converter::js_buffer_to_identifier(&mut cx, js_contract_id)?;

        let maybe_epoch: Option<Epoch> = if !js_maybe_epoch_index.is_a::<JsUndefined, _>(&mut cx) {
            let js_epoch_index = js_maybe_epoch_index.downcast_or_throw::<JsNumber, _>(&mut cx)?;

            let epoch_index = u16::try_from(js_epoch_index.value(&mut cx) as i64)
                .or_else(|_| cx.throw_range_error("`epochs` must fit in u16"))?;

            let epoch = Epoch::new(epoch_index);

            Some(epoch)
        } else {
            None
        };

        let using_transaction = js_using_transaction.value(&mut cx);

        drive
            .send_to_drive_thread(move |platform: &Platform, transaction, channel| {
                let transaction_result = if using_transaction {
                    if transaction.is_none() {
                        Err("transaction is not started".to_string())
                    } else {
                        Ok(transaction)
                    }
                } else {
                    Ok(None)
                };

                let result = transaction_result.and_then(|transaction_arg| {
                    platform
                        .drive
                        .get_contract_with_fetch_info(
                            contract_id,
                            maybe_epoch.as_ref(),
                            transaction_arg,
                        )
                        .map_err(|err| err.to_string())
                });

                channel.send(move |mut task_context| {
                    let callback = js_callback.into_inner(&mut task_context);
                    let this = task_context.undefined();

                    let callback_arguments: Vec<Handle<JsValue>> = match result {
                        Ok((maybe_fee_result, maybe_contract_fetch_info)) => {
                            let js_result = task_context.empty_array();

                            let js_contract: Handle<JsValue> = if let Some(contract_fetch_info) =
                                maybe_contract_fetch_info
                            {
                                let contract_cbor =
                                    contract_fetch_info.contract.to_buffer().or_else(|_| {
                                        task_context.throw_range_error("can't serialize contract")
                                    })?;

                                JsBuffer::external(&mut task_context, contract_cbor).upcast()
                            } else {
                                task_context.null().upcast()
                            };

                            js_result.set(&mut task_context, 0, js_contract)?;

                            if let Some(fee_result) = maybe_fee_result {
                                let js_fee_result =
                                    task_context.boxed(FeeResultWrapper::new(fee_result));

                                js_result.set(&mut task_context, 1, js_fee_result)?;
                            }

                            // First parameter of JS callbacks is error, which is null in this case
                            vec![task_context.null().upcast(), js_result.upcast()]
                        }

                        // Convert the error to a JavaScript exception on failure
                        Err(err) => vec![task_context.error(err)?.upcast()],
                    };

                    callback.call(&mut task_context, this, callback_arguments)?;

                    Ok(())
                });
            })
            .or_else(|err| cx.throw_error(err.to_string()))?;

        Ok(cx.undefined())
    }

    fn js_create_contract(mut cx: FunctionContext) -> JsResult<JsUndefined> {
        let js_contract_cbor = cx.argument::<JsBuffer>(0)?;
        let js_block_info = cx.argument::<JsObject>(1)?;
        let js_apply = cx.argument::<JsBoolean>(2)?;
        let js_using_transaction = cx.argument::<JsBoolean>(3)?;
        let js_callback = cx.argument::<JsFunction>(4)?.root(&mut cx);

        let drive = cx
            .this()
            .downcast_or_throw::<JsBox<PlatformWrapper>, _>(&mut cx)?;

        let contract_cbor = converter::js_buffer_to_vec_u8(&mut cx, js_contract_cbor);
        let apply = js_apply.value(&mut cx);
        let block_info = converter::js_object_to_block_info(&mut cx, js_block_info)?;
        let using_transaction = js_using_transaction.value(&mut cx);

        drive
            .send_to_drive_thread(move |platform: &Platform, transaction, channel| {
                let transaction_result = if using_transaction {
                    if transaction.is_none() {
                        Err("transaction is not started".to_string())
                    } else {
                        Ok(transaction)
                    }
                } else {
                    Ok(None)
                };

                let result = transaction_result.and_then(|transaction_arg| {
                    platform
                        .drive
                        .insert_contract_cbor(
                            contract_cbor,
                            None,
                            block_info,
                            apply,
                            transaction_arg,
                        )
                        .map_err(|err| err.to_string())
                });

                channel.send(move |mut task_context| {
                    let callback = js_callback.into_inner(&mut task_context);
                    let this = task_context.undefined();

                    let callback_arguments: Vec<Handle<JsValue>> = match result {
                        Ok(fee_result) => {
                            let js_fee_result =
                                task_context.boxed(FeeResultWrapper::new(fee_result));

                            // First parameter of JS callbacks is error, which is null in this case
                            vec![task_context.null().upcast(), js_fee_result.upcast()]
                        }

                        // Convert the error to a JavaScript exception on failure
                        Err(err) => vec![task_context.error(err)?.upcast()],
                    };

                    callback.call(&mut task_context, this, callback_arguments)?;

                    Ok(())
                });
            })
            .or_else(|err| cx.throw_error(err.to_string()))?;

        Ok(cx.undefined())
    }

    fn js_update_contract(mut cx: FunctionContext) -> JsResult<JsUndefined> {
        let js_contract_cbor = cx.argument::<JsBuffer>(0)?;
        let js_block_info = cx.argument::<JsObject>(1)?;
        let js_apply = cx.argument::<JsBoolean>(2)?;
        let js_using_transaction = cx.argument::<JsBoolean>(3)?;
        let js_callback = cx.argument::<JsFunction>(4)?.root(&mut cx);

        let drive = cx
            .this()
            .downcast_or_throw::<JsBox<PlatformWrapper>, _>(&mut cx)?;

        let contract_cbor = converter::js_buffer_to_vec_u8(&mut cx, js_contract_cbor);
        let apply = js_apply.value(&mut cx);

        let block_info = converter::js_object_to_block_info(&mut cx, js_block_info)?;

        let using_transaction = js_using_transaction.value(&mut cx);

        drive
            .send_to_drive_thread(move |platform: &Platform, transaction, channel| {
                let transaction_result = if using_transaction {
                    if transaction.is_none() {
                        Err("transaction is not started".to_string())
                    } else {
                        Ok(transaction)
                    }
                } else {
                    Ok(None)
                };

                let result = transaction_result.and_then(|transaction_arg| {
                    platform
                        .drive
                        .update_contract_cbor(
                            contract_cbor,
                            None,
                            block_info,
                            apply,
                            transaction_arg,
                        )
                        .map_err(|err| err.to_string())
                });

                channel.send(move |mut task_context| {
                    let callback = js_callback.into_inner(&mut task_context);
                    let this = task_context.undefined();

                    let callback_arguments: Vec<Handle<JsValue>> = match result {
                        Ok(fee_result) => {
                            let js_fee_result =
                                task_context.boxed(FeeResultWrapper::new(fee_result));

                            // First parameter of JS callbacks is error, which is null in this case
                            vec![task_context.null().upcast(), js_fee_result.upcast()]
                        }

                        // Convert the error to a JavaScript exception on failure
                        Err(err) => vec![task_context.error(err)?.upcast()],
                    };

                    callback.call(&mut task_context, this, callback_arguments)?;

                    Ok(())
                });
            })
            .or_else(|err| cx.throw_error(err.to_string()))?;

        Ok(cx.undefined())
    }

    fn js_create_document(mut cx: FunctionContext) -> JsResult<JsUndefined> {
        let js_document_cbor = cx.argument::<JsBuffer>(0)?;
        let js_contract_id = cx.argument::<JsBuffer>(1)?;
        let js_document_type_name = cx.argument::<JsString>(2)?;
        let js_owner_id = cx.argument::<JsBuffer>(3)?;
        let js_override_document = cx.argument::<JsBoolean>(4)?;
        let js_block_info = cx.argument::<JsObject>(5)?;
        let js_apply = cx.argument::<JsBoolean>(6)?;
        let js_using_transaction = cx.argument::<JsBoolean>(7)?;
        let js_callback = cx.argument::<JsFunction>(8)?.root(&mut cx);

        let drive = cx
            .this()
            .downcast_or_throw::<JsBox<PlatformWrapper>, _>(&mut cx)?;

        let document_cbor = converter::js_buffer_to_vec_u8(&mut cx, js_document_cbor);
        let contract_id = converter::js_buffer_to_identifier(&mut cx, js_contract_id)?;
        let document_type_name = js_document_type_name.value(&mut cx);
        let owner_id = converter::js_buffer_to_identifier(&mut cx, js_owner_id)?;
        let override_document = js_override_document.value(&mut cx);
        let block_info = converter::js_object_to_block_info(&mut cx, js_block_info)?;
        let apply = js_apply.value(&mut cx);
        let using_transaction = js_using_transaction.value(&mut cx);

        drive
            .send_to_drive_thread(move |platform: &Platform, transaction, channel| {
                let transaction_result = if using_transaction {
                    if transaction.is_none() {
                        Err("transaction is not started".to_string())
                    } else {
                        Ok(transaction)
                    }
                } else {
                    Ok(None)
                };

                let storage_flags =
                    StorageFlags::new_single_epoch(block_info.epoch.index, Some(owner_id));

                let result = transaction_result.and_then(|transaction_arg| {
                    platform
                        .drive
                        .add_serialized_document_for_contract_id(
                            &document_cbor,
                            contract_id,
                            &document_type_name,
                            Some(owner_id),
                            override_document,
                            block_info,
                            apply,
                            storage_flags.into_optional_cow(),
                            transaction_arg,
                        )
                        .map_err(|err| err.to_string())
                });

                channel.send(move |mut task_context| {
                    let callback = js_callback.into_inner(&mut task_context);
                    let this = task_context.undefined();

                    let callback_arguments: Vec<Handle<JsValue>> = match result {
                        Ok(fee_result) => {
                            let js_fee_result =
                                task_context.boxed(FeeResultWrapper::new(fee_result));

                            // First parameter of JS callbacks is error, which is null in this case
                            vec![task_context.null().upcast(), js_fee_result.upcast()]
                        }

                        // Convert the error to a JavaScript exception on failure
                        Err(err) => vec![task_context.error(err)?.upcast()],
                    };

                    callback.call(&mut task_context, this, callback_arguments)?;

                    Ok(())
                });
            })
            .or_else(|err| cx.throw_error(err.to_string()))?;

        Ok(cx.undefined())
    }

    fn js_update_document(mut cx: FunctionContext) -> JsResult<JsUndefined> {
        let js_document_cbor = cx.argument::<JsBuffer>(0)?;
        let js_contract_id = cx.argument::<JsBuffer>(1)?;
        let js_document_type_name = cx.argument::<JsString>(2)?;
        let js_owner_id = cx.argument::<JsBuffer>(3)?;
        let js_block_info = cx.argument::<JsObject>(4)?;
        let js_apply = cx.argument::<JsBoolean>(5)?;
        let js_using_transaction = cx.argument::<JsBoolean>(6)?;
        let js_callback = cx.argument::<JsFunction>(7)?.root(&mut cx);

        let drive = cx
            .this()
            .downcast_or_throw::<JsBox<PlatformWrapper>, _>(&mut cx)?;

        let document_cbor = converter::js_buffer_to_vec_u8(&mut cx, js_document_cbor);
        let contract_id = converter::js_buffer_to_identifier(&mut cx, js_contract_id)?;
        let document_type_name = js_document_type_name.value(&mut cx);
        let owner_id = converter::js_buffer_to_identifier(&mut cx, js_owner_id)?;
        let block_info = converter::js_object_to_block_info(&mut cx, js_block_info)?;
        let apply = js_apply.value(&mut cx);
        let using_transaction = js_using_transaction.value(&mut cx);

        drive
            .send_to_drive_thread(move |platform: &Platform, transaction, channel| {
                let transaction_result = if using_transaction {
                    if transaction.is_none() {
                        Err("transaction is not started".to_string())
                    } else {
                        Ok(transaction)
                    }
                } else {
                    Ok(None)
                };

                let storage_flags =
                    StorageFlags::new_single_epoch(block_info.epoch.index, Some(owner_id));

                let result = transaction_result.and_then(|transaction_arg| {
                    platform
                        .drive
                        .update_document_for_contract_id(
                            &document_cbor,
                            contract_id,
                            &document_type_name,
                            Some(owner_id),
                            block_info,
                            apply,
                            storage_flags.into_optional_cow(),
                            transaction_arg,
                        )
                        .map_err(|err| err.to_string())
                });

                channel.send(move |mut task_context| {
                    let callback = js_callback.into_inner(&mut task_context);
                    let this = task_context.undefined();

                    let callback_arguments: Vec<Handle<JsValue>> = match result {
                        Ok(fee_result) => {
                            let js_fee_result =
                                task_context.boxed(FeeResultWrapper::new(fee_result));

                            // First parameter of JS callbacks is error, which is null in this case
                            vec![task_context.null().upcast(), js_fee_result.upcast()]
                        }

                        // Convert the error to a JavaScript exception on failure
                        Err(err) => vec![task_context.error(err)?.upcast()],
                    };

                    callback.call(&mut task_context, this, callback_arguments)?;

                    Ok(())
                });
            })
            .or_else(|err| cx.throw_error(err.to_string()))?;

        Ok(cx.undefined())
    }

    fn js_delete_document(mut cx: FunctionContext) -> JsResult<JsUndefined> {
        let js_document_id = cx.argument::<JsBuffer>(0)?;
        let js_contract_id = cx.argument::<JsBuffer>(1)?;
        let js_document_type_name = cx.argument::<JsString>(2)?;
        let js_block_info = cx.argument::<JsObject>(3)?;
        let js_apply = cx.argument::<JsBoolean>(4)?;
        let js_using_transaction = cx.argument::<JsBoolean>(5)?;
        let js_callback = cx.argument::<JsFunction>(6)?.root(&mut cx);

        let drive = cx
            .this()
            .downcast_or_throw::<JsBox<PlatformWrapper>, _>(&mut cx)?;

        let document_id = converter::js_buffer_to_identifier(&mut cx, js_document_id)?;
        let contract_id = converter::js_buffer_to_identifier(&mut cx, js_contract_id)?;
        let document_type_name = js_document_type_name.value(&mut cx);
        let block_info = converter::js_object_to_block_info(&mut cx, js_block_info)?;
        let apply = js_apply.value(&mut cx);
        let using_transaction = js_using_transaction.value(&mut cx);

        drive
            .send_to_drive_thread(move |platform: &Platform, transaction, channel| {
                let transaction_result = if using_transaction {
                    if transaction.is_none() {
                        Err("transaction is not started".to_string())
                    } else {
                        Ok(transaction)
                    }
                } else {
                    Ok(None)
                };

                let result = transaction_result.and_then(|transaction_arg| {
                    platform
                        .drive
                        .delete_document_for_contract_id(
                            document_id,
                            contract_id,
                            &document_type_name,
                            None,
                            block_info,
                            apply,
                            transaction_arg,
                        )
                        .map_err(|err| err.to_string())
                });

                channel.send(move |mut task_context| {
                    let callback = js_callback.into_inner(&mut task_context);
                    let this = task_context.undefined();

                    let callback_arguments: Vec<Handle<JsValue>> = match result {
                        Ok(fee_result) => {
                            let js_fee_result =
                                task_context.boxed(FeeResultWrapper::new(fee_result));

                            // First parameter of JS callbacks is error, which is null in this case
                            vec![task_context.null().upcast(), js_fee_result.upcast()]
                        }

                        // Convert the error to a JavaScript exception on failure
                        Err(err) => vec![task_context.error(err)?.upcast()],
                    };

                    callback.call(&mut task_context, this, callback_arguments)?;

                    Ok(())
                });
            })
            .or_else(|err| cx.throw_error(err.to_string()))?;

        Ok(cx.undefined())
    }

    fn js_insert_identity_cbor(mut cx: FunctionContext) -> JsResult<JsUndefined> {
        let js_identity_cbor = cx.argument::<JsBuffer>(0)?;
        let js_block_info = cx.argument::<JsObject>(1)?;
        let js_apply = cx.argument::<JsBoolean>(2)?;
        let js_using_transaction = cx.argument::<JsBoolean>(3)?;
        let js_callback = cx.argument::<JsFunction>(4)?.root(&mut cx);

        let drive = cx
            .this()
            .downcast_or_throw::<JsBox<PlatformWrapper>, _>(&mut cx)?;

        let identity_cbor = converter::js_buffer_to_vec_u8(&mut cx, js_identity_cbor);
        let block_info = converter::js_object_to_block_info(&mut cx, js_block_info)?;
        let apply = js_apply.value(&mut cx);
        let using_transaction = js_using_transaction.value(&mut cx);

        drive
            .send_to_drive_thread(move |platform: &Platform, transaction, channel| {
                let transaction_result = if using_transaction {
                    if transaction.is_none() {
                        Err("transaction is not started".to_string())
                    } else {
                        Ok(transaction)
                    }
                } else {
                    Ok(None)
                };

                let result = transaction_result.and_then(|transaction_arg| {
                    platform
                        .drive
                        .add_new_identity_from_cbor_encoded_bytes(
                            identity_cbor,
                            &block_info,
                            apply,
                            transaction_arg,
                        )
                        .map_err(|err| err.to_string())
                });

                channel.send(move |mut task_context| {
                    let callback = js_callback.into_inner(&mut task_context);
                    let this = task_context.undefined();

                    let callback_arguments: Vec<Handle<JsValue>> = match result {
                        Ok(fee_result) => {
                            let js_fee_result =
                                task_context.boxed(FeeResultWrapper::new(fee_result));

                            // First parameter of JS callbacks is error, which is null in this case
                            vec![task_context.null().upcast(), js_fee_result.upcast()]
                        }

                        // Convert the error to a JavaScript exception on failure
                        Err(err) => vec![task_context.error(err)?.upcast()],
                    };

                    callback.call(&mut task_context, this, callback_arguments)?;

                    Ok(())
                });
            })
            .or_else(|err| cx.throw_error(err.to_string()))?;

        Ok(cx.undefined())
    }

    fn js_fetch_identity(mut cx: FunctionContext) -> JsResult<JsUndefined> {
        let js_identity_id = cx.argument::<JsBuffer>(0)?;
        let js_using_transaction = cx.argument::<JsBoolean>(1)?;
        let js_callback = cx.argument::<JsFunction>(2)?.root(&mut cx);

        let drive = cx
            .this()
            .downcast_or_throw::<JsBox<PlatformWrapper>, _>(&mut cx)?;

        let identity_id = converter::js_buffer_to_identifier(&mut cx, js_identity_id)?;

        let using_transaction = js_using_transaction.value(&mut cx);

        drive
            .send_to_drive_thread(move |platform: &Platform, transaction, channel| {
                let transaction_result = if using_transaction {
                    if transaction.is_none() {
                        Err("transaction is not started".to_string())
                    } else {
                        Ok(transaction)
                    }
                } else {
                    Ok(None)
                };

                let result = transaction_result.and_then(|transaction_arg| {
                    platform
                        .drive
                        .fetch_full_identity(identity_id, transaction_arg)
                        .map_err(|err| err.to_string())
                });

                channel.send(move |mut task_context| {
                    let callback = js_callback.into_inner(&mut task_context);
                    let this = task_context.undefined();

                    let callback_arguments: Vec<Handle<JsValue>> = match result {
                        Ok(maybe_identity) => {
                            if let Some(identity) = maybe_identity {
                                match identity.to_buffer() {
                                    Ok(serialized_identity) => {
                                        let js_serialized_identity = JsBuffer::external(
                                            &mut task_context,
                                            serialized_identity,
                                        );

                                        vec![
                                            task_context.null().upcast(),
                                            js_serialized_identity.upcast(),
                                        ]
                                    }
                                    Err(e) => {
                                        let err_message =
                                            format!("can't serialise identities: {}", e);

                                        vec![task_context.error(err_message)?.upcast()]
                                    }
                                }
                            } else {
                                vec![task_context.null().upcast(), task_context.null().upcast()]
                            }
                        }

                        // Convert the error to a JavaScript exception on failure
                        Err(err) => vec![task_context.error(err)?.upcast()],
                    };

                    callback.call(&mut task_context, this, callback_arguments)?;

                    Ok(())
                });
            })
            .or_else(|err| cx.throw_error(err.to_string()))?;

        Ok(cx.undefined())
    }

    fn js_fetch_identity_balance(mut cx: FunctionContext) -> JsResult<JsUndefined> {
        let js_identity_id = cx.argument::<JsBuffer>(0)?;
        let js_using_transaction = cx.argument::<JsBoolean>(1)?;
        let js_callback = cx.argument::<JsFunction>(2)?.root(&mut cx);

        let drive = cx
            .this()
            .downcast_or_throw::<JsBox<PlatformWrapper>, _>(&mut cx)?;

        let identity_id = converter::js_buffer_to_identifier(&mut cx, js_identity_id)?;

        let using_transaction = js_using_transaction.value(&mut cx);

        drive
            .send_to_drive_thread(move |platform: &Platform, transaction, channel| {
                let transaction_result = if using_transaction {
                    if transaction.is_none() {
                        Err("transaction is not started".to_string())
                    } else {
                        Ok(transaction)
                    }
                } else {
                    Ok(None)
                };

                let result = transaction_result.and_then(|transaction_arg| {
                    platform
                        .drive
                        .fetch_identity_balance(identity_id, transaction_arg)
                        .map_err(|err| err.to_string())
                });

                channel.send(move |mut task_context| {
                    let callback = js_callback.into_inner(&mut task_context);
                    let this = task_context.undefined();

                    let callback_arguments: Vec<Handle<JsValue>> = match result {
                        Ok(maybe_balance) => {
                            if let Some(credits) = maybe_balance {
                                let value = JsNumber::new(&mut task_context, credits as f64);
                                vec![task_context.null().upcast(), value.upcast()]
                            } else {
                                vec![task_context.null().upcast(), task_context.null().upcast()]
                            }
                        }

                        // Convert the error to a JavaScript exception on failure
                        Err(err) => vec![task_context.error(err)?.upcast()],
                    };

                    callback.call(&mut task_context, this, callback_arguments)?;

                    Ok(())
                });
            })
            .or_else(|err| cx.throw_error(err.to_string()))?;

        Ok(cx.undefined())
    }

    fn js_fetch_identity_balance_include_debt_with_costs(
        mut cx: FunctionContext,
    ) -> JsResult<JsUndefined> {
        let js_identity_id = cx.argument::<JsBuffer>(0)?;
        let js_block_info = cx.argument::<JsObject>(1)?;
        let js_apply = cx.argument::<JsBoolean>(2)?;
        let js_using_transaction = cx.argument::<JsBoolean>(3)?;
        let js_callback = cx.argument::<JsFunction>(4)?.root(&mut cx);

        let drive = cx
            .this()
            .downcast_or_throw::<JsBox<PlatformWrapper>, _>(&mut cx)?;

        let identity_id = converter::js_buffer_to_identifier(&mut cx, js_identity_id)?;

        let block_info = converter::js_object_to_block_info(&mut cx, js_block_info)?;

        let apply = js_apply.value(&mut cx);

        let using_transaction = js_using_transaction.value(&mut cx);

        drive
            .send_to_drive_thread(move |platform: &Platform, transaction, channel| {
                let transaction_result = if using_transaction {
                    if transaction.is_none() {
                        Err("transaction is not started".to_string())
                    } else {
                        Ok(transaction)
                    }
                } else {
                    Ok(None)
                };

                let result = transaction_result.and_then(|transaction_arg| {
                    platform
                        .drive
                        .fetch_identity_balance_include_debt_with_costs(
                            identity_id,
                            &block_info,
                            apply,
                            transaction_arg,
                        )
                        .map_err(|err| err.to_string())
                });

                channel.send(move |mut task_context| {
                    let callback = js_callback.into_inner(&mut task_context);
                    let this = task_context.undefined();

                    let callback_arguments: Vec<Handle<JsValue>> = match result {
                        Ok((maybe_balance, fee_result)) => {
                            let js_result = task_context.empty_array();

                            let js_balance: Handle<JsValue> = if let Some(credits) = maybe_balance {
                                let value = JsNumber::new(&mut task_context, credits as f64);
                                value.upcast()
                            } else {
                                task_context.null().upcast()
                            };

                            js_result.set(&mut task_context, 0, js_balance)?;

                            let js_fee_result =
                                task_context.boxed(FeeResultWrapper::new(fee_result));

                            js_result.set(&mut task_context, 1, js_fee_result)?;

                            // First parameter of JS callbacks is error, which is null in this case
                            vec![task_context.null().upcast(), js_result.upcast()]
                        }

                        // Convert the error to a JavaScript exception on failure
                        Err(err) => vec![task_context.error(err)?.upcast()],
                    };

                    callback.call(&mut task_context, this, callback_arguments)?;

                    Ok(())
                });
            })
            .or_else(|err| cx.throw_error(err.to_string()))?;

        Ok(cx.undefined())
    }

    fn js_fetch_identity_balance_with_costs(mut cx: FunctionContext) -> JsResult<JsUndefined> {
        let js_identity_id = cx.argument::<JsBuffer>(0)?;
        let js_block_info = cx.argument::<JsObject>(1)?;
        let js_apply = cx.argument::<JsBoolean>(2)?;
        let js_using_transaction = cx.argument::<JsBoolean>(3)?;
        let js_callback = cx.argument::<JsFunction>(4)?.root(&mut cx);

        let drive = cx
            .this()
            .downcast_or_throw::<JsBox<PlatformWrapper>, _>(&mut cx)?;

        let identity_id = converter::js_buffer_to_identifier(&mut cx, js_identity_id)?;

        let block_info = converter::js_object_to_block_info(&mut cx, js_block_info)?;

        let apply = js_apply.value(&mut cx);

        let using_transaction = js_using_transaction.value(&mut cx);

        drive
            .send_to_drive_thread(move |platform: &Platform, transaction, channel| {
                let transaction_result = if using_transaction {
                    if transaction.is_none() {
                        Err("transaction is not started".to_string())
                    } else {
                        Ok(transaction)
                    }
                } else {
                    Ok(None)
                };

                let result = transaction_result.and_then(|transaction_arg| {
                    platform
                        .drive
                        .fetch_identity_balance_with_costs(
                            identity_id,
                            &block_info,
                            apply,
                            transaction_arg,
                        )
                        .map_err(|err| err.to_string())
                });

                channel.send(move |mut task_context| {
                    let callback = js_callback.into_inner(&mut task_context);
                    let this = task_context.undefined();

                    let callback_arguments: Vec<Handle<JsValue>> = match result {
                        Ok((maybe_balance, fee_result)) => {
                            let js_result = task_context.empty_array();

                            let js_balance: Handle<JsValue> = if let Some(credits) = maybe_balance {
                                let value = JsNumber::new(&mut task_context, credits as f64);
                                value.upcast()
                            } else {
                                task_context.null().upcast()
                            };

                            js_result.set(&mut task_context, 0, js_balance)?;

                            let js_fee_result =
                                task_context.boxed(FeeResultWrapper::new(fee_result));

                            js_result.set(&mut task_context, 1, js_fee_result)?;

                            // First parameter of JS callbacks is error, which is null in this case
                            vec![task_context.null().upcast(), js_result.upcast()]
                        }

                        // Convert the error to a JavaScript exception on failure
                        Err(err) => vec![task_context.error(err)?.upcast()],
                    };

                    callback.call(&mut task_context, this, callback_arguments)?;

                    Ok(())
                });
            })
            .or_else(|err| cx.throw_error(err.to_string()))?;

        Ok(cx.undefined())
    }

    fn js_fetch_proved_identity(mut cx: FunctionContext) -> JsResult<JsUndefined> {
        let js_identity_id = cx.argument::<JsBuffer>(0)?;
        let js_using_transaction = cx.argument::<JsBoolean>(1)?;
        let js_callback = cx.argument::<JsFunction>(2)?.root(&mut cx);

        let drive = cx
            .this()
            .downcast_or_throw::<JsBox<PlatformWrapper>, _>(&mut cx)?;

        let identity_id = converter::js_buffer_to_identifier(&mut cx, js_identity_id)?;

        let using_transaction = js_using_transaction.value(&mut cx);

        drive
            .send_to_drive_thread(move |platform: &Platform, transaction, channel| {
                let transaction_result = if using_transaction {
                    if transaction.is_none() {
                        Err("transaction is not started".to_string())
                    } else {
                        Ok(transaction)
                    }
                } else {
                    Ok(None)
                };

                let result = transaction_result.and_then(|transaction_arg| {
                    platform
                        .drive
                        .prove_full_identity(identity_id, transaction_arg)
                        .map_err(|err| err.to_string())
                });

                channel.send(move |mut task_context| {
                    let callback = js_callback.into_inner(&mut task_context);
                    let this = task_context.undefined();

                    let callback_arguments: Vec<Handle<JsValue>> = match result {
                        Ok(identity_proof) => {
                            let js_identity_proof =
                                JsBuffer::external(&mut task_context, identity_proof);

                            vec![task_context.null().upcast(), js_identity_proof.upcast()]
                        }

                        // Convert the error to a JavaScript exception on failure
                        Err(err) => vec![task_context.error(err)?.upcast()],
                    };

                    callback.call(&mut task_context, this, callback_arguments)?;

                    Ok(())
                });
            })
            .or_else(|err| cx.throw_error(err.to_string()))?;

        Ok(cx.undefined())
    }

    fn js_fetch_many_proved_identities(mut cx: FunctionContext) -> JsResult<JsUndefined> {
        let js_identity_ids = cx.argument::<JsArray>(0)?;
        let js_using_transaction = cx.argument::<JsBoolean>(1)?;
        let js_callback = cx.argument::<JsFunction>(2)?.root(&mut cx);

        let drive = cx
            .this()
            .downcast_or_throw::<JsBox<PlatformWrapper>, _>(&mut cx)?;

        let identity_ids = converter::js_array_of_buffers_to_identifiers(&mut cx, js_identity_ids)?;

        let using_transaction = js_using_transaction.value(&mut cx);

        drive
            .send_to_drive_thread(move |platform: &Platform, transaction, channel| {
                let transaction_result = if using_transaction {
                    if transaction.is_none() {
                        Err("transaction is not started".to_string())
                    } else {
                        Ok(transaction)
                    }
                } else {
                    Ok(None)
                };

                let result = transaction_result.and_then(|transaction_arg| {
                    platform
                        .drive
                        .proved_full_identities(&identity_ids, transaction_arg)
                        .map_err(|err| err.to_string())
                });

                channel.send(move |mut task_context| {
                    let callback = js_callback.into_inner(&mut task_context);
                    let this = task_context.undefined();

                    let callback_arguments: Vec<Handle<JsValue>> = match result {
                        Ok(identities_proof) => {
                            let js_identities_proof =
                                JsBuffer::external(&mut task_context, identities_proof);

                            vec![task_context.null().upcast(), js_identities_proof.upcast()]
                        }

                        // Convert the error to a JavaScript exception on failure
                        Err(err) => vec![task_context.error(err)?.upcast()],
                    };

                    callback.call(&mut task_context, this, callback_arguments)?;

                    Ok(())
                });
            })
            .or_else(|err| cx.throw_error(err.to_string()))?;

        Ok(cx.undefined())
    }

    fn js_fetch_identities_by_public_key_hashes(mut cx: FunctionContext) -> JsResult<JsUndefined> {
        let js_public_key_hashes = cx.argument::<JsArray>(0)?;
        let js_using_transaction = cx.argument::<JsBoolean>(1)?;
        let js_callback = cx.argument::<JsFunction>(2)?.root(&mut cx);

        let drive = cx
            .this()
            .downcast_or_throw::<JsBox<PlatformWrapper>, _>(&mut cx)?;

        let public_key_hashes: Vec<[u8; 20]> =
            converter::js_array_of_buffers_to_vec(&mut cx, js_public_key_hashes)?
                .into_iter()
                .map(|hash| {
                    hash.try_into()
                        .or_else(|_| cx.throw_error("invalid hash size"))
                })
                .collect::<Result<_, _>>()?;

        let using_transaction = js_using_transaction.value(&mut cx);

        drive
            .send_to_drive_thread(move |platform: &Platform, transaction, channel| {
                let transaction_result = if using_transaction {
                    if transaction.is_none() {
                        Err("transaction is not started".to_string())
                    } else {
                        Ok(transaction)
                    }
                } else {
                    Ok(None)
                };

                let result: Result<Vec<Option<Vec<u8>>>, String> =
                    transaction_result.and_then(|transaction_arg| {
                        platform
                            .drive
                            .fetch_full_identities_by_unique_public_key_hashes(
                                &public_key_hashes,
                                transaction_arg,
                            )
                            .map_err(|err| err.to_string())
                            .and_then(|hashes_to_identities| {
                                hashes_to_identities
                                    .into_values()
                                    .filter(|identity| identity.is_some())
                                    .map(|identity| identity.map(|i| i.to_buffer()).transpose())
                                    .collect::<Result<_, _>>()
                                    .map_err(|err| err.to_string())
                            })
                    });

                channel.send(move |mut task_context| {
                    let callback = js_callback.into_inner(&mut task_context);
                    let this = task_context.undefined();

                    let callback_arguments: Vec<Handle<JsValue>> = match result {
                        Ok(hashes_to_identities) => {
                            let js_array = task_context.empty_array();

                            hashes_to_identities.into_iter().enumerate().try_for_each(
                                |(i, identity_bytes)| {
                                    let value: Handle<JsValue> = if let Some(bytes) = identity_bytes
                                    {
                                        JsBuffer::external(&mut task_context, bytes).upcast()
                                    } else {
                                        task_context.null().upcast()
                                    };

                                    js_array.set(&mut task_context, i as u32, value).map(|_| ())
                                },
                            )?;

                            vec![task_context.null().upcast(), js_array.upcast()]
                        }

                        // Convert the error to a JavaScript exception on failure
                        Err(err) => vec![task_context.error(err)?.upcast()],
                    };

                    callback.call(&mut task_context, this, callback_arguments)?;

                    Ok(())
                });
            })
            .or_else(|err| cx.throw_error(err.to_string()))?;

        Ok(cx.undefined())
    }

    fn js_prove_identities_by_public_key_hashes(mut cx: FunctionContext) -> JsResult<JsUndefined> {
        let js_public_key_hashes = cx.argument::<JsArray>(0)?;
        let js_using_transaction = cx.argument::<JsBoolean>(1)?;
        let js_callback = cx.argument::<JsFunction>(2)?.root(&mut cx);

        let drive = cx
            .this()
            .downcast_or_throw::<JsBox<PlatformWrapper>, _>(&mut cx)?;

        let public_key_hashes: Vec<[u8; 20]> =
            converter::js_array_of_buffers_to_vec(&mut cx, js_public_key_hashes)?
                .into_iter()
                .map(|hash| {
                    hash.try_into()
                        .or_else(|_| cx.throw_error("invalid hash size"))
                })
                .collect::<Result<_, _>>()?;

        let using_transaction = js_using_transaction.value(&mut cx);

        drive
            .send_to_drive_thread(move |platform: &Platform, transaction, channel| {
                let transaction_result = if using_transaction {
                    if transaction.is_none() {
                        Err("transaction is not started".to_string())
                    } else {
                        Ok(transaction)
                    }
                } else {
                    Ok(None)
                };

                let result: Result<Vec<u8>, String> =
                    transaction_result.and_then(|transaction_arg| {
                        platform
                            .drive
                            .prove_full_identities_by_unique_public_key_hashes(
                                &public_key_hashes,
                                transaction_arg,
                            )
                            .map_err(|err| err.to_string())
                    });

                channel.send(move |mut task_context| {
                    let callback = js_callback.into_inner(&mut task_context);
                    let this = task_context.undefined();

                    let callback_arguments: Vec<Handle<JsValue>> = match result {
                        Ok(proof) => {
                            let js_proof = JsBuffer::external(&mut task_context, proof);

                            vec![task_context.null().upcast(), js_proof.upcast()]
                        }

                        // Convert the error to a JavaScript exception on failure
                        Err(err) => vec![task_context.error(err)?.upcast()],
                    };

                    callback.call(&mut task_context, this, callback_arguments)?;

                    Ok(())
                });
            })
            .or_else(|err| cx.throw_error(err.to_string()))?;

        Ok(cx.undefined())
    }

    fn js_fetch_identity_with_costs(mut cx: FunctionContext) -> JsResult<JsUndefined> {
        let js_identity_id = cx.argument::<JsBuffer>(0)?;
        let js_epoch_index = cx.argument::<JsNumber>(1)?;
        let js_using_transaction = cx.argument::<JsBoolean>(2)?;
        let js_callback = cx.argument::<JsFunction>(3)?.root(&mut cx);

        let drive = cx
            .this()
            .downcast_or_throw::<JsBox<PlatformWrapper>, _>(&mut cx)?;

        let identity_id = converter::js_buffer_to_identifier(&mut cx, js_identity_id)?;

        let epoch_index = u16::try_from(js_epoch_index.value(&mut cx) as i64)
            .or_else(|_| cx.throw_range_error("`epochs` must fit in u16"))?;

        let epoch = Epoch::new(epoch_index);

        let using_transaction = js_using_transaction.value(&mut cx);

        drive
            .send_to_drive_thread(move |platform: &Platform, transaction, channel| {
                let transaction_result = if using_transaction {
                    if transaction.is_none() {
                        Err("transaction is not started".to_string())
                    } else {
                        Ok(transaction)
                    }
                } else {
                    Ok(None)
                };

                let result = transaction_result.and_then(|transaction_arg| {
                    platform
                        .drive
                        .fetch_full_identity_with_costs(identity_id, &epoch, transaction_arg)
                        .map_err(|err| err.to_string())
                });

                channel.send(move |mut task_context| {
                    let callback = js_callback.into_inner(&mut task_context);
                    let this = task_context.undefined();

                    let callback_arguments: Vec<Handle<JsValue>> = match result {
                        Ok((maybe_identity, fee_result)) => {
                            let js_result = task_context.empty_array();

                            let js_identity: Handle<JsValue> = if let Some(identity) =
                                maybe_identity
                            {
                                let serialized_identity = identity.to_buffer().or_else(|e| {
                                    task_context
                                        .throw_error(format!("can't serialize identity: {}", e))
                                })?;

                                JsBuffer::external(&mut task_context, serialized_identity).upcast()
                            } else {
                                task_context.null().upcast()
                            };

                            js_result.set(&mut task_context, 0, js_identity)?;

                            let js_fee_result =
                                task_context.boxed(FeeResultWrapper::new(fee_result));

                            js_result.set(&mut task_context, 1, js_fee_result)?;

                            // First parameter of JS callbacks is error, which is null in this case
                            vec![task_context.null().upcast(), js_result.upcast()]
                        }

                        // Convert the error to a JavaScript exception on failure
                        Err(err) => vec![task_context.error(err)?.upcast()],
                    };

                    callback.call(&mut task_context, this, callback_arguments)?;

                    Ok(())
                });
            })
            .or_else(|err| cx.throw_error(err.to_string()))?;

        Ok(cx.undefined())
    }

    fn js_add_to_identity_balance(mut cx: FunctionContext) -> JsResult<JsUndefined> {
        let js_identity_id = cx.argument::<JsBuffer>(0)?;
        let js_balance_to_add = cx.argument::<JsNumber>(1)?;
        let js_block_info = cx.argument::<JsObject>(2)?;
        let js_apply = cx.argument::<JsBoolean>(3)?;
        let js_using_transaction = cx.argument::<JsBoolean>(4)?;
        let js_callback = cx.argument::<JsFunction>(5)?.root(&mut cx);

        let drive = cx
            .this()
            .downcast_or_throw::<JsBox<PlatformWrapper>, _>(&mut cx)?;

        let identity_id = converter::js_buffer_to_identifier(&mut cx, js_identity_id)?;
        let balance_to_add = js_balance_to_add.value(&mut cx) as u64;
        let block_info = converter::js_object_to_block_info(&mut cx, js_block_info)?;
        let apply = js_apply.value(&mut cx);
        let using_transaction = js_using_transaction.value(&mut cx);

        drive
            .send_to_drive_thread(move |platform: &Platform, transaction, channel| {
                let transaction_result = if using_transaction {
                    if transaction.is_none() {
                        Err("transaction is not started".to_string())
                    } else {
                        Ok(transaction)
                    }
                } else {
                    Ok(None)
                };

                let result = transaction_result.and_then(|transaction_arg| {
                    platform
                        .drive
                        .add_to_identity_balance(
                            identity_id,
                            balance_to_add,
                            &block_info,
                            apply,
                            transaction_arg,
                        )
                        .map_err(|err| err.to_string())
                });

                channel.send(move |mut task_context| {
                    let callback = js_callback.into_inner(&mut task_context);
                    let this = task_context.undefined();

                    let callback_arguments: Vec<Handle<JsValue>> = match result {
                        Ok(fee_result) => {
                            let js_fee_result =
                                task_context.boxed(FeeResultWrapper::new(fee_result));

                            // First parameter of JS callbacks is error, which is null in this case
                            vec![task_context.null().upcast(), js_fee_result.upcast()]
                        }

                        // Convert the error to a JavaScript exception on failure
                        Err(err) => vec![task_context.error(err)?.upcast()],
                    };

                    callback.call(&mut task_context, this, callback_arguments)?;

                    Ok(())
                });
            })
            .or_else(|err| cx.throw_error(err.to_string()))?;

        Ok(cx.undefined())
    }

    fn js_remove_from_identity_balance(mut cx: FunctionContext) -> JsResult<JsUndefined> {
        let js_identity_id = cx.argument::<JsBuffer>(0)?;
        let js_amount = cx.argument::<JsNumber>(1)?;
        let js_block_info = cx.argument::<JsObject>(2)?;
        let js_apply = cx.argument::<JsBoolean>(3)?;
        let js_using_transaction = cx.argument::<JsBoolean>(4)?;
        let js_callback = cx.argument::<JsFunction>(5)?.root(&mut cx);

        let drive = cx
            .this()
            .downcast_or_throw::<JsBox<PlatformWrapper>, _>(&mut cx)?;

        let identity_id = converter::js_buffer_to_identifier(&mut cx, js_identity_id)?;
        let amount = js_amount.value(&mut cx) as u64;
        let block_info = converter::js_object_to_block_info(&mut cx, js_block_info)?;
        let apply = js_apply.value(&mut cx);
        let using_transaction = js_using_transaction.value(&mut cx);

        drive
            .send_to_drive_thread(move |platform: &Platform, transaction, channel| {
                let transaction_result = if using_transaction {
                    if transaction.is_none() {
                        Err("transaction is not started".to_string())
                    } else {
                        Ok(transaction)
                    }
                } else {
                    Ok(None)
                };

                let result = transaction_result.and_then(|transaction_arg| {
                    platform
                        .drive
                        .remove_from_identity_balance(
                            identity_id,
                            amount,
                            &block_info,
                            apply,
                            transaction_arg,
                        )
                        .map_err(|err| err.to_string())
                });

                channel.send(move |mut task_context| {
                    let callback = js_callback.into_inner(&mut task_context);
                    let this = task_context.undefined();

                    let callback_arguments: Vec<Handle<JsValue>> = match result {
                        Ok(fee_result) => {
                            let js_fee_result =
                                task_context.boxed(FeeResultWrapper::new(fee_result));

                            // First parameter of JS callbacks is error, which is null in this case
                            vec![task_context.null().upcast(), js_fee_result.upcast()]
                        }

                        // Convert the error to a JavaScript exception on failure
                        Err(err) => vec![task_context.error(err)?.upcast()],
                    };

                    callback.call(&mut task_context, this, callback_arguments)?;

                    Ok(())
                });
            })
            .or_else(|err| cx.throw_error(err.to_string()))?;

        Ok(cx.undefined())
    }

    fn js_apply_fees_to_identity_balance(mut cx: FunctionContext) -> JsResult<JsUndefined> {
        let js_identity_id = cx.argument::<JsBuffer>(0)?;
        let js_fee_result = cx.argument::<JsBox<FeeResultWrapper>>(1)?;
        let js_using_transaction = cx.argument::<JsBoolean>(2)?;
        let js_callback = cx.argument::<JsFunction>(3)?.root(&mut cx);

        let drive = cx
            .this()
            .downcast_or_throw::<JsBox<PlatformWrapper>, _>(&mut cx)?;

        let identity_id = converter::js_buffer_to_identifier(&mut cx, js_identity_id)?;

        let fee_result = js_fee_result.deref().deref().deref().clone();
        let balance_change = fee_result.into_balance_change(identity_id);

        let using_transaction = js_using_transaction.value(&mut cx);

        drive
            .send_to_drive_thread(move |platform: &Platform, transaction, channel| {
                let transaction_result = if using_transaction {
                    if transaction.is_none() {
                        Err("transaction is not started".to_string())
                    } else {
                        Ok(transaction)
                    }
                } else {
                    Ok(None)
                };

                let result = transaction_result.and_then(|transaction_arg| {
                    platform
                        .drive
                        .apply_balance_change_from_fee_to_identity(balance_change, transaction_arg)
                        .map_err(|err| err.to_string())
                });

                channel.send(move |mut task_context| {
                    let callback = js_callback.into_inner(&mut task_context);
                    let this = task_context.undefined();

                    let callback_arguments: Vec<Handle<JsValue>> = match result {
                        Ok(outcome) => {
                            let js_fee_result =
                                task_context.boxed(FeeResultWrapper::new(outcome.actual_fee_paid));

                            // First parameter of JS callbacks is error, which is null in this case
                            vec![task_context.null().upcast(), js_fee_result.upcast()]
                        }

                        // Convert the error to a JavaScript exception on failure
                        Err(err) => vec![task_context.error(err)?.upcast()],
                    };

                    callback.call(&mut task_context, this, callback_arguments)?;

                    Ok(())
                });
            })
            .or_else(|err| cx.throw_error(err.to_string()))?;

        Ok(cx.undefined())
    }

    fn js_add_to_system_credits(mut cx: FunctionContext) -> JsResult<JsUndefined> {
        let js_amount = cx.argument::<JsNumber>(0)?;
        let js_using_transaction = cx.argument::<JsBoolean>(1)?;
        let js_callback = cx.argument::<JsFunction>(2)?.root(&mut cx);

        let drive = cx
            .this()
            .downcast_or_throw::<JsBox<PlatformWrapper>, _>(&mut cx)?;

        let amount = js_amount.value(&mut cx) as Credits;
        let using_transaction = js_using_transaction.value(&mut cx);

        drive
            .send_to_drive_thread(move |platform: &Platform, transaction, channel| {
                let transaction_result = if using_transaction {
                    if transaction.is_none() {
                        Err("transaction is not started".to_string())
                    } else {
                        Ok(transaction)
                    }
                } else {
                    Ok(None)
                };

                let result = transaction_result.and_then(|transaction_arg| {
                    platform
                        .drive
                        .add_to_system_credits(amount, transaction_arg)
                        .map_err(|err| err.to_string())
                });

                channel.send(move |mut task_context| {
                    let callback = js_callback.into_inner(&mut task_context);
                    let this = task_context.undefined();

                    let callback_arguments: Vec<Handle<JsValue>> = match result {
                        Ok(()) => {
                            // First parameter of JS callbacks is error, which is null in this case
                            vec![task_context.null().upcast()]
                        }

                        // Convert the error to a JavaScript exception on failure
                        Err(err) => vec![task_context.error(err)?.upcast()],
                    };

                    callback.call(&mut task_context, this, callback_arguments)?;

                    Ok(())
                });
            })
            .or_else(|err| cx.throw_error(err.to_string()))?;

        Ok(cx.undefined())
    }

    fn js_add_keys_to_identity(mut cx: FunctionContext) -> JsResult<JsUndefined> {
        let js_identity_id = cx.argument::<JsBuffer>(0)?;
        let js_keys_to_add = cx.argument::<JsArray>(1)?;
        let js_block_info = cx.argument::<JsObject>(2)?;
        let js_apply = cx.argument::<JsBoolean>(3)?;
        let js_using_transaction = cx.argument::<JsBoolean>(4)?;
        let js_callback = cx.argument::<JsFunction>(5)?.root(&mut cx);

        let drive = cx
            .this()
            .downcast_or_throw::<JsBox<PlatformWrapper>, _>(&mut cx)?;

        let identity_id = converter::js_buffer_to_identifier(&mut cx, js_identity_id)?;
        let keys_to_add = converter::js_array_to_keys(&mut cx, js_keys_to_add)?;
        let block_info = converter::js_object_to_block_info(&mut cx, js_block_info)?;
        let apply = js_apply.value(&mut cx);
        let using_transaction = js_using_transaction.value(&mut cx);

        drive
            .send_to_drive_thread(move |platform: &Platform, transaction, channel| {
                let transaction_result = if using_transaction {
                    if transaction.is_none() {
                        Err("transaction is not started".to_string())
                    } else {
                        Ok(transaction)
                    }
                } else {
                    Ok(None)
                };

                let result = transaction_result.and_then(|transaction_arg| {
                    platform
                        .drive
                        .add_new_keys_to_identity(
                            identity_id,
                            keys_to_add,
                            &block_info,
                            apply,
                            transaction_arg,
                        )
                        .map_err(|err| err.to_string())
                });

                channel.send(move |mut task_context| {
                    let callback = js_callback.into_inner(&mut task_context);
                    let this = task_context.undefined();

                    let callback_arguments: Vec<Handle<JsValue>> = match result {
                        Ok(fee_result) => {
                            let js_fee_result =
                                task_context.boxed(FeeResultWrapper::new(fee_result));

                            // First parameter of JS callbacks is error, which is null in this case
                            vec![task_context.null().upcast(), js_fee_result.upcast()]
                        }

                        // Convert the error to a JavaScript exception on failure
                        Err(err) => vec![task_context.error(err)?.upcast()],
                    };

                    callback.call(&mut task_context, this, callback_arguments)?;

                    Ok(())
                });
            })
            .or_else(|err| cx.throw_error(err.to_string()))?;

        Ok(cx.undefined())
    }

    fn js_disable_identity_keys(mut cx: FunctionContext) -> JsResult<JsUndefined> {
        let js_identity_id = cx.argument::<JsBuffer>(0)?;
        let js_key_ids = cx.argument::<JsArray>(1)?;
        let js_disable_at = cx.argument::<JsNumber>(2)?;
        let js_block_info = cx.argument::<JsObject>(3)?;
        let js_apply = cx.argument::<JsBoolean>(4)?;
        let js_using_transaction = cx.argument::<JsBoolean>(5)?;
        let js_callback = cx.argument::<JsFunction>(6)?.root(&mut cx);

        let drive = cx
            .this()
            .downcast_or_throw::<JsBox<PlatformWrapper>, _>(&mut cx)?;

        let identity_id = converter::js_buffer_to_identifier(&mut cx, js_identity_id)?;

        let key_ids = js_key_ids
            .to_vec(&mut cx)?
            .into_iter()
            .map(|js_value| {
                let js_key = js_value.downcast_or_throw::<JsNumber, _>(&mut cx)?;
                let key = KeyID::try_from(js_key.value(&mut cx) as u64)
                    .or_else(|_| cx.throw_range_error("key id must be u32"))?;

                Ok(key)
            })
            .collect::<Result<Vec<KeyID>, _>>()?;

        let disabled_at = js_disable_at.value(&mut cx) as TimestampMillis;

        let block_info = converter::js_object_to_block_info(&mut cx, js_block_info)?;
        let apply = js_apply.value(&mut cx);
        let using_transaction = js_using_transaction.value(&mut cx);

        drive
            .send_to_drive_thread(move |platform: &Platform, transaction, channel| {
                let transaction_result = if using_transaction {
                    if transaction.is_none() {
                        Err("transaction is not started".to_string())
                    } else {
                        Ok(transaction)
                    }
                } else {
                    Ok(None)
                };

                let result = transaction_result.and_then(|transaction_arg| {
                    platform
                        .drive
                        .disable_identity_keys(
                            identity_id,
                            key_ids,
                            disabled_at,
                            &block_info,
                            apply,
                            transaction_arg,
                        )
                        .map_err(|err| err.to_string())
                });

                channel.send(move |mut task_context| {
                    let callback = js_callback.into_inner(&mut task_context);
                    let this = task_context.undefined();

                    let callback_arguments: Vec<Handle<JsValue>> = match result {
                        Ok(fee_result) => {
                            let js_fee_result =
                                task_context.boxed(FeeResultWrapper::new(fee_result));

                            // First parameter of JS callbacks is error, which is null in this case
                            vec![task_context.null().upcast(), js_fee_result.upcast()]
                        }

                        // Convert the error to a JavaScript exception on failure
                        Err(err) => vec![task_context.error(err)?.upcast()],
                    };

                    callback.call(&mut task_context, this, callback_arguments)?;

                    Ok(())
                });
            })
            .or_else(|err| cx.throw_error(err.to_string()))?;

        Ok(cx.undefined())
    }

    fn js_update_identity_revision(mut cx: FunctionContext) -> JsResult<JsUndefined> {
        let js_identity_id = cx.argument::<JsBuffer>(0)?;
        let js_revision = cx.argument::<JsNumber>(1)?;
        let js_block_info = cx.argument::<JsObject>(2)?;
        let js_apply = cx.argument::<JsBoolean>(3)?;
        let js_using_transaction = cx.argument::<JsBoolean>(4)?;
        let js_callback = cx.argument::<JsFunction>(5)?.root(&mut cx);

        let drive = cx
            .this()
            .downcast_or_throw::<JsBox<PlatformWrapper>, _>(&mut cx)?;

        let identity_id = converter::js_buffer_to_identifier(&mut cx, js_identity_id)?;

        let revision = js_revision.value(&mut cx) as Revision;

        let block_info = converter::js_object_to_block_info(&mut cx, js_block_info)?;
        let apply = js_apply.value(&mut cx);
        let using_transaction = js_using_transaction.value(&mut cx);

        drive
            .send_to_drive_thread(move |platform: &Platform, transaction, channel| {
                let transaction_result = if using_transaction {
                    if transaction.is_none() {
                        Err("transaction is not started".to_string())
                    } else {
                        Ok(transaction)
                    }
                } else {
                    Ok(None)
                };

                let result = transaction_result.and_then(|transaction_arg| {
                    platform
                        .drive
                        .update_identity_revision(
                            identity_id,
                            revision,
                            &block_info,
                            apply,
                            transaction_arg,
                        )
                        .map_err(|err| err.to_string())
                });

                channel.send(move |mut task_context| {
                    let callback = js_callback.into_inner(&mut task_context);
                    let this = task_context.undefined();

                    let callback_arguments: Vec<Handle<JsValue>> = match result {
                        Ok(fee_result) => {
                            let js_fee_result =
                                task_context.boxed(FeeResultWrapper::new(fee_result));

                            // First parameter of JS callbacks is error, which is null in this case
                            vec![task_context.null().upcast(), js_fee_result.upcast()]
                        }

                        // Convert the error to a JavaScript exception on failure
                        Err(err) => vec![task_context.error(err)?.upcast()],
                    };

                    callback.call(&mut task_context, this, callback_arguments)?;

                    Ok(())
                });
            })
            .or_else(|err| cx.throw_error(err.to_string()))?;

        Ok(cx.undefined())
    }

    fn js_query_documents(mut cx: FunctionContext) -> JsResult<JsUndefined> {
        let js_query_cbor = cx.argument::<JsBuffer>(0)?;
        let js_contract_id = cx.argument::<JsBuffer>(1)?;
        let js_document_type_name = cx.argument::<JsString>(2)?;
        let js_maybe_epoch_index = cx.argument::<JsValue>(3)?;
        // TODO We need dry run for validation
        let js_using_transaction = cx.argument::<JsBoolean>(4)?;
        let js_callback = cx.argument::<JsFunction>(5)?.root(&mut cx);

        let drive = cx
            .this()
            .downcast_or_throw::<JsBox<PlatformWrapper>, _>(&mut cx)?;

        let query_cbor = converter::js_buffer_to_vec_u8(&mut cx, js_query_cbor);
        let contract_id = converter::js_buffer_to_identifier(&mut cx, js_contract_id)?;
        let document_type_name = js_document_type_name.value(&mut cx);

        let maybe_epoch: Option<Epoch> = if !js_maybe_epoch_index.is_a::<JsUndefined, _>(&mut cx) {
            let js_epoch_index = js_maybe_epoch_index.downcast_or_throw::<JsNumber, _>(&mut cx)?;

            let epoch_index = u16::try_from(js_epoch_index.value(&mut cx) as i64)
                .or_else(|_| cx.throw_range_error("`epochs` must fit in u16"))?;

            let epoch = Epoch::new(epoch_index);

            Some(epoch)
        } else {
            None
        };

        let using_transaction = js_using_transaction.value(&mut cx);

        drive
            .send_to_drive_thread(move |platform: &Platform, transaction, channel| {
                let transaction_result = if using_transaction {
                    if transaction.is_none() {
                        Err("transaction is not started".to_string())
                    } else {
                        Ok(transaction)
                    }
                } else {
                    Ok(None)
                };

                let result = transaction_result.and_then(|transaction_arg| {
                    platform
                        .drive
                        .query_documents_cbor_with_document_type_lookup(
                            &query_cbor,
                            contract_id,
                            document_type_name.as_str(),
                            maybe_epoch.as_ref(),
                            transaction_arg,
                        )
                        .map_err(|err| err.to_string())
                });

                channel.send(move |mut task_context| {
                    let callback = js_callback.into_inner(&mut task_context);
                    let this = task_context.undefined();
                    let callback_arguments: Vec<Handle<JsValue>> = match result {
                        Ok(QueryDocumentsOutcome {
                            items,
                            skipped,
                            cost,
                        }) => {
                            let js_array: Handle<JsArray> = task_context.empty_array();
                            let js_vecs = converter::nested_vecs_to_js(&mut task_context, items)?;
                            let js_num = task_context.number(skipped).upcast::<JsValue>();
                            let js_cost = task_context.number(cost as f64).upcast::<JsValue>();

                            js_array.set(&mut task_context, 0, js_vecs)?;
                            js_array.set(&mut task_context, 1, js_num)?;
                            js_array.set(&mut task_context, 2, js_cost)?;

                            vec![task_context.null().upcast(), js_array.upcast()]
                        }

                        // Convert the error to a JavaScript exception on failure
                        Err(err) => vec![task_context.error(err)?.upcast()],
                    };

                    callback.call(&mut task_context, this, callback_arguments)?;

                    Ok(())
                });
            })
            .or_else(|err| cx.throw_error(err.to_string()))?;

        Ok(cx.undefined())
    }

    fn js_prove_documents_query(mut cx: FunctionContext) -> JsResult<JsUndefined> {
        let js_query_cbor = cx.argument::<JsBuffer>(0)?;
        let js_contract_id = cx.argument::<JsBuffer>(1)?;
        let js_document_type_name = cx.argument::<JsString>(2)?;
        let js_using_transaction = cx.argument::<JsBoolean>(3)?;

        let js_callback = cx.argument::<JsFunction>(4)?.root(&mut cx);

        let drive = cx
            .this()
            .downcast_or_throw::<JsBox<PlatformWrapper>, _>(&mut cx)?;

        let query_cbor = converter::js_buffer_to_vec_u8(&mut cx, js_query_cbor);
        let contract_id = converter::js_buffer_to_identifier(&mut cx, js_contract_id)?;
        let document_type_name = js_document_type_name.value(&mut cx);
        let using_transaction = js_using_transaction.value(&mut cx);

        drive
            .send_to_drive_thread(move |platform: &Platform, transaction, channel| {
                let transaction_result = if using_transaction {
                    if transaction.is_none() {
                        Err("transaction is not started".to_string())
                    } else {
                        Ok(transaction)
                    }
                } else {
                    Ok(None)
                };

                let result = transaction_result.and_then(|transaction_arg| {
                    platform
                        .drive
                        .query_documents_as_grove_proof(
                            &query_cbor,
                            contract_id,
                            document_type_name.as_str(),
                            None,
                            None,
                            transaction_arg,
                        )
                        .map_err(|err| err.to_string())
                });

                channel.send(move |mut task_context| {
                    let callback = js_callback.into_inner(&mut task_context);
                    let this = task_context.undefined();
                    let callback_arguments: Vec<Handle<JsValue>> = match result {
                        Ok((proof, processing_cost)) => {
                            let js_array: Handle<JsArray> = task_context.empty_array();
                            let js_buffer = JsBuffer::external(&mut task_context, proof);
                            let js_processing_cost = task_context.number(processing_cost as f64);

                            js_array.set(&mut task_context, 0, js_buffer)?;
                            js_array.set(&mut task_context, 1, js_processing_cost)?;

                            vec![task_context.null().upcast(), js_array.upcast()]
                        }

                        // Convert the error to a JavaScript exception on failure
                        Err(err) => vec![task_context.error(err)?.upcast()],
                    };

                    callback.call(&mut task_context, this, callback_arguments)?;

                    Ok(())
                });
            })
            .or_else(|err| cx.throw_error(err.to_string()))?;

        Ok(cx.undefined())
    }

    fn js_grove_db_start_transaction(mut cx: FunctionContext) -> JsResult<JsUndefined> {
        let js_callback = cx.argument::<JsFunction>(0)?.root(&mut cx);

        let db = cx
            .this()
            .downcast_or_throw::<JsBox<PlatformWrapper>, _>(&mut cx)?;

        db.start_transaction(|_, result, channel| {
            channel.send(move |mut task_context| {
                let callback = js_callback.into_inner(&mut task_context);
                let this = task_context.undefined();

                let callback_arguments: Vec<Handle<JsValue>> = match result {
                    Ok(_) => {
                        vec![task_context.null().upcast()]
                    }
                    Err(err) => vec![task_context.error(err)?.upcast()],
                };

                callback.call(&mut task_context, this, callback_arguments)?;

                Ok(())
            });
        })
        .or_else(|err| cx.throw_error(err.to_string()))?;

        Ok(cx.undefined())
    }

    fn js_grove_db_commit_transaction(mut cx: FunctionContext) -> JsResult<JsUndefined> {
        let js_callback = cx.argument::<JsFunction>(0)?.root(&mut cx);

        let db = cx
            .this()
            .downcast_or_throw::<JsBox<PlatformWrapper>, _>(&mut cx)?;

        db.commit_transaction(|channel, result| {
            channel.send(move |mut task_context| {
                let callback = js_callback.into_inner(&mut task_context);
                let this = task_context.undefined();
                let callback_arguments: Vec<Handle<JsValue>> = match result {
                    Ok(_) => vec![task_context.null().upcast()],
                    Err(err) => vec![task_context.error(err)?.upcast()],
                };

                callback.call(&mut task_context, this, callback_arguments)?;

                Ok(())
            });
        })
        .or_else(|err| cx.throw_error(err.to_string()))?;

        Ok(cx.undefined())
    }

    fn js_grove_db_rollback_transaction(mut cx: FunctionContext) -> JsResult<JsUndefined> {
        let js_callback = cx.argument::<JsFunction>(0)?.root(&mut cx);

        let db = cx
            .this()
            .downcast_or_throw::<JsBox<PlatformWrapper>, _>(&mut cx)?;

        db.rollback_transaction(|channel, result| {
            channel.send(move |mut task_context| {
                let callback = js_callback.into_inner(&mut task_context);
                let this = task_context.undefined();
                let callback_arguments: Vec<Handle<JsValue>> = match result {
                    Ok(_) => vec![task_context.null().upcast()],
                    Err(err) => vec![task_context.error(err)?.upcast()],
                };

                callback.call(&mut task_context, this, callback_arguments)?;

                Ok(())
            });
        })
        .or_else(|err| cx.throw_error(err.to_string()))?;

        Ok(cx.undefined())
    }

    fn js_grove_db_abort_transaction(mut cx: FunctionContext) -> JsResult<JsUndefined> {
        let js_callback = cx.argument::<JsFunction>(0)?.root(&mut cx);

        let db = cx
            .this()
            .downcast_or_throw::<JsBox<PlatformWrapper>, _>(&mut cx)?;

        db.abort_transaction(|channel, result| {
            channel.send(move |mut task_context| {
                let callback = js_callback.into_inner(&mut task_context);
                let this = task_context.undefined();
                let callback_arguments: Vec<Handle<JsValue>> = match result {
                    Ok(_) => vec![task_context.null().upcast()],
                    Err(err) => vec![task_context.error(err)?.upcast()],
                };

                callback.call(&mut task_context, this, callback_arguments)?;

                Ok(())
            });
        })
        .or_else(|err| cx.throw_error(err.to_string()))?;

        Ok(cx.undefined())
    }

    fn js_grove_db_is_transaction_started(mut cx: FunctionContext) -> JsResult<JsUndefined> {
        let js_callback = cx.argument::<JsFunction>(0)?.root(&mut cx);

        let db = cx
            .this()
            .downcast_or_throw::<JsBox<PlatformWrapper>, _>(&mut cx)?;

        db.send_to_drive_thread(move |_platform: &Platform, transaction, channel| {
            let result = transaction.is_some();

            channel.send(move |mut task_context| {
                let callback = js_callback.into_inner(&mut task_context);
                let this = task_context.undefined();

                // First parameter of JS callbacks is error, which is null in this case
                let callback_arguments: Vec<Handle<JsValue>> = vec![
                    task_context.null().upcast(),
                    task_context.boolean(result).upcast(),
                ];

                callback.call(&mut task_context, this, callback_arguments)?;

                Ok(())
            });
        })
        .or_else(|err| cx.throw_error(err.to_string()))?;

        Ok(cx.undefined())
    }

    fn js_grove_db_get(mut cx: FunctionContext) -> JsResult<JsUndefined> {
        let js_path = cx.argument::<JsArray>(0)?;
        let js_key = cx.argument::<JsBuffer>(1)?;
        let js_using_transaction = cx.argument::<JsBoolean>(2)?;

        let js_callback = cx.argument::<JsFunction>(3)?.root(&mut cx);

        let path = converter::js_array_of_buffers_to_vec(&mut cx, js_path)?;
        let key = converter::js_buffer_to_vec_u8(&mut cx, js_key);

        let using_transaction = js_using_transaction.value(&mut cx);

        // Get the `this` value as a `JsBox<Database>`
        let db = cx
            .this()
            .downcast_or_throw::<JsBox<PlatformWrapper>, _>(&mut cx)?;

        db.send_to_drive_thread(move |platform: &Platform, transaction, channel| {
            let transaction_result = if using_transaction {
                if transaction.is_none() {
                    Err("transaction is not started".to_string())
                } else {
                    Ok(transaction)
                }
            } else {
                Ok(None)
            };

            let grove_db = &platform.drive.grove;
            let path_slice = path.iter().map(|fragment| fragment.as_slice());
            let result = transaction_result.and_then(|transaction_arg| {
                grove_db
                    .get(path_slice, &key, transaction_arg)
                    .unwrap()
                    .map_err(Error::GroveDB)
                    .map_err(|err| err.to_string())
            });

            channel.send(move |mut task_context| {
                let callback = js_callback.into_inner(&mut task_context);
                let this = task_context.undefined();
                let callback_arguments: Vec<Handle<JsValue>> = match result {
                    Ok(element) => {
                        // First parameter of JS callbacks is error, which is null in this case
                        vec![
                            task_context.null().upcast(),
                            converter::element_to_js_object(&mut task_context, element)?,
                        ]
                    }

                    // Convert the error to a JavaScript exception on failure
                    Err(err) => vec![task_context.error(err)?.upcast()],
                };

                callback.call(&mut task_context, this, callback_arguments)?;

                Ok(())
            });
        })
        .or_else(|err| cx.throw_error(err.to_string()))?;

        // The result is returned through the callback, not through direct return
        Ok(cx.undefined())
    }

    fn js_grove_db_insert(mut cx: FunctionContext) -> JsResult<JsUndefined> {
        let js_path = cx.argument::<JsArray>(0)?;
        let js_key = cx.argument::<JsBuffer>(1)?;
        let js_element = cx.argument::<JsObject>(2)?;
        let js_using_transaction = cx.argument::<JsBoolean>(3)?;

        let js_callback = cx.argument::<JsFunction>(4)?.root(&mut cx);

        let path = converter::js_array_of_buffers_to_vec(&mut cx, js_path)?;
        let key = converter::js_buffer_to_vec_u8(&mut cx, js_key);
        let element = converter::js_object_to_element(&mut cx, js_element)?;

        let using_transaction = js_using_transaction.value(&mut cx);

        // Get the `this` value as a `JsBox<Database>`
        let db = cx
            .this()
            .downcast_or_throw::<JsBox<PlatformWrapper>, _>(&mut cx)?;

        db.send_to_drive_thread(move |platform: &Platform, transaction, channel| {
            let transaction_result = if using_transaction {
                if transaction.is_none() {
                    Err("transaction is not started".to_string())
                } else {
                    Ok(transaction)
                }
            } else {
                Ok(None)
            };

            let grove_db = &platform.drive.grove;
            let path_slice = path.iter().map(|fragment| fragment.as_slice());
            let result = transaction_result.and_then(|transaction_arg| {
                grove_db
                    .insert(path_slice, &key, element, None, transaction_arg)
                    .unwrap()
                    .map_err(Error::GroveDB)
                    .map_err(|err| err.to_string())
            });

            channel.send(move |mut task_context| {
                let callback = js_callback.into_inner(&mut task_context);
                let this = task_context.undefined();

                let callback_arguments: Vec<Handle<JsValue>> = match result {
                    Ok(_) => vec![task_context.null().upcast()],
                    Err(err) => vec![task_context.error(err)?.upcast()],
                };

                callback.call(&mut task_context, this, callback_arguments)?;
                Ok(())
            });
        })
        .or_else(|err| cx.throw_error(err.to_string()))?;

        Ok(cx.undefined())
    }

    fn js_grove_db_insert_if_not_exists(mut cx: FunctionContext) -> JsResult<JsUndefined> {
        let js_path = cx.argument::<JsArray>(0)?;
        let js_key = cx.argument::<JsBuffer>(1)?;
        let js_element = cx.argument::<JsObject>(2)?;
        let js_using_transaction = cx.argument::<JsBoolean>(3)?;

        let js_callback = cx.argument::<JsFunction>(4)?.root(&mut cx);

        let path = converter::js_array_of_buffers_to_vec(&mut cx, js_path)?;
        let key = converter::js_buffer_to_vec_u8(&mut cx, js_key);
        let element = converter::js_object_to_element(&mut cx, js_element)?;

        let using_transaction = js_using_transaction.value(&mut cx);

        // Get the `this` value as a `JsBox<Database>`
        let db = cx
            .this()
            .downcast_or_throw::<JsBox<PlatformWrapper>, _>(&mut cx)?;

        db.send_to_drive_thread(move |platform: &Platform, transaction, channel| {
            let transaction_result = if using_transaction {
                if transaction.is_none() {
                    Err("transaction is not started".to_string())
                } else {
                    Ok(transaction)
                }
            } else {
                Ok(None)
            };

            let grove_db = &platform.drive.grove;

            let path_slice: Vec<&[u8]> = path.iter().map(|fragment| fragment.as_slice()).collect();
            let result = transaction_result.and_then(|transaction_arg| {
                grove_db
                    .insert_if_not_exists(path_slice, key.as_slice(), element, transaction_arg)
                    .unwrap()
                    .map_err(Error::GroveDB)
                    .map_err(|err| err.to_string())
            });

            channel.send(move |mut task_context| {
                let callback = js_callback.into_inner(&mut task_context);
                let this = task_context.undefined();
                let callback_arguments: Vec<Handle<JsValue>> = match result {
                    Ok(is_inserted) => vec![
                        task_context.null().upcast(),
                        task_context
                            .boolean(is_inserted)
                            .as_value(&mut task_context),
                    ],
                    Err(err) => vec![task_context.error(err)?.upcast()],
                };

                callback.call(&mut task_context, this, callback_arguments)?;

                Ok(())
            });
        })
        .or_else(|err| cx.throw_error(err.to_string()))?;

        Ok(cx.undefined())
    }

    fn js_grove_db_put_aux(mut cx: FunctionContext) -> JsResult<JsUndefined> {
        let js_key = cx.argument::<JsBuffer>(0)?;
        let js_value = cx.argument::<JsBuffer>(1)?;
        let js_using_transaction = cx.argument::<JsBoolean>(2)?;

        let js_callback = cx.argument::<JsFunction>(3)?.root(&mut cx);

        let key = converter::js_buffer_to_vec_u8(&mut cx, js_key);
        let value = converter::js_buffer_to_vec_u8(&mut cx, js_value);

        let using_transaction = js_using_transaction.value(&mut cx);

        let db = cx
            .this()
            .downcast_or_throw::<JsBox<PlatformWrapper>, _>(&mut cx)?;

        db.send_to_drive_thread(move |platform: &Platform, transaction, channel| {
            let transaction_result = if using_transaction {
                if transaction.is_none() {
                    Err("transaction is not started".to_string())
                } else {
                    Ok(transaction)
                }
            } else {
                Ok(None)
            };

            let grove_db = &platform.drive.grove;

            let result = transaction_result.and_then(|transaction_arg| {
                grove_db
                    .put_aux(&key, &value, None, transaction_arg)
                    .unwrap()
                    .map_err(Error::GroveDB)
                    .map_err(|err| err.to_string())
            });

            channel.send(move |mut task_context| {
                let callback = js_callback.into_inner(&mut task_context);
                let this = task_context.undefined();
                let callback_arguments: Vec<Handle<JsValue>> = match result {
                    Ok(()) => {
                        vec![task_context.null().upcast()]
                    }

                    // Convert the error to a JavaScript exception on failure
                    Err(err) => vec![task_context.error(err)?.upcast()],
                };

                callback.call(&mut task_context, this, callback_arguments)?;

                Ok(())
            });
        })
        .or_else(|err| cx.throw_error(err.to_string()))?;

        // The result is returned through the callback, not through direct return
        Ok(cx.undefined())
    }

    fn js_grove_db_delete_aux(mut cx: FunctionContext) -> JsResult<JsUndefined> {
        let js_key = cx.argument::<JsBuffer>(0)?;
        let js_using_transaction = cx.argument::<JsBoolean>(1)?;

        let js_callback = cx.argument::<JsFunction>(2)?.root(&mut cx);

        let key = converter::js_buffer_to_vec_u8(&mut cx, js_key);

        let using_transaction = js_using_transaction.value(&mut cx);

        let db = cx
            .this()
            .downcast_or_throw::<JsBox<PlatformWrapper>, _>(&mut cx)?;

        db.send_to_drive_thread(move |platform: &Platform, transaction, channel| {
            let transaction_result = if using_transaction {
                if transaction.is_none() {
                    Err("transaction is not started".to_string())
                } else {
                    Ok(transaction)
                }
            } else {
                Ok(None)
            };

            let grove_db = &platform.drive.grove;

            let result = transaction_result.and_then(|transaction_arg| {
                grove_db
                    .delete_aux(&key, None, transaction_arg)
                    .unwrap()
                    .map_err(Error::GroveDB)
                    .map_err(|err| err.to_string())
            });

            channel.send(move |mut task_context| {
                let callback = js_callback.into_inner(&mut task_context);
                let this = task_context.undefined();
                let callback_arguments: Vec<Handle<JsValue>> = match result {
                    Ok(()) => {
                        vec![task_context.null().upcast()]
                    }

                    // Convert the error to a JavaScript exception on failure
                    Err(err) => vec![task_context.error(err)?.upcast()],
                };

                callback.call(&mut task_context, this, callback_arguments)?;

                Ok(())
            });
        })
        .or_else(|err| cx.throw_error(err.to_string()))?;

        // The result is returned through the callback, not through direct return
        Ok(cx.undefined())
    }

    fn js_grove_db_get_aux(mut cx: FunctionContext) -> JsResult<JsUndefined> {
        let js_key = cx.argument::<JsBuffer>(0)?;
        let js_using_transaction = cx.argument::<JsBoolean>(1)?;

        let js_callback = cx.argument::<JsFunction>(2)?.root(&mut cx);

        let key = converter::js_buffer_to_vec_u8(&mut cx, js_key);

        let db = cx
            .this()
            .downcast_or_throw::<JsBox<PlatformWrapper>, _>(&mut cx)?;

        let using_transaction = js_using_transaction.value(&mut cx);

        db.send_to_drive_thread(move |platform: &Platform, transaction, channel| {
            let transaction_result = if using_transaction {
                if transaction.is_none() {
                    Err("transaction is not started".to_string())
                } else {
                    Ok(transaction)
                }
            } else {
                Ok(None)
            };

            let grove_db = &platform.drive.grove;

            let result = transaction_result.and_then(|transaction_arg| {
                grove_db
                    .get_aux(&key, transaction_arg)
                    .unwrap()
                    .map_err(Error::GroveDB)
                    .map_err(|err| err.to_string())
            });

            channel.send(move |mut task_context| {
                let callback = js_callback.into_inner(&mut task_context);
                let this = task_context.undefined();
                let callback_arguments: Vec<Handle<JsValue>> = match result {
                    Ok(value) => {
                        if let Some(value) = value {
                            vec![
                                task_context.null().upcast(),
                                JsBuffer::external(&mut task_context, value).upcast(),
                            ]
                        } else {
                            vec![task_context.null().upcast(), task_context.null().upcast()]
                        }
                    }

                    // Convert the error to a JavaScript exception on failure
                    Err(err) => vec![task_context.error(err)?.upcast()],
                };

                callback.call(&mut task_context, this, callback_arguments)?;

                Ok(())
            });
        })
        .or_else(|err| cx.throw_error(err.to_string()))?;

        // The result is returned through the callback, not through direct return
        Ok(cx.undefined())
    }

    fn js_grove_db_query(mut cx: FunctionContext) -> JsResult<JsUndefined> {
        let js_path_query = cx.argument::<JsObject>(0)?;
        let js_skip_cache = cx.argument::<JsBoolean>(1)?;
        let js_using_transaction = cx.argument::<JsBoolean>(2)?;

        let js_callback = cx.argument::<JsFunction>(3)?.root(&mut cx);

        let path_query = converter::js_path_query_to_path_query(&mut cx, js_path_query)?;

        let skip_cache = js_skip_cache.value(&mut cx);

        let using_transaction = js_using_transaction.value(&mut cx);

        let db = cx
            .this()
            .downcast_or_throw::<JsBox<PlatformWrapper>, _>(&mut cx)?;

        db.send_to_drive_thread(move |platform: &Platform, transaction, channel| {
            let transaction_result = if using_transaction {
                if transaction.is_none() {
                    Err("transaction is not started".to_string())
                } else {
                    Ok(transaction)
                }
            } else {
                Ok(None)
            };

            let grove_db = &platform.drive.grove;

            let result = transaction_result.and_then(|transaction_arg| {
                grove_db
                    .query_item_value(&path_query, !skip_cache, transaction_arg)
                    .unwrap()
                    .map_err(Error::GroveDB)
                    .map_err(|err| err.to_string())
            });

            channel.send(move |mut task_context| {
                let callback = js_callback.into_inner(&mut task_context);
                let this = task_context.undefined();
                let callback_arguments: Vec<Handle<JsValue>> = match result {
                    Ok((values, skipped)) => {
                        let js_array: Handle<JsArray> = task_context.empty_array();
                        let js_vecs = converter::nested_vecs_to_js(&mut task_context, values)?;
                        let js_num = task_context.number(skipped).upcast::<JsValue>();

                        js_array.set(&mut task_context, 0, js_vecs)?;
                        js_array.set(&mut task_context, 1, js_num)?;

                        vec![task_context.null().upcast(), js_array.upcast()]
                    }

                    // Convert the error to a JavaScript exception on failure
                    Err(err) => vec![task_context.error(err)?.upcast()],
                };

                callback.call(&mut task_context, this, callback_arguments)?;

                Ok(())
            });
        })
        .or_else(|err| cx.throw_error(err.to_string()))?;

        // The result is returned through the callback, not through direct return
        Ok(cx.undefined())
    }

    fn js_grove_db_prove_query(mut cx: FunctionContext) -> JsResult<JsUndefined> {
        let js_path_query = cx.argument::<JsObject>(0)?;
        let js_get_verbose_proof = cx.argument::<JsBoolean>(1)?;
        let js_using_transaction = cx.argument::<JsBoolean>(2)?;

        let js_callback = cx.argument::<JsFunction>(3)?.root(&mut cx);

        let path_query = converter::js_path_query_to_path_query(&mut cx, js_path_query)?;

        let get_verbose_proof = js_get_verbose_proof.value(&mut cx);

        let using_transaction = js_using_transaction.value(&mut cx);

        let db = cx
            .this()
            .downcast_or_throw::<JsBox<PlatformWrapper>, _>(&mut cx)?;

        db.send_to_drive_thread(move |platform: &Platform, transaction, channel| {
            let transaction_result = if using_transaction {
                if transaction.is_none() {
                    Err("transaction is not started".to_string())
                } else {
                    Ok(transaction)
                }
            } else {
                Ok(None)
            };

            let grove_db = &platform.drive.grove;

            let result = transaction_result.and_then(|transaction_arg| {
                grove_db
                    .get_proved_path_query(&path_query, get_verbose_proof, transaction_arg)
                    .unwrap()
                    .map_err(Error::GroveDB)
                    .map_err(|err| err.to_string())
            });

            channel.send(move |mut task_context| {
                let callback = js_callback.into_inner(&mut task_context);
                let this = task_context.undefined();
                let callback_arguments: Vec<Handle<JsValue>> = match result {
                    Ok(proof) => {
                        let js_buffer = JsBuffer::external(&mut task_context, proof);
                        let js_value = js_buffer.as_value(&mut task_context);

                        vec![task_context.null().upcast(), js_value.upcast()]
                    }

                    // Convert the error to a JavaScript exception on failure
                    Err(err) => vec![task_context.error(err)?.upcast()],
                };

                callback.call(&mut task_context, this, callback_arguments)?;

                Ok(())
            });
        })
        .or_else(|err| cx.throw_error(err.to_string()))?;

        // The result is returned through the callback, not through direct return
        Ok(cx.undefined())
    }

    fn js_grove_db_prove_query_many(mut cx: FunctionContext) -> JsResult<JsUndefined> {
        let js_path_queries = cx.argument::<JsArray>(0)?;
        let js_using_transaction = cx.argument::<JsBoolean>(1)?;

        if js_using_transaction.value(&mut cx) {
            cx.throw_type_error("transaction is not supported")?;
        }

        let js_callback = cx.argument::<JsFunction>(2)?.root(&mut cx);

        let js_path_queries = js_path_queries.to_vec(&mut cx)?;
        let mut path_queries: Vec<PathQuery> = Vec::with_capacity(js_path_queries.len());

        for js_path_query in js_path_queries {
            let js_path_query = js_path_query.downcast_or_throw::<JsObject, _>(&mut cx)?;
            path_queries.push(converter::js_path_query_to_path_query(
                &mut cx,
                js_path_query,
            )?);
        }

        let db = cx
            .this()
            .downcast_or_throw::<JsBox<PlatformWrapper>, _>(&mut cx)?;

        db.send_to_drive_thread(move |platform: &Platform, _, channel| {
            let grove_db = &platform.drive.grove;

            let path_queries = path_queries.iter().collect();

            let result = grove_db.prove_query_many(path_queries).unwrap();

            channel.send(move |mut task_context| {
                let this = task_context.undefined();
                let callback = js_callback.into_inner(&mut task_context);

                let callback_arguments = match result {
                    Ok(proof) => {
                        let js_buffer = JsBuffer::external(&mut task_context, proof);
                        let js_value = js_buffer.as_value(&mut task_context);

                        vec![task_context.null().upcast(), js_value.upcast()]
                    }

                    // Convert the error to a JavaScript exception on failure
                    Err(err) => vec![task_context.error(err.to_string())?.upcast()],
                };

                callback.call(&mut task_context, this, callback_arguments)?;

                Ok(())
            });
        })
        .or_else(|err| cx.throw_error(err.to_string()))?;

        // The result is returned through the callback, not through direct return
        Ok(cx.undefined())
    }

    /// Flush data on disc and then calls js callback passed as a first
    /// argument to the function
    fn js_grove_db_flush(mut cx: FunctionContext) -> JsResult<JsUndefined> {
        let js_callback = cx.argument::<JsFunction>(0)?.root(&mut cx);

        let db = cx
            .this()
            .downcast_or_throw::<JsBox<PlatformWrapper>, _>(&mut cx)?;

        db.flush(|channel| {
            channel.send(move |mut task_context| {
                let callback = js_callback.into_inner(&mut task_context);
                let this = task_context.undefined();
                let callback_arguments: Vec<Handle<JsValue>> = vec![task_context.null().upcast()];

                callback.call(&mut task_context, this, callback_arguments)?;

                Ok(())
            });
        })
        .or_else(|err| cx.throw_error(err.to_string()))?;

        Ok(cx.undefined())
    }

    /// Returns root hash or empty buffer
    fn js_grove_db_root_hash(mut cx: FunctionContext) -> JsResult<JsUndefined> {
        let js_using_transaction = cx.argument::<JsBoolean>(0)?;

        let js_callback = cx.argument::<JsFunction>(1)?.root(&mut cx);

        let using_transaction = js_using_transaction.value(&mut cx);

        let db = cx
            .this()
            .downcast_or_throw::<JsBox<PlatformWrapper>, _>(&mut cx)?;

        db.send_to_drive_thread(move |platform: &Platform, transaction, channel| {
            let transaction_result = if using_transaction {
                if transaction.is_none() {
                    Err("transaction is not started".to_string())
                } else {
                    Ok(transaction)
                }
            } else {
                Ok(None)
            };

            let grove_db = &platform.drive.grove;

            let result = transaction_result.and_then(|transaction_arg| {
                grove_db
                    .root_hash(transaction_arg)
                    .unwrap()
                    .map_err(Error::GroveDB)
                    .map_err(|err| err.to_string())
            });

            channel.send(move |mut task_context| {
                let callback = js_callback.into_inner(&mut task_context);
                let this = task_context.undefined();

                let callback_arguments: Vec<Handle<JsValue>> = match result {
                    Ok(hash) => vec![
                        task_context.null().upcast(),
                        JsBuffer::external(&mut task_context, hash).upcast(),
                    ],
                    Err(err) => vec![task_context.error(err)?.upcast()],
                };

                callback.call(&mut task_context, this, callback_arguments)?;

                Ok(())
            });
        })
        .or_else(|err| cx.throw_error(err.to_string()))?;

        // The result is returned through the callback, not through direct return
        Ok(cx.undefined())
    }

    fn js_grove_db_delete(mut cx: FunctionContext) -> JsResult<JsUndefined> {
        let js_path = cx.argument::<JsArray>(0)?;
        let js_key = cx.argument::<JsBuffer>(1)?;

        let js_using_transaction = cx.argument::<JsBoolean>(2)?;

        let js_callback = cx.argument::<JsFunction>(3)?.root(&mut cx);

        let path = converter::js_array_of_buffers_to_vec(&mut cx, js_path)?;
        let key = converter::js_buffer_to_vec_u8(&mut cx, js_key);

        let using_transaction = js_using_transaction.value(&mut cx);

        let db = cx
            .this()
            .downcast_or_throw::<JsBox<PlatformWrapper>, _>(&mut cx)?;

        db.send_to_drive_thread(move |platform: &Platform, transaction, channel| {
            let transaction_result = if using_transaction {
                if transaction.is_none() {
                    Err("transaction is not started".to_string())
                } else {
                    Ok(transaction)
                }
            } else {
                Ok(None)
            };

            let grove_db = &platform.drive.grove;

            let path_slice: Vec<&[u8]> = path.iter().map(|fragment| fragment.as_slice()).collect();
            let result = transaction_result.and_then(|transaction_arg| {
                grove_db
                    .delete(path_slice, key.as_slice(), None, transaction_arg)
                    .unwrap()
                    .map_err(Error::GroveDB)
                    .map_err(|err| err.to_string())
            });

            channel.send(move |mut task_context| {
                let callback = js_callback.into_inner(&mut task_context);
                let this = task_context.undefined();
                let callback_arguments: Vec<Handle<JsValue>> = match result {
                    Ok(()) => {
                        vec![task_context.null().upcast()]
                    }

                    // Convert the error to a JavaScript exception on failure
                    Err(err) => vec![task_context.error(err)?.upcast()],
                };

                callback.call(&mut task_context, this, callback_arguments)?;

                Ok(())
            });
        })
        .or_else(|err| cx.throw_error(err.to_string()))?;

        // The result is returned through the callback, not through direct return
        Ok(cx.undefined())
    }

    fn js_abci_init_chain(mut cx: FunctionContext) -> JsResult<JsUndefined> {
        let js_request = cx.argument::<JsBuffer>(0)?;
        let js_using_transaction = cx.argument::<JsBoolean>(1)?;

        let js_callback = cx.argument::<JsFunction>(2)?.root(&mut cx);

        let using_transaction = js_using_transaction.value(&mut cx);

        let db = cx
            .this()
            .downcast_or_throw::<JsBox<PlatformWrapper>, _>(&mut cx)?;

        let request_bytes = converter::js_buffer_to_vec_u8(&mut cx, js_request);

        db.send_to_drive_thread(move |platform: &Platform, transaction, channel| {
            let transaction_result = if using_transaction {
                if transaction.is_none() {
                    Err("transaction is not started".to_string())
                } else {
                    Ok(transaction)
                }
            } else {
                Ok(None)
            };

            let result = transaction_result.and_then(|transaction_arg| {
                InitChainRequest::from_bytes(&request_bytes)
                    .and_then(|request| platform.init_chain(request, transaction_arg))
                    .and_then(|response| response.to_bytes())
                    .map_err(|e| e.to_string())
            });

            channel.send(move |mut task_context| {
                let callback = js_callback.into_inner(&mut task_context);
                let this = task_context.undefined();

                let callback_arguments: Vec<Handle<JsValue>> = match result {
                    Ok(response_bytes) => {
                        let value = JsBuffer::external(&mut task_context, response_bytes);

                        vec![task_context.null().upcast(), value.upcast()]
                    }

                    // Convert the error to a JavaScript exception on failure
                    Err(err) => vec![task_context.error(err)?.upcast()],
                };

                callback.call(&mut task_context, this, callback_arguments)?;

                Ok(())
            });
        })
        .or_else(|err| cx.throw_error(err.to_string()))?;

        // The result is returned through the callback, not through direct return
        Ok(cx.undefined())
    }

    fn js_abci_block_begin(mut cx: FunctionContext) -> JsResult<JsUndefined> {
        let js_request = cx.argument::<JsBuffer>(0)?;
        let js_using_transaction = cx.argument::<JsBoolean>(1)?;

        let js_callback = cx.argument::<JsFunction>(2)?.root(&mut cx);

        let using_transaction = js_using_transaction.value(&mut cx);

        let db = cx
            .this()
            .downcast_or_throw::<JsBox<PlatformWrapper>, _>(&mut cx)?;

        let request_bytes = converter::js_buffer_to_vec_u8(&mut cx, js_request);

        db.send_to_drive_thread(move |platform: &Platform, transaction, channel| {
            let transaction_result = if using_transaction {
                if transaction.is_none() {
                    Err("transaction is not started".to_string())
                } else {
                    Ok(transaction)
                }
            } else {
                Ok(None)
            };

            let result = transaction_result.and_then(|transaction_arg| {
                BlockBeginRequest::from_bytes(&request_bytes)
                    .and_then(|request| platform.block_begin(request, transaction_arg))
                    .and_then(|response| response.to_bytes())
                    .map_err(|e| e.to_string())
            });

            channel.send(move |mut task_context| {
                let callback = js_callback.into_inner(&mut task_context);
                let this = task_context.undefined();

                let callback_arguments: Vec<Handle<JsValue>> = match result {
                    Ok(response_bytes) => {
                        let value = JsBuffer::external(&mut task_context, response_bytes);

                        vec![task_context.null().upcast(), value.upcast()]
                    }

                    // Convert the error to a JavaScript exception on failure
                    Err(err) => vec![task_context.error(err)?.upcast()],
                };

                callback.call(&mut task_context, this, callback_arguments)?;

                Ok(())
            });
        })
        .or_else(|err| cx.throw_error(err.to_string()))?;

        // The result is returned through the callback, not through direct return
        Ok(cx.undefined())
    }

    fn js_abci_block_end(mut cx: FunctionContext) -> JsResult<JsUndefined> {
        let js_request = cx.argument::<JsObject>(0)?;

        let js_using_transaction = cx.argument::<JsBoolean>(1)?;

        let js_callback = cx.argument::<JsFunction>(2)?.root(&mut cx);

        let using_transaction = js_using_transaction.value(&mut cx);

        let db = cx
            .this()
            .downcast_or_throw::<JsBox<PlatformWrapper>, _>(&mut cx)?;

        let js_fees: Handle<JsObject> = js_request.get(&mut cx, "fees")?;

        let js_processing_fee: Handle<JsNumber> = js_fees.get(&mut cx, "processingFee")?;
        let processing_fee = js_processing_fee.value(&mut cx) as u64;

        let js_storage_fee: Handle<JsNumber> = js_fees.get(&mut cx, "storageFee")?;
        let storage_fee = js_storage_fee.value(&mut cx) as u64;

        let js_refunds_per_epoch: Handle<JsObject> = js_fees.get(&mut cx, "refundsPerEpoch")?;

        let refunds_per_epoch = js_object_to_fee_refunds(&mut cx, js_refunds_per_epoch)?;

        db.send_to_drive_thread(move |platform: &Platform, transaction, channel| {
            let transaction_result = if using_transaction {
                if transaction.is_none() {
                    Err("transaction is not started".to_string())
                } else {
                    Ok(transaction)
                }
            } else {
                Ok(None)
            };

            let result = transaction_result.and_then(|transaction_arg| {
                let request = BlockEndRequest {
                    fees: BlockFees {
                        processing_fee,
                        storage_fee,
                        refunds_per_epoch,
                    },
                };

                platform
                    .block_end(request, transaction_arg)
                    .and_then(|response| response.to_bytes())
                    .map_err(|e| e.to_string())
            });

            channel.send(move |mut task_context| {
                let callback = js_callback.into_inner(&mut task_context);
                let this = task_context.undefined();

                let callback_arguments: Vec<Handle<JsValue>> = match result {
                    Ok(response_bytes) => {
                        let value = JsBuffer::external(&mut task_context, response_bytes);

                        vec![task_context.null().upcast(), value.upcast()]
                    }

                    // Convert the error to a JavaScript exception on failure
                    Err(err) => vec![task_context.error(err)?.upcast()],
                };

                callback.call(&mut task_context, this, callback_arguments)?;

                Ok(())
            });
        })
        .or_else(|err| cx.throw_error(err.to_string()))?;

        // The result is returned through the callback, not through direct return
        Ok(cx.undefined())
    }

    fn js_abci_after_finalize_block(mut cx: FunctionContext) -> JsResult<JsUndefined> {
        let js_request = cx.argument::<JsBuffer>(0)?;
        let js_callback = cx.argument::<JsFunction>(1)?.root(&mut cx);

        let db = cx
            .this()
            .downcast_or_throw::<JsBox<PlatformWrapper>, _>(&mut cx)?;

        let request_bytes = converter::js_buffer_to_vec_u8(&mut cx, js_request);

        db.send_to_drive_thread(move |platform: &Platform, _, channel| {
            let result = AfterFinalizeBlockRequest::from_bytes(&request_bytes)
                .and_then(|request| platform.after_finalize_block(request))
                .and_then(|response| response.to_bytes());

            channel.send(move |mut task_context| {
                let callback = js_callback.into_inner(&mut task_context);
                let this = task_context.undefined();

                let callback_arguments: Vec<Handle<JsValue>> = match result {
                    Ok(response_bytes) => {
                        let value = JsBuffer::external(&mut task_context, response_bytes);

                        vec![task_context.null().upcast(), value.upcast()]
                    }

                    // Convert the error to a JavaScript exception on failure
                    Err(err) => vec![task_context.error(err.to_string())?.upcast()],
                };

                callback.call(&mut task_context, this, callback_arguments)?;

                Ok(())
            });
        })
        .or_else(|err| cx.throw_error(err.to_string()))?;

        // The result is returned through the callback, not through direct return
        Ok(cx.undefined())
    }

    fn js_fetch_latest_withdrawal_transaction_index(
        mut cx: FunctionContext,
    ) -> JsResult<JsUndefined> {
        let js_using_transaction = cx.argument::<JsBoolean>(0)?;
        let js_callback = cx.argument::<JsFunction>(1)?.root(&mut cx);

        let using_transaction = js_using_transaction.value(&mut cx);

        let db = cx
            .this()
            .downcast_or_throw::<JsBox<PlatformWrapper>, _>(&mut cx)?;

        db.send_to_drive_thread(move |platform: &Platform, transaction, channel| {
            let transaction_result = if using_transaction {
                if transaction.is_none() {
                    Err("transaction is not started".to_string())
                } else {
                    Ok(transaction)
                }
            } else {
                Ok(None)
            };

            let result = transaction_result.and_then(|transaction_arg| {
                platform
                    .drive
                    .fetch_latest_withdrawal_transaction_index(transaction_arg)
                    .map_err(|err| err.to_string())
            });

            channel.send(move |mut task_context| {
                let callback = js_callback.into_inner(&mut task_context);
                let this = task_context.undefined();

                let callback_arguments: Vec<Handle<JsValue>> = match result {
                    Ok(index) => {
                        let index_f64 = index as f64;
                        if index_f64 as u64 != index {
                            vec![task_context
                                .error("could not convert withdrawal transaction index to f64")?
                                .upcast()]
                        } else {
                            let value = JsNumber::new(&mut task_context, index_f64);

                            vec![task_context.null().upcast(), value.upcast()]
                        }
                    }

                    // Convert the error to a JavaScript exception on failure
                    Err(err) => vec![task_context.error(err)?.upcast()],
                };

                callback.call(&mut task_context, this, callback_arguments)?;

                Ok(())
            });
        })
        .or_else(|err| cx.throw_error(err.to_string()))?;

        // The result is returned through the callback, not through direct return
        Ok(cx.undefined())
    }

    fn js_enqueue_withdrawal_transaction(mut cx: FunctionContext) -> JsResult<JsUndefined> {
        let js_index = cx.argument::<JsNumber>(0)?;
        let js_core_transaction = cx.argument::<JsBuffer>(1)?;
        let js_block_info = cx.argument::<JsObject>(2)?;
        let js_using_transaction = cx.argument::<JsBoolean>(3)?;
        let js_callback = cx.argument::<JsFunction>(4)?.root(&mut cx);

        let db = cx
            .this()
            .downcast_or_throw::<JsBox<PlatformWrapper>, _>(&mut cx)?;

        let index = js_index.value(&mut cx);
        let transaction_bytes = converter::js_buffer_to_vec_u8(&mut cx, js_core_transaction);
        let using_transaction = js_using_transaction.value(&mut cx);
        let block_info = converter::js_object_to_block_info(js_block_info, &mut cx)?;

        db.send_to_drive_thread(move |platform: &Platform, transaction, channel| {
            let transaction_result = if using_transaction {
                if transaction.is_none() {
                    Err("transaction is not started".to_string())
                } else {
                    Ok(transaction)
                }
            } else {
                Ok(None)
            };

            let execution_function = |transaction: TransactionArg| -> Result<(), String> {
                platform
                    .drive
                    .enqueue_withdrawal_transaction(
                        index as u64,
                        transaction_bytes,
                        &block_info,
                        transaction,
                    )
                    .map_err(|e| e.to_string())?;

                Ok(())
            };

            let result = transaction_result.and_then(execution_function);

            channel.send(move |mut task_context| {
                let callback = js_callback.into_inner(&mut task_context);
                let this = task_context.undefined();

                let callback_arguments: Vec<Handle<JsValue>> = match result {
                    Ok(_) => {
                        vec![task_context.null().upcast(), task_context.null().upcast()]
                    }

                    // Convert the error to a JavaScript exception on failure
                    Err(err) => vec![task_context.error(err)?.upcast()],
                };

                callback.call(&mut task_context, this, callback_arguments)?;

                Ok(())
            });
        })
        .or_else(|err| cx.throw_error(err.to_string()))?;

        // The result is returned through the callback, not through direct return
        Ok(cx.undefined())
    }
}

#[neon::main]
fn main(mut cx: ModuleContext) -> NeonResult<()> {
    cx.export_function("driveOpen", PlatformWrapper::js_open)?;
    cx.export_function("driveClose", PlatformWrapper::js_close)?;
    cx.export_function(
        "driveCreateInitialStateStructure",
        PlatformWrapper::js_create_initial_state_structure,
    )?;
    cx.export_function("driveFetchContract", PlatformWrapper::js_fetch_contract)?;
    cx.export_function("driveCreateContract", PlatformWrapper::js_create_contract)?;
    cx.export_function("driveUpdateContract", PlatformWrapper::js_update_contract)?;
    cx.export_function("driveCreateDocument", PlatformWrapper::js_create_document)?;
    cx.export_function("driveUpdateDocument", PlatformWrapper::js_update_document)?;
    cx.export_function("driveDeleteDocument", PlatformWrapper::js_delete_document)?;
    cx.export_function(
        "driveInsertIdentity",
        PlatformWrapper::js_insert_identity_cbor,
    )?;
    cx.export_function("driveFetchIdentity", PlatformWrapper::js_fetch_identity)?;
    cx.export_function(
        "driveFetchIdentityBalance",
        PlatformWrapper::js_fetch_identity_balance,
    )?;
    cx.export_function(
        "driveFetchIdentityBalanceWithCosts",
        PlatformWrapper::js_fetch_identity_balance_with_costs,
    )?;
    cx.export_function(
        "driveFetchIdentityBalanceIncludeDebtWithCosts",
        PlatformWrapper::js_fetch_identity_balance_include_debt_with_costs,
    )?;
    cx.export_function(
        "driveFetchProvedIdentity",
        PlatformWrapper::js_fetch_proved_identity,
    )?;
    cx.export_function(
        "driveFetchManyProvedIdentities",
        PlatformWrapper::js_fetch_many_proved_identities,
    )?;
    cx.export_function(
        "driveFetchIdentityWithCosts",
        PlatformWrapper::js_fetch_identity_with_costs,
    )?;
    cx.export_function(
        "driveAddToIdentityBalance",
        PlatformWrapper::js_add_to_identity_balance,
    )?;
    cx.export_function(
        "driveRemoveFromIdentityBalance",
        PlatformWrapper::js_remove_from_identity_balance,
    )?;
    cx.export_function(
        "driveApplyFeesToIdentityBalance",
        PlatformWrapper::js_apply_fees_to_identity_balance,
    )?;
    cx.export_function(
        "driveAddToSystemCredits",
        PlatformWrapper::js_add_to_system_credits,
    )?;
    cx.export_function(
        "driveFetchIdentitiesByPublicKeyHashes",
        PlatformWrapper::js_fetch_identities_by_public_key_hashes,
    )?;
    cx.export_function(
        "driveProveIdentitiesByPublicKeyHashes",
        PlatformWrapper::js_prove_identities_by_public_key_hashes,
    )?;
    cx.export_function(
        "driveAddKeysToIdentity",
        PlatformWrapper::js_add_keys_to_identity,
    )?;
    cx.export_function(
        "driveDisableIdentityKeys",
        PlatformWrapper::js_disable_identity_keys,
    )?;
    cx.export_function(
        "driveUpdateIdentityRevision",
        PlatformWrapper::js_update_identity_revision,
    )?;

    cx.export_function("driveQueryDocuments", PlatformWrapper::js_query_documents)?;

    cx.export_function(
        "driveProveDocumentsQuery",
        PlatformWrapper::js_prove_documents_query,
    )?;

    cx.export_function(
        "driveFetchLatestWithdrawalTransactionIndex",
        PlatformWrapper::js_fetch_latest_withdrawal_transaction_index,
    )?;
    cx.export_function(
        "driveEnqueueWithdrawalTransaction",
        PlatformWrapper::js_enqueue_withdrawal_transaction,
    )?;

    cx.export_function("groveDbInsert", PlatformWrapper::js_grove_db_insert)?;
    cx.export_function(
        "groveDbInsertIfNotExists",
        PlatformWrapper::js_grove_db_insert_if_not_exists,
    )?;
    cx.export_function("groveDbGet", PlatformWrapper::js_grove_db_get)?;
    cx.export_function("groveDbDelete", PlatformWrapper::js_grove_db_delete)?;
    cx.export_function("groveDbFlush", PlatformWrapper::js_grove_db_flush)?;
    cx.export_function(
        "groveDbStartTransaction",
        PlatformWrapper::js_grove_db_start_transaction,
    )?;
    cx.export_function(
        "groveDbIsTransactionStarted",
        PlatformWrapper::js_grove_db_is_transaction_started,
    )?;
    cx.export_function(
        "groveDbCommitTransaction",
        PlatformWrapper::js_grove_db_commit_transaction,
    )?;
    cx.export_function(
        "groveDbRollbackTransaction",
        PlatformWrapper::js_grove_db_rollback_transaction,
    )?;
    cx.export_function(
        "groveDbAbortTransaction",
        PlatformWrapper::js_grove_db_abort_transaction,
    )?;
    cx.export_function("groveDbPutAux", PlatformWrapper::js_grove_db_put_aux)?;
    cx.export_function("groveDbDeleteAux", PlatformWrapper::js_grove_db_delete_aux)?;
    cx.export_function("groveDbGetAux", PlatformWrapper::js_grove_db_get_aux)?;
    cx.export_function("groveDbQuery", PlatformWrapper::js_grove_db_query)?;
    cx.export_function(
        "groveDbProveQuery",
        PlatformWrapper::js_grove_db_prove_query,
    )?;
    cx.export_function(
        "groveDbProveQueryMany",
        PlatformWrapper::js_grove_db_prove_query_many,
    )?;
    cx.export_function("groveDbRootHash", PlatformWrapper::js_grove_db_root_hash)?;

    cx.export_function("abciInitChain", PlatformWrapper::js_abci_init_chain)?;
    cx.export_function("abciBlockBegin", PlatformWrapper::js_abci_block_begin)?;
    cx.export_function("abciBlockEnd", PlatformWrapper::js_abci_block_end)?;
    cx.export_function(
        "abciAfterFinalizeBlock",
        PlatformWrapper::js_abci_after_finalize_block,
    )?;

    cx.export_function(
        "feeResultGetProcessingFee",
        FeeResultWrapper::get_processing_fee,
    )?;
    cx.export_function("feeResultGetStorageFee", FeeResultWrapper::get_storage_fee)?;
    cx.export_function("feeResultAdd", FeeResultWrapper::add)?;
    cx.export_function("feeResultAddFees", FeeResultWrapper::add_fees)?;
    cx.export_function("feeResultCreate", FeeResultWrapper::create)?;
    cx.export_function("feeResultGetRefunds", FeeResultWrapper::get_refunds)?;
    cx.export_function(
        "feeResultSumRefundsPerEpoch",
        FeeResultWrapper::get_refunds_per_epoch,
    )?;

    cx.export_function(
        "calculateStorageFeeDistributionAmountAndLeftovers",
        js_calculate_storage_fee_distribution_amount_and_leftovers,
    )?;

    Ok(())
}<|MERGE_RESOLUTION|>--- conflicted
+++ resolved
@@ -1,25 +1,16 @@
 mod converter;
 mod fee;
 
-<<<<<<< HEAD
 use drive_abci::config::{CoreConfig, CoreRpcConfig, PlatformConfig};
 use std::num::ParseIntError;
-
-=======
 use std::ops::Deref;
->>>>>>> 4b258c05
 use std::{option::Option::None, path::Path, sync::mpsc, thread};
 
 use crate::converter::js_object_to_fee_refunds;
 use crate::fee::result::FeeResultWrapper;
-<<<<<<< HEAD
+use drive::dpp::identity::{KeyID, TimestampMillis};
 use drive::dpp::identity::Identity;
-
-=======
-use drive::dpp::identity::{KeyID, TimestampMillis};
-use drive::dpp::prelude::Revision;
 use drive::drive::batch::GroveDbOpBatch;
->>>>>>> 4b258c05
 use drive::drive::config::DriveConfig;
 use drive::drive::flags::StorageFlags;
 use drive::drive::query::QueryDocumentsOutcome;
@@ -33,10 +24,10 @@
     AfterFinalizeBlockRequest, BlockBeginRequest, BlockEndRequest, BlockFees, InitChainRequest,
     Serializable,
 };
-use drive_abci::config::PlatformConfig;
 use drive_abci::platform::Platform;
 use fee::js_calculate_storage_fee_distribution_amount_and_leftovers;
 use neon::prelude::*;
+use drive::dpp::prelude::Revision;
 
 type PlatformCallback = Box<dyn for<'a> FnOnce(&'a Platform, TransactionArg, &Channel) + Send>;
 type UnitCallback = Box<dyn FnOnce(&Channel) + Send>;
@@ -126,7 +117,6 @@
                 ..Default::default()
             };
 
-<<<<<<< HEAD
             let core_config = CoreConfig {
                 rpc: CoreRpcConfig {
                     url: core_rpc_url,
@@ -136,25 +126,17 @@
             };
 
             let platform_config = PlatformConfig {
-                drive: Some(drive_config),
+                drive: drive_config,
                 core: core_config,
+                verify_sum_trees: true,
             };
 
             // TODO: think how to pass this error to JS
-            let mut platform: Platform = Platform::open(path, platform_config).unwrap();
+            let mut platform: Platform = Platform::open(path, Some(platform_config)).unwrap();
 
             if cfg!(feature = "enable-mocking") {
                 platform.mock_core_rpc_client();
             }
-=======
-            let platform_config = PlatformConfig {
-                drive_config,
-                verify_sum_trees: true,
-            };
-
-            // TODO: think how to pass this error to JS
-            let platform: Platform = Platform::open(path, Some(platform_config)).unwrap();
->>>>>>> 4b258c05
 
             let mut maybe_transaction: Option<Transaction> = None;
 
