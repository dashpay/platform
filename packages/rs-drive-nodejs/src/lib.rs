mod converter;
mod fee_result;

use neon::object::PropertyKey;
use std::ops::Deref;
use std::{option::Option::None, path::Path, sync::mpsc, thread};

use crate::fee_result::FeeResultWrapper;
use drive::dpp::identity::Identity;
use drive::drive::batch::GroveDbOpBatch;
use drive::drive::config::DriveConfig;
use drive::drive::flags::StorageFlags;
use drive::error::Error;
use drive::fee_pools::epochs::Epoch;
use drive::grovedb::{PathQuery, Transaction};
use drive::query::TransactionArg;
use drive_abci::abci::handlers::TenderdashAbci;
use drive_abci::abci::messages::{
    AfterFinalizeBlockRequest, BlockBeginRequest, BlockEndRequest, InitChainRequest, Serializable,
};
use drive_abci::platform::Platform;
use neon::prelude::*;

type PlatformCallback = Box<dyn for<'a> FnOnce(&'a Platform, TransactionArg, &Channel) + Send>;
type UnitCallback = Box<dyn FnOnce(&Channel) + Send>;
type ErrorCallback = Box<dyn FnOnce(&Channel, Result<(), String>) + Send>;
type TransactionCallback =
    Box<dyn FnOnce(mpsc::Sender<PlatformWrapperMessage>, Result<(), String>, &Channel) + Send>;

// Messages sent on the drive channel
enum PlatformWrapperMessage {
    // Callback to be executed
    Callback(PlatformCallback),
    // Indicates that the thread should be stopped and connection closed
    Close(UnitCallback),
    StartTransaction(TransactionCallback),
    CommitTransaction(ErrorCallback),
    RollbackTransaction(ErrorCallback),
    AbortTransaction(ErrorCallback),
    Flush(UnitCallback),
}

struct PlatformWrapper {
    tx: mpsc::Sender<PlatformWrapperMessage>,
}

// Internal wrapper logic. Needed to avoid issues with passing threads to
// node.js. Avoiding thread conflicts by having a dedicated thread for the
// groveDB instance and uses events to communicate with it
impl PlatformWrapper {
    // Creates a new instance of `DriveWrapper`
    //
    // 1. Creates a connection and a channel
    // 2. Spawns a thread and moves the channel receiver and connection to it
    // 3. On a separate thread, read closures off the channel and execute with
    // access    to the connection.
    fn new(cx: &mut FunctionContext) -> NeonResult<Self> {
        // Drive's configuration
        let path_string = cx.argument::<JsString>(0)?.value(cx);
        let drive_config = cx.argument::<JsObject>(1)?;

        let js_data_contracts_cache_size: Handle<JsNumber> =
            drive_config.get(cx, "dataContractsGlobalCacheSize")?;
        let data_contracts_global_cache_size =
            u64::try_from(js_data_contracts_cache_size.value(cx) as i64).or_else(|_| {
                cx.throw_range_error("`dataContractsGlobalCacheSize` must fit in u64")
            })?;

        let js_data_contracts_transactional_cache_size: Handle<JsNumber> =
            drive_config.get(cx, "dataContractsBlockCacheSize")?;
        let data_contracts_block_cache_size = u64::try_from(
            js_data_contracts_transactional_cache_size.value(cx) as i64,
        )
        .or_else(|_| cx.throw_range_error("`dataContractsBlockCacheSize` must fit in u64"))?;

        // Channel for sending callbacks to execute on the Drive connection thread
        let (tx, rx) = mpsc::channel::<PlatformWrapperMessage>();

        // Create an `Channel` for calling back to JavaScript. It is more efficient
        // to create a single channel and re-use it for all database callbacks.
        // The JavaScript process will not exit as long as this channel has not been
        // dropped.
        let channel = cx.channel();

        let sender = tx.clone();

        // Spawn a thread for processing database queries
        // This will not block the JavaScript main thread and will continue executing
        // concurrently.
        thread::spawn(move || {
            let path = Path::new(&path_string);
            // Open a connection to groveDb, this will be moved to a separate thread

            let drive_config = DriveConfig {
                data_contracts_global_cache_size,
                data_contracts_block_cache_size,
                ..Default::default()
            };

            // TODO: think how to pass this error to JS
            let platform: Platform = Platform::open(path, Some(drive_config)).unwrap();

            let mut maybe_transaction: Option<Transaction> = None;

            // Blocks until a callback is available
            // When the instance of `Database` is dropped, the channel will be closed
            // and `rx.recv()` will return an `Err`, ending the loop and terminating
            // the thread.
            while let Ok(message) = rx.recv() {
                match message {
                    PlatformWrapperMessage::Callback(callback) => {
                        // The connection and channel are owned by the thread, but _lent_ to
                        // the callback. The callback has exclusive access to the connection
                        // for the duration of the callback.
                        callback(&platform, maybe_transaction.as_ref(), &channel);
                    }
                    // Immediately close the connection, even if there are pending messages
                    PlatformWrapperMessage::Close(callback) => {
                        drop(maybe_transaction);
                        drop(platform);

                        callback(&channel);
                        break;
                    }
                    // Flush message
                    PlatformWrapperMessage::Flush(callback) => {
                        platform.drive.grove.flush().unwrap();
                        callback(&channel);
                    }
                    PlatformWrapperMessage::StartTransaction(callback) => {
                        let result = if maybe_transaction.is_some() {
                            Err("transaction is already started".to_string())
                        } else {
                            let transaction = platform.drive.grove.start_transaction();

                            maybe_transaction = Some(transaction);

                            Ok(())
                        };

                        callback(sender.clone(), result, &channel);
                    }
                    PlatformWrapperMessage::CommitTransaction(callback) => {
                        let result = if maybe_transaction.is_some() {
                            let mut drive_cache = platform.drive.cache.borrow_mut();

                            drive_cache.cached_contracts.merge_block_cache();

                            drive_cache.cached_contracts.clear_block_cache();

                            platform
                                .drive
                                .commit_transaction(maybe_transaction.take().unwrap())
                                .map_err(|err| err.to_string())
                        } else {
                            Err("transaction is not started".to_string())
                        };

                        callback(&channel, result);
                    }
                    PlatformWrapperMessage::RollbackTransaction(callback) => {
                        let result = if let Some(transaction) = &maybe_transaction {
                            let mut drive_cache = platform.drive.cache.borrow_mut();

                            drive_cache.cached_contracts.clear_block_cache();

                            platform
                                .drive
                                .rollback_transaction(transaction)
                                .map_err(|err| err.to_string())
                        } else {
                            Err("transaction is not started".to_string())
                        };

                        callback(&channel, result);
                    }
                    PlatformWrapperMessage::AbortTransaction(callback) => {
                        let result = if maybe_transaction.is_some() {
                            let mut drive_cache = platform.drive.cache.borrow_mut();

                            drive_cache.cached_contracts.clear_block_cache();

                            drop(maybe_transaction.take());

                            Ok(())
                        } else {
                            Err("transaction is not started".to_string())
                        };

                        callback(&channel, result);
                    }
                }
            }
        });

        Ok(Self { tx })
    }

    // Idiomatic rust would take an owned `self` to prevent use after close
    // However, it's not possible to prevent JavaScript from continuing to hold a
    // closed database
    fn close(
        &self,
        callback: impl FnOnce(&Channel) + Send + 'static,
    ) -> Result<(), mpsc::SendError<PlatformWrapperMessage>> {
        self.tx
            .send(PlatformWrapperMessage::Close(Box::new(callback)))
    }

    fn send_to_drive_thread(
        &self,
        callback: impl for<'a> FnOnce(&'a Platform, TransactionArg, &Channel) + Send + 'static,
    ) -> Result<(), mpsc::SendError<PlatformWrapperMessage>> {
        self.tx
            .send(PlatformWrapperMessage::Callback(Box::new(callback)))
    }

    fn start_transaction(
        &self,
        callback: impl FnOnce(mpsc::Sender<PlatformWrapperMessage>, Result<(), String>, &Channel)
            + Send
            + 'static,
    ) -> Result<(), mpsc::SendError<PlatformWrapperMessage>> {
        self.tx
            .send(PlatformWrapperMessage::StartTransaction(Box::new(callback)))
    }

    fn commit_transaction(
        &self,
        callback: impl FnOnce(&Channel, Result<(), String>) + Send + 'static,
    ) -> Result<(), mpsc::SendError<PlatformWrapperMessage>> {
        self.tx
            .send(PlatformWrapperMessage::CommitTransaction(Box::new(
                callback,
            )))
    }

    fn rollback_transaction(
        &self,
        callback: impl FnOnce(&Channel, Result<(), String>) + Send + 'static,
    ) -> Result<(), mpsc::SendError<PlatformWrapperMessage>> {
        self.tx
            .send(PlatformWrapperMessage::RollbackTransaction(Box::new(
                callback,
            )))
    }

    fn abort_transaction(
        &self,
        callback: impl FnOnce(&Channel, Result<(), String>) + Send + 'static,
    ) -> Result<(), mpsc::SendError<PlatformWrapperMessage>> {
        self.tx
            .send(PlatformWrapperMessage::AbortTransaction(Box::new(callback)))
    }

    // Idiomatic rust would take an owned `self` to prevent use after close
    // However, it's not possible to prevent JavaScript from continuing to hold a
    // closed database
    fn flush(
        &self,
        callback: impl FnOnce(&Channel) + Send + 'static,
    ) -> Result<(), mpsc::SendError<PlatformWrapperMessage>> {
        self.tx
            .send(PlatformWrapperMessage::Flush(Box::new(callback)))
    }
}

// Ensures that DriveWrapper is properly disposed when the corresponding JS
// object gets garbage collected
impl Finalize for PlatformWrapper {}

// External wrapper logic
impl PlatformWrapper {
    // Create a new instance of `Drive` and place it inside a `JsBox`
    // JavaScript can hold a reference to a `JsBox`, but the contents are opaque
    fn js_open(mut cx: FunctionContext) -> JsResult<JsBox<PlatformWrapper>> {
        let drive_wrapper =
            PlatformWrapper::new(&mut cx).or_else(|err| cx.throw_error(err.to_string()))?;

        Ok(cx.boxed(drive_wrapper))
    }

    /// Sends a message to the DB thread to stop the thread and dispose the
    /// groveDb instance owned by it, then calls js callback passed as a first
    /// argument to the function
    fn js_close(mut cx: FunctionContext) -> JsResult<JsUndefined> {
        let js_callback = cx.argument::<JsFunction>(0)?.root(&mut cx);

        let drive = cx
            .this()
            .downcast_or_throw::<JsBox<PlatformWrapper>, _>(&mut cx)?;

        drive
            .close(|channel| {
                channel.send(move |mut task_context| {
                    let callback = js_callback.into_inner(&mut task_context);
                    let this = task_context.undefined();
                    let callback_arguments: Vec<Handle<JsValue>> =
                        vec![task_context.null().upcast()];

                    callback.call(&mut task_context, this, callback_arguments)?;

                    Ok(())
                });
            })
            .or_else(|err| cx.throw_error(err.to_string()))?;

        Ok(cx.undefined())
    }

    fn js_create_initial_state_structure(mut cx: FunctionContext) -> JsResult<JsUndefined> {
        let js_using_transaction = cx.argument::<JsBoolean>(0)?;
        let js_callback = cx.argument::<JsFunction>(1)?.root(&mut cx);

        let drive = cx
            .this()
            .downcast_or_throw::<JsBox<PlatformWrapper>, _>(&mut cx)?;

        let using_transaction = js_using_transaction.value(&mut cx);

        drive
            .send_to_drive_thread(move |platform: &Platform, transaction, channel| {
                let transaction_result = if using_transaction {
                    if transaction.is_none() {
                        Err("transaction is not started".to_string())
                    } else {
                        Ok(transaction)
                    }
                } else {
                    Ok(None)
                };

                let execution_result = transaction_result.and_then(|transaction_arg| {
                    platform
                        .drive
                        .create_initial_state_structure(transaction_arg)
                        .map_err(|err| err.to_string())
                });

                channel.send(move |mut task_context| {
                    let callback = js_callback.into_inner(&mut task_context);
                    let this = task_context.undefined();
                    let callback_arguments: Vec<Handle<JsValue>> = match execution_result {
                        Ok(_) => vec![task_context.null().upcast()],
                        Err(err) => vec![task_context.error(err)?.upcast()],
                    };

                    callback.call(&mut task_context, this, callback_arguments)?;

                    Ok(())
                });
            })
            .or_else(|err| cx.throw_error(err.to_string()))?;

        Ok(cx.undefined())
    }

    fn js_fetch_contract(mut cx: FunctionContext) -> JsResult<JsUndefined> {
        let js_contract_id = cx.argument::<JsBuffer>(0)?;
        let js_maybe_epoch_index = cx.argument::<JsValue>(1)?;
        let js_using_transaction = cx.argument::<JsBoolean>(2)?;
        let js_callback = cx.argument::<JsFunction>(3)?.root(&mut cx);

        let drive = cx
            .this()
            .downcast_or_throw::<JsBox<PlatformWrapper>, _>(&mut cx)?;

        let contract_id = converter::js_buffer_to_identifier(&mut cx, js_contract_id)?;

        let maybe_epoch: Option<Epoch> = if !js_maybe_epoch_index.is_a::<JsUndefined, _>(&mut cx) {
            let js_epoch_index = js_maybe_epoch_index.downcast_or_throw::<JsNumber, _>(&mut cx)?;

            let epoch_index = u16::try_from(js_epoch_index.value(&mut cx) as i64)
                .or_else(|_| cx.throw_range_error("`epochs` must fit in u16"))?;

            let epoch = Epoch::new(epoch_index);

            Some(epoch)
        } else {
            None
        };

        let using_transaction = js_using_transaction.value(&mut cx);

        drive
            .send_to_drive_thread(move |platform: &Platform, transaction, channel| {
                let transaction_result = if using_transaction {
                    if transaction.is_none() {
                        Err("transaction is not started".to_string())
                    } else {
                        Ok(transaction)
                    }
                } else {
                    Ok(None)
                };

                let result = transaction_result.and_then(|transaction_arg| {
                    platform
                        .drive
                        .get_contract_with_fetch_info(
                            contract_id,
                            maybe_epoch.as_ref(),
                            transaction_arg,
                        )
                        .map_err(|err| err.to_string())
                });

                channel.send(move |mut task_context| {
                    let callback = js_callback.into_inner(&mut task_context);
                    let this = task_context.undefined();

                    let callback_arguments: Vec<Handle<JsValue>> = match result {
                        Ok((maybe_fee_result, maybe_contract_fetch_info)) => {
                            let js_result = task_context.empty_array();

<<<<<<< HEAD
                            let contract: Handle<JsValue> = if let Some(contract_fetch_info) =
                                maybe_contract_fetch_info
                            {
=======
                            // TODO: Fee result should be present even if data contract wasn't found
                            if let Some(contract_fetch_info) = maybe_contract_fetch_info {
>>>>>>> 40d23558
                                let contract_cbor =
                                    contract_fetch_info.contract.to_buffer().or_else(|_| {
                                        task_context.throw_range_error("can't serialize contract")
                                    })?;

                                JsBuffer::external(&mut task_context, contract_cbor).upcast()
                            } else {
                                task_context.null().upcast()
                            };

                            js_result.set(&mut task_context, 0, contract)?;

<<<<<<< HEAD
                            if let Some(fee_result) = maybe_fee_result {
                                let js_fee_result = converter::fee_result_to_js_object(
                                    &mut task_context,
                                    fee_result,
                                )?;
=======
                                if let Some(fee_result) = &contract_fetch_info.fee {
                                    let js_fee_result = task_context
                                        .boxed(FeeResultWrapper::new(fee_result.clone()));
>>>>>>> 40d23558

                                js_result.set(&mut task_context, 1, js_fee_result)?;
                            }

                            // First parameter of JS callbacks is error, which is null in this case
                            vec![task_context.null().upcast(), js_result.upcast()]
                        }

                        // Convert the error to a JavaScript exception on failure
                        Err(err) => vec![task_context.error(err)?.upcast()],
                    };

                    callback.call(&mut task_context, this, callback_arguments)?;

                    Ok(())
                });
            })
            .or_else(|err| cx.throw_error(err.to_string()))?;

        Ok(cx.undefined())
    }

    fn js_create_contract(mut cx: FunctionContext) -> JsResult<JsUndefined> {
        let js_contract_cbor = cx.argument::<JsBuffer>(0)?;
        let js_block_info = cx.argument::<JsObject>(1)?;
        let js_apply = cx.argument::<JsBoolean>(2)?;
        let js_using_transaction = cx.argument::<JsBoolean>(3)?;
        let js_callback = cx.argument::<JsFunction>(4)?.root(&mut cx);

        let drive = cx
            .this()
            .downcast_or_throw::<JsBox<PlatformWrapper>, _>(&mut cx)?;

        let contract_cbor = converter::js_buffer_to_vec_u8(js_contract_cbor, &mut cx);
        let apply = js_apply.value(&mut cx);
        let block_info = converter::js_object_to_block_info(js_block_info, &mut cx)?;
        let using_transaction = js_using_transaction.value(&mut cx);

        drive
            .send_to_drive_thread(move |platform: &Platform, transaction, channel| {
                let transaction_result = if using_transaction {
                    if transaction.is_none() {
                        Err("transaction is not started".to_string())
                    } else {
                        Ok(transaction)
                    }
                } else {
                    Ok(None)
                };

                let result = transaction_result.and_then(|transaction_arg| {
                    platform
                        .drive
                        .insert_contract_cbor(
                            contract_cbor,
                            None,
                            block_info,
                            apply,
                            transaction_arg,
                        )
                        .map_err(|err| err.to_string())
                });

                channel.send(move |mut task_context| {
                    let callback = js_callback.into_inner(&mut task_context);
                    let this = task_context.undefined();

                    let callback_arguments: Vec<Handle<JsValue>> = match result {
                        Ok(fee_result) => {
                            let js_fee_result =
                                task_context.boxed(FeeResultWrapper::new(fee_result.clone()));

                            // First parameter of JS callbacks is error, which is null in this case
                            vec![task_context.null().upcast(), js_fee_result.upcast()]
                        }

                        // Convert the error to a JavaScript exception on failure
                        Err(err) => vec![task_context.error(err)?.upcast()],
                    };

                    callback.call(&mut task_context, this, callback_arguments)?;

                    Ok(())
                });
            })
            .or_else(|err| cx.throw_error(err.to_string()))?;

        Ok(cx.undefined())
    }

    fn js_update_contract(mut cx: FunctionContext) -> JsResult<JsUndefined> {
        let js_contract_cbor = cx.argument::<JsBuffer>(0)?;
        let js_block_info = cx.argument::<JsObject>(1)?;
        let js_apply = cx.argument::<JsBoolean>(2)?;
        let js_using_transaction = cx.argument::<JsBoolean>(3)?;
        let js_callback = cx.argument::<JsFunction>(4)?.root(&mut cx);

        let drive = cx
            .this()
            .downcast_or_throw::<JsBox<PlatformWrapper>, _>(&mut cx)?;

        let contract_cbor = converter::js_buffer_to_vec_u8(js_contract_cbor, &mut cx);
        let apply = js_apply.value(&mut cx);

        let block_info = converter::js_object_to_block_info(js_block_info, &mut cx)?;

        let using_transaction = js_using_transaction.value(&mut cx);

        drive
            .send_to_drive_thread(move |platform: &Platform, transaction, channel| {
                let transaction_result = if using_transaction {
                    if transaction.is_none() {
                        Err("transaction is not started".to_string())
                    } else {
                        Ok(transaction)
                    }
                } else {
                    Ok(None)
                };

                let result = transaction_result.and_then(|transaction_arg| {
                    platform
                        .drive
                        .update_contract_cbor(
                            contract_cbor,
                            None,
                            block_info,
                            apply,
                            transaction_arg,
                        )
                        .map_err(|err| err.to_string())
                });

                channel.send(move |mut task_context| {
                    let callback = js_callback.into_inner(&mut task_context);
                    let this = task_context.undefined();

                    let callback_arguments: Vec<Handle<JsValue>> = match result {
                        Ok(fee_result) => {
                            let js_fee_result =
                                task_context.boxed(FeeResultWrapper::new(fee_result.clone()));

                            // First parameter of JS callbacks is error, which is null in this case
                            vec![task_context.null().upcast(), js_fee_result.upcast()]
                        }

                        // Convert the error to a JavaScript exception on failure
                        Err(err) => vec![task_context.error(err)?.upcast()],
                    };

                    callback.call(&mut task_context, this, callback_arguments)?;

                    Ok(())
                });
            })
            .or_else(|err| cx.throw_error(err.to_string()))?;

        Ok(cx.undefined())
    }

    fn js_create_document(mut cx: FunctionContext) -> JsResult<JsUndefined> {
        let js_document_cbor = cx.argument::<JsBuffer>(0)?;
        let js_contract_id = cx.argument::<JsBuffer>(1)?;
        let js_document_type_name = cx.argument::<JsString>(2)?;
        let js_owner_id = cx.argument::<JsBuffer>(3)?;
        let js_override_document = cx.argument::<JsBoolean>(4)?;
        let js_block_info = cx.argument::<JsObject>(5)?;
        let js_apply = cx.argument::<JsBoolean>(6)?;
        let js_using_transaction = cx.argument::<JsBoolean>(7)?;
        let js_callback = cx.argument::<JsFunction>(8)?.root(&mut cx);

        let drive = cx
            .this()
            .downcast_or_throw::<JsBox<PlatformWrapper>, _>(&mut cx)?;

        let document_cbor = converter::js_buffer_to_vec_u8(js_document_cbor, &mut cx);
        let contract_id = converter::js_buffer_to_identifier(&mut cx, js_contract_id)?;
        let document_type_name = js_document_type_name.value(&mut cx);
        let owner_id = converter::js_buffer_to_identifier(&mut cx, js_owner_id)?;
        let override_document = js_override_document.value(&mut cx);
        let block_info = converter::js_object_to_block_info(js_block_info, &mut cx)?;
        let apply = js_apply.value(&mut cx);
        let using_transaction = js_using_transaction.value(&mut cx);

        drive
            .send_to_drive_thread(move |platform: &Platform, transaction, channel| {
                let transaction_result = if using_transaction {
                    if transaction.is_none() {
                        Err("transaction is not started".to_string())
                    } else {
                        Ok(transaction)
                    }
                } else {
                    Ok(None)
                };

                let storage_flags =
                    StorageFlags::new_single_epoch(block_info.epoch.index, Some(owner_id));

                let result = transaction_result.and_then(|transaction_arg| {
                    platform
                        .drive
                        .add_serialized_document_for_contract_id(
                            &document_cbor,
                            contract_id,
                            &document_type_name,
                            Some(owner_id),
                            override_document,
                            block_info,
                            apply,
                            Some(storage_flags).as_ref(),
                            transaction_arg,
                        )
                        .map_err(|err| err.to_string())
                });

                channel.send(move |mut task_context| {
                    let callback = js_callback.into_inner(&mut task_context);
                    let this = task_context.undefined();

                    let callback_arguments: Vec<Handle<JsValue>> = match result {
                        Ok(fee_result) => {
                            let js_fee_result =
                                task_context.boxed(FeeResultWrapper::new(fee_result.clone()));

                            // First parameter of JS callbacks is error, which is null in this case
                            vec![task_context.null().upcast(), js_fee_result.upcast()]
                        }

                        // Convert the error to a JavaScript exception on failure
                        Err(err) => vec![task_context.error(err)?.upcast()],
                    };

                    callback.call(&mut task_context, this, callback_arguments)?;

                    Ok(())
                });
            })
            .or_else(|err| cx.throw_error(err.to_string()))?;

        Ok(cx.undefined())
    }

    fn js_update_document(mut cx: FunctionContext) -> JsResult<JsUndefined> {
        let js_document_cbor = cx.argument::<JsBuffer>(0)?;
        let js_contract_id = cx.argument::<JsBuffer>(1)?;
        let js_document_type_name = cx.argument::<JsString>(2)?;
        let js_owner_id = cx.argument::<JsBuffer>(3)?;
        let js_block_info = cx.argument::<JsObject>(4)?;
        let js_apply = cx.argument::<JsBoolean>(5)?;
        let js_using_transaction = cx.argument::<JsBoolean>(6)?;
        let js_callback = cx.argument::<JsFunction>(7)?.root(&mut cx);

        let drive = cx
            .this()
            .downcast_or_throw::<JsBox<PlatformWrapper>, _>(&mut cx)?;

        let document_cbor = converter::js_buffer_to_vec_u8(js_document_cbor, &mut cx);
        let contract_id = converter::js_buffer_to_identifier(&mut cx, js_contract_id)?;
        let document_type_name = js_document_type_name.value(&mut cx);
        let owner_id = converter::js_buffer_to_identifier(&mut cx, js_owner_id)?;
        let block_info = converter::js_object_to_block_info(js_block_info, &mut cx)?;
        let apply = js_apply.value(&mut cx);
        let using_transaction = js_using_transaction.value(&mut cx);

        drive
            .send_to_drive_thread(move |platform: &Platform, transaction, channel| {
                let transaction_result = if using_transaction {
                    if transaction.is_none() {
                        Err("transaction is not started".to_string())
                    } else {
                        Ok(transaction)
                    }
                } else {
                    Ok(None)
                };

                let storage_flags =
                    StorageFlags::new_single_epoch(block_info.epoch.index, Some(owner_id));

                let result = transaction_result.and_then(|transaction_arg| {
                    platform
                        .drive
                        .update_document_for_contract_id(
                            &document_cbor,
                            contract_id,
                            &document_type_name,
                            Some(owner_id),
                            block_info,
                            apply,
                            Some(storage_flags).as_ref(),
                            transaction_arg,
                        )
                        .map_err(|err| err.to_string())
                });

                channel.send(move |mut task_context| {
                    let callback = js_callback.into_inner(&mut task_context);
                    let this = task_context.undefined();

                    let callback_arguments: Vec<Handle<JsValue>> = match result {
                        Ok(fee_result) => {
                            let js_fee_result =
                                task_context.boxed(FeeResultWrapper::new(fee_result.clone()));

                            // First parameter of JS callbacks is error, which is null in this case
                            vec![task_context.null().upcast(), js_fee_result.upcast()]
                        }

                        // Convert the error to a JavaScript exception on failure
                        Err(err) => vec![task_context.error(err)?.upcast()],
                    };

                    callback.call(&mut task_context, this, callback_arguments)?;

                    Ok(())
                });
            })
            .or_else(|err| cx.throw_error(err.to_string()))?;

        Ok(cx.undefined())
    }

    fn js_delete_document(mut cx: FunctionContext) -> JsResult<JsUndefined> {
        let js_document_id = cx.argument::<JsBuffer>(0)?;
        let js_contract_id = cx.argument::<JsBuffer>(1)?;
        let js_document_type_name = cx.argument::<JsString>(2)?;
        let js_block_info = cx.argument::<JsObject>(3)?;
        let js_apply = cx.argument::<JsBoolean>(4)?;
        let js_using_transaction = cx.argument::<JsBoolean>(5)?;
        let js_callback = cx.argument::<JsFunction>(6)?.root(&mut cx);

        let drive = cx
            .this()
            .downcast_or_throw::<JsBox<PlatformWrapper>, _>(&mut cx)?;

        let document_id = converter::js_buffer_to_identifier(&mut cx, js_document_id)?;
        let contract_id = converter::js_buffer_to_identifier(&mut cx, js_contract_id)?;
        let document_type_name = js_document_type_name.value(&mut cx);
        let block_info = converter::js_object_to_block_info(js_block_info, &mut cx)?;
        let apply = js_apply.value(&mut cx);
        let using_transaction = js_using_transaction.value(&mut cx);

        drive
            .send_to_drive_thread(move |platform: &Platform, transaction, channel| {
                let transaction_result = if using_transaction {
                    if transaction.is_none() {
                        Err("transaction is not started".to_string())
                    } else {
                        Ok(transaction)
                    }
                } else {
                    Ok(None)
                };

                let result = transaction_result.and_then(|transaction_arg| {
                    platform
                        .drive
                        .delete_document_for_contract_id(
                            document_id,
                            contract_id,
                            &document_type_name,
                            None,
                            block_info,
                            apply,
                            transaction_arg,
                        )
                        .map_err(|err| err.to_string())
                });

                channel.send(move |mut task_context| {
                    let callback = js_callback.into_inner(&mut task_context);
                    let this = task_context.undefined();

                    let callback_arguments: Vec<Handle<JsValue>> = match result {
                        Ok(fee_result) => {
                            let js_fee_result =
                                task_context.boxed(FeeResultWrapper::new(fee_result.clone()));

                            // First parameter of JS callbacks is error, which is null in this case
                            vec![task_context.null().upcast(), js_fee_result.upcast()]
                        }

                        // Convert the error to a JavaScript exception on failure
                        Err(err) => vec![task_context.error(err)?.upcast()],
                    };

                    callback.call(&mut task_context, this, callback_arguments)?;

                    Ok(())
                });
            })
            .or_else(|err| cx.throw_error(err.to_string()))?;

        Ok(cx.undefined())
    }

    fn js_insert_identity_cbor(mut cx: FunctionContext) -> JsResult<JsUndefined> {
        let js_identity_cbor = cx.argument::<JsBuffer>(0)?;
        let js_block_info = cx.argument::<JsObject>(1)?;
        let js_apply = cx.argument::<JsBoolean>(2)?;
        let js_using_transaction = cx.argument::<JsBoolean>(3)?;
        let js_callback = cx.argument::<JsFunction>(4)?.root(&mut cx);

        let drive = cx
            .this()
            .downcast_or_throw::<JsBox<PlatformWrapper>, _>(&mut cx)?;

        let identity_cbor = converter::js_buffer_to_vec_u8(js_identity_cbor, &mut cx);
        let block_info = converter::js_object_to_block_info(js_block_info, &mut cx)?;
        let apply = js_apply.value(&mut cx);
        let using_transaction = js_using_transaction.value(&mut cx);

        let identity =
            Identity::from_buffer(identity_cbor).or_else(|e| cx.throw_error(e.to_string()))?;

        drive
            .send_to_drive_thread(move |platform: &Platform, transaction, channel| {
                let transaction_result = if using_transaction {
                    if transaction.is_none() {
                        Err("transaction is not started".to_string())
                    } else {
                        Ok(transaction)
                    }
                } else {
                    Ok(None)
                };

                let storage_flags = StorageFlags::new_single_epoch(
                    block_info.epoch.index,
                    Some(identity.id.to_buffer()),
                );

                let result = transaction_result.and_then(|transaction_arg| {
                    platform
                        .drive
                        .insert_identity(
                            identity,
                            block_info,
                            apply,
                            Some(storage_flags).as_ref(),
                            transaction_arg,
                        )
                        .map_err(|err| err.to_string())
                });

                channel.send(move |mut task_context| {
                    let callback = js_callback.into_inner(&mut task_context);
                    let this = task_context.undefined();

                    let callback_arguments: Vec<Handle<JsValue>> = match result {
                        Ok(fee_result) => {
                            let js_fee_result =
                                task_context.boxed(FeeResultWrapper::new(fee_result.clone()));

                            // First parameter of JS callbacks is error, which is null in this case
                            vec![task_context.null().upcast(), js_fee_result.upcast()]
                        }

                        // Convert the error to a JavaScript exception on failure
                        Err(err) => vec![task_context.error(err)?.upcast()],
                    };

                    callback.call(&mut task_context, this, callback_arguments)?;

                    Ok(())
                });
            })
            .or_else(|err| cx.throw_error(err.to_string()))?;

        Ok(cx.undefined())
    }

    fn js_query_documents(mut cx: FunctionContext) -> JsResult<JsUndefined> {
        let js_query_cbor = cx.argument::<JsBuffer>(0)?;
        let js_contract_id = cx.argument::<JsBuffer>(1)?;
        let js_document_type_name = cx.argument::<JsString>(2)?;
        let js_maybe_epoch_index = cx.argument::<JsValue>(3)?;
        // TODO We need dry run for validation
        let js_using_transaction = cx.argument::<JsBoolean>(4)?;
        let js_callback = cx.argument::<JsFunction>(5)?.root(&mut cx);

        let drive = cx
            .this()
            .downcast_or_throw::<JsBox<PlatformWrapper>, _>(&mut cx)?;

        let query_cbor = converter::js_buffer_to_vec_u8(js_query_cbor, &mut cx);
        let contract_id = converter::js_buffer_to_identifier(&mut cx, js_contract_id)?;
        let document_type_name = js_document_type_name.value(&mut cx);

        let maybe_epoch: Option<Epoch> = if !js_maybe_epoch_index.is_a::<JsUndefined, _>(&mut cx) {
            let js_epoch_index = js_maybe_epoch_index.downcast_or_throw::<JsNumber, _>(&mut cx)?;

            let epoch_index = u16::try_from(js_epoch_index.value(&mut cx) as i64)
                .or_else(|_| cx.throw_range_error("`epochs` must fit in u16"))?;

            let epoch = Epoch::new(epoch_index);

            Some(epoch)
        } else {
            None
        };

        let using_transaction = js_using_transaction.value(&mut cx);

        drive
            .send_to_drive_thread(move |platform: &Platform, transaction, channel| {
                let transaction_result = if using_transaction {
                    if transaction.is_none() {
                        Err("transaction is not started".to_string())
                    } else {
                        Ok(transaction)
                    }
                } else {
                    Ok(None)
                };

                let result = transaction_result.and_then(|transaction_arg| {
                    platform
                        .drive
                        .query_documents(
                            &query_cbor,
                            contract_id,
                            document_type_name.as_str(),
                            maybe_epoch.as_ref(),
                            transaction_arg,
                        )
                        .map_err(|err| err.to_string())
                });

                channel.send(move |mut task_context| {
                    let callback = js_callback.into_inner(&mut task_context);
                    let this = task_context.undefined();
                    let callback_arguments: Vec<Handle<JsValue>> = match result {
                        Ok((value, skipped, cost)) => {
                            let js_array: Handle<JsArray> = task_context.empty_array();
                            let js_vecs = converter::nested_vecs_to_js(&mut task_context, value)?;
                            let js_num = task_context.number(skipped).upcast::<JsValue>();
                            let js_cost = task_context.number(cost as f64).upcast::<JsValue>();

                            js_array.set(&mut task_context, 0, js_vecs)?;
                            js_array.set(&mut task_context, 1, js_num)?;
                            js_array.set(&mut task_context, 2, js_cost)?;

                            vec![task_context.null().upcast(), js_array.upcast()]
                        }

                        // Convert the error to a JavaScript exception on failure
                        Err(err) => vec![task_context.error(err)?.upcast()],
                    };

                    callback.call(&mut task_context, this, callback_arguments)?;

                    Ok(())
                });
            })
            .or_else(|err| cx.throw_error(err.to_string()))?;

        Ok(cx.undefined())
    }

    fn js_prove_documents_query(mut cx: FunctionContext) -> JsResult<JsUndefined> {
        let js_query_cbor = cx.argument::<JsBuffer>(0)?;
        let js_contract_id = cx.argument::<JsBuffer>(1)?;
        let js_document_type_name = cx.argument::<JsString>(2)?;
        let js_using_transaction = cx.argument::<JsBoolean>(3)?;

        let js_callback = cx.argument::<JsFunction>(4)?.root(&mut cx);

        let drive = cx
            .this()
            .downcast_or_throw::<JsBox<PlatformWrapper>, _>(&mut cx)?;

        let query_cbor = converter::js_buffer_to_vec_u8(js_query_cbor, &mut cx);
        let contract_id = converter::js_buffer_to_identifier(&mut cx, js_contract_id)?;
        let document_type_name = js_document_type_name.value(&mut cx);
        let using_transaction = js_using_transaction.value(&mut cx);

        drive
            .send_to_drive_thread(move |platform: &Platform, transaction, channel| {
                let transaction_result = if using_transaction {
                    if transaction.is_none() {
                        Err("transaction is not started".to_string())
                    } else {
                        Ok(transaction)
                    }
                } else {
                    Ok(None)
                };

                let result = transaction_result.and_then(|transaction_arg| {
                    platform
                        .drive
                        .query_documents_as_grove_proof(
                            &query_cbor,
                            contract_id,
                            document_type_name.as_str(),
                            None,
                            None,
                            transaction_arg,
                        )
                        .map_err(|err| err.to_string())
                });

                channel.send(move |mut task_context| {
                    let callback = js_callback.into_inner(&mut task_context);
                    let this = task_context.undefined();
                    let callback_arguments: Vec<Handle<JsValue>> = match result {
                        Ok((proof, processing_cost)) => {
                            let js_array: Handle<JsArray> = task_context.empty_array();
                            let js_buffer = JsBuffer::external(&mut task_context, proof);
                            let js_processing_cost = task_context.number(processing_cost as f64);

                            js_array.set(&mut task_context, 0, js_buffer)?;
                            js_array.set(&mut task_context, 1, js_processing_cost)?;

                            vec![task_context.null().upcast(), js_array.upcast()]
                        }

                        // Convert the error to a JavaScript exception on failure
                        Err(err) => vec![task_context.error(err)?.upcast()],
                    };

                    callback.call(&mut task_context, this, callback_arguments)?;

                    Ok(())
                });
            })
            .or_else(|err| cx.throw_error(err.to_string()))?;

        Ok(cx.undefined())
    }

    fn js_grove_db_start_transaction(mut cx: FunctionContext) -> JsResult<JsUndefined> {
        let js_callback = cx.argument::<JsFunction>(0)?.root(&mut cx);

        let db = cx
            .this()
            .downcast_or_throw::<JsBox<PlatformWrapper>, _>(&mut cx)?;

        db.start_transaction(|_, result, channel| {
            channel.send(move |mut task_context| {
                let callback = js_callback.into_inner(&mut task_context);
                let this = task_context.undefined();

                let callback_arguments: Vec<Handle<JsValue>> = match result {
                    Ok(_) => {
                        vec![task_context.null().upcast()]
                    }
                    Err(err) => vec![task_context.error(err)?.upcast()],
                };

                callback.call(&mut task_context, this, callback_arguments)?;

                Ok(())
            });
        })
        .or_else(|err| cx.throw_error(err.to_string()))?;

        Ok(cx.undefined())
    }

    fn js_grove_db_commit_transaction(mut cx: FunctionContext) -> JsResult<JsUndefined> {
        let js_callback = cx.argument::<JsFunction>(0)?.root(&mut cx);

        let db = cx
            .this()
            .downcast_or_throw::<JsBox<PlatformWrapper>, _>(&mut cx)?;

        db.commit_transaction(|channel, result| {
            channel.send(move |mut task_context| {
                let callback = js_callback.into_inner(&mut task_context);
                let this = task_context.undefined();
                let callback_arguments: Vec<Handle<JsValue>> = match result {
                    Ok(_) => vec![task_context.null().upcast()],
                    Err(err) => vec![task_context.error(err)?.upcast()],
                };

                callback.call(&mut task_context, this, callback_arguments)?;

                Ok(())
            });
        })
        .or_else(|err| cx.throw_error(err.to_string()))?;

        Ok(cx.undefined())
    }

    fn js_grove_db_rollback_transaction(mut cx: FunctionContext) -> JsResult<JsUndefined> {
        let js_callback = cx.argument::<JsFunction>(0)?.root(&mut cx);

        let db = cx
            .this()
            .downcast_or_throw::<JsBox<PlatformWrapper>, _>(&mut cx)?;

        db.rollback_transaction(|channel, result| {
            channel.send(move |mut task_context| {
                let callback = js_callback.into_inner(&mut task_context);
                let this = task_context.undefined();
                let callback_arguments: Vec<Handle<JsValue>> = match result {
                    Ok(_) => vec![task_context.null().upcast()],
                    Err(err) => vec![task_context.error(err)?.upcast()],
                };

                callback.call(&mut task_context, this, callback_arguments)?;

                Ok(())
            });
        })
        .or_else(|err| cx.throw_error(err.to_string()))?;

        Ok(cx.undefined())
    }

    fn js_grove_db_abort_transaction(mut cx: FunctionContext) -> JsResult<JsUndefined> {
        let js_callback = cx.argument::<JsFunction>(0)?.root(&mut cx);

        let db = cx
            .this()
            .downcast_or_throw::<JsBox<PlatformWrapper>, _>(&mut cx)?;

        db.abort_transaction(|channel, result| {
            channel.send(move |mut task_context| {
                let callback = js_callback.into_inner(&mut task_context);
                let this = task_context.undefined();
                let callback_arguments: Vec<Handle<JsValue>> = match result {
                    Ok(_) => vec![task_context.null().upcast()],
                    Err(err) => vec![task_context.error(err)?.upcast()],
                };

                callback.call(&mut task_context, this, callback_arguments)?;

                Ok(())
            });
        })
        .or_else(|err| cx.throw_error(err.to_string()))?;

        Ok(cx.undefined())
    }

    fn js_grove_db_is_transaction_started(mut cx: FunctionContext) -> JsResult<JsUndefined> {
        let js_callback = cx.argument::<JsFunction>(0)?.root(&mut cx);

        let db = cx
            .this()
            .downcast_or_throw::<JsBox<PlatformWrapper>, _>(&mut cx)?;

        db.send_to_drive_thread(move |_platform: &Platform, transaction, channel| {
            let result = transaction.is_some();

            channel.send(move |mut task_context| {
                let callback = js_callback.into_inner(&mut task_context);
                let this = task_context.undefined();

                // First parameter of JS callbacks is error, which is null in this case
                let callback_arguments: Vec<Handle<JsValue>> = vec![
                    task_context.null().upcast(),
                    task_context.boolean(result).upcast(),
                ];

                callback.call(&mut task_context, this, callback_arguments)?;

                Ok(())
            });
        })
        .or_else(|err| cx.throw_error(err.to_string()))?;

        Ok(cx.undefined())
    }

    fn js_grove_db_get(mut cx: FunctionContext) -> JsResult<JsUndefined> {
        let js_path = cx.argument::<JsArray>(0)?;
        let js_key = cx.argument::<JsBuffer>(1)?;
        let js_using_transaction = cx.argument::<JsBoolean>(2)?;

        let js_callback = cx.argument::<JsFunction>(3)?.root(&mut cx);

        let path = converter::js_array_of_buffers_to_vec(js_path, &mut cx)?;
        let key = converter::js_buffer_to_vec_u8(js_key, &mut cx);

        let using_transaction = js_using_transaction.value(&mut cx);

        // Get the `this` value as a `JsBox<Database>`
        let db = cx
            .this()
            .downcast_or_throw::<JsBox<PlatformWrapper>, _>(&mut cx)?;

        db.send_to_drive_thread(move |platform: &Platform, transaction, channel| {
            let transaction_result = if using_transaction {
                if transaction.is_none() {
                    Err("transaction is not started".to_string())
                } else {
                    Ok(transaction)
                }
            } else {
                Ok(None)
            };

            let grove_db = &platform.drive.grove;
            let path_slice = path.iter().map(|fragment| fragment.as_slice());
            let result = transaction_result.and_then(|transaction_arg| {
                grove_db
                    .get(path_slice, &key, transaction_arg)
                    .unwrap()
                    .map_err(Error::GroveDB)
                    .map_err(|err| err.to_string())
            });

            channel.send(move |mut task_context| {
                let callback = js_callback.into_inner(&mut task_context);
                let this = task_context.undefined();
                let callback_arguments: Vec<Handle<JsValue>> = match result {
                    Ok(element) => {
                        // First parameter of JS callbacks is error, which is null in this case
                        vec![
                            task_context.null().upcast(),
                            converter::element_to_js_object(&mut task_context, element)?,
                        ]
                    }

                    // Convert the error to a JavaScript exception on failure
                    Err(err) => vec![task_context.error(err)?.upcast()],
                };

                callback.call(&mut task_context, this, callback_arguments)?;

                Ok(())
            });
        })
        .or_else(|err| cx.throw_error(err.to_string()))?;

        // The result is returned through the callback, not through direct return
        Ok(cx.undefined())
    }

    fn js_grove_db_insert(mut cx: FunctionContext) -> JsResult<JsUndefined> {
        let js_path = cx.argument::<JsArray>(0)?;
        let js_key = cx.argument::<JsBuffer>(1)?;
        let js_element = cx.argument::<JsObject>(2)?;
        let js_using_transaction = cx.argument::<JsBoolean>(3)?;

        let js_callback = cx.argument::<JsFunction>(4)?.root(&mut cx);

        let path = converter::js_array_of_buffers_to_vec(js_path, &mut cx)?;
        let key = converter::js_buffer_to_vec_u8(js_key, &mut cx);
        let element = converter::js_object_to_element(&mut cx, js_element)?;

        let using_transaction = js_using_transaction.value(&mut cx);

        // Get the `this` value as a `JsBox<Database>`
        let db = cx
            .this()
            .downcast_or_throw::<JsBox<PlatformWrapper>, _>(&mut cx)?;

        db.send_to_drive_thread(move |platform: &Platform, transaction, channel| {
            let transaction_result = if using_transaction {
                if transaction.is_none() {
                    Err("transaction is not started".to_string())
                } else {
                    Ok(transaction)
                }
            } else {
                Ok(None)
            };

            let grove_db = &platform.drive.grove;
            let path_slice = path.iter().map(|fragment| fragment.as_slice());
            let result = transaction_result.and_then(|transaction_arg| {
                grove_db
                    .insert(path_slice, &key, element, None, transaction_arg)
                    .unwrap()
                    .map_err(Error::GroveDB)
                    .map_err(|err| err.to_string())
            });

            channel.send(move |mut task_context| {
                let callback = js_callback.into_inner(&mut task_context);
                let this = task_context.undefined();

                let callback_arguments: Vec<Handle<JsValue>> = match result {
                    Ok(_) => vec![task_context.null().upcast()],
                    Err(err) => vec![task_context.error(err)?.upcast()],
                };

                callback.call(&mut task_context, this, callback_arguments)?;
                Ok(())
            });
        })
        .or_else(|err| cx.throw_error(err.to_string()))?;

        Ok(cx.undefined())
    }

    fn js_grove_db_insert_if_not_exists(mut cx: FunctionContext) -> JsResult<JsUndefined> {
        let js_path = cx.argument::<JsArray>(0)?;
        let js_key = cx.argument::<JsBuffer>(1)?;
        let js_element = cx.argument::<JsObject>(2)?;
        let js_using_transaction = cx.argument::<JsBoolean>(3)?;

        let js_callback = cx.argument::<JsFunction>(4)?.root(&mut cx);

        let path = converter::js_array_of_buffers_to_vec(js_path, &mut cx)?;
        let key = converter::js_buffer_to_vec_u8(js_key, &mut cx);
        let element = converter::js_object_to_element(&mut cx, js_element)?;

        let using_transaction = js_using_transaction.value(&mut cx);

        // Get the `this` value as a `JsBox<Database>`
        let db = cx
            .this()
            .downcast_or_throw::<JsBox<PlatformWrapper>, _>(&mut cx)?;

        db.send_to_drive_thread(move |platform: &Platform, transaction, channel| {
            let transaction_result = if using_transaction {
                if transaction.is_none() {
                    Err("transaction is not started".to_string())
                } else {
                    Ok(transaction)
                }
            } else {
                Ok(None)
            };

            let grove_db = &platform.drive.grove;

            let path_slice: Vec<&[u8]> = path.iter().map(|fragment| fragment.as_slice()).collect();
            let result = transaction_result.and_then(|transaction_arg| {
                grove_db
                    .insert_if_not_exists(path_slice, key.as_slice(), element, transaction_arg)
                    .unwrap()
                    .map_err(Error::GroveDB)
                    .map_err(|err| err.to_string())
            });

            channel.send(move |mut task_context| {
                let callback = js_callback.into_inner(&mut task_context);
                let this = task_context.undefined();
                let callback_arguments: Vec<Handle<JsValue>> = match result {
                    Ok(is_inserted) => vec![
                        task_context.null().upcast(),
                        task_context
                            .boolean(is_inserted)
                            .as_value(&mut task_context),
                    ],
                    Err(err) => vec![task_context.error(err)?.upcast()],
                };

                callback.call(&mut task_context, this, callback_arguments)?;

                Ok(())
            });
        })
        .or_else(|err| cx.throw_error(err.to_string()))?;

        Ok(cx.undefined())
    }

    fn js_grove_db_put_aux(mut cx: FunctionContext) -> JsResult<JsUndefined> {
        let js_key = cx.argument::<JsBuffer>(0)?;
        let js_value = cx.argument::<JsBuffer>(1)?;
        let js_using_transaction = cx.argument::<JsBoolean>(2)?;

        let js_callback = cx.argument::<JsFunction>(3)?.root(&mut cx);

        let key = converter::js_buffer_to_vec_u8(js_key, &mut cx);
        let value = converter::js_buffer_to_vec_u8(js_value, &mut cx);

        let using_transaction = js_using_transaction.value(&mut cx);

        let db = cx
            .this()
            .downcast_or_throw::<JsBox<PlatformWrapper>, _>(&mut cx)?;

        db.send_to_drive_thread(move |platform: &Platform, transaction, channel| {
            let transaction_result = if using_transaction {
                if transaction.is_none() {
                    Err("transaction is not started".to_string())
                } else {
                    Ok(transaction)
                }
            } else {
                Ok(None)
            };

            let grove_db = &platform.drive.grove;

            let result = transaction_result.and_then(|transaction_arg| {
                grove_db
                    .put_aux(&key, &value, None, transaction_arg)
                    .unwrap()
                    .map_err(Error::GroveDB)
                    .map_err(|err| err.to_string())
            });

            channel.send(move |mut task_context| {
                let callback = js_callback.into_inner(&mut task_context);
                let this = task_context.undefined();
                let callback_arguments: Vec<Handle<JsValue>> = match result {
                    Ok(()) => {
                        vec![task_context.null().upcast()]
                    }

                    // Convert the error to a JavaScript exception on failure
                    Err(err) => vec![task_context.error(err)?.upcast()],
                };

                callback.call(&mut task_context, this, callback_arguments)?;

                Ok(())
            });
        })
        .or_else(|err| cx.throw_error(err.to_string()))?;

        // The result is returned through the callback, not through direct return
        Ok(cx.undefined())
    }

    fn js_grove_db_delete_aux(mut cx: FunctionContext) -> JsResult<JsUndefined> {
        let js_key = cx.argument::<JsBuffer>(0)?;
        let js_using_transaction = cx.argument::<JsBoolean>(1)?;

        let js_callback = cx.argument::<JsFunction>(2)?.root(&mut cx);

        let key = converter::js_buffer_to_vec_u8(js_key, &mut cx);

        let using_transaction = js_using_transaction.value(&mut cx);

        let db = cx
            .this()
            .downcast_or_throw::<JsBox<PlatformWrapper>, _>(&mut cx)?;

        db.send_to_drive_thread(move |platform: &Platform, transaction, channel| {
            let transaction_result = if using_transaction {
                if transaction.is_none() {
                    Err("transaction is not started".to_string())
                } else {
                    Ok(transaction)
                }
            } else {
                Ok(None)
            };

            let grove_db = &platform.drive.grove;

            let result = transaction_result.and_then(|transaction_arg| {
                grove_db
                    .delete_aux(&key, None, transaction_arg)
                    .unwrap()
                    .map_err(Error::GroveDB)
                    .map_err(|err| err.to_string())
            });

            channel.send(move |mut task_context| {
                let callback = js_callback.into_inner(&mut task_context);
                let this = task_context.undefined();
                let callback_arguments: Vec<Handle<JsValue>> = match result {
                    Ok(()) => {
                        vec![task_context.null().upcast()]
                    }

                    // Convert the error to a JavaScript exception on failure
                    Err(err) => vec![task_context.error(err)?.upcast()],
                };

                callback.call(&mut task_context, this, callback_arguments)?;

                Ok(())
            });
        })
        .or_else(|err| cx.throw_error(err.to_string()))?;

        // The result is returned through the callback, not through direct return
        Ok(cx.undefined())
    }

    fn js_grove_db_get_aux(mut cx: FunctionContext) -> JsResult<JsUndefined> {
        let js_key = cx.argument::<JsBuffer>(0)?;
        let js_using_transaction = cx.argument::<JsBoolean>(1)?;

        let js_callback = cx.argument::<JsFunction>(2)?.root(&mut cx);

        let key = converter::js_buffer_to_vec_u8(js_key, &mut cx);

        let db = cx
            .this()
            .downcast_or_throw::<JsBox<PlatformWrapper>, _>(&mut cx)?;

        let using_transaction = js_using_transaction.value(&mut cx);

        db.send_to_drive_thread(move |platform: &Platform, transaction, channel| {
            let transaction_result = if using_transaction {
                if transaction.is_none() {
                    Err("transaction is not started".to_string())
                } else {
                    Ok(transaction)
                }
            } else {
                Ok(None)
            };

            let grove_db = &platform.drive.grove;

            let result = transaction_result.and_then(|transaction_arg| {
                grove_db
                    .get_aux(&key, transaction_arg)
                    .unwrap()
                    .map_err(Error::GroveDB)
                    .map_err(|err| err.to_string())
            });

            channel.send(move |mut task_context| {
                let callback = js_callback.into_inner(&mut task_context);
                let this = task_context.undefined();
                let callback_arguments: Vec<Handle<JsValue>> = match result {
                    Ok(value) => {
                        if let Some(value) = value {
                            vec![
                                task_context.null().upcast(),
                                JsBuffer::external(&mut task_context, value).upcast(),
                            ]
                        } else {
                            vec![task_context.null().upcast(), task_context.null().upcast()]
                        }
                    }

                    // Convert the error to a JavaScript exception on failure
                    Err(err) => vec![task_context.error(err)?.upcast()],
                };

                callback.call(&mut task_context, this, callback_arguments)?;

                Ok(())
            });
        })
        .or_else(|err| cx.throw_error(err.to_string()))?;

        // The result is returned through the callback, not through direct return
        Ok(cx.undefined())
    }

    fn js_grove_db_query(mut cx: FunctionContext) -> JsResult<JsUndefined> {
        let js_path_query = cx.argument::<JsObject>(0)?;
        let js_using_transaction = cx.argument::<JsBoolean>(1)?;

        let js_callback = cx.argument::<JsFunction>(2)?.root(&mut cx);

        let path_query = converter::js_path_query_to_path_query(js_path_query, &mut cx)?;

        let using_transaction = js_using_transaction.value(&mut cx);

        let db = cx
            .this()
            .downcast_or_throw::<JsBox<PlatformWrapper>, _>(&mut cx)?;

        db.send_to_drive_thread(move |platform: &Platform, transaction, channel| {
            let transaction_result = if using_transaction {
                if transaction.is_none() {
                    Err("transaction is not started".to_string())
                } else {
                    Ok(transaction)
                }
            } else {
                Ok(None)
            };

            let grove_db = &platform.drive.grove;

            let result = transaction_result.and_then(|transaction_arg| {
                grove_db
                    .query(&path_query, transaction_arg)
                    .unwrap()
                    .map_err(Error::GroveDB)
                    .map_err(|err| err.to_string())
            });

            channel.send(move |mut task_context| {
                let callback = js_callback.into_inner(&mut task_context);
                let this = task_context.undefined();
                let callback_arguments: Vec<Handle<JsValue>> = match result {
                    Ok((value, skipped)) => {
                        let js_array: Handle<JsArray> = task_context.empty_array();
                        let js_vecs = converter::nested_vecs_to_js(&mut task_context, value)?;
                        let js_num = task_context.number(skipped).upcast::<JsValue>();
                        js_array.set(&mut task_context, 0, js_vecs)?;
                        js_array.set(&mut task_context, 1, js_num)?;

                        vec![task_context.null().upcast(), js_array.upcast()]
                    }

                    // Convert the error to a JavaScript exception on failure
                    Err(err) => vec![task_context.error(err)?.upcast()],
                };

                callback.call(&mut task_context, this, callback_arguments)?;

                Ok(())
            });
        })
        .or_else(|err| cx.throw_error(err.to_string()))?;

        // The result is returned through the callback, not through direct return
        Ok(cx.undefined())
    }

    fn js_grove_db_prove_query(mut cx: FunctionContext) -> JsResult<JsUndefined> {
        let js_path_query = cx.argument::<JsObject>(0)?;
        let js_using_transaction = cx.argument::<JsBoolean>(1)?;

        let js_callback = cx.argument::<JsFunction>(2)?.root(&mut cx);

        let path_query = converter::js_path_query_to_path_query(js_path_query, &mut cx)?;

        let using_transaction = js_using_transaction.value(&mut cx);

        let db = cx
            .this()
            .downcast_or_throw::<JsBox<PlatformWrapper>, _>(&mut cx)?;

        db.send_to_drive_thread(move |platform: &Platform, transaction, channel| {
            let transaction_result = if using_transaction {
                if transaction.is_none() {
                    Err("transaction is not started".to_string())
                } else {
                    Ok(transaction)
                }
            } else {
                Ok(None)
            };

            let grove_db = &platform.drive.grove;

            let result = transaction_result.and_then(|transaction_arg| {
                grove_db
                    .get_proved_path_query(&path_query, transaction_arg)
                    .unwrap()
                    .map_err(Error::GroveDB)
                    .map_err(|err| err.to_string())
            });

            channel.send(move |mut task_context| {
                let callback = js_callback.into_inner(&mut task_context);
                let this = task_context.undefined();
                let callback_arguments: Vec<Handle<JsValue>> = match result {
                    Ok(proof) => {
                        let js_buffer = JsBuffer::external(&mut task_context, proof);
                        let js_value = js_buffer.as_value(&mut task_context);

                        vec![task_context.null().upcast(), js_value.upcast()]
                    }

                    // Convert the error to a JavaScript exception on failure
                    Err(err) => vec![task_context.error(err)?.upcast()],
                };

                callback.call(&mut task_context, this, callback_arguments)?;

                Ok(())
            });
        })
        .or_else(|err| cx.throw_error(err.to_string()))?;

        // The result is returned through the callback, not through direct return
        Ok(cx.undefined())
    }

    fn js_grove_db_prove_query_many(mut cx: FunctionContext) -> JsResult<JsUndefined> {
        let js_path_queries = cx.argument::<JsArray>(0)?;
        let js_using_transaction = cx.argument::<JsBoolean>(1)?;

        if js_using_transaction.value(&mut cx) {
            cx.throw_type_error("transaction is not supported")?;
        }

        let js_callback = cx.argument::<JsFunction>(2)?.root(&mut cx);

        let js_path_queries = js_path_queries.to_vec(&mut cx)?;
        let mut path_queries: Vec<PathQuery> = Vec::with_capacity(js_path_queries.len());

        for js_path_query in js_path_queries {
            let js_path_query = js_path_query.downcast_or_throw::<JsObject, _>(&mut cx)?;
            path_queries.push(converter::js_path_query_to_path_query(
                js_path_query,
                &mut cx,
            )?);
        }

        let db = cx
            .this()
            .downcast_or_throw::<JsBox<PlatformWrapper>, _>(&mut cx)?;

        db.send_to_drive_thread(move |platform: &Platform, _, channel| {
            let grove_db = &platform.drive.grove;

            let path_queries = path_queries.iter().collect();

            let result = grove_db.prove_query_many(path_queries).unwrap();

            channel.send(move |mut task_context| {
                let this = task_context.undefined();
                let callback = js_callback.into_inner(&mut task_context);

                let callback_arguments = match result {
                    Ok(proof) => {
                        let js_buffer = JsBuffer::external(&mut task_context, proof);
                        let js_value = js_buffer.as_value(&mut task_context);

                        vec![task_context.null().upcast(), js_value.upcast()]
                    }

                    // Convert the error to a JavaScript exception on failure
                    Err(err) => vec![task_context.error(err.to_string())?.upcast()],
                };

                callback.call(&mut task_context, this, callback_arguments)?;

                Ok(())
            });
        })
        .or_else(|err| cx.throw_error(err.to_string()))?;

        // The result is returned through the callback, not through direct return
        Ok(cx.undefined())
    }

    /// Flush data on disc and then calls js callback passed as a first
    /// argument to the function
    fn js_grove_db_flush(mut cx: FunctionContext) -> JsResult<JsUndefined> {
        let js_callback = cx.argument::<JsFunction>(0)?.root(&mut cx);

        let db = cx
            .this()
            .downcast_or_throw::<JsBox<PlatformWrapper>, _>(&mut cx)?;

        db.flush(|channel| {
            channel.send(move |mut task_context| {
                let callback = js_callback.into_inner(&mut task_context);
                let this = task_context.undefined();
                let callback_arguments: Vec<Handle<JsValue>> = vec![task_context.null().upcast()];

                callback.call(&mut task_context, this, callback_arguments)?;

                Ok(())
            });
        })
        .or_else(|err| cx.throw_error(err.to_string()))?;

        Ok(cx.undefined())
    }

    /// Returns root hash or empty buffer
    fn js_grove_db_root_hash(mut cx: FunctionContext) -> JsResult<JsUndefined> {
        let js_using_transaction = cx.argument::<JsBoolean>(0)?;

        let js_callback = cx.argument::<JsFunction>(1)?.root(&mut cx);

        let using_transaction = js_using_transaction.value(&mut cx);

        let db = cx
            .this()
            .downcast_or_throw::<JsBox<PlatformWrapper>, _>(&mut cx)?;

        db.send_to_drive_thread(move |platform: &Platform, transaction, channel| {
            let transaction_result = if using_transaction {
                if transaction.is_none() {
                    Err("transaction is not started".to_string())
                } else {
                    Ok(transaction)
                }
            } else {
                Ok(None)
            };

            let grove_db = &platform.drive.grove;

            let result = transaction_result.and_then(|transaction_arg| {
                grove_db
                    .root_hash(transaction_arg)
                    .unwrap()
                    .map_err(Error::GroveDB)
                    .map_err(|err| err.to_string())
            });

            channel.send(move |mut task_context| {
                let callback = js_callback.into_inner(&mut task_context);
                let this = task_context.undefined();

                let callback_arguments: Vec<Handle<JsValue>> = match result {
                    Ok(hash) => vec![
                        task_context.null().upcast(),
                        JsBuffer::external(&mut task_context, hash).upcast(),
                    ],
                    Err(err) => vec![task_context.error(err)?.upcast()],
                };

                callback.call(&mut task_context, this, callback_arguments)?;

                Ok(())
            });
        })
        .or_else(|err| cx.throw_error(err.to_string()))?;

        // The result is returned through the callback, not through direct return
        Ok(cx.undefined())
    }

    fn js_grove_db_delete(mut cx: FunctionContext) -> JsResult<JsUndefined> {
        let js_path = cx.argument::<JsArray>(0)?;
        let js_key = cx.argument::<JsBuffer>(1)?;

        let js_using_transaction = cx.argument::<JsBoolean>(2)?;

        let js_callback = cx.argument::<JsFunction>(3)?.root(&mut cx);

        let path = converter::js_array_of_buffers_to_vec(js_path, &mut cx)?;
        let key = converter::js_buffer_to_vec_u8(js_key, &mut cx);

        let using_transaction = js_using_transaction.value(&mut cx);

        let db = cx
            .this()
            .downcast_or_throw::<JsBox<PlatformWrapper>, _>(&mut cx)?;

        db.send_to_drive_thread(move |platform: &Platform, transaction, channel| {
            let transaction_result = if using_transaction {
                if transaction.is_none() {
                    Err("transaction is not started".to_string())
                } else {
                    Ok(transaction)
                }
            } else {
                Ok(None)
            };

            let grove_db = &platform.drive.grove;

            let path_slice: Vec<&[u8]> = path.iter().map(|fragment| fragment.as_slice()).collect();
            let result = transaction_result.and_then(|transaction_arg| {
                grove_db
                    .delete(path_slice, key.as_slice(), None, transaction_arg)
                    .unwrap()
                    .map_err(Error::GroveDB)
                    .map_err(|err| err.to_string())
            });

            channel.send(move |mut task_context| {
                let callback = js_callback.into_inner(&mut task_context);
                let this = task_context.undefined();
                let callback_arguments: Vec<Handle<JsValue>> = match result {
                    Ok(()) => {
                        vec![task_context.null().upcast()]
                    }

                    // Convert the error to a JavaScript exception on failure
                    Err(err) => vec![task_context.error(err)?.upcast()],
                };

                callback.call(&mut task_context, this, callback_arguments)?;

                Ok(())
            });
        })
        .or_else(|err| cx.throw_error(err.to_string()))?;

        // The result is returned through the callback, not through direct return
        Ok(cx.undefined())
    }

    fn js_abci_init_chain(mut cx: FunctionContext) -> JsResult<JsUndefined> {
        let js_request = cx.argument::<JsBuffer>(0)?;
        let js_using_transaction = cx.argument::<JsBoolean>(1)?;

        let js_callback = cx.argument::<JsFunction>(2)?.root(&mut cx);

        let using_transaction = js_using_transaction.value(&mut cx);

        let db = cx
            .this()
            .downcast_or_throw::<JsBox<PlatformWrapper>, _>(&mut cx)?;

        let request_bytes = converter::js_buffer_to_vec_u8(js_request, &mut cx);

        db.send_to_drive_thread(move |platform: &Platform, transaction, channel| {
            let transaction_result = if using_transaction {
                if transaction.is_none() {
                    Err("transaction is not started".to_string())
                } else {
                    Ok(transaction)
                }
            } else {
                Ok(None)
            };

            let result = transaction_result.and_then(|transaction_arg| {
                InitChainRequest::from_bytes(&request_bytes)
                    .and_then(|request| platform.init_chain(request, transaction_arg))
                    .and_then(|response| response.to_bytes())
                    .map_err(|e| e.to_string())
            });

            channel.send(move |mut task_context| {
                let callback = js_callback.into_inner(&mut task_context);
                let this = task_context.undefined();

                let callback_arguments: Vec<Handle<JsValue>> = match result {
                    Ok(response_bytes) => {
                        let value = JsBuffer::external(&mut task_context, response_bytes);

                        vec![task_context.null().upcast(), value.upcast()]
                    }

                    // Convert the error to a JavaScript exception on failure
                    Err(err) => vec![task_context.error(err)?.upcast()],
                };

                callback.call(&mut task_context, this, callback_arguments)?;

                Ok(())
            });
        })
        .or_else(|err| cx.throw_error(err.to_string()))?;

        // The result is returned through the callback, not through direct return
        Ok(cx.undefined())
    }

    fn js_abci_block_begin(mut cx: FunctionContext) -> JsResult<JsUndefined> {
        let js_request = cx.argument::<JsBuffer>(0)?;
        let js_using_transaction = cx.argument::<JsBoolean>(1)?;

        let js_callback = cx.argument::<JsFunction>(2)?.root(&mut cx);

        let using_transaction = js_using_transaction.value(&mut cx);

        let db = cx
            .this()
            .downcast_or_throw::<JsBox<PlatformWrapper>, _>(&mut cx)?;

        let request_bytes = converter::js_buffer_to_vec_u8(js_request, &mut cx);

        db.send_to_drive_thread(move |platform: &Platform, transaction, channel| {
            let transaction_result = if using_transaction {
                if transaction.is_none() {
                    Err("transaction is not started".to_string())
                } else {
                    Ok(transaction)
                }
            } else {
                Ok(None)
            };

            let result = transaction_result.and_then(|transaction_arg| {
                BlockBeginRequest::from_bytes(&request_bytes)
                    .and_then(|request| platform.block_begin(request, transaction_arg))
                    .and_then(|response| response.to_bytes())
                    .map_err(|e| e.to_string())
            });

            channel.send(move |mut task_context| {
                let callback = js_callback.into_inner(&mut task_context);
                let this = task_context.undefined();

                let callback_arguments: Vec<Handle<JsValue>> = match result {
                    Ok(response_bytes) => {
                        let value = JsBuffer::external(&mut task_context, response_bytes);

                        vec![task_context.null().upcast(), value.upcast()]
                    }

                    // Convert the error to a JavaScript exception on failure
                    Err(err) => vec![task_context.error(err)?.upcast()],
                };

                callback.call(&mut task_context, this, callback_arguments)?;

                Ok(())
            });
        })
        .or_else(|err| cx.throw_error(err.to_string()))?;

        // The result is returned through the callback, not through direct return
        Ok(cx.undefined())
    }

    fn js_abci_block_end(mut cx: FunctionContext) -> JsResult<JsUndefined> {
        let js_fee_result = cx.argument::<JsBox<FeeResultWrapper>>(0)?;
        let js_request = cx.argument::<JsBuffer>(1)?;
        let js_using_transaction = cx.argument::<JsBoolean>(2)?;

        let js_callback = cx.argument::<JsFunction>(3)?.root(&mut cx);

        let using_transaction = js_using_transaction.value(&mut cx);

        let db = cx
            .this()
            .downcast_or_throw::<JsBox<PlatformWrapper>, _>(&mut cx)?;

        let fee_result = js_fee_result.deref().deref().deref().clone();

        let request_bytes = converter::js_buffer_to_vec_u8(js_request, &mut cx);

        db.send_to_drive_thread(move |platform: &Platform, transaction, channel| {
            let transaction_result = if using_transaction {
                if transaction.is_none() {
                    Err("transaction is not started".to_string())
                } else {
                    Ok(transaction)
                }
            } else {
                Ok(None)
            };

            let result = transaction_result.and_then(|transaction_arg| {
                BlockEndRequest::from_bytes(&request_bytes)
                    .and_then(|request| {
                        let full_request = BlockEndRequest {
                            fees: fee_result,
                            ..request
                        };

                        platform.block_end(full_request, transaction_arg)
                    })
                    .and_then(|response| response.to_bytes())
                    .map_err(|e| e.to_string())
            });

            channel.send(move |mut task_context| {
                let callback = js_callback.into_inner(&mut task_context);
                let this = task_context.undefined();

                let callback_arguments: Vec<Handle<JsValue>> = match result {
                    Ok(response_bytes) => {
                        let value = JsBuffer::external(&mut task_context, response_bytes);

                        vec![task_context.null().upcast(), value.upcast()]
                    }

                    // Convert the error to a JavaScript exception on failure
                    Err(err) => vec![task_context.error(err)?.upcast()],
                };

                callback.call(&mut task_context, this, callback_arguments)?;

                Ok(())
            });
        })
        .or_else(|err| cx.throw_error(err.to_string()))?;

        // The result is returned through the callback, not through direct return
        Ok(cx.undefined())
    }

    fn js_abci_after_finalize_block(mut cx: FunctionContext) -> JsResult<JsUndefined> {
        let js_request = cx.argument::<JsBuffer>(0)?;
        let js_callback = cx.argument::<JsFunction>(1)?.root(&mut cx);

        let db = cx
            .this()
            .downcast_or_throw::<JsBox<PlatformWrapper>, _>(&mut cx)?;

        let request_bytes = converter::js_buffer_to_vec_u8(js_request, &mut cx);

        db.send_to_drive_thread(move |platform: &Platform, _, channel| {
            let result = AfterFinalizeBlockRequest::from_bytes(&request_bytes)
                .and_then(|request| platform.after_finalize_block(request))
                .and_then(|response| response.to_bytes());

            channel.send(move |mut task_context| {
                let callback = js_callback.into_inner(&mut task_context);
                let this = task_context.undefined();

                let callback_arguments: Vec<Handle<JsValue>> = match result {
                    Ok(response_bytes) => {
                        let value = JsBuffer::external(&mut task_context, response_bytes);

                        vec![task_context.null().upcast(), value.upcast()]
                    }

                    // Convert the error to a JavaScript exception on failure
                    Err(err) => vec![task_context.error(err.to_string())?.upcast()],
                };

                callback.call(&mut task_context, this, callback_arguments)?;

                Ok(())
            });
        })
        .or_else(|err| cx.throw_error(err.to_string()))?;

        // The result is returned through the callback, not through direct return
        Ok(cx.undefined())
    }

    fn js_fetch_latest_withdrawal_transaction_index(
        mut cx: FunctionContext,
    ) -> JsResult<JsUndefined> {
        let js_using_transaction = cx.argument::<JsBoolean>(0)?;
        let js_callback = cx.argument::<JsFunction>(1)?.root(&mut cx);

        let using_transaction = js_using_transaction.value(&mut cx);

        let db = cx
            .this()
            .downcast_or_throw::<JsBox<PlatformWrapper>, _>(&mut cx)?;

        db.send_to_drive_thread(move |platform: &Platform, transaction, channel| {
            let transaction_result = if using_transaction {
                if transaction.is_none() {
                    Err("transaction is not started".to_string())
                } else {
                    Ok(transaction)
                }
            } else {
                Ok(None)
            };

            let result = transaction_result.and_then(|transaction_arg| {
                platform
                    .drive
                    .fetch_latest_withdrawal_transaction_index(transaction_arg)
                    .map_err(|err| err.to_string())
            });

            channel.send(move |mut task_context| {
                let callback = js_callback.into_inner(&mut task_context);
                let this = task_context.undefined();

                let callback_arguments: Vec<Handle<JsValue>> = match result {
                    Ok(index) => {
                        let index_f64 = index as f64;
                        if index_f64 as u64 != index {
                            vec![task_context
                                .error("could not convert withdrawal transaction index to f64")?
                                .upcast()]
                        } else {
                            let value = JsNumber::new(&mut task_context, index_f64);

                            vec![task_context.null().upcast(), value.upcast()]
                        }
                    }

                    // Convert the error to a JavaScript exception on failure
                    Err(err) => vec![task_context.error(err)?.upcast()],
                };

                callback.call(&mut task_context, this, callback_arguments)?;

                Ok(())
            });
        })
        .or_else(|err| cx.throw_error(err.to_string()))?;

        // The result is returned through the callback, not through direct return
        Ok(cx.undefined())
    }

    fn js_enqueue_withdrawal_transaction(mut cx: FunctionContext) -> JsResult<JsUndefined> {
        let js_index = cx.argument::<JsNumber>(0)?;
        let js_core_transaction = cx.argument::<JsBuffer>(1)?;
        let js_using_transaction = cx.argument::<JsBoolean>(2)?;
        let js_callback = cx.argument::<JsFunction>(3)?.root(&mut cx);

        let db = cx
            .this()
            .downcast_or_throw::<JsBox<PlatformWrapper>, _>(&mut cx)?;

        let index = js_index.value(&mut cx);
        let transaction_bytes = converter::js_buffer_to_vec_u8(js_core_transaction, &mut cx);
        let using_transaction = js_using_transaction.value(&mut cx);

        db.send_to_drive_thread(move |platform: &Platform, transaction, channel| {
            let transaction_result = if using_transaction {
                if transaction.is_none() {
                    Err("transaction is not started".to_string())
                } else {
                    Ok(transaction)
                }
            } else {
                Ok(None)
            };

            let mut batch = GroveDbOpBatch::new();

            let index_bytes = (index as u64).to_be_bytes().to_vec();

            let withdrawals = vec![(index_bytes.clone(), transaction_bytes)];

            platform
                .drive
                .add_enqueue_withdrawal_transaction_operations(&mut batch, withdrawals);

            platform
                .drive
                .add_update_withdrawal_index_counter_operation(&mut batch, index_bytes);

            let result = transaction_result.and_then(|transaction_arg| {
                platform
                    .drive
                    .grove_apply_batch(batch, false, transaction_arg)
                    .map_err(|err| err.to_string())
            });

            channel.send(move |mut task_context| {
                let callback = js_callback.into_inner(&mut task_context);
                let this = task_context.undefined();

                let callback_arguments: Vec<Handle<JsValue>> = match result {
                    Ok(_) => {
                        vec![task_context.null().upcast(), task_context.null().upcast()]
                    }

                    // Convert the error to a JavaScript exception on failure
                    Err(err) => vec![task_context.error(err)?.upcast()],
                };

                callback.call(&mut task_context, this, callback_arguments)?;

                Ok(())
            });
        })
        .or_else(|err| cx.throw_error(err.to_string()))?;

        // The result is returned through the callback, not through direct return
        Ok(cx.undefined())
    }
}

#[neon::main]
fn main(mut cx: ModuleContext) -> NeonResult<()> {
    cx.export_function("driveOpen", PlatformWrapper::js_open)?;
    cx.export_function("driveClose", PlatformWrapper::js_close)?;
    cx.export_function(
        "driveCreateInitialStateStructure",
        PlatformWrapper::js_create_initial_state_structure,
    )?;
    cx.export_function("driveFetchContract", PlatformWrapper::js_fetch_contract)?;
    cx.export_function("driveCreateContract", PlatformWrapper::js_create_contract)?;
    cx.export_function("driveUpdateContract", PlatformWrapper::js_update_contract)?;
    cx.export_function("driveCreateDocument", PlatformWrapper::js_create_document)?;
    cx.export_function("driveUpdateDocument", PlatformWrapper::js_update_document)?;
    cx.export_function("driveDeleteDocument", PlatformWrapper::js_delete_document)?;
    cx.export_function(
        "driveInsertIdentity",
        PlatformWrapper::js_insert_identity_cbor,
    )?;
    cx.export_function("driveQueryDocuments", PlatformWrapper::js_query_documents)?;

    cx.export_function(
        "driveProveDocumentsQuery",
        PlatformWrapper::js_prove_documents_query,
    )?;

    cx.export_function(
        "driveFetchLatestWithdrawalTransactionIndex",
        PlatformWrapper::js_fetch_latest_withdrawal_transaction_index,
    )?;
    cx.export_function(
        "driveEnqueueWithdrawalTransaction",
        PlatformWrapper::js_enqueue_withdrawal_transaction,
    )?;

    cx.export_function("groveDbInsert", PlatformWrapper::js_grove_db_insert)?;
    cx.export_function(
        "groveDbInsertIfNotExists",
        PlatformWrapper::js_grove_db_insert_if_not_exists,
    )?;
    cx.export_function("groveDbGet", PlatformWrapper::js_grove_db_get)?;
    cx.export_function("groveDbDelete", PlatformWrapper::js_grove_db_delete)?;
    cx.export_function("groveDbFlush", PlatformWrapper::js_grove_db_flush)?;
    cx.export_function(
        "groveDbStartTransaction",
        PlatformWrapper::js_grove_db_start_transaction,
    )?;
    cx.export_function(
        "groveDbIsTransactionStarted",
        PlatformWrapper::js_grove_db_is_transaction_started,
    )?;
    cx.export_function(
        "groveDbCommitTransaction",
        PlatformWrapper::js_grove_db_commit_transaction,
    )?;
    cx.export_function(
        "groveDbRollbackTransaction",
        PlatformWrapper::js_grove_db_rollback_transaction,
    )?;
    cx.export_function(
        "groveDbAbortTransaction",
        PlatformWrapper::js_grove_db_abort_transaction,
    )?;
    cx.export_function("groveDbPutAux", PlatformWrapper::js_grove_db_put_aux)?;
    cx.export_function("groveDbDeleteAux", PlatformWrapper::js_grove_db_delete_aux)?;
    cx.export_function("groveDbGetAux", PlatformWrapper::js_grove_db_get_aux)?;
    cx.export_function("groveDbQuery", PlatformWrapper::js_grove_db_query)?;
    cx.export_function(
        "groveDbProveQuery",
        PlatformWrapper::js_grove_db_prove_query,
    )?;
    cx.export_function(
        "groveDbProveQueryMany",
        PlatformWrapper::js_grove_db_prove_query_many,
    )?;
    cx.export_function("groveDbRootHash", PlatformWrapper::js_grove_db_root_hash)?;

    cx.export_function("abciInitChain", PlatformWrapper::js_abci_init_chain)?;
    cx.export_function("abciBlockBegin", PlatformWrapper::js_abci_block_begin)?;
    cx.export_function("abciBlockEnd", PlatformWrapper::js_abci_block_end)?;
    cx.export_function(
        "abciAfterFinalizeBlock",
        PlatformWrapper::js_abci_after_finalize_block,
    )?;

    cx.export_function(
        "feeResultGetProcessingFee",
        FeeResultWrapper::get_processing_fee,
    )?;
    cx.export_function("feeResultGetStorageFee", FeeResultWrapper::get_storage_fee)?;
    cx.export_function("feeResultAdd", FeeResultWrapper::add)?;
    cx.export_function("feeResultAddFees", FeeResultWrapper::add_fees)?;
    cx.export_function("feeResultCreate", FeeResultWrapper::create)?;

    Ok(())
}<|MERGE_RESOLUTION|>--- conflicted
+++ resolved
@@ -413,14 +413,9 @@
                         Ok((maybe_fee_result, maybe_contract_fetch_info)) => {
                             let js_result = task_context.empty_array();
 
-<<<<<<< HEAD
                             let contract: Handle<JsValue> = if let Some(contract_fetch_info) =
                                 maybe_contract_fetch_info
                             {
-=======
-                            // TODO: Fee result should be present even if data contract wasn't found
-                            if let Some(contract_fetch_info) = maybe_contract_fetch_info {
->>>>>>> 40d23558
                                 let contract_cbor =
                                     contract_fetch_info.contract.to_buffer().or_else(|_| {
                                         task_context.throw_range_error("can't serialize contract")
@@ -433,17 +428,9 @@
 
                             js_result.set(&mut task_context, 0, contract)?;
 
-<<<<<<< HEAD
                             if let Some(fee_result) = maybe_fee_result {
-                                let js_fee_result = converter::fee_result_to_js_object(
-                                    &mut task_context,
-                                    fee_result,
-                                )?;
-=======
-                                if let Some(fee_result) = &contract_fetch_info.fee {
-                                    let js_fee_result = task_context
-                                        .boxed(FeeResultWrapper::new(fee_result.clone()));
->>>>>>> 40d23558
+                                let js_fee_result =
+                                    task_context.boxed(FeeResultWrapper::new(fee_result));
 
                                 js_result.set(&mut task_context, 1, js_fee_result)?;
                             }
