--- conflicted
+++ resolved
@@ -14,14 +14,10 @@
 use rs_drive::drive::batch::GroveDbOpBatch;
 use rs_drive::drive::config::DriveConfig;
 use rs_drive::drive::flags::StorageFlags;
-<<<<<<< HEAD
 use rs_drive::error::drive::DriveError;
 use rs_drive::error::Error;
+use rs_drive::fee_pools::epochs::Epoch;
 use rs_drive::grovedb::{PathQuery, Transaction};
-=======
-use rs_drive::fee_pools::epochs::Epoch;
-use rs_drive::grovedb::{PathQuery, Transaction, TransactionArg};
->>>>>>> 7044ed42
 
 type TransactionPointerAddress = usize;
 
@@ -174,7 +170,6 @@
 
                         callback(sender.clone(), transaction_raw_pointer_address, &channel);
                     }
-<<<<<<< HEAD
                     PlatformWrapperMessage::CommitTransaction(
                         transaction_raw_pointer_address,
                         callback,
@@ -182,6 +177,16 @@
                         let error = if let Some(transaction) =
                             transactions.remove(&transaction_raw_pointer_address)
                         {
+                            let mut drive_cache = platform.drive.cache.borrow_mut();
+
+                            drive_cache
+                                .cached_contracts
+                                .merge_transactional_cache(&transaction);
+
+                            drive_cache
+                                .cached_contracts
+                                .clear_transactional_cache(&transaction);
+
                             platform.drive.commit_transaction(transaction).unwrap();
 
                             Ok(())
@@ -198,6 +203,12 @@
                         let error = if let Some(transaction) =
                             transactions.remove(&transaction_raw_pointer_address)
                         {
+                            let mut drive_cache = platform.drive.cache.borrow_mut();
+
+                            drive_cache
+                                .cached_contracts
+                                .clear_transactional_cache(&transaction);
+
                             platform.drive.rollback_transaction(&transaction).unwrap();
 
                             Ok(())
@@ -214,6 +225,12 @@
                         let error = if let Some(transaction) =
                             transactions.remove(&transaction_raw_pointer_address)
                         {
+                            let mut drive_cache = platform.drive.cache.borrow_mut();
+
+                            drive_cache
+                                .cached_contracts
+                                .clear_transactional_cache(&transaction);
+
                             drop(transaction);
 
                             Ok(())
@@ -222,55 +239,6 @@
                         };
 
                         callback(&channel, error);
-=======
-                    DriveMessage::CommitTransaction(callback) => {
-                        if let Some(tx) = &transaction {
-                            // Merge and clear transactional cache
-
-                            let mut drive_cache = platform.drive.cache.borrow_mut();
-
-                            drive_cache.cached_contracts.merge_transactional_cache(tx);
-
-                            drive_cache.cached_contracts.clear_transactional_cache(tx);
-
-                            // Commit transaction
-
-                            platform
-                                .drive
-                                .commit_transaction(transaction.take().unwrap())
-                                .unwrap();
-
-                            callback(&channel);
-                        } else {
-                            panic!("transaction is not started");
-                        }
-                    }
-                    DriveMessage::RollbackTransaction(callback) => {
-                        if let Some(tx) = &transaction {
-                            let mut drive_cache = platform.drive.cache.borrow_mut();
-
-                            drive_cache.cached_contracts.clear_transactional_cache(tx);
-
-                            platform.drive.rollback_transaction(tx).unwrap();
-
-                            callback(&channel);
-                        } else {
-                            panic!("transaction is not started");
-                        }
-                    }
-                    DriveMessage::AbortTransaction(callback) => {
-                        if let Some(tx) = &transaction {
-                            let mut drive_cache = platform.drive.cache.borrow_mut();
-
-                            drive_cache.cached_contracts.clear_transactional_cache(tx);
-
-                            drop(transaction.take());
-
-                            callback(&channel);
-                        } else {
-                            panic!("transaction is not started");
-                        }
->>>>>>> 7044ed42
                     }
                 }
             }
@@ -454,12 +422,12 @@
     fn js_fetch_contract(mut cx: FunctionContext) -> JsResult<JsUndefined> {
         let js_contract_id = cx.argument::<JsBuffer>(0)?;
         let js_maybe_epoch_index = cx.argument::<JsValue>(1)?;
-        let js_using_transaction = cx.argument::<JsBoolean>(2)?;
+        let js_transaction = cx.argument::<JsValue>(2)?;
         let js_callback = cx.argument::<JsFunction>(3)?.root(&mut cx);
 
         let drive = cx
             .this()
-            .downcast_or_throw::<JsBox<DriveWrapper>, _>(&mut cx)?;
+            .downcast_or_throw::<JsBox<PlatformWrapper>, _>(&mut cx)?;
 
         let contract_id = converter::js_buffer_to_identifier(&mut cx, js_contract_id)?;
 
@@ -476,88 +444,14 @@
             None
         };
 
-        let using_transaction = js_using_transaction.value(&mut cx);
-
-        drive
-            .send_to_drive_thread(move |platform: &Platform, transaction, channel| {
-                let result = platform.drive.get_contract_with_fetch_info(
-                    contract_id,
-                    maybe_epoch.as_ref(),
-                    using_transaction.then_some(transaction).flatten(),
-                );
-
-                channel.send(move |mut task_context| {
-                    let callback = js_callback.into_inner(&mut task_context);
-                    let this = task_context.undefined();
-
-                    let callback_arguments: Vec<Handle<JsValue>> = match result {
-                        Ok(maybe_contract_fetch_info) => {
-                            let js_result = task_context.empty_array();
-
-                            if let Some(contract_fetch_info) = maybe_contract_fetch_info {
-                                let contract_cbor =
-                                    contract_fetch_info.contract.to_buffer().or_else(|_| {
-                                        task_context.throw_range_error("can't serialize contract")
-                                    })?;
-
-                                let contract_buffer =
-                                    JsBuffer::external(&mut task_context, contract_cbor);
-
-                                js_result.set(&mut task_context, 0, contract_buffer)?;
-
-                                if let Some(fee_result) = &contract_fetch_info.fee {
-                                    let js_fee_result = converter::fee_result_to_js_object(
-                                        &mut task_context,
-                                        fee_result.clone(),
-                                    )?;
-
-                                    js_result.set(&mut task_context, 1, js_fee_result)?;
-                                }
-                            }
-
-                            // First parameter of JS callbacks is error, which is null in this case
-                            vec![task_context.null().upcast(), js_result.upcast()]
-                        }
-
-                        // Convert the error to a JavaScript exception on failure
-                        Err(err) => vec![task_context.error(err.to_string())?.upcast()],
-                    };
-
-                    callback.call(&mut task_context, this, callback_arguments)?;
-
-                    Ok(())
-                });
-            })
-            .or_else(|err| cx.throw_error(err.to_string()))?;
-
-        Ok(cx.undefined())
-    }
-
-    fn js_create_contract(mut cx: FunctionContext) -> JsResult<JsUndefined> {
-        let js_contract_cbor = cx.argument::<JsBuffer>(0)?;
-        let js_block_info = cx.argument::<JsObject>(1)?;
-        let js_apply = cx.argument::<JsBoolean>(2)?;
-        let js_transaction = cx.argument::<JsValue>(3)?;
-
-        let maybe_boxed_transaction_address = if !js_transaction.is_a::<JsUndefined, _>(&mut cx) {
-            let handle = js_transaction
-                .downcast_or_throw::<JsBox<PlatformWrapperTransactionAddress>, _>(&mut cx)?;
-
-            Some(***handle)
-        } else {
-            None
-        };
-
-        let js_callback = cx.argument::<JsFunction>(4)?.root(&mut cx);
-
-        let drive = cx
-            .this()
-            .downcast_or_throw::<JsBox<PlatformWrapper>, _>(&mut cx)?;
-
-        let contract_cbor = converter::js_buffer_to_vec_u8(js_contract_cbor, &mut cx);
-        let apply = js_apply.value(&mut cx);
-<<<<<<< HEAD
-        let block_time = js_block_time.value(&mut cx);
+        let maybe_boxed_transaction_address = if !js_transaction.is_a::<JsUndefined, _>(&mut cx) {
+            let handle = js_transaction
+                .downcast_or_throw::<JsBox<PlatformWrapperTransactionAddress>, _>(&mut cx)?;
+
+            Some(***handle)
+        } else {
+            None
+        };
 
         drive
             .send_to_drive_thread(move |platform: &Platform, transactions, channel| {
@@ -573,41 +467,44 @@
                     };
 
                 let result = transaction_result.and_then(|transaction_arg| {
-                    platform.drive.apply_contract_cbor(
-                        contract_cbor,
-                        None,
-                        block_time,
-                        apply,
-                        StorageFlags::default(),
+                    platform.drive.get_contract_with_fetch_info(
+                        contract_id,
+                        maybe_epoch.as_ref(),
                         transaction_arg,
                     )
                 });
-=======
-        let using_transaction = js_using_transaction.value(&mut cx);
-        let block_info = converter::js_object_to_block_info(js_block_info, &mut cx)?;
-
-        drive
-            .send_to_drive_thread(move |platform: &Platform, transaction, channel| {
-                let result = platform.drive.insert_contract_cbor(
-                    contract_cbor,
-                    None,
-                    block_info,
-                    apply,
-                    using_transaction.then_some(transaction).flatten(),
-                );
->>>>>>> 7044ed42
 
                 channel.send(move |mut task_context| {
                     let callback = js_callback.into_inner(&mut task_context);
                     let this = task_context.undefined();
 
                     let callback_arguments: Vec<Handle<JsValue>> = match result {
-                        Ok(fee_result) => {
-                            let js_fee_result =
-                                converter::fee_result_to_js_object(&mut task_context, fee_result)?;
+                        Ok(maybe_contract_fetch_info) => {
+                            let js_result = task_context.empty_array();
+
+                            if let Some(contract_fetch_info) = maybe_contract_fetch_info {
+                                let contract_cbor =
+                                    contract_fetch_info.contract.to_buffer().or_else(|_| {
+                                        task_context.throw_range_error("can't serialize contract")
+                                    })?;
+
+                                let contract_buffer =
+                                    JsBuffer::external(&mut task_context, contract_cbor);
+
+                                js_result.set(&mut task_context, 0, contract_buffer)?;
+
+                                if let Some(fee_result) = &contract_fetch_info.fee {
+                                    let js_fee_result = converter::fee_result_to_js_object(
+                                        &mut task_context,
+                                        fee_result.clone(),
+                                    )?;
+
+                                    js_result.set(&mut task_context, 1, js_fee_result)?;
+                                }
+                            }
 
                             // First parameter of JS callbacks is error, which is null in this case
-                            vec![task_context.null().upcast(), js_fee_result.upcast()]
+                            vec![task_context.null().upcast(), js_result.upcast()]
                         }
 
                         // Convert the error to a JavaScript exception on failure
@@ -624,524 +521,30 @@
         Ok(cx.undefined())
     }
 
-    fn js_update_contract(mut cx: FunctionContext) -> JsResult<JsUndefined> {
+    fn js_create_contract(mut cx: FunctionContext) -> JsResult<JsUndefined> {
         let js_contract_cbor = cx.argument::<JsBuffer>(0)?;
         let js_block_info = cx.argument::<JsObject>(1)?;
         let js_apply = cx.argument::<JsBoolean>(2)?;
-        let js_using_transaction = cx.argument::<JsBoolean>(3)?;
+        let js_transaction = cx.argument::<JsValue>(3)?;
+
+        let maybe_boxed_transaction_address = if !js_transaction.is_a::<JsUndefined, _>(&mut cx) {
+            let handle = js_transaction
+                .downcast_or_throw::<JsBox<PlatformWrapperTransactionAddress>, _>(&mut cx)?;
+
+            Some(***handle)
+        } else {
+            None
+        };
+
         let js_callback = cx.argument::<JsFunction>(4)?.root(&mut cx);
 
         let drive = cx
             .this()
-            .downcast_or_throw::<JsBox<DriveWrapper>, _>(&mut cx)?;
+            .downcast_or_throw::<JsBox<PlatformWrapper>, _>(&mut cx)?;
 
         let contract_cbor = converter::js_buffer_to_vec_u8(js_contract_cbor, &mut cx);
         let apply = js_apply.value(&mut cx);
-        let using_transaction = js_using_transaction.value(&mut cx);
         let block_info = converter::js_object_to_block_info(js_block_info, &mut cx)?;
-
-        drive
-            .send_to_drive_thread(move |platform: &Platform, transaction, channel| {
-                let result = platform.drive.update_contract_cbor(
-                    contract_cbor,
-                    None,
-                    block_info,
-                    apply,
-                    using_transaction.then_some(transaction).flatten(),
-                );
-
-                channel.send(move |mut task_context| {
-                    let callback = js_callback.into_inner(&mut task_context);
-                    let this = task_context.undefined();
-
-                    let callback_arguments: Vec<Handle<JsValue>> = match result {
-                        Ok(fee_result) => {
-                            let js_fee_result =
-                                converter::fee_result_to_js_object(&mut task_context, fee_result)?;
-
-                            // First parameter of JS callbacks is error, which is null in this case
-                            vec![task_context.null().upcast(), js_fee_result.upcast()]
-                        }
-
-                        // Convert the error to a JavaScript exception on failure
-                        Err(err) => vec![task_context.error(err.to_string())?.upcast()],
-                    };
-
-                    callback.call(&mut task_context, this, callback_arguments)?;
-
-                    Ok(())
-                });
-            })
-            .or_else(|err| cx.throw_error(err.to_string()))?;
-
-        Ok(cx.undefined())
-    }
-
-    fn js_create_document(mut cx: FunctionContext) -> JsResult<JsUndefined> {
-        let js_document_cbor = cx.argument::<JsBuffer>(0)?;
-        let js_contract_id = cx.argument::<JsBuffer>(1)?;
-        let js_document_type_name = cx.argument::<JsString>(2)?;
-        let js_owner_id = cx.argument::<JsBuffer>(3)?;
-        let js_override_document = cx.argument::<JsBoolean>(4)?;
-        let js_block_info = cx.argument::<JsObject>(5)?;
-        let js_apply = cx.argument::<JsBoolean>(6)?;
-        let js_transaction = cx.argument::<JsValue>(7)?;
-
-        let maybe_boxed_transaction_address = if !js_transaction.is_a::<JsUndefined, _>(&mut cx) {
-            let handle = js_transaction
-                .downcast_or_throw::<JsBox<PlatformWrapperTransactionAddress>, _>(&mut cx)?;
-
-            Some(***handle)
-        } else {
-            None
-        };
-
-        let js_callback = cx.argument::<JsFunction>(8)?.root(&mut cx);
-
-        let drive = cx
-            .this()
-            .downcast_or_throw::<JsBox<PlatformWrapper>, _>(&mut cx)?;
-
-        let document_cbor = converter::js_buffer_to_vec_u8(js_document_cbor, &mut cx);
-        let contract_id = converter::js_buffer_to_identifier(&mut cx, js_contract_id)?;
-        let document_type_name = js_document_type_name.value(&mut cx);
-        let owner_id = converter::js_buffer_to_identifier(&mut cx, js_owner_id)?;
-        let override_document = js_override_document.value(&mut cx);
-        let block_info = converter::js_object_to_block_info(js_block_info, &mut cx)?;
-        let apply = js_apply.value(&mut cx);
-
-        drive
-<<<<<<< HEAD
-            .send_to_drive_thread(move |platform: &Platform, transactions, channel| {
-                let transaction_result: Result<Option<&Transaction>, Error> =
-                    match maybe_boxed_transaction_address {
-                        Some(address) => transactions
-                            .get(&address)
-                            .ok_or(Error::Drive(DriveError::CorruptedCodeExecution(
-                                "invalid transaction pointer address",
-                            )))
-                            .map(Some),
-                        None => Ok(None),
-                    };
-
-                let result = transaction_result.and_then(|transaction_arg| {
-                    platform
-                        .drive
-                        .add_serialized_document_for_serialized_contract(
-                            &document_cbor,
-                            &contract_cbor,
-                            &document_type_name,
-                            Some(&owner_id),
-                            override_document,
-                            block_time,
-                            apply,
-                            StorageFlags::default(),
-                            transaction_arg,
-                        )
-                });
-=======
-            .send_to_drive_thread(move |platform: &Platform, transaction, channel| {
-                let storage_flags =
-                    StorageFlags::new_single_epoch(block_info.epoch.index, Some(owner_id));
-
-                let result = platform.drive.add_serialized_document_for_contract_id(
-                    &document_cbor,
-                    contract_id,
-                    &document_type_name,
-                    Some(owner_id),
-                    override_document,
-                    block_info,
-                    apply,
-                    Some(storage_flags).as_ref(),
-                    using_transaction.then_some(transaction).flatten(),
-                );
->>>>>>> 7044ed42
-
-                channel.send(move |mut task_context| {
-                    let callback = js_callback.into_inner(&mut task_context);
-                    let this = task_context.undefined();
-
-                    let callback_arguments: Vec<Handle<JsValue>> = match result {
-                        Ok(fee_result) => {
-                            let js_fee_result =
-                                converter::fee_result_to_js_object(&mut task_context, fee_result)?;
-
-                            // First parameter of JS callbacks is error, which is null in this case
-                            vec![task_context.null().upcast(), js_fee_result.upcast()]
-                        }
-
-                        // Convert the error to a JavaScript exception on failure
-                        Err(err) => vec![task_context.error(err.to_string())?.upcast()],
-                    };
-
-                    callback.call(&mut task_context, this, callback_arguments)?;
-
-                    Ok(())
-                });
-            })
-            .or_else(|err| cx.throw_error(err.to_string()))?;
-
-        Ok(cx.undefined())
-    }
-
-    fn js_update_document(mut cx: FunctionContext) -> JsResult<JsUndefined> {
-        let js_document_cbor = cx.argument::<JsBuffer>(0)?;
-        let js_contract_id = cx.argument::<JsBuffer>(1)?;
-        let js_document_type_name = cx.argument::<JsString>(2)?;
-        let js_owner_id = cx.argument::<JsBuffer>(3)?;
-        let js_block_info = cx.argument::<JsObject>(4)?;
-        let js_apply = cx.argument::<JsBoolean>(5)?;
-        let js_transaction = cx.argument::<JsValue>(6)?;
-
-        let maybe_boxed_transaction_address = if !js_transaction.is_a::<JsUndefined, _>(&mut cx) {
-            let handle = js_transaction
-                .downcast_or_throw::<JsBox<PlatformWrapperTransactionAddress>, _>(&mut cx)?;
-
-            Some(***handle)
-        } else {
-            None
-        };
-
-        let js_callback = cx.argument::<JsFunction>(7)?.root(&mut cx);
-
-        let drive = cx
-            .this()
-            .downcast_or_throw::<JsBox<PlatformWrapper>, _>(&mut cx)?;
-
-        let document_cbor = converter::js_buffer_to_vec_u8(js_document_cbor, &mut cx);
-        let contract_id = converter::js_buffer_to_identifier(&mut cx, js_contract_id)?;
-        let document_type_name = js_document_type_name.value(&mut cx);
-        let owner_id = converter::js_buffer_to_identifier(&mut cx, js_owner_id)?;
-        let block_info = converter::js_object_to_block_info(js_block_info, &mut cx)?;
-        let apply = js_apply.value(&mut cx);
-
-        drive
-<<<<<<< HEAD
-            .send_to_drive_thread(move |platform: &Platform, transactions, channel| {
-                let transaction_result: Result<Option<&Transaction>, Error> =
-                    match maybe_boxed_transaction_address {
-                        Some(address) => transactions
-                            .get(&address)
-                            .ok_or(Error::Drive(DriveError::CorruptedCodeExecution(
-                                "invalid transaction pointer address",
-                            )))
-                            .map(Some),
-                        None => Ok(None),
-                    };
-
-                let result = transaction_result.and_then(|transaction_arg| {
-                    platform.drive.update_document_for_contract_cbor(
-                        &document_cbor,
-                        &contract_cbor,
-                        &document_type_name,
-                        Some(&owner_id),
-                        block_time,
-                        apply,
-                        StorageFlags::default(),
-                        transaction_arg,
-                    )
-                });
-=======
-            .send_to_drive_thread(move |platform: &Platform, transaction, channel| {
-                let storage_flags =
-                    StorageFlags::new_single_epoch(block_info.epoch.index, Some(owner_id));
-
-                let result = platform.drive.update_document_for_contract_id(
-                    &document_cbor,
-                    contract_id,
-                    &document_type_name,
-                    Some(owner_id),
-                    block_info,
-                    apply,
-                    Some(storage_flags).as_ref(),
-                    using_transaction.then_some(transaction).flatten(),
-                );
->>>>>>> 7044ed42
-
-                channel.send(move |mut task_context| {
-                    let callback = js_callback.into_inner(&mut task_context);
-                    let this = task_context.undefined();
-
-                    let callback_arguments: Vec<Handle<JsValue>> = match result {
-                        Ok(fee_result) => {
-                            let js_fee_result =
-                                converter::fee_result_to_js_object(&mut task_context, fee_result)?;
-
-                            // First parameter of JS callbacks is error, which is null in this case
-                            vec![task_context.null().upcast(), js_fee_result.upcast()]
-                        }
-
-                        // Convert the error to a JavaScript exception on failure
-                        Err(err) => vec![task_context.error(err.to_string())?.upcast()],
-                    };
-
-                    callback.call(&mut task_context, this, callback_arguments)?;
-
-                    Ok(())
-                });
-            })
-            .or_else(|err| cx.throw_error(err.to_string()))?;
-
-        Ok(cx.undefined())
-    }
-
-    fn js_delete_document(mut cx: FunctionContext) -> JsResult<JsUndefined> {
-        let js_document_id = cx.argument::<JsBuffer>(0)?;
-        let js_contract_id = cx.argument::<JsBuffer>(1)?;
-        let js_document_type_name = cx.argument::<JsString>(2)?;
-<<<<<<< HEAD
-        let js_apply = cx.argument::<JsBoolean>(3)?;
-        let js_transaction = cx.argument::<JsValue>(4)?;
-
-        let maybe_boxed_transaction_address = if !js_transaction.is_a::<JsUndefined, _>(&mut cx) {
-            let handle = js_transaction
-                .downcast_or_throw::<JsBox<PlatformWrapperTransactionAddress>, _>(&mut cx)?;
-
-            Some(***handle)
-        } else {
-            None
-        };
-
-        let js_callback = cx.argument::<JsFunction>(5)?.root(&mut cx);
-=======
-        let js_block_info = cx.argument::<JsObject>(3)?;
-        let js_apply = cx.argument::<JsBoolean>(4)?;
-        let js_using_transaction = cx.argument::<JsBoolean>(5)?;
-        let js_callback = cx.argument::<JsFunction>(6)?.root(&mut cx);
->>>>>>> 7044ed42
-
-        let drive = cx
-            .this()
-            .downcast_or_throw::<JsBox<PlatformWrapper>, _>(&mut cx)?;
-
-        let document_id = converter::js_buffer_to_identifier(&mut cx, js_document_id)?;
-        let contract_id = converter::js_buffer_to_identifier(&mut cx, js_contract_id)?;
-        let document_type_name = js_document_type_name.value(&mut cx);
-        let block_info = converter::js_object_to_block_info(js_block_info, &mut cx)?;
-        let apply = js_apply.value(&mut cx);
-
-        drive
-<<<<<<< HEAD
-            .send_to_drive_thread(move |platform: &Platform, transactions, channel| {
-                let transaction_result: Result<Option<&Transaction>, Error> =
-                    match maybe_boxed_transaction_address {
-                        Some(address) => transactions
-                            .get(&address)
-                            .ok_or(Error::Drive(DriveError::CorruptedCodeExecution(
-                                "invalid transaction pointer address",
-                            )))
-                            .map(Some),
-                        None => Ok(None),
-                    };
-
-                let result = transaction_result.and_then(|transaction_arg| {
-                    platform.drive.delete_document_for_contract_cbor(
-                        &document_id,
-                        &contract_cbor,
-=======
-            .send_to_drive_thread(move |platform: &Platform, transaction, channel| {
-                if transaction.is_some() && !using_transaction {
-                    channel.send(move |mut task_context| {
-                        let callback = js_callback.into_inner(&mut task_context);
-                        let this = task_context.undefined();
-                        let callback_arguments: Vec<Handle<JsValue>> =
-                            vec![task_context.error(READONLY_MSG)?.upcast()];
-
-                        callback.call(&mut task_context, this, callback_arguments)?;
-                        Ok(())
-                    });
-                } else {
-                    let result = platform.drive.delete_document_for_contract_id(
-                        document_id,
-                        contract_id,
->>>>>>> 7044ed42
-                        &document_type_name,
-                        None,
-                        block_info,
-                        apply,
-                        transaction_arg,
-                    )
-                });
-
-                channel.send(move |mut task_context| {
-                    let callback = js_callback.into_inner(&mut task_context);
-                    let this = task_context.undefined();
-
-<<<<<<< HEAD
-                    let callback_arguments: Vec<Handle<JsValue>> = match result {
-                        Ok((storage_fee, processing_fee)) => {
-                            let js_array: Handle<JsArray> = task_context.empty_array();
-
-                            let storage_fee_value =
-                                task_context.number(storage_fee as f64).upcast::<JsValue>();
-                            let processing_fee_value = task_context
-                                .number(processing_fee as f64)
-                                .upcast::<JsValue>();
-
-                            js_array.set(&mut task_context, 0, storage_fee_value)?;
-                            js_array.set(&mut task_context, 1, processing_fee_value)?;
-
-                            // First parameter of JS callbacks is error, which is null in this case
-                            vec![task_context.null().upcast(), js_array.upcast()]
-                        }
-=======
-                        let callback_arguments: Vec<Handle<JsValue>> = match result {
-                            Ok(fee_result) => {
-                                let js_fee_result = converter::fee_result_to_js_object(
-                                    &mut task_context,
-                                    fee_result,
-                                )?;
-
-                                // First parameter of JS callbacks is error, which is null in this case
-                                vec![task_context.null().upcast(), js_fee_result.upcast()]
-                            }
->>>>>>> 7044ed42
-
-                        // Convert the error to a JavaScript exception on failure
-                        Err(err) => vec![task_context.error(err.to_string())?.upcast()],
-                    };
-
-                    callback.call(&mut task_context, this, callback_arguments)?;
-
-                    Ok(())
-                });
-            })
-            .or_else(|err| cx.throw_error(err.to_string()))?;
-
-        Ok(cx.undefined())
-    }
-
-    fn js_insert_identity_cbor(mut cx: FunctionContext) -> JsResult<JsUndefined> {
-        let js_identity_cbor = cx.argument::<JsBuffer>(0)?;
-<<<<<<< HEAD
-        let js_apply = cx.argument::<JsBoolean>(1)?;
-        let js_transaction = cx.argument::<JsValue>(2)?;
-
-        let maybe_boxed_transaction_address = if !js_transaction.is_a::<JsUndefined, _>(&mut cx) {
-            let handle = js_transaction
-                .downcast_or_throw::<JsBox<PlatformWrapperTransactionAddress>, _>(&mut cx)?;
-
-            Some(***handle)
-        } else {
-            None
-        };
-
-        let js_callback = cx.argument::<JsFunction>(3)?.root(&mut cx);
-=======
-        let js_block_info = cx.argument::<JsObject>(1)?;
-        let js_apply = cx.argument::<JsBoolean>(2)?;
-        let js_using_transaction = cx.argument::<JsBoolean>(3)?;
-        let js_callback = cx.argument::<JsFunction>(4)?.root(&mut cx);
->>>>>>> 7044ed42
-
-        let drive = cx
-            .this()
-            .downcast_or_throw::<JsBox<PlatformWrapper>, _>(&mut cx)?;
-
-        let identity_cbor = converter::js_buffer_to_vec_u8(js_identity_cbor, &mut cx);
-        let block_info = converter::js_object_to_block_info(js_block_info, &mut cx)?;
-        let apply = js_apply.value(&mut cx);
-
-        let identity =
-            Identity::from_buffer(identity_cbor).or_else(|e| cx.throw_error(e.to_string()))?;
-
-        drive
-<<<<<<< HEAD
-            .send_to_drive_thread(move |platform: &Platform, transactions, channel| {
-                let transaction_result: Result<Option<&Transaction>, Error> =
-                    match maybe_boxed_transaction_address {
-                        Some(address) => transactions
-                            .get(&address)
-                            .ok_or(Error::Drive(DriveError::CorruptedCodeExecution(
-                                "invalid transaction pointer address",
-                            )))
-                            .map(Some),
-                        None => Ok(None),
-                    };
-
-                let result = transaction_result.and_then(|transaction_arg| {
-                    platform.drive.insert_identity(
-                        identity,
-                        apply,
-                        StorageFlags::default(),
-                        transaction_arg,
-                    )
-                });
-=======
-            .send_to_drive_thread(move |platform: &Platform, transaction, channel| {
-                let storage_flags = StorageFlags::new_single_epoch(
-                    block_info.epoch.index,
-                    Some(identity.id.to_buffer()),
-                );
-
-                let result = platform.drive.insert_identity(
-                    identity,
-                    block_info,
-                    apply,
-                    Some(storage_flags).as_ref(),
-                    using_transaction.then_some(transaction).flatten(),
-                );
->>>>>>> 7044ed42
-
-                channel.send(move |mut task_context| {
-                    let callback = js_callback.into_inner(&mut task_context);
-                    let this = task_context.undefined();
-
-                    let callback_arguments: Vec<Handle<JsValue>> = match result {
-                        Ok(fee_result) => {
-                            let js_fee_result =
-                                converter::fee_result_to_js_object(&mut task_context, fee_result)?;
-
-                            // First parameter of JS callbacks is error, which is null in this case
-                            vec![task_context.null().upcast(), js_fee_result.upcast()]
-                        }
-
-                        // Convert the error to a JavaScript exception on failure
-                        Err(err) => vec![task_context.error(err.to_string())?.upcast()],
-                    };
-
-                    callback.call(&mut task_context, this, callback_arguments)?;
-
-                    Ok(())
-                });
-            })
-            .or_else(|err| cx.throw_error(err.to_string()))?;
-
-        Ok(cx.undefined())
-    }
-
-    fn js_query_documents(mut cx: FunctionContext) -> JsResult<JsUndefined> {
-        let js_query_cbor = cx.argument::<JsBuffer>(0)?;
-        let js_contract_id = cx.argument::<JsBuffer>(1)?;
-        let js_document_type_name = cx.argument::<JsString>(2)?;
-<<<<<<< HEAD
-        let js_transaction = cx.argument::<JsValue>(3)?;
-
-        let maybe_boxed_transaction_address = if !js_transaction.is_a::<JsUndefined, _>(&mut cx) {
-            let handle = js_transaction
-                .downcast_or_throw::<JsBox<PlatformWrapperTransactionAddress>, _>(&mut cx)?;
-
-            Some(***handle)
-        } else {
-            None
-        };
-
-        let js_callback = cx.argument::<JsFunction>(4)?.root(&mut cx);
-=======
-        let js_maybe_epoch_index = cx.argument::<JsValue>(3)?;
-        // TODO We need dry run for validation
-        let js_using_transaction = cx.argument::<JsBoolean>(4)?;
-        let js_callback = cx.argument::<JsFunction>(5)?.root(&mut cx);
->>>>>>> 7044ed42
-
-        let drive = cx
-            .this()
-            .downcast_or_throw::<JsBox<PlatformWrapper>, _>(&mut cx)?;
-
-        let query_cbor = converter::js_buffer_to_vec_u8(js_query_cbor, &mut cx);
-        let contract_id = converter::js_buffer_to_identifier(&mut cx, js_contract_id)?;
-        let document_type_name = js_document_type_name.value(&mut cx);
-<<<<<<< HEAD
 
         drive
             .send_to_drive_thread(move |platform: &Platform, transactions, channel| {
@@ -1157,56 +560,26 @@
                     };
 
                 let result = transaction_result.and_then(|transaction_arg| {
-                    platform.drive.query_documents(
-                        &query_cbor,
-                        <[u8; 32]>::try_from(contract_id).unwrap(),
-                        document_type_name.as_str(),
+                    platform.drive.insert_contract_cbor(
+                        contract_cbor,
+                        None,
+                        block_info,
+                        apply,
                         transaction_arg,
                     )
                 });
-=======
-
-        let maybe_epoch: Option<Epoch> = if !js_maybe_epoch_index.is_a::<JsUndefined, _>(&mut cx) {
-            let js_epoch_index = js_maybe_epoch_index.downcast_or_throw::<JsNumber, _>(&mut cx)?;
-
-            let epoch_index = u16::try_from(js_epoch_index.value(&mut cx) as i64)
-                .or_else(|_| cx.throw_range_error("`epochs` must fit in u16"))?;
-
-            let epoch = Epoch::new(epoch_index);
-
-            Some(epoch)
-        } else {
-            None
-        };
-
-        let using_transaction = js_using_transaction.value(&mut cx);
-
-        drive
-            .send_to_drive_thread(move |platform: &Platform, transaction, channel| {
-                let result = platform.drive.query_documents(
-                    &query_cbor,
-                    contract_id,
-                    document_type_name.as_str(),
-                    maybe_epoch.as_ref(),
-                    using_transaction.then_some(transaction).flatten(),
-                );
->>>>>>> 7044ed42
 
                 channel.send(move |mut task_context| {
                     let callback = js_callback.into_inner(&mut task_context);
                     let this = task_context.undefined();
+
                     let callback_arguments: Vec<Handle<JsValue>> = match result {
-                        Ok((value, skipped, cost)) => {
-                            let js_array: Handle<JsArray> = task_context.empty_array();
-                            let js_vecs = converter::nested_vecs_to_js(&mut task_context, value)?;
-                            let js_num = task_context.number(skipped).upcast::<JsValue>();
-                            let js_cost = task_context.number(cost as f64).upcast::<JsValue>();
-
-                            js_array.set(&mut task_context, 0, js_vecs)?;
-                            js_array.set(&mut task_context, 1, js_num)?;
-                            js_array.set(&mut task_context, 2, js_cost)?;
-
-                            vec![task_context.null().upcast(), js_array.upcast()]
+                        Ok(fee_result) => {
+                            let js_fee_result =
+                                converter::fee_result_to_js_object(&mut task_context, fee_result)?;
+
+                            // First parameter of JS callbacks is error, which is null in this case
+                            vec![task_context.null().upcast(), js_fee_result.upcast()]
                         }
 
                         // Convert the error to a JavaScript exception on failure
@@ -1223,33 +596,32 @@
         Ok(cx.undefined())
     }
 
-    fn js_prove_documents_query(mut cx: FunctionContext) -> JsResult<JsUndefined> {
-        let js_query_cbor = cx.argument::<JsBuffer>(0)?;
-        let js_contract_id = cx.argument::<JsBuffer>(1)?;
-        let js_document_type_name = cx.argument::<JsString>(2)?;
+    fn js_update_contract(mut cx: FunctionContext) -> JsResult<JsUndefined> {
+        let js_contract_cbor = cx.argument::<JsBuffer>(0)?;
+        let js_block_info = cx.argument::<JsObject>(1)?;
+        let js_apply = cx.argument::<JsBoolean>(2)?;
         let js_transaction = cx.argument::<JsValue>(3)?;
-
-        let maybe_boxed_transaction_address = if !js_transaction.is_a::<JsUndefined, _>(&mut cx) {
-            let handle = js_transaction
-                .downcast_or_throw::<JsBox<PlatformWrapperTransactionAddress>, _>(&mut cx)?;
-
-            Some(***handle)
-        } else {
-            None
-        };
-
         let js_callback = cx.argument::<JsFunction>(4)?.root(&mut cx);
 
         let drive = cx
             .this()
             .downcast_or_throw::<JsBox<PlatformWrapper>, _>(&mut cx)?;
 
-        let query_cbor = converter::js_buffer_to_vec_u8(js_query_cbor, &mut cx);
-        let contract_id = converter::js_buffer_to_identifier(&mut cx, js_contract_id)?;
-        let document_type_name = js_document_type_name.value(&mut cx);
+        let contract_cbor = converter::js_buffer_to_vec_u8(js_contract_cbor, &mut cx);
+        let apply = js_apply.value(&mut cx);
+
+        let maybe_boxed_transaction_address = if !js_transaction.is_a::<JsUndefined, _>(&mut cx) {
+            let handle = js_transaction
+                .downcast_or_throw::<JsBox<PlatformWrapperTransactionAddress>, _>(&mut cx)?;
+
+            Some(***handle)
+        } else {
+            None
+        };
+
+        let block_info = converter::js_object_to_block_info(js_block_info, &mut cx)?;
 
         drive
-<<<<<<< HEAD
             .send_to_drive_thread(move |platform: &Platform, transactions, channel| {
                 let transaction_result: Result<Option<&Transaction>, Error> =
                     match maybe_boxed_transaction_address {
@@ -1263,24 +635,525 @@
                     };
 
                 let result = transaction_result.and_then(|transaction_arg| {
-                    platform.drive.query_documents_as_grove_proof(
-                        &query_cbor,
-                        <[u8; 32]>::try_from(contract_id).unwrap(),
-                        document_type_name.as_str(),
+                    platform.drive.update_contract_cbor(
+                        contract_cbor,
+                        None,
+                        block_info,
+                        apply,
                         transaction_arg,
                     )
                 });
-=======
-            .send_to_drive_thread(move |platform: &Platform, transaction, channel| {
-                let result = platform.drive.query_documents_as_grove_proof(
-                    &query_cbor,
-                    contract_id,
-                    document_type_name.as_str(),
-                    None,
-                    None,
-                    using_transaction.then_some(transaction).flatten(),
+
+                channel.send(move |mut task_context| {
+                    let callback = js_callback.into_inner(&mut task_context);
+                    let this = task_context.undefined();
+
+                    let callback_arguments: Vec<Handle<JsValue>> = match result {
+                        Ok(fee_result) => {
+                            let js_fee_result =
+                                converter::fee_result_to_js_object(&mut task_context, fee_result)?;
+
+                            // First parameter of JS callbacks is error, which is null in this case
+                            vec![task_context.null().upcast(), js_fee_result.upcast()]
+                        }
+
+                        // Convert the error to a JavaScript exception on failure
+                        Err(err) => vec![task_context.error(err.to_string())?.upcast()],
+                    };
+
+                    callback.call(&mut task_context, this, callback_arguments)?;
+
+                    Ok(())
+                });
+            })
+            .or_else(|err| cx.throw_error(err.to_string()))?;
+
+        Ok(cx.undefined())
+    }
+
+    fn js_create_document(mut cx: FunctionContext) -> JsResult<JsUndefined> {
+        let js_document_cbor = cx.argument::<JsBuffer>(0)?;
+        let js_contract_id = cx.argument::<JsBuffer>(1)?;
+        let js_document_type_name = cx.argument::<JsString>(2)?;
+        let js_owner_id = cx.argument::<JsBuffer>(3)?;
+        let js_override_document = cx.argument::<JsBoolean>(4)?;
+        let js_block_info = cx.argument::<JsObject>(5)?;
+        let js_apply = cx.argument::<JsBoolean>(6)?;
+        let js_transaction = cx.argument::<JsValue>(7)?;
+
+        let maybe_boxed_transaction_address = if !js_transaction.is_a::<JsUndefined, _>(&mut cx) {
+            let handle = js_transaction
+                .downcast_or_throw::<JsBox<PlatformWrapperTransactionAddress>, _>(&mut cx)?;
+
+            Some(***handle)
+        } else {
+            None
+        };
+
+        let js_callback = cx.argument::<JsFunction>(8)?.root(&mut cx);
+
+        let drive = cx
+            .this()
+            .downcast_or_throw::<JsBox<PlatformWrapper>, _>(&mut cx)?;
+
+        let document_cbor = converter::js_buffer_to_vec_u8(js_document_cbor, &mut cx);
+        let contract_id = converter::js_buffer_to_identifier(&mut cx, js_contract_id)?;
+        let document_type_name = js_document_type_name.value(&mut cx);
+        let owner_id = converter::js_buffer_to_identifier(&mut cx, js_owner_id)?;
+        let override_document = js_override_document.value(&mut cx);
+        let block_info = converter::js_object_to_block_info(js_block_info, &mut cx)?;
+        let apply = js_apply.value(&mut cx);
+
+        drive
+            .send_to_drive_thread(move |platform: &Platform, transactions, channel| {
+                let transaction_result: Result<Option<&Transaction>, Error> =
+                    match maybe_boxed_transaction_address {
+                        Some(address) => transactions
+                            .get(&address)
+                            .ok_or(Error::Drive(DriveError::CorruptedCodeExecution(
+                                "invalid transaction pointer address",
+                            )))
+                            .map(Some),
+                        None => Ok(None),
+                    };
+
+                let storage_flags =
+                    StorageFlags::new_single_epoch(block_info.epoch.index, Some(owner_id));
+
+                let result = transaction_result.and_then(|transaction_arg| {
+                    platform.drive.add_serialized_document_for_contract_id(
+                        &document_cbor,
+                        contract_id,
+                        &document_type_name,
+                        Some(owner_id),
+                        override_document,
+                        block_info,
+                        apply,
+                        Some(storage_flags).as_ref(),
+                        transaction_arg,
+                    )
+                });
+
+                channel.send(move |mut task_context| {
+                    let callback = js_callback.into_inner(&mut task_context);
+                    let this = task_context.undefined();
+
+                    let callback_arguments: Vec<Handle<JsValue>> = match result {
+                        Ok(fee_result) => {
+                            let js_fee_result =
+                                converter::fee_result_to_js_object(&mut task_context, fee_result)?;
+
+                            // First parameter of JS callbacks is error, which is null in this case
+                            vec![task_context.null().upcast(), js_fee_result.upcast()]
+                        }
+
+                        // Convert the error to a JavaScript exception on failure
+                        Err(err) => vec![task_context.error(err.to_string())?.upcast()],
+                    };
+
+                    callback.call(&mut task_context, this, callback_arguments)?;
+
+                    Ok(())
+                });
+            })
+            .or_else(|err| cx.throw_error(err.to_string()))?;
+
+        Ok(cx.undefined())
+    }
+
+    fn js_update_document(mut cx: FunctionContext) -> JsResult<JsUndefined> {
+        let js_document_cbor = cx.argument::<JsBuffer>(0)?;
+        let js_contract_id = cx.argument::<JsBuffer>(1)?;
+        let js_document_type_name = cx.argument::<JsString>(2)?;
+        let js_owner_id = cx.argument::<JsBuffer>(3)?;
+        let js_block_info = cx.argument::<JsObject>(4)?;
+        let js_apply = cx.argument::<JsBoolean>(5)?;
+        let js_transaction = cx.argument::<JsValue>(6)?;
+
+        let maybe_boxed_transaction_address = if !js_transaction.is_a::<JsUndefined, _>(&mut cx) {
+            let handle = js_transaction
+                .downcast_or_throw::<JsBox<PlatformWrapperTransactionAddress>, _>(&mut cx)?;
+
+            Some(***handle)
+        } else {
+            None
+        };
+
+        let js_callback = cx.argument::<JsFunction>(7)?.root(&mut cx);
+
+        let drive = cx
+            .this()
+            .downcast_or_throw::<JsBox<PlatformWrapper>, _>(&mut cx)?;
+
+        let document_cbor = converter::js_buffer_to_vec_u8(js_document_cbor, &mut cx);
+        let contract_id = converter::js_buffer_to_identifier(&mut cx, js_contract_id)?;
+        let document_type_name = js_document_type_name.value(&mut cx);
+        let owner_id = converter::js_buffer_to_identifier(&mut cx, js_owner_id)?;
+        let block_info = converter::js_object_to_block_info(js_block_info, &mut cx)?;
+        let apply = js_apply.value(&mut cx);
+
+        drive
+            .send_to_drive_thread(move |platform: &Platform, transactions, channel| {
+                let transaction_result: Result<Option<&Transaction>, Error> =
+                    match maybe_boxed_transaction_address {
+                        Some(address) => transactions
+                            .get(&address)
+                            .ok_or(Error::Drive(DriveError::CorruptedCodeExecution(
+                                "invalid transaction pointer address",
+                            )))
+                            .map(Some),
+                        None => Ok(None),
+                    };
+
+                let storage_flags =
+                    StorageFlags::new_single_epoch(block_info.epoch.index, Some(owner_id));
+
+                let result = transaction_result.and_then(|transaction_arg| {
+                    platform.drive.update_document_for_contract_id(
+                        &document_cbor,
+                        contract_id,
+                        &document_type_name,
+                        Some(owner_id),
+                        block_info,
+                        apply,
+                        Some(storage_flags).as_ref(),
+                        transaction_arg,
+                    )
+                });
+
+                channel.send(move |mut task_context| {
+                    let callback = js_callback.into_inner(&mut task_context);
+                    let this = task_context.undefined();
+
+                    let callback_arguments: Vec<Handle<JsValue>> = match result {
+                        Ok(fee_result) => {
+                            let js_fee_result =
+                                converter::fee_result_to_js_object(&mut task_context, fee_result)?;
+
+                            // First parameter of JS callbacks is error, which is null in this case
+                            vec![task_context.null().upcast(), js_fee_result.upcast()]
+                        }
+
+                        // Convert the error to a JavaScript exception on failure
+                        Err(err) => vec![task_context.error(err.to_string())?.upcast()],
+                    };
+
+                    callback.call(&mut task_context, this, callback_arguments)?;
+
+                    Ok(())
+                });
+            })
+            .or_else(|err| cx.throw_error(err.to_string()))?;
+
+        Ok(cx.undefined())
+    }
+
+    fn js_delete_document(mut cx: FunctionContext) -> JsResult<JsUndefined> {
+        let js_document_id = cx.argument::<JsBuffer>(0)?;
+        let js_contract_id = cx.argument::<JsBuffer>(1)?;
+        let js_document_type_name = cx.argument::<JsString>(2)?;
+        let js_block_info = cx.argument::<JsObject>(3)?;
+        let js_apply = cx.argument::<JsBoolean>(4)?;
+        let js_transaction = cx.argument::<JsValue>(5)?;
+
+        let maybe_boxed_transaction_address = if !js_transaction.is_a::<JsUndefined, _>(&mut cx) {
+            let handle = js_transaction
+                .downcast_or_throw::<JsBox<PlatformWrapperTransactionAddress>, _>(&mut cx)?;
+
+            Some(***handle)
+        } else {
+            None
+        };
+
+        let js_callback = cx.argument::<JsFunction>(6)?.root(&mut cx);
+
+        let drive = cx
+            .this()
+            .downcast_or_throw::<JsBox<PlatformWrapper>, _>(&mut cx)?;
+
+        let document_id = converter::js_buffer_to_identifier(&mut cx, js_document_id)?;
+        let contract_id = converter::js_buffer_to_identifier(&mut cx, js_contract_id)?;
+        let document_type_name = js_document_type_name.value(&mut cx);
+        let block_info = converter::js_object_to_block_info(js_block_info, &mut cx)?;
+        let apply = js_apply.value(&mut cx);
+
+        drive
+            .send_to_drive_thread(move |platform: &Platform, transactions, channel| {
+                let transaction_result: Result<Option<&Transaction>, Error> =
+                    match maybe_boxed_transaction_address {
+                        Some(address) => transactions
+                            .get(&address)
+                            .ok_or(Error::Drive(DriveError::CorruptedCodeExecution(
+                                "invalid transaction pointer address",
+                            )))
+                            .map(Some),
+                        None => Ok(None),
+                    };
+
+                let result = transaction_result.and_then(|transaction_arg| {
+                    platform.drive.delete_document_for_contract_id(
+                        document_id,
+                        contract_id,
+                        &document_type_name,
+                        None,
+                        block_info,
+                        apply,
+                        transaction_arg,
+                    )
+                });
+
+                channel.send(move |mut task_context| {
+                    let callback = js_callback.into_inner(&mut task_context);
+                    let this = task_context.undefined();
+
+                    let callback_arguments: Vec<Handle<JsValue>> = match result {
+                        Ok(fee_result) => {
+                            let js_fee_result =
+                                converter::fee_result_to_js_object(&mut task_context, fee_result)?;
+
+                            // First parameter of JS callbacks is error, which is null in this case
+                            vec![task_context.null().upcast(), js_fee_result.upcast()]
+                        }
+
+                        // Convert the error to a JavaScript exception on failure
+                        Err(err) => vec![task_context.error(err.to_string())?.upcast()],
+                    };
+
+                    callback.call(&mut task_context, this, callback_arguments)?;
+
+                    Ok(())
+                });
+            })
+            .or_else(|err| cx.throw_error(err.to_string()))?;
+
+        Ok(cx.undefined())
+    }
+
+    fn js_insert_identity_cbor(mut cx: FunctionContext) -> JsResult<JsUndefined> {
+        let js_identity_cbor = cx.argument::<JsBuffer>(0)?;
+        let js_block_info = cx.argument::<JsObject>(1)?;
+        let js_apply = cx.argument::<JsBoolean>(2)?;
+        let js_transaction = cx.argument::<JsValue>(3)?;
+
+        let maybe_boxed_transaction_address = if !js_transaction.is_a::<JsUndefined, _>(&mut cx) {
+            let handle = js_transaction
+                .downcast_or_throw::<JsBox<PlatformWrapperTransactionAddress>, _>(&mut cx)?;
+
+            Some(***handle)
+        } else {
+            None
+        };
+
+        let js_callback = cx.argument::<JsFunction>(4)?.root(&mut cx);
+
+        let drive = cx
+            .this()
+            .downcast_or_throw::<JsBox<PlatformWrapper>, _>(&mut cx)?;
+
+        let identity_cbor = converter::js_buffer_to_vec_u8(js_identity_cbor, &mut cx);
+        let block_info = converter::js_object_to_block_info(js_block_info, &mut cx)?;
+        let apply = js_apply.value(&mut cx);
+
+        let identity =
+            Identity::from_buffer(identity_cbor).or_else(|e| cx.throw_error(e.to_string()))?;
+
+        drive
+            .send_to_drive_thread(move |platform: &Platform, transactions, channel| {
+                let transaction_result: Result<Option<&Transaction>, Error> =
+                    match maybe_boxed_transaction_address {
+                        Some(address) => transactions
+                            .get(&address)
+                            .ok_or(Error::Drive(DriveError::CorruptedCodeExecution(
+                                "invalid transaction pointer address",
+                            )))
+                            .map(Some),
+                        None => Ok(None),
+                    };
+
+                let storage_flags = StorageFlags::new_single_epoch(
+                    block_info.epoch.index,
+                    Some(identity.id.to_buffer()),
                 );
->>>>>>> 7044ed42
+
+                let result = transaction_result.and_then(|transaction_arg| {
+                    platform.drive.insert_identity(
+                        identity,
+                        block_info,
+                        apply,
+                        Some(storage_flags).as_ref(),
+                        transaction_arg,
+                    )
+                });
+
+                channel.send(move |mut task_context| {
+                    let callback = js_callback.into_inner(&mut task_context);
+                    let this = task_context.undefined();
+
+                    let callback_arguments: Vec<Handle<JsValue>> = match result {
+                        Ok(fee_result) => {
+                            let js_fee_result =
+                                converter::fee_result_to_js_object(&mut task_context, fee_result)?;
+
+                            // First parameter of JS callbacks is error, which is null in this case
+                            vec![task_context.null().upcast(), js_fee_result.upcast()]
+                        }
+
+                        // Convert the error to a JavaScript exception on failure
+                        Err(err) => vec![task_context.error(err.to_string())?.upcast()],
+                    };
+
+                    callback.call(&mut task_context, this, callback_arguments)?;
+
+                    Ok(())
+                });
+            })
+            .or_else(|err| cx.throw_error(err.to_string()))?;
+
+        Ok(cx.undefined())
+    }
+
+    fn js_query_documents(mut cx: FunctionContext) -> JsResult<JsUndefined> {
+        let js_query_cbor = cx.argument::<JsBuffer>(0)?;
+        let js_contract_id = cx.argument::<JsBuffer>(1)?;
+        let js_document_type_name = cx.argument::<JsString>(2)?;
+        let js_maybe_epoch_index = cx.argument::<JsValue>(3)?;
+        // TODO We need dry run for validation
+        let js_transaction = cx.argument::<JsValue>(4)?;
+
+        let maybe_boxed_transaction_address = if !js_transaction.is_a::<JsUndefined, _>(&mut cx) {
+            let handle = js_transaction
+                .downcast_or_throw::<JsBox<PlatformWrapperTransactionAddress>, _>(&mut cx)?;
+
+            Some(***handle)
+        } else {
+            None
+        };
+
+        let js_callback = cx.argument::<JsFunction>(5)?.root(&mut cx);
+
+        let drive = cx
+            .this()
+            .downcast_or_throw::<JsBox<PlatformWrapper>, _>(&mut cx)?;
+
+        let query_cbor = converter::js_buffer_to_vec_u8(js_query_cbor, &mut cx);
+        let contract_id = converter::js_buffer_to_identifier(&mut cx, js_contract_id)?;
+        let document_type_name = js_document_type_name.value(&mut cx);
+
+        let maybe_epoch: Option<Epoch> = if !js_maybe_epoch_index.is_a::<JsUndefined, _>(&mut cx) {
+            let js_epoch_index = js_maybe_epoch_index.downcast_or_throw::<JsNumber, _>(&mut cx)?;
+
+            let epoch_index = u16::try_from(js_epoch_index.value(&mut cx) as i64)
+                .or_else(|_| cx.throw_range_error("`epochs` must fit in u16"))?;
+
+            let epoch = Epoch::new(epoch_index);
+
+            Some(epoch)
+        } else {
+            None
+        };
+
+        drive
+            .send_to_drive_thread(move |platform: &Platform, transactions, channel| {
+                let transaction_result: Result<Option<&Transaction>, Error> =
+                    match maybe_boxed_transaction_address {
+                        Some(address) => transactions
+                            .get(&address)
+                            .ok_or(Error::Drive(DriveError::CorruptedCodeExecution(
+                                "invalid transaction pointer address",
+                            )))
+                            .map(Some),
+                        None => Ok(None),
+                    };
+
+                let result = transaction_result.and_then(|transaction_arg| {
+                    platform.drive.query_documents(
+                        &query_cbor,
+                        contract_id,
+                        document_type_name.as_str(),
+                        maybe_epoch.as_ref(),
+                        transaction_arg,
+                    )
+                });
+
+                channel.send(move |mut task_context| {
+                    let callback = js_callback.into_inner(&mut task_context);
+                    let this = task_context.undefined();
+                    let callback_arguments: Vec<Handle<JsValue>> = match result {
+                        Ok((value, skipped, cost)) => {
+                            let js_array: Handle<JsArray> = task_context.empty_array();
+                            let js_vecs = converter::nested_vecs_to_js(&mut task_context, value)?;
+                            let js_num = task_context.number(skipped).upcast::<JsValue>();
+                            let js_cost = task_context.number(cost as f64).upcast::<JsValue>();
+
+                            js_array.set(&mut task_context, 0, js_vecs)?;
+                            js_array.set(&mut task_context, 1, js_num)?;
+                            js_array.set(&mut task_context, 2, js_cost)?;
+
+                            vec![task_context.null().upcast(), js_array.upcast()]
+                        }
+
+                        // Convert the error to a JavaScript exception on failure
+                        Err(err) => vec![task_context.error(err.to_string())?.upcast()],
+                    };
+
+                    callback.call(&mut task_context, this, callback_arguments)?;
+
+                    Ok(())
+                });
+            })
+            .or_else(|err| cx.throw_error(err.to_string()))?;
+
+        Ok(cx.undefined())
+    }
+
+    fn js_prove_documents_query(mut cx: FunctionContext) -> JsResult<JsUndefined> {
+        let js_query_cbor = cx.argument::<JsBuffer>(0)?;
+        let js_contract_id = cx.argument::<JsBuffer>(1)?;
+        let js_document_type_name = cx.argument::<JsString>(2)?;
+        let js_transaction = cx.argument::<JsValue>(3)?;
+
+        let maybe_boxed_transaction_address = if !js_transaction.is_a::<JsUndefined, _>(&mut cx) {
+            let handle = js_transaction
+                .downcast_or_throw::<JsBox<PlatformWrapperTransactionAddress>, _>(&mut cx)?;
+
+            Some(***handle)
+        } else {
+            None
+        };
+
+        let js_callback = cx.argument::<JsFunction>(4)?.root(&mut cx);
+
+        let drive = cx
+            .this()
+            .downcast_or_throw::<JsBox<PlatformWrapper>, _>(&mut cx)?;
+
+        let query_cbor = converter::js_buffer_to_vec_u8(js_query_cbor, &mut cx);
+        let contract_id = converter::js_buffer_to_identifier(&mut cx, js_contract_id)?;
+        let document_type_name = js_document_type_name.value(&mut cx);
+
+        drive
+            .send_to_drive_thread(move |platform: &Platform, transactions, channel| {
+                let transaction_result: Result<Option<&Transaction>, Error> =
+                    match maybe_boxed_transaction_address {
+                        Some(address) => transactions
+                            .get(&address)
+                            .ok_or(Error::Drive(DriveError::CorruptedCodeExecution(
+                                "invalid transaction pointer address",
+                            )))
+                            .map(Some),
+                        None => Ok(None),
+                    };
+
+                let result = transaction_result.and_then(|transaction_arg| {
+                    platform.drive.query_documents_as_grove_proof(
+                        &query_cbor,
+                        contract_id,
+                        document_type_name.as_str(),
+                        None,
+                        None,
+                        transaction_arg,
+                    )
+                });
 
                 channel.send(move |mut task_context| {
                     let callback = js_callback.into_inner(&mut task_context);
@@ -1553,12 +1426,7 @@
 
         let path = converter::js_array_of_buffers_to_vec(js_path, &mut cx)?;
         let key = converter::js_buffer_to_vec_u8(js_key, &mut cx);
-<<<<<<< HEAD
-        let element = converter::js_object_to_element(js_element, &mut cx)?;
-=======
         let element = converter::js_object_to_element(&mut cx, js_element)?;
-        let using_transaction = js_using_transaction.value(&mut cx);
->>>>>>> 7044ed42
 
         // Get the `this` value as a `JsBox<Database>`
         let db = cx
@@ -1577,32 +1445,14 @@
                     None => Ok(None),
                 };
 
-<<<<<<< HEAD
             let grove_db = &platform.drive.grove;
             let path_slice = path.iter().map(|fragment| fragment.as_slice());
             let result = transaction_result.and_then(|transaction_arg| {
                 grove_db
-                    .insert(path_slice, &key, element, transaction_arg)
+                    .insert(path_slice, &key, element, None, transaction_arg)
                     .unwrap()
                     .map_err(Error::GroveDB)
             });
-=======
-                    callback.call(&mut task_context, this, callback_arguments)?;
-                    Ok(())
-                });
-            } else {
-                let grove_db = &platform.drive.grove;
-                let path_slice = path.iter().map(|fragment| fragment.as_slice());
-                let result = grove_db
-                    .insert(
-                        path_slice,
-                        &key,
-                        element,
-                        None,
-                        using_transaction.then_some(transaction).flatten(),
-                    )
-                    .unwrap();
->>>>>>> 7044ed42
 
             channel.send(move |mut task_context| {
                 let callback = js_callback.into_inner(&mut task_context);
@@ -1641,12 +1491,7 @@
 
         let path = converter::js_array_of_buffers_to_vec(js_path, &mut cx)?;
         let key = converter::js_buffer_to_vec_u8(js_key, &mut cx);
-<<<<<<< HEAD
-        let element = converter::js_object_to_element(js_element, &mut cx)?;
-=======
         let element = converter::js_object_to_element(&mut cx, js_element)?;
-        let using_transaction = js_using_transaction.value(&mut cx);
->>>>>>> 7044ed42
 
         // Get the `this` value as a `JsBox<Database>`
         let db = cx
@@ -1735,23 +1580,12 @@
 
             let grove_db = &platform.drive.grove;
 
-<<<<<<< HEAD
             let result = transaction_result.and_then(|transaction_arg| {
                 grove_db
-                    .put_aux(&key, &value, transaction_arg)
+                    .put_aux(&key, &value, None, transaction_arg)
                     .unwrap()
                     .map_err(Error::GroveDB)
             });
-=======
-            let result = grove_db
-                .put_aux(
-                    &key,
-                    &value,
-                    None, //todo: fix this
-                    using_transaction.then_some(transaction).flatten(),
-                )
-                .unwrap();
->>>>>>> 7044ed42
 
             channel.send(move |mut task_context| {
                 let callback = js_callback.into_inner(&mut task_context);
@@ -1811,22 +1645,12 @@
 
             let grove_db = &platform.drive.grove;
 
-<<<<<<< HEAD
             let result = transaction_result.and_then(|transaction_arg| {
                 grove_db
-                    .delete_aux(&key, transaction_arg)
+                    .delete_aux(&key, None, transaction_arg)
                     .unwrap()
                     .map_err(Error::GroveDB)
             });
-=======
-                let result = grove_db
-                    .delete_aux(
-                        &key,
-                        None,
-                        using_transaction.then_some(transaction).flatten(),
-                    )
-                    .unwrap();
->>>>>>> 7044ed42
 
             channel.send(move |mut task_context| {
                 let callback = js_callback.into_inner(&mut task_context);
@@ -2107,25 +1931,10 @@
                 let this = task_context.undefined();
                 let callback = js_callback.into_inner(&mut task_context);
 
-<<<<<<< HEAD
                 let callback_arguments = match result {
                     Ok(proof) => {
-                        let js_buffer = JsBuffer::external(&mut task_context, proof.clone());
+                        let js_buffer = JsBuffer::external(&mut task_context, proof);
                         let js_value = js_buffer.as_value(&mut task_context);
-=======
-                let callback_arguments: Vec<Handle<JsValue>> = if using_transaction {
-                    vec![task_context
-                        .error("transaction is no supported yet")?
-                        .upcast()]
-                } else {
-                    match result {
-                        Ok(proof) => {
-                            let js_buffer = JsBuffer::external(&mut task_context, proof);
-                            let js_value = js_buffer.as_value(&mut task_context);
-
-                            vec![task_context.null().upcast(), js_value.upcast()]
-                        }
->>>>>>> 7044ed42
 
                         vec![task_context.null().upcast(), js_value.upcast()]
                     }
@@ -2271,32 +2080,13 @@
 
             let grove_db = &platform.drive.grove;
 
-<<<<<<< HEAD
             let path_slice: Vec<&[u8]> = path.iter().map(|fragment| fragment.as_slice()).collect();
             let result = transaction_result.and_then(|transaction_arg| {
                 grove_db
-                    .delete(path_slice, key.as_slice(), transaction_arg)
+                    .delete(path_slice, key.as_slice(), None, transaction_arg)
                     .unwrap()
                     .map_err(Error::GroveDB)
             });
-=======
-                    callback.call(&mut task_context, this, callback_arguments)?;
-                    Ok(())
-                });
-            } else {
-                let grove_db = &platform.drive.grove;
-
-                let path_slice: Vec<&[u8]> =
-                    path.iter().map(|fragment| fragment.as_slice()).collect();
-                let result = grove_db
-                    .delete(
-                        path_slice,
-                        key.as_slice(),
-                        None,
-                        using_transaction.then_some(transaction).flatten(),
-                    )
-                    .unwrap();
->>>>>>> 7044ed42
 
             channel.send(move |mut task_context| {
                 let callback = js_callback.into_inner(&mut task_context);
@@ -2376,7 +2166,7 @@
                     }
 
                     // Convert the error to a JavaScript exception on failure
-                    Err(err) => vec![task_context.error(err.to_string())?.upcast()],
+                    Err(err) => vec![task_context.error(err)?.upcast()],
                 };
 
                 callback.call(&mut task_context, this, callback_arguments)?;
@@ -2445,7 +2235,7 @@
                     }
 
                     // Convert the error to a JavaScript exception on failure
-                    Err(err) => vec![task_context.error(err.to_string())?.upcast()],
+                    Err(err) => vec![task_context.error(err)?.upcast()],
                 };
 
                 callback.call(&mut task_context, this, callback_arguments)?;
@@ -2514,7 +2304,7 @@
                     }
 
                     // Convert the error to a JavaScript exception on failure
-                    Err(err) => vec![task_context.error(err.to_string())?.upcast()],
+                    Err(err) => vec![task_context.error(err)?.upcast()],
                 };
 
                 callback.call(&mut task_context, this, callback_arguments)?;
@@ -2534,7 +2324,7 @@
 
         let db = cx
             .this()
-            .downcast_or_throw::<JsBox<DriveWrapper>, _>(&mut cx)?;
+            .downcast_or_throw::<JsBox<PlatformWrapper>, _>(&mut cx)?;
 
         let request_bytes = converter::js_buffer_to_vec_u8(js_request, &mut cx);
 
@@ -2727,35 +2517,17 @@
         "driveCreateInitialStateStructure",
         PlatformWrapper::js_create_initial_state_structure,
     )?;
-<<<<<<< HEAD
-    cx.export_function("driveApplyContract", PlatformWrapper::js_apply_contract)?;
-    cx.export_function(
-        "driveCreateDocument",
-        PlatformWrapper::js_add_document_for_contract_cbor,
-    )?;
-    cx.export_function(
-        "driveUpdateDocument",
-        PlatformWrapper::js_update_document_for_contract_cbor,
-    )?;
-    cx.export_function(
-        "driveDeleteDocument",
-        PlatformWrapper::js_delete_document_for_contract_cbor,
-    )?;
+    cx.export_function("driveFetchContract", PlatformWrapper::js_fetch_contract)?;
+    cx.export_function("driveCreateContract", PlatformWrapper::js_create_contract)?;
+    cx.export_function("driveUpdateContract", PlatformWrapper::js_update_contract)?;
+    cx.export_function("driveCreateDocument", PlatformWrapper::js_create_document)?;
+    cx.export_function("driveUpdateDocument", PlatformWrapper::js_update_document)?;
+    cx.export_function("driveDeleteDocument", PlatformWrapper::js_delete_document)?;
     cx.export_function(
         "driveInsertIdentity",
         PlatformWrapper::js_insert_identity_cbor,
     )?;
     cx.export_function("driveQueryDocuments", PlatformWrapper::js_query_documents)?;
-=======
-    cx.export_function("driveFetchContract", DriveWrapper::js_fetch_contract)?;
-    cx.export_function("driveCreateContract", DriveWrapper::js_create_contract)?;
-    cx.export_function("driveUpdateContract", DriveWrapper::js_update_contract)?;
-    cx.export_function("driveCreateDocument", DriveWrapper::js_create_document)?;
-    cx.export_function("driveUpdateDocument", DriveWrapper::js_update_document)?;
-    cx.export_function("driveDeleteDocument", DriveWrapper::js_delete_document)?;
-    cx.export_function("driveInsertIdentity", DriveWrapper::js_insert_identity_cbor)?;
-    cx.export_function("driveQueryDocuments", DriveWrapper::js_query_documents)?;
->>>>>>> 7044ed42
 
     cx.export_function(
         "driveProveDocumentsQuery",
@@ -2809,19 +2581,13 @@
     )?;
     cx.export_function("groveDbRootHash", PlatformWrapper::js_grove_db_root_hash)?;
 
-<<<<<<< HEAD
     cx.export_function("abciInitChain", PlatformWrapper::js_abci_init_chain)?;
     cx.export_function("abciBlockBegin", PlatformWrapper::js_abci_block_begin)?;
     cx.export_function("abciBlockEnd", PlatformWrapper::js_abci_block_end)?;
-=======
-    cx.export_function("abciInitChain", DriveWrapper::js_abci_init_chain)?;
-    cx.export_function("abciBlockBegin", DriveWrapper::js_abci_block_begin)?;
-    cx.export_function("abciBlockEnd", DriveWrapper::js_abci_block_end)?;
     cx.export_function(
         "abciAfterFinalizeBlock",
-        DriveWrapper::js_abci_after_finalize_block,
+        PlatformWrapper::js_abci_after_finalize_block,
     )?;
->>>>>>> 7044ed42
 
     Ok(())
 }