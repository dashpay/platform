--- conflicted
+++ resolved
@@ -1,25 +1,19 @@
 mod converter;
 mod fee;
 
-<<<<<<< HEAD
 use drive_abci::config::{CoreConfig, CoreRpcConfig, PlatformConfig};
 use std::num::ParseIntError;
 
-=======
 use std::ops::Deref;
->>>>>>> 4b258c05
 use std::{option::Option::None, path::Path, sync::mpsc, thread};
 
 use crate::converter::js_object_to_fee_refunds;
 use crate::fee::result::FeeResultWrapper;
-<<<<<<< HEAD
 use drive::dpp::identity::Identity;
 
-=======
 use drive::dpp::identity::{KeyID, TimestampMillis};
 use drive::dpp::prelude::Revision;
 use drive::drive::batch::GroveDbOpBatch;
->>>>>>> 4b258c05
 use drive::drive::config::DriveConfig;
 use drive::drive::flags::StorageFlags;
 use drive::drive::query::QueryDocumentsOutcome;
@@ -126,7 +120,6 @@
                 ..Default::default()
             };
 
-<<<<<<< HEAD
             let core_config = CoreConfig {
                 rpc: CoreRpcConfig {
                     url: core_rpc_url,
@@ -138,23 +131,15 @@
             let platform_config = PlatformConfig {
                 drive: Some(drive_config),
                 core: core_config,
+                verify_sum_trees: true,
             };
 
             // TODO: think how to pass this error to JS
-            let mut platform: Platform = Platform::open(path, platform_config).unwrap();
+            let mut platform: Platform = Platform::open(path, Some(platform_config)).unwrap();
 
             if cfg!(feature = "enable-mocking") {
                 platform.mock_core_rpc_client();
             }
-=======
-            let platform_config = PlatformConfig {
-                drive_config,
-                verify_sum_trees: true,
-            };
-
-            // TODO: think how to pass this error to JS
-            let platform: Platform = Platform::open(path, Some(platform_config)).unwrap();
->>>>>>> 4b258c05
 
             let mut maybe_transaction: Option<Transaction> = None;
 
@@ -2146,11 +2131,7 @@
                 let result = transaction_result.and_then(|transaction_arg| {
                     platform
                         .drive
-<<<<<<< HEAD
-                        .query_raw_documents_using_cbor_encoded_query_with_cost(
-=======
                         .query_documents_cbor_with_document_type_lookup(
->>>>>>> 4b258c05
                             &query_cbor,
                             contract_id,
                             document_type_name.as_str(),
@@ -3404,79 +3385,6 @@
         // The result is returned through the callback, not through direct return
         Ok(cx.undefined())
     }
-<<<<<<< HEAD
-=======
-
-    fn js_enqueue_withdrawal_transaction(mut cx: FunctionContext) -> JsResult<JsUndefined> {
-        let js_index = cx.argument::<JsNumber>(0)?;
-        let js_core_transaction = cx.argument::<JsBuffer>(1)?;
-        let js_using_transaction = cx.argument::<JsBoolean>(2)?;
-        let js_callback = cx.argument::<JsFunction>(3)?.root(&mut cx);
-
-        let db = cx
-            .this()
-            .downcast_or_throw::<JsBox<PlatformWrapper>, _>(&mut cx)?;
-
-        let index = js_index.value(&mut cx);
-        let transaction_bytes = converter::js_buffer_to_vec_u8(&mut cx, js_core_transaction);
-        let using_transaction = js_using_transaction.value(&mut cx);
-
-        db.send_to_drive_thread(move |platform: &Platform, transaction, channel| {
-            let transaction_result = if using_transaction {
-                if transaction.is_none() {
-                    Err("transaction is not started".to_string())
-                } else {
-                    Ok(transaction)
-                }
-            } else {
-                Ok(None)
-            };
-
-            let mut batch = GroveDbOpBatch::new();
-
-            let index_bytes = (index as u64).to_be_bytes().to_vec();
-
-            let withdrawals = vec![(index_bytes.clone(), transaction_bytes)];
-
-            platform
-                .drive
-                .add_enqueue_withdrawal_transaction_operations(&mut batch, withdrawals);
-
-            platform
-                .drive
-                .add_update_withdrawal_index_counter_operation(&mut batch, index_bytes);
-
-            let result = transaction_result.and_then(|transaction_arg| {
-                platform
-                    .drive
-                    .grove_apply_batch(batch, false, transaction_arg)
-                    .map_err(|err| err.to_string())
-            });
-
-            channel.send(move |mut task_context| {
-                let callback = js_callback.into_inner(&mut task_context);
-                let this = task_context.undefined();
-
-                let callback_arguments: Vec<Handle<JsValue>> = match result {
-                    Ok(_) => {
-                        vec![task_context.null().upcast(), task_context.null().upcast()]
-                    }
-
-                    // Convert the error to a JavaScript exception on failure
-                    Err(err) => vec![task_context.error(err)?.upcast()],
-                };
-
-                callback.call(&mut task_context, this, callback_arguments)?;
-
-                Ok(())
-            });
-        })
-        .or_else(|err| cx.throw_error(err.to_string()))?;
-
-        // The result is returned through the callback, not through direct return
-        Ok(cx.undefined())
-    }
->>>>>>> 4b258c05
 }
 
 #[neon::main]
