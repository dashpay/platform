use drive::dpp::identity::{IdentityPublicKey, KeyID, KeyType, Purpose, SecurityLevel};
use drive::drive::block_info::BlockInfo;
use drive::drive::flags::StorageFlags;
use drive::fee_pools::epochs::Epoch;
use drive::grovedb::reference_path::ReferencePathType;
use drive::grovedb::{Element, PathQuery, Query, SizedQuery};
use neon::prelude::*;
use neon::types::buffer::TypedArray;
use num::FromPrimitive;
use std::borrow::Borrow;

fn element_to_string(element: &Element) -> &'static str {
    match element {
        Element::Item(..) => "item",
        Element::SumItem(..) => "sumItem",
        Element::Reference(..) => "reference",
        Element::Tree(..) => "tree",
        Element::SumTree(..) => "sumTree",
    }
}

pub fn js_object_to_element<'a, C: Context<'a>>(
    cx: &mut C,
    js_object: Handle<JsObject>,
) -> NeonResult<Element> {
    let js_element_type: Handle<JsString> = js_object.get(cx, "type")?;

    let element_type: String = js_element_type.value(cx);

    let js_element_epoch: Option<Handle<JsNumber>> = js_object.get_opt(cx, "epoch")?;

    let element_flags = if let Some(js_epoch) = js_element_epoch {
        let epoch = u16::try_from(js_epoch.value(cx) as i64)
            .or_else(|_| cx.throw_range_error("`epochs` must fit in u16"))?;

        let js_maybe_owner_id: Option<Handle<JsBuffer>> = js_object.get_opt(cx, "ownerId")?;

        let maybe_owner_id = js_maybe_owner_id
            .map(|js_buffer| js_buffer_to_identifier(cx, js_buffer))
            .transpose()?;

        let storage_flags = StorageFlags::new_single_epoch(epoch, maybe_owner_id);

        storage_flags.to_some_element_flags()
    } else {
        None
    };

    match element_type.as_str() {
        "item" => {
            let js_buffer: Handle<JsBuffer> = js_object.get(cx, "value")?;
            let item = js_buffer_to_vec_u8(js_buffer, cx);

            Ok(Element::new_item_with_flags(item, element_flags))
        }
        "reference" => {
            let js_object: Handle<JsObject> = js_object.get(cx, "value")?;
            let reference = js_object_to_reference(cx, js_object)?;

            Ok(Element::new_reference_with_flags(reference, element_flags))
        }
        "tree" => Ok(Element::empty_tree_with_flags(element_flags)),
        _ => cx.throw_error(format!("Unexpected element type {}", element_type)),
    }
}

fn js_object_to_reference<'a, C: Context<'a>>(
    cx: &mut C,
    js_object: Handle<JsObject>,
) -> NeonResult<ReferencePathType> {
    let js_reference_type: Handle<JsString> = js_object.get(cx, "type")?;
    let reference_type: String = js_reference_type.value(cx);

    match reference_type.as_str() {
        "absolutePathReference" => {
            let js_path: Handle<JsArray> = js_object.get(cx, "path")?;
            let path = js_array_of_buffers_to_vec(js_path, cx)?;

            Ok(ReferencePathType::AbsolutePathReference(path))
        }
        "upstreamRootHeightReference" => {
            let js_path: Handle<JsArray> = js_object.get(cx, "path")?;
            let path = js_array_of_buffers_to_vec(js_path, cx)?;

            let js_relativity_index: Handle<JsNumber> = js_object.get(cx, "relativityIndex")?;
            let relativity_index_f64: f64 = js_relativity_index.value(cx);
            let relativity_index_option: Option<u8> = FromPrimitive::from_f64(relativity_index_f64);
            let relativity_index: u8 = relativity_index_option
                .ok_or(())
                .or_else(|_| cx.throw_error("cannot convert relativity_index from f64 to u8"))?;

            Ok(ReferencePathType::UpstreamRootHeightReference(
                relativity_index,
                path,
            ))
        }
        "upstreamFromElementHeightReference" => {
            let js_path: Handle<JsArray> = js_object.get(cx, "path")?;
            let path = js_array_of_buffers_to_vec(js_path, cx)?;

            let js_relativity_index: Handle<JsNumber> = js_object.get(cx, "relativityIndex")?;
            let relativity_index_f64: f64 = js_relativity_index.value(cx);
            let relativity_index_option: Option<u8> = FromPrimitive::from_f64(relativity_index_f64);
            let relativity_index: u8 = relativity_index_option
                .ok_or(())
                .or_else(|_| cx.throw_error("cannot convert relativity_index from f64 to u8"))?;

            Ok(ReferencePathType::UpstreamFromElementHeightReference(
                relativity_index,
                path,
            ))
        }
        "cousinReference" => {
            let js_key: Handle<JsBuffer> = js_object.get(cx, "key")?;
            let key = js_buffer_to_vec_u8(js_key, cx);

            Ok(ReferencePathType::CousinReference(key))
        }
        "siblingReference" => {
            let js_key: Handle<JsBuffer> = js_object.get(cx, "key")?;
            let key = js_buffer_to_vec_u8(js_key, cx);

            Ok(ReferencePathType::SiblingReference(key))
        }
        _ => cx.throw_error(format!("Unexpected reference type {}", reference_type)),
    }
}

pub fn element_to_js_object<'a, C: Context<'a>>(
    cx: &mut C,
    element: Element,
) -> NeonResult<Handle<'a, JsValue>> {
    let js_object = cx.empty_object();
    let js_type_string = cx.string(element_to_string(&element));
    js_object.set(cx, "type", js_type_string)?;

    let maybe_js_value: Option<Handle<JsValue>> = match element {
        Element::Item(item, _) => {
            let js_buffer = JsBuffer::external(cx, item);
            Some(js_buffer.upcast())
        }
<<<<<<< HEAD
        Element::SumItem(item, ..) => {
            let js_number = JsNumber::new(cx, item as f64);
            Some(js_number.upcast())
=======
        Element::SumItem(number, _) => {
            let js_number = cx.number(number as f64).upcast();
            Some(js_number)
>>>>>>> 2a38d641
        }
        Element::Reference(reference, _, _) => {
            let reference = reference_to_dictionary(cx, reference)?;
            Some(reference)
        }
        Element::Tree(Some(tree), _) | Element::SumTree(Some(tree), ..) => {
            let js_buffer = JsBuffer::external(cx, tree);
            Some(js_buffer.upcast())
        }
        Element::Tree(None, _) | Element::SumTree(None, ..) => None,
    };

    if let Some(js_value) = maybe_js_value {
        js_object.set(cx, "value", js_value)?;
    }

    Ok(js_object.upcast())
}

pub fn nested_vecs_to_js<'a, C: Context<'a>>(
    cx: &mut C,
    v: Vec<Vec<u8>>,
) -> NeonResult<Handle<'a, JsValue>> {
    let js_array: Handle<JsArray> = cx.empty_array();

    for (index, bytes) in v.iter().enumerate() {
        let js_buffer = JsBuffer::external(cx, bytes.clone());
        let js_value = js_buffer.as_value(cx);
        js_array.set(cx, index as u32, js_value)?;
    }

    Ok(js_array.upcast())
}

pub fn reference_to_dictionary<'a, C: Context<'a>>(
    cx: &mut C,
    reference: ReferencePathType,
) -> NeonResult<Handle<'a, JsValue>> {
    let js_object: Handle<JsObject> = cx.empty_object();

    match reference {
        ReferencePathType::AbsolutePathReference(path) => {
            let js_type_name = cx.string("absolutePathReference");
            let js_path = nested_vecs_to_js(cx, path)?;

            js_object.set(cx, "type", js_type_name)?;
            js_object.set(cx, "path", js_path)?;
        }
        ReferencePathType::UpstreamRootHeightReference(relativity_index, path) => {
            let js_type_name = cx.string("upstreamRootHeightReference");
            let js_relativity_index = cx.number(relativity_index);
            let js_path = nested_vecs_to_js(cx, path)?;

            js_object.set(cx, "type", js_type_name)?;
            js_object.set(cx, "relativityIndex", js_relativity_index)?;
            js_object.set(cx, "path", js_path)?;
        }
        ReferencePathType::UpstreamFromElementHeightReference(relativity_index, path) => {
            let js_type_name = cx.string("upstreamFromElementHeightReference");
            let js_relativity_index = cx.number(relativity_index);
            let js_path = nested_vecs_to_js(cx, path)?;

            js_object.set(cx, "type", js_type_name)?;
            js_object.set(cx, "relativityIndex", js_relativity_index)?;
            js_object.set(cx, "path", js_path)?;
        }
        ReferencePathType::CousinReference(key) => {
            let js_type_name = cx.string("cousinReference");
            let js_key = JsBuffer::external(cx, key);

            js_object.set(cx, "type", js_type_name)?;
            js_object.set(cx, "key", js_key)?;
        }
        ReferencePathType::SiblingReference(key) => {
            let js_type_name = cx.string("siblingReference");
            let js_key = JsBuffer::external(cx, key);

            js_object.set(cx, "type", js_type_name)?;
            js_object.set(cx, "key", js_key)?;
        }
        ReferencePathType::RemovedCousinReference(path) => {
<<<<<<< HEAD
            let js_type_name = cx.string("removedCousinReference");
=======
            let js_type_name = cx.string("removedCousin");
>>>>>>> 2a38d641
            let js_path = nested_vecs_to_js(cx, path)?;

            js_object.set(cx, "type", js_type_name)?;
            js_object.set(cx, "path", js_path)?;
        }
    }

    Ok(js_object.upcast())
}

pub fn js_buffer_to_identifier<'a, C: Context<'a>>(
    cx: &mut C,
    js_buffer: Handle<JsBuffer>,
) -> NeonResult<[u8; 32]> {
    // let guard = cx.lock();

    let key_memory_view = js_buffer.borrow();

    // let key_buffer = js_buffer.deref();
    // let key_memory_view = js_buffer.borrow(&guard);
    let key_slice: &[u8] = key_memory_view.as_slice(cx);
    <[u8; 32]>::try_from(key_slice).or_else(|_| cx.throw_type_error("hash must be 32 bytes long"))
}

pub fn js_buffer_to_vec_u8<'a, C: Context<'a>>(js_buffer: Handle<JsBuffer>, cx: &mut C) -> Vec<u8> {
    // let guard = cx.lock();

    let key_memory_view = js_buffer.borrow();

    // let key_buffer = js_buffer.deref();
    // let key_memory_view = js_buffer.borrow(&guard);
    let key_slice: &[u8] = key_memory_view.as_slice(cx);
    key_slice.to_vec()
}

pub fn js_array_of_buffers_to_vec<'a, C: Context<'a>>(
    js_array: Handle<JsArray>,
    cx: &mut C,
) -> NeonResult<Vec<Vec<u8>>> {
    let buf_vec = js_array.to_vec(cx)?;
    let mut vec: Vec<Vec<u8>> = Vec::with_capacity(buf_vec.len());

    for buf in buf_vec {
        let js_buffer_handle = buf.downcast_or_throw::<JsBuffer, _>(cx)?;
        vec.push(js_buffer_to_vec_u8(js_buffer_handle, cx));
    }

    Ok(vec)
}

pub fn js_value_to_option<'a, T: Value, C: Context<'a>>(
    js_value: Handle<'a, JsValue>,
    cx: &mut C,
) -> NeonResult<Option<Handle<'a, T>>> {
    if js_value.is_a::<JsNull, _>(cx) || js_value.is_a::<JsUndefined, _>(cx) {
        Ok(None)
    } else {
        Ok(Some(js_value.downcast_or_throw::<T, _>(cx)?))
    }
}

fn js_object_get_vec_u8<'a, C: Context<'a>>(
    js_object: Handle<JsObject>,
    field: &str,
    cx: &mut C,
) -> NeonResult<Vec<u8>> {
    let buffer: Handle<JsBuffer> = js_object.get(cx, field)?;

    Ok(js_buffer_to_vec_u8(buffer, cx))
}

fn js_object_to_query<'a, C: Context<'a>>(
    js_object: Handle<JsObject>,
    cx: &mut C,
) -> NeonResult<Query> {
    let items: Handle<JsArray> = js_object.get(cx, "items")?;
    let mut query = Query::new();
    for js_item in items.to_vec(cx)? {
        let item = js_item.downcast_or_throw::<JsObject, _>(cx)?;

        let item_type: Handle<JsString> = item.get(cx, "type")?;
        let item_type = item_type.value(cx);

        match item_type.as_ref() {
            "key" => {
                query.insert_key(js_object_get_vec_u8(item, "key", cx)?);
            }
            "range" => {
                let from = js_object_get_vec_u8(item, "from", cx)?;
                let to = js_object_get_vec_u8(item, "to", cx)?;
                query.insert_range(from..to);
            }
            "rangeInclusive" => {
                let from = js_object_get_vec_u8(item, "from", cx)?;
                let to = js_object_get_vec_u8(item, "to", cx)?;
                query.insert_range_inclusive(from..=to);
            }
            "rangeFull" => {
                query.insert_all();
            }
            "rangeFrom" => {
                query.insert_range_from(js_object_get_vec_u8(item, "from", cx)?..);
            }
            "rangeTo" => {
                query.insert_range_to(..js_object_get_vec_u8(item, "to", cx)?);
            }
            "rangeToInclusive" => {
                query.insert_range_to_inclusive(..=js_object_get_vec_u8(item, "to", cx)?);
            }
            "rangeAfter" => {
                query.insert_range_after(js_object_get_vec_u8(item, "after", cx)?..);
            }
            "rangeAfterTo" => {
                let after = js_object_get_vec_u8(item, "after", cx)?;
                let to = js_object_get_vec_u8(item, "to", cx)?;
                query.insert_range_after_to(after..to);
            }
            "rangeAfterToInclusive" => {
                let after = js_object_get_vec_u8(item, "after", cx)?;
                let to = js_object_get_vec_u8(item, "to", cx)?;
                query.insert_range_after_to_inclusive(after..=to);
            }
            _ => {
                cx.throw_range_error("query item type is not supported")?;
            }
        }
    }

    let subquery_key = js_value_to_option::<JsBuffer, _>(js_object.get(cx, "subqueryKey")?, cx)?
        .map(|x| js_buffer_to_vec_u8(x, cx));
    let subquery = js_value_to_option::<JsObject, _>(js_object.get(cx, "subquery")?, cx)?
        .map(|x| js_object_to_query(x, cx))
        .transpose()?;
    let left_to_right = js_value_to_option::<JsBoolean, _>(js_object.get(cx, "leftToRight")?, cx)?
        .map(|x| x.value(cx));

    query.default_subquery_branch.subquery_key = subquery_key;
    query.default_subquery_branch.subquery = subquery.map(Box::new);
    query.left_to_right = left_to_right.unwrap_or(true);

    Ok(query)
}

fn js_object_to_sized_query<'a, C: Context<'a>>(
    js_object: Handle<JsObject>,
    cx: &mut C,
) -> NeonResult<SizedQuery> {
    let query: Handle<JsObject> = js_object.get(cx, "query")?;
    let query = js_object_to_query(query, cx)?;

    let limit: Option<u16> = js_value_to_option::<JsNumber, _>(js_object.get(cx, "limit")?, cx)?
        .map(|x| {
            u16::try_from(x.value(cx) as i64)
                .or_else(|_| cx.throw_range_error("`limit` must fit in u16"))
        })
        .transpose()?;
    let offset: Option<u16> = js_value_to_option::<JsNumber, _>(js_object.get(cx, "offset")?, cx)?
        .map(|x| {
            u16::try_from(x.value(cx) as i64)
                .or_else(|_| cx.throw_range_error("`offset` must fit in u16"))
        })
        .transpose()?;

    Ok(SizedQuery::new(query, limit, offset))
}

pub fn js_path_query_to_path_query<'a, C: Context<'a>>(
    js_path_query: Handle<JsObject>,
    cx: &mut C,
) -> NeonResult<PathQuery> {
    let path = js_array_of_buffers_to_vec(js_path_query.get(cx, "path")?, cx)?;
    let query = js_object_to_sized_query(js_path_query.get(cx, "query")?, cx)?;

    Ok(PathQuery::new(path, query))
}

pub fn js_object_to_block_info<'a, C: Context<'a>>(
    js_object: Handle<JsObject>,
    cx: &mut C,
) -> NeonResult<BlockInfo> {
    let js_height: Handle<JsNumber> = js_object.get(cx, "height")?;
    let js_epoch: Handle<JsNumber> = js_object.get(cx, "epoch")?;
    let js_time: Handle<JsNumber> = js_object.get(cx, "timeMs")?;

    let epoch = Epoch::new(js_epoch.value(cx) as u16);

    let block_info = BlockInfo {
        height: js_height.value(cx) as u64,
        time_ms: js_time.value(cx) as u64,
        epoch,
    };

    Ok(block_info)
}

pub fn js_object_to_identity_public_key<'a, C: Context<'a>>(
    js_object: Handle<JsObject>,
    cx: &mut C,
) -> NeonResult<IdentityPublicKey> {
    let js_id: Handle<JsNumber> = js_object.get(cx, "id")?;
    let js_purpose: Handle<JsNumber> = js_object.get(cx, "purpose")?;
    let js_security_level: Handle<JsNumber> = js_object.get(cx, "securityLevel")?;
    let js_key_type: Handle<JsNumber> = js_object.get(cx, "type")?;
    let js_read_only: Handle<JsBoolean> = js_object.get(cx, "readOnly")?;
    let js_data: Handle<JsBuffer> = js_object.get(cx, "data")?;
    let js_disabled_at: Handle<JsValue> = js_object.get(cx, "disabledAt")?;

    let id = js_id.value(cx) as KeyID;
    let purpose = Purpose::try_from(js_purpose.value(cx) as u8)?;
    let security_level = SecurityLevel::try_from(js_security_level.value(cx) as u8)?;
    let key_type = KeyType::try_from(js_key_type.value(cx) as u8)?;
    let read_only = js_read_only.value(cx);
    let data = js_buffer_to_vec_u8(js_data, cx);

    let disabled_at: Option<u64> = js_value_to_option::<JsNumber, _>(js_disabled_at, cx)?
        .map(|x| {
            u64::try_from(x.value(cx) as i64)
                .or_else(|_| cx.throw_range_error("`offset` must fit in u16"))
        })
        .transpose()?;

    Ok(IdentityPublicKey {
        id,
        purpose,
        security_level,
        key_type,
        read_only,
        data,
        disabled_at,
    })
}

pub fn js_array_to_keys<'a, C: Context<'a>>(
    js_array: Handle<JsArray>,
    cx: &mut C,
) -> NeonResult<Vec<IdentityPublicKey>> {
    let keys = js_array
        .to_vec(cx)?
        .into_iter()
        .map(|js_value| {
            let js_key = js_value.downcast_or_throw::<JsObject, _>(cx)?;
            let key = js_object_to_identity_public_key(js_key, cx)?;
            key
        })
        .collect();

    Ok(keys)
}<|MERGE_RESOLUTION|>--- conflicted
+++ resolved
@@ -139,15 +139,9 @@
             let js_buffer = JsBuffer::external(cx, item);
             Some(js_buffer.upcast())
         }
-<<<<<<< HEAD
-        Element::SumItem(item, ..) => {
+        Element::SumItem(item, _) => {
             let js_number = JsNumber::new(cx, item as f64);
             Some(js_number.upcast())
-=======
-        Element::SumItem(number, _) => {
-            let js_number = cx.number(number as f64).upcast();
-            Some(js_number)
->>>>>>> 2a38d641
         }
         Element::Reference(reference, _, _) => {
             let reference = reference_to_dictionary(cx, reference)?;
@@ -229,11 +223,7 @@
             js_object.set(cx, "key", js_key)?;
         }
         ReferencePathType::RemovedCousinReference(path) => {
-<<<<<<< HEAD
             let js_type_name = cx.string("removedCousinReference");
-=======
-            let js_type_name = cx.string("removedCousin");
->>>>>>> 2a38d641
             let js_path = nested_vecs_to_js(cx, path)?;
 
             js_object.set(cx, "type", js_type_name)?;
