version: '3.7'

services:
  dashmate_helper:
    image: ${DASHMATE_HELPER_DOCKER_IMAGE:?err}
    labels:
      org.dashmate.service.title: "Dashmate Helper"
    restart: unless-stopped
    environment:
      - LOCAL_UID=${LOCAL_UID:?err}
      - LOCAL_GID=${LOCAL_GID:?err}
    ports:
      - 127.0.0.1:${DASHMATE_HELPER_API_PORT:?err}:${DASHMATE_HELPER_API_PORT:?err}
    command: yarn workspace dashmate helper ${CONFIG_NAME:?err}
    expose:
      - ${DASHMATE_HELPER_API_PORT:?err}
    volumes:
      - ${DASHMATE_HOME_DIR:?err}:/home/dashmate/.dashmate
      - /var/run/docker.sock:/var/run/docker.sock

  core:
    image: ${CORE_DOCKER_IMAGE:?err}
    labels:
      org.dashmate.service.title: "Core"
    restart: unless-stopped
    ports:
      - ${CORE_P2P_HOST:?err}:${CORE_P2P_PORT:?err}:${CORE_P2P_PORT:?err}
      - ${CORE_RPC_HOST:?err}:${CORE_RPC_PORT:?err}:${CORE_RPC_PORT:?err}
    volumes:
      - core_data:/home/dash
      - ${DASHMATE_HOME_DIR:?err}/${CONFIG_NAME:?err}/core/dash.conf:/home/dash/.dashcore/dash.conf:ro
      - ${CORE_LOG_DIRECTORY_PATH:?err}:/var/log/dash
    command:
      - dashd
    stop_grace_period: 30s
    environment:
      # Solving issue under WSL when after restart container volume is not being mounted properly
      # https://github.com/docker/for-win/issues/4812
      # Following fix forces container recreation
      - WSL2_FIX=${WSL2_FIX:-0}
    profiles:
      - core

  drive_abci:
    image: ${PLATFORM_DRIVE_ABCI_DOCKER_IMAGE:?err}
    labels:
      org.dashmate.service.title: "Drive ABCI"
    restart: unless-stopped
    volumes:
      - drive_abci_data:/var/lib/dash/rs-drive-abci/db
    environment:
      - CHAIN_ID=${PLATFORM_DRIVE_TENDERDASH_GENESIS_CHAIN_ID:-devnet}
      - CORE_CONSENSUS_JSON_RPC_USERNAME=drive_consensus
      - CORE_CONSENSUS_JSON_RPC_PASSWORD=${CORE_RPC_USERS_DRIVE_CONSENSUS_PASSWORD:?err}
      - CORE_CONSENSUS_JSON_RPC_HOST=core
      - CORE_CONSENSUS_JSON_RPC_PORT=${CORE_RPC_PORT:?err}
      - CORE_CHECK_TX_JSON_RPC_USERNAME=drive_check_tx
      - CORE_CHECK_TX_JSON_RPC_PASSWORD=${CORE_RPC_USERS_DRIVE_CHECK_TX_PASSWORD:?err}
      - CORE_CHECK_TX_JSON_RPC_HOST=core
      - CORE_CHECK_TX_JSON_RPC_PORT=${CORE_RPC_PORT:?err}
      - EPOCH_TIME_LENGTH_S=${PLATFORM_DRIVE_ABCI_EPOCH_TIME}
      - VALIDATOR_SET_QUORUM_TYPE=${PLATFORM_DRIVE_ABCI_VALIDATOR_SET_QUORUM_LLMQ_TYPE:?err}
      - VALIDATOR_SET_QUORUM_WINDOW=${PLATFORM_DRIVE_ABCI_VALIDATOR_SET_QUORUM_DKG_INTERVAL:?err}
      - VALIDATOR_SET_QUORUM_ACTIVE_SIGNERS=${PLATFORM_DRIVE_ABCI_VALIDATOR_SET_QUORUM_ACTIVE_SIGNERS:?err}
      - VALIDATOR_SET_QUORUM_ROTATION=${PLATFORM_DRIVE_ABCI_VALIDATOR_SET_QUORUM_ROTATION:?err}
      - CHAIN_LOCK_QUORUM_TYPE=${PLATFORM_DRIVE_ABCI_CHAIN_LOCK_QUORUM_LLMQ_TYPE:?err}
      - CHAIN_LOCK_QUORUM_WINDOW=${PLATFORM_DRIVE_ABCI_CHAIN_LOCK_QUORUM_DKG_INTERVAL:?err}
      - CHAIN_LOCK_QUORUM_ACTIVE_SIGNERS=${PLATFORM_DRIVE_ABCI_CHAIN_LOCK_QUORUM_ACTIVE_SIGNERS:?err}
      - CHAIN_LOCK_QUORUM_ROTATION=${PLATFORM_DRIVE_ABCI_CHAIN_LOCK_QUORUM_ROTATION:?err}
      - INSTANT_LOCK_QUORUM_TYPE=${PLATFORM_DRIVE_ABCI_INSTANT_LOCK_QUORUM_LLMQ_TYPE:?err}
      - INSTANT_LOCK_QUORUM_WINDOW=${PLATFORM_DRIVE_ABCI_INSTANT_LOCK_QUORUM_DKG_INTERVAL:?err}
      - INSTANT_LOCK_QUORUM_ACTIVE_SIGNERS=${PLATFORM_DRIVE_ABCI_INSTANT_LOCK_QUORUM_ACTIVE_SIGNERS:?err}
      - INSTANT_LOCK_QUORUM_ROTATION=${PLATFORM_DRIVE_ABCI_INSTANT_LOCK_QUORUM_ROTATION:?err}
      - DB_PATH=/var/lib/dash/rs-drive-abci/db
      - ABCI_CONSENSUS_BIND_ADDRESS=tcp://0.0.0.0:26658
      - GRPC_BIND_ADDRESS=0.0.0.0:26670
      - PROMETHEUS_BIND_ADDRESS=${PLATFORM_DRIVE_ABCI_METRICS_URL}
      - TOKIO_CONSOLE_ENABLED=${PLATFORM_DRIVE_ABCI_TOKIO_CONSOLE_ENABLED:?err}
      - TOKIO_CONSOLE_ADDRESS=0.0.0.0:${PLATFORM_DRIVE_ABCI_TOKIO_CONSOLE_PORT:?err}
      - TOKIO_CONSOLE_RETENTION_SECS=${PLATFORM_DRIVE_ABCI_TOKIO_CONSOLE_RETENTION:?err}
      - GROVEDB_VISUALIZER_ENABLED=${PLATFORM_DRIVE_ABCI_GROVEDB_VISUALIZER_ENABLED:?err}
      - GROVEDB_VISUALIZER_ADDRESS=0.0.0.0:${PLATFORM_DRIVE_ABCI_GROVEDB_VISUALIZER_PORT:?err}
      - PROPOSER_TX_PROCESSING_TIME_LIMIT=${PLATFORM_DRIVE_ABCI_PROPOSER_TX_PROCESSING_TIME_LIMIT}
      - NETWORK=${NETWORK:?err}
    stop_grace_period: 30s
    expose:
      - 26658
      - 26659
      - 26670
    env_file:
      # Logger settings
      - ${DASHMATE_HOME_DIR:?err}/${CONFIG_NAME:?err}/platform/drive/abci/logger.env
    profiles:
      - platform
    ports:
      - ${PLATFORM_DRIVE_ABCI_TOKIO_CONSOLE_HOST:?err}:${PLATFORM_DRIVE_ABCI_TOKIO_CONSOLE_PORT:?err}:${PLATFORM_DRIVE_ABCI_TOKIO_CONSOLE_PORT:?err}
      - ${PLATFORM_DRIVE_ABCI_METRICS_HOST:?err}:${PLATFORM_DRIVE_ABCI_METRICS_PORT:?err}:29090
      - ${PLATFORM_DRIVE_ABCI_GROVEDB_VISUALIZER_HOST:?err}:${PLATFORM_DRIVE_ABCI_GROVEDB_VISUALIZER_PORT:?err}:${PLATFORM_DRIVE_ABCI_GROVEDB_VISUALIZER_PORT:?err}

  drive_tenderdash:
    image: ${PLATFORM_DRIVE_TENDERDASH_DOCKER_IMAGE:?err}
    labels:
      org.dashmate.service.title: "Drive Tenderdash"
    restart: unless-stopped
    depends_on:
      - drive_abci
    ports:
      - ${PLATFORM_DRIVE_TENDERDASH_P2P_HOST:?err}:${PLATFORM_DRIVE_TENDERDASH_P2P_PORT:?err}:${PLATFORM_DRIVE_TENDERDASH_P2P_PORT:?err} # P2P
      - ${PLATFORM_DRIVE_TENDERDASH_RPC_HOST}:${PLATFORM_DRIVE_TENDERDASH_RPC_PORT:?err}:${PLATFORM_DRIVE_TENDERDASH_RPC_PORT:?err} # RPC
      - 127.0.0.1:${PLATFORM_DRIVE_TENDERDASH_PPROF_PORT:?err}:${PLATFORM_DRIVE_TENDERDASH_PPROF_PORT:?err} # pprof
      - ${PLATFORM_DRIVE_TENDERDASH_METRICS_HOST:?err}:${PLATFORM_DRIVE_TENDERDASH_METRICS_PORT:?err}:${PLATFORM_DRIVE_TENDERDASH_METRICS_PORT:?err} # Metrics
    volumes:
      - drive_tenderdash:/tenderdash
      - ${DASHMATE_HOME_DIR:?err}/${CONFIG_NAME:?err}/platform/drive/tenderdash:/tenderdash/config:ro
      - ${PLATFORM_DRIVE_TENDERDASH_LOG_DIRECTORY_PATH:?err}:/var/log/tenderdash
    stop_grace_period: 10s
    profiles:
      - platform

  dapi_api:
    image: ${PLATFORM_DAPI_API_DOCKER_IMAGE:?err}
    labels:
      org.dashmate.service.title: "DAPI API"
    restart: unless-stopped
    deploy:
      mode: replicated
      replicas: ${PLATFORM_DAPI_API_DOCKER_DEPLOY_REPLICAS:-1}
    depends_on:
      - drive_tenderdash
    environment:
      - API_JSON_RPC_PORT=3004
      - API_GRPC_PORT=3005
      - DASHCORE_RPC_HOST=core
      - DASHCORE_RPC_PORT=${CORE_RPC_PORT:?err}
      - DASHCORE_RPC_USER=dapi
      - DASHCORE_RPC_PASS=${CORE_RPC_USERS_DAPI_PASSWORD:?err}
      - DASHCORE_ZMQ_HOST=core
      - DASHCORE_ZMQ_PORT=29998
      - NETWORK=${NETWORK:?err}
      - TENDERMINT_RPC_HOST=drive_tenderdash
      - TENDERMINT_RPC_PORT=${PLATFORM_DRIVE_TENDERDASH_RPC_PORT:?err}
      - NODE_ENV=${ENVIRONMENT:?err}
<<<<<<< HEAD
=======
      - DRIVE_RPC_HOST=drive_abci
      - DRIVE_RPC_PORT=26670
      - WAIT_FOR_ST_RESULT_TIMEOUT=${PLATFORM_DAPI_API_WAIT_FOR_ST_RESULT_TIMEOUT:?err}
>>>>>>> 483a9c5b
    command: yarn run api
    stop_grace_period: 10s
    expose:
      - 3004
      - 3005
    profiles:
      - platform
    expose:
      - 3004
      - 3005

  dapi_core_streams:
    image: ${PLATFORM_DAPI_API_DOCKER_IMAGE:?err}
    labels:
      org.dashmate.service.title: "DAPI Transactions Filter Stream"
    restart: unless-stopped
    deploy:
      mode: replicated
      replicas: ${PLATFORM_DAPI_API_DOCKER_DEPLOY_REPLICAS:-1}
    environment:
      - TX_FILTER_STREAM_GRPC_PORT=3006
      - DASHCORE_RPC_HOST=core
      - DASHCORE_RPC_PORT=${CORE_RPC_PORT:?err}
      - DASHCORE_RPC_USER=dapi
      - DASHCORE_RPC_PASS=${CORE_RPC_USERS_DAPI_PASSWORD:?err}
      - DASHCORE_ZMQ_HOST=core
      - DASHCORE_ZMQ_PORT=29998
      - NETWORK=${NETWORK:?err}
      - TENDERMINT_RPC_HOST=drive_tenderdash
      - TENDERMINT_RPC_PORT=26657
<<<<<<< HEAD
=======
      - DRIVE_RPC_HOST=drive_abci
      - DRIVE_RPC_PORT=26670
    expose:
      - 3006
>>>>>>> 483a9c5b
    command: yarn run core-streams
    stop_grace_period: 10s
    profiles:
      - platform
    expose:
      - 3006

  gateway:
    image: ${PLATFORM_GATEWAY_DOCKER_IMAGE:?err}
    labels:
      org.dashmate.service.title: "Gateway"
    restart: unless-stopped
    ports:
      # HTTP entry point to the platform.
      # Supports HTTP1 and HTTP2
      # Serves JSON RPC, gRPC, and gRPC-Web
      - ${PLATFORM_GATEWAY_LISTENERS_DAPI_AND_DRIVE_HOST:?err}:${PLATFORM_GATEWAY_LISTENERS_DAPI_AND_DRIVE_PORT:?err}:10000
      - ${PLATFORM_GATEWAY_METRICS_HOST:?err}:${PLATFORM_GATEWAY_METRICS_PORT:?err}:9090
      - ${PLATFORM_GATEWAY_ADMIN_HOST:?err}:${PLATFORM_GATEWAY_ADMIN_PORT:?err}:9901
    depends_on:
      - dapi_api
      - dapi_core_streams
      - drive_abci
    networks:
      - default
      - gateway_rate_limiter
    environment:
      - ENVOY_UID=${LOCAL_UID:?err}
      - ENVOY_GID=${LOCAL_GID:?err}
      - LOG_LEVEL=${PLATFORM_GATEWAY_LOG_LEVEL:?err}
    volumes:
      - ${DASHMATE_HOME_DIR:?err}/${CONFIG_NAME:?err}/platform/gateway/envoy.yaml:/etc/envoy/envoy.yaml:ro
      - ${DASHMATE_HOME_DIR:?err}/${CONFIG_NAME:?err}/platform/gateway/ssl/bundle.crt:/etc/ssl/bundle.crt:ro
      - ${DASHMATE_HOME_DIR:?err}/${CONFIG_NAME:?err}/platform/gateway/ssl/private.key:/etc/ssl/private.key:ro
    stop_grace_period: 10s
    profiles:
      - platform

volumes:
  core_data:
  drive_abci_data:
  drive_tenderdash:

networks:
  default:
    driver: bridge
    ipam:
      config:
        - subnet: ${DOCKER_NETWORK_SUBNET:?err}
  gateway_rate_limiter:
    driver: bridge<|MERGE_RESOLUTION|>--- conflicted
+++ resolved
@@ -140,12 +140,9 @@
       - TENDERMINT_RPC_HOST=drive_tenderdash
       - TENDERMINT_RPC_PORT=${PLATFORM_DRIVE_TENDERDASH_RPC_PORT:?err}
       - NODE_ENV=${ENVIRONMENT:?err}
-<<<<<<< HEAD
-=======
       - DRIVE_RPC_HOST=drive_abci
       - DRIVE_RPC_PORT=26670
       - WAIT_FOR_ST_RESULT_TIMEOUT=${PLATFORM_DAPI_API_WAIT_FOR_ST_RESULT_TIMEOUT:?err}
->>>>>>> 483a9c5b
     command: yarn run api
     stop_grace_period: 10s
     expose:
@@ -153,9 +150,6 @@
       - 3005
     profiles:
       - platform
-    expose:
-      - 3004
-      - 3005
 
   dapi_core_streams:
     image: ${PLATFORM_DAPI_API_DOCKER_IMAGE:?err}
@@ -176,19 +170,14 @@
       - NETWORK=${NETWORK:?err}
       - TENDERMINT_RPC_HOST=drive_tenderdash
       - TENDERMINT_RPC_PORT=26657
-<<<<<<< HEAD
-=======
       - DRIVE_RPC_HOST=drive_abci
       - DRIVE_RPC_PORT=26670
     expose:
       - 3006
->>>>>>> 483a9c5b
     command: yarn run core-streams
     stop_grace_period: 10s
     profiles:
       - platform
-    expose:
-      - 3006
 
   gateway:
     image: ${PLATFORM_GATEWAY_DOCKER_IMAGE:?err}
