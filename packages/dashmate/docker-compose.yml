--- conflicted
+++ resolved
@@ -9,12 +9,8 @@
       - 127.0.0.1:${CORE_RPC_PORT:?err}:${CORE_RPC_PORT:?err} #RPC
     volumes:
       - core_data:/home/dash
-<<<<<<< HEAD
-      - ${DASHMATE_HOME_DIR:?err}/${CONFIG_NAME:?err}/core/dash.conf:/home/dash/.dashcore/dash.conf
+      - ${DASHMATE_HOME_DIR:?err}/${CONFIG_NAME:?err}/core/dash.conf:/home/dash/.dashcore/dash.conf:ro
       - ${CORE_LOG_DIRECTORY_PATH:?err}:/var/log/dash
-=======
-      - ${DASHMATE_HOME_DIR:?err}/${CONFIG_NAME:?err}/core/dash.conf:/home/dash/.dashcore/dash.conf:ro
->>>>>>> 3c7d15ff
     command:
       - dashd
     stop_grace_period: 30s
