/* eslint-disable no-param-reassign */
const lodashSet = require('lodash.set');
const lodashGet = require('lodash.get');

const systemConfigs = require('./system');

const { NETWORK_TESTNET } = require('../src/constants');

module.exports = {
  '0.17.2': (configFile) => {
    Object.entries(configFile.configs).filter(([, config]) => config.network === NETWORK_TESTNET)
      .forEach((config) => {
        // Set DashPay contract ID and block height for testnet
        // Set seed nodes for testnet tenderdash
        lodashSet(config, 'platform.drive.tenderdash.p2p.seeds', systemConfigs.testnet.platform.drive.tenderdash.p2p.seeds);
        lodashSet(config, 'platform.drive.tenderdash.p2p.persistentPeers', []);
      });

    return configFile;
  },
  '0.17.3': (configFile) => {
    Object.entries(configFile.configs).filter(([, config]) => config.network === NETWORK_TESTNET)
      .forEach((config) => {
        // Set DashPay contract ID and block height for testnet
        lodashSet(config, 'platform.dashpay', systemConfigs.testnet.platform.dashpay);
      });

    return configFile;
  },
  '0.17.4': (configFile) => {
    Object.entries(configFile.configs).forEach(([name, config]) => {
      let baseConfig = systemConfigs.base;
      if (systemConfigs[name]) {
        baseConfig = systemConfigs[name];
      }

      const previousStdoutLogLevel = lodashGet(
        config,
        'platform.drive.abci.log.level',
      );

      // Set Drive's new logging variables
      lodashSet(config, 'platform.drive.abci.log', baseConfig.platform.drive.abci.log);

      // Keep previous log level for stdout
      if (previousStdoutLogLevel) {
        lodashSet(config, 'platform.drive.abci.log.stdout.level', previousStdoutLogLevel);
      }
    });
  },
  '0.18.0': (configFile) => {
    // Update docker images
    Object.entries(configFile.configs)
      .forEach(([, config]) => {
        lodashSet(config, 'core.sentinel', systemConfigs.base.core.sentinel);

        lodashSet(config, 'core.docker.image', systemConfigs.base.core.docker.image);

        lodashSet(
          config,
          'platform.drive.tenderdash.docker.image',
          systemConfigs.base.platform.drive.tenderdash.docker.image,
        );

        lodashSet(
          config,
          'platform.drive.abci.docker.image',
          systemConfigs.base.platform.drive.abci.docker.image,
        );

        lodashSet(
          config,
          'platform.dapi.api.docker.image',
          systemConfigs.base.platform.dapi.api.docker.image,
        );
      });

    return configFile;
  },
  '0.19.0': (configFile) => {
    // Add default group name if not present
    if (typeof configFile.defaultGroupName === 'undefined') {
      configFile.defaultGroupName = null;
    }

    Object.entries(configFile.configs)
      .forEach(([, config]) => {
        // Add groups
        if (typeof config.group === 'undefined') {
          config.group = null;
        }

        if (typeof config.compose !== 'undefined') {
          // Remove platform option for non platform configs
          if (!config.compose.file.includes('docker-compose.platform.yml')) {
            delete config.platform;
          }

          // Remove compose option
          delete config.compose;
        }

        if (typeof config.platform !== 'undefined') {
          // Add Tenderdash node ID
          config.platform.drive.tenderdash.nodeId = null;

          // Add build options for DAPI and Drive
          config.platform.drive.abci.docker.build = {
            path: null,
          };

          config.platform.dapi.api.docker.build = {
            path: null,
          };

          // Add consensus options
          config.platform.drive.tenderdash.consensus = systemConfigs.base
            .platform.drive.tenderdash.consensus;

          // Remove fallbacks
          if (typeof config.platform.drive.skipAssetLockConfirmationValidation !== 'undefined') {
            delete config.platform.drive.skipAssetLockConfirmationValidation;
          }

          if (typeof config.platform.drive.passFakeAssetLockProofForTests !== 'undefined') {
            delete config.platform.drive.passFakeAssetLockProofForTests;
          }

          if (!config.platform.featureFlags) {
            config.platform.featureFlags = systemConfigs.base.platform.featureFlags;
          }

          // Remove Insight API configuration
          if (config.platform.dapi.insight) {
            delete config.platform.dapi.insight;
          }
        }

        // Update image versions
        config.core.docker.image = systemConfigs.base.core.docker.image;
        config.platform.dapi.api.docker.image = systemConfigs.base.platform.dapi.api.docker.image;
        config.platform.drive.abci.docker.image = systemConfigs.base.platform
          .drive.abci.docker.image;
      });

    // Update testnet seeds, genesis and contracts
    configFile.configs.testnet.platform.drive.tenderdash.p2p.seeds = systemConfigs.testnet.platform
      .drive.tenderdash.p2p.seeds;
    configFile.configs.testnet.platform.drive.tenderdash.genesis = systemConfigs.testnet.platform
      .drive.tenderdash.genesis;

    configFile.configs.testnet.platform.dpns = systemConfigs.testnet.platform.dpns;
    configFile.configs.testnet.platform.dashpay = systemConfigs.testnet.platform.dashpay;
    configFile.configs.testnet.platform.featureFlags = systemConfigs.testnet.platform.featureFlags;

    // Replace local config to group template
    configFile.configs.local = systemConfigs.local;

    return configFile;
  },
  '0.19.1': (configFile) => {
    Object.entries(configFile.configs)
      .forEach(([, config]) => {
        // Update image version
        config.core.docker.image = systemConfigs.base.core.docker.image;
      });

    return configFile;
  },
  '0.19.2': (configFile) => {
    Object.entries(configFile.configs)
      .forEach(([, config]) => {
        // Update image version
        config.core.docker.image = systemConfigs.base.core.docker.image;
        config.core.sentinel.docker.image = systemConfigs.base.core.sentinel.docker.image;
      });

    return configFile;
  },
  '0.20.0': (configFile) => {
    Object.entries(configFile.configs)
      .forEach(([, config]) => {
        // Core debug
        if (typeof config.core.debug === 'undefined') {
          config.core.debug = 0;
        }

        if (config.platform) {
          // Set empty block interval back to 3
          if (config.platform.drive.tenderdash.consensus.createEmptyBlocks.createEmptyBlocksInterval === '10s') {
            config.platform.drive.tenderdash.consensus.createEmptyBlocks.createEmptyBlocksInterval = '3m';
          }

          // Tenderdash logging levels
          if (typeof config.platform.drive.tenderdash.log === 'undefined') {
            config.platform.drive.tenderdash.log = systemConfigs.base.platform.drive.tenderdash.log;
          }

          // Remove validator set
          if (typeof config.platform.drive.tenderdash.validatorKey === 'undefined') {
            delete config.platform.drive.tenderdash.validatorKey;
          }

          // Update images
          config.platform.drive.tenderdash.docker.image = systemConfigs.base.platform
            .drive.tenderdash.docker.image;

          config.platform.drive.abci.docker.image = systemConfigs.base.platform
            .drive.abci.docker.image;

          config.platform.dapi.api.docker.image = systemConfigs.base.platform
            .dapi.api.docker.image;

          config.core.docker.image = systemConfigs.base.core.docker.image;

          config.core.sentinel.docker.image = systemConfigs.base.core.sentinel.docker.image;
        }
      });

    // Set validator set LLMQ Type
    configFile.configs.base.platform.drive.abci.validatorSet.llmqType = systemConfigs.base
      .platform.drive.abci.validatorSet.llmqType;

    configFile.configs.local.platform.drive.abci.validatorSet.llmqType = systemConfigs.local
      .platform.drive.abci.validatorSet.llmqType;

    Object.entries(configFile.configs)
      .filter(([, config]) => config.group === 'local' && config.platform)
      .forEach(([, config]) => {
        config.platform.drive.abci.validatorSet.llmqType = systemConfigs.local
          .platform.drive.abci.validatorSet.llmqType;
      });

    // Update testnet seeds, genesis and contracts
    configFile.configs.testnet.platform.drive.tenderdash.p2p.seeds = systemConfigs.testnet.platform
      .drive.tenderdash.p2p.seeds;
    configFile.configs.testnet.platform.drive.tenderdash.genesis = systemConfigs.testnet.platform
      .drive.tenderdash.genesis;

    configFile.configs.testnet.platform.dpns = systemConfigs.testnet.platform.dpns;
    configFile.configs.testnet.platform.dashpay = systemConfigs.testnet.platform.dashpay;
    configFile.configs.testnet.platform.featureFlags = systemConfigs.testnet.platform.featureFlags;

    return configFile;
  },
  '0.20.2': (configFile) => {
    // Update contracts
    configFile.configs.testnet.platform.drive.tenderdash.genesis = systemConfigs.testnet.platform
      .drive.tenderdash.genesis;
    configFile.configs.testnet.platform.dpns = systemConfigs.testnet.platform.dpns;
    configFile.configs.testnet.platform.dashpay = systemConfigs.testnet.platform.dashpay;
    configFile.configs.testnet.platform.featureFlags = systemConfigs.testnet.platform.featureFlags;

    return configFile;
  },
  '0.21.0': (configFile) => {
    Object.entries(configFile.configs)
      .forEach(([, config]) => {
        // Add median time to config
        config.core.miner.mediantime = systemConfigs.base.core.miner.mediantime;

        if (config.platform) {
          // Update images
          config.platform.drive.tenderdash.docker.image = systemConfigs.base.platform
            .drive.tenderdash.docker.image;

          config.platform.drive.abci.docker.image = systemConfigs.base.platform
            .drive.abci.docker.image;

          config.platform.dapi.api.docker.image = systemConfigs.base.platform
            .dapi.api.docker.image;
        }
      });

    // Update contracts
    configFile.configs.testnet.platform.drive.tenderdash.genesis = systemConfigs.testnet.platform
      .drive.tenderdash.genesis;
    configFile.configs.testnet.platform.dpns = systemConfigs.testnet.platform.dpns;
    configFile.configs.testnet.platform.dashpay = systemConfigs.testnet.platform.dashpay;
    configFile.configs.testnet.platform.featureFlags = systemConfigs.testnet.platform.featureFlags;

    return configFile;
  },
<<<<<<< HEAD
  '0.22.0': (configFile) => {
    Object.entries(configFile.configs)
      .forEach(([, config]) => {
        if (!config.platform.masternodeRewardShares) {
          config.platform.masternodeRewardShares = systemConfigs.base.platform
            .masternodeRewardShares;
        }
      });

    // Update contracts
    configFile.configs.testnet.platform.drive.tenderdash.genesis = systemConfigs.testnet.platform
      .drive.tenderdash.genesis;
    configFile.configs.testnet.platform.dpns = systemConfigs.testnet.platform.dpns;
    configFile.configs.testnet.platform.dashpay = systemConfigs.testnet.platform.dashpay;
    configFile.configs.testnet.platform.featureFlags = systemConfigs.testnet.platform.featureFlags;

    configFile.configs.testnet.platform.masternodeRewardShares = systemConfigs.testnet.platform
      .masternodeRewardShares;
=======
  '0.21.7': (configFile) => {
    Object.entries(configFile.configs)
      .forEach(([, config]) => {
        if (config.platform) {
          // Remove build setting
          delete config.platform.drive.abci.docker.build;

          delete config.platform.dapi.api.docker.build;

          config.platform.sourcePath = null;
        }
      });

    return configFile;
>>>>>>> f0c10770
  },
};<|MERGE_RESOLUTION|>--- conflicted
+++ resolved
@@ -281,7 +281,21 @@
 
     return configFile;
   },
-<<<<<<< HEAD
+  '0.21.7': (configFile) => {
+    Object.entries(configFile.configs)
+      .forEach(([, config]) => {
+        if (config.platform) {
+          // Remove build setting
+          delete config.platform.drive.abci.docker.build;
+
+          delete config.platform.dapi.api.docker.build;
+
+          config.platform.sourcePath = null;
+        }
+      });
+
+    return configFile;
+  },
   '0.22.0': (configFile) => {
     Object.entries(configFile.configs)
       .forEach(([, config]) => {
@@ -300,21 +314,5 @@
 
     configFile.configs.testnet.platform.masternodeRewardShares = systemConfigs.testnet.platform
       .masternodeRewardShares;
-=======
-  '0.21.7': (configFile) => {
-    Object.entries(configFile.configs)
-      .forEach(([, config]) => {
-        if (config.platform) {
-          // Remove build setting
-          delete config.platform.drive.abci.docker.build;
-
-          delete config.platform.dapi.api.docker.build;
-
-          config.platform.sourcePath = null;
-        }
-      });
-
-    return configFile;
->>>>>>> f0c10770
   },
 };