--- conflicted
+++ resolved
@@ -628,11 +628,9 @@
         config.dashmate.helper.docker.build = systemConfigs.base.dashmate.helper
           .docker.build;
 
-<<<<<<< HEAD
+        delete config.dashmate.helper.docker.image;
+
         delete config.core.reindex;
-=======
-        delete config.dashmate.helper.docker.image;
->>>>>>> a22812de
       });
 
     return configFile;
