/* eslint-disable no-param-reassign */
const lodashSet = require('lodash/set');
const lodashGet = require('lodash/get');

const path = require('path');
const systemConfigs = require('./system');

const { NETWORK_TESTNET, HOME_DIR_PATH } = require('../src/constants');

module.exports = {
  '0.17.2': (configFile) => {
    Object.entries(configFile.configs).filter(([, config]) => config.network === NETWORK_TESTNET)
      .forEach((config) => {
        // Set DashPay contract ID and block height for testnet
        // Set seed nodes for testnet tenderdash
        lodashSet(config, 'platform.drive.tenderdash.p2p.seeds', systemConfigs.testnet.platform.drive.tenderdash.p2p.seeds);
        lodashSet(config, 'platform.drive.tenderdash.p2p.persistentPeers', []);
      });

    return configFile;
  },
  '0.17.3': (configFile) => {
    Object.entries(configFile.configs).filter(([, config]) => config.network === NETWORK_TESTNET)
      .forEach((config) => {
        // Set DashPay contract ID and block height for testnet
        lodashSet(config, 'platform.dashpay', systemConfigs.testnet.platform.dashpay);
      });

    return configFile;
  },
  '0.17.4': (configFile) => {
    Object.entries(configFile.configs).forEach(([name, config]) => {
      let baseConfig = systemConfigs.base;
      if (systemConfigs[name]) {
        baseConfig = systemConfigs[name];
      }

      const previousStdoutLogLevel = lodashGet(
        config,
        'platform.drive.abci.log.level',
      );

      // Set Drive's new logging variables
      lodashSet(config, 'platform.drive.abci.log', baseConfig.platform.drive.abci.log);

      // Keep previous log level for stdout
      if (previousStdoutLogLevel) {
        lodashSet(config, 'platform.drive.abci.log.stdout.level', previousStdoutLogLevel);
      }
    });
  },
  '0.18.0': (configFile) => {
    // Update docker images
    Object.entries(configFile.configs)
      .forEach(([, config]) => {
        lodashSet(config, 'core.sentinel', systemConfigs.base.core.sentinel);

        lodashSet(config, 'core.docker.image', systemConfigs.base.core.docker.image);

        lodashSet(
          config,
          'platform.drive.tenderdash.docker.image',
          systemConfigs.base.platform.drive.tenderdash.docker.image,
        );

        lodashSet(
          config,
          'platform.drive.abci.docker.image',
          systemConfigs.base.platform.drive.abci.docker.image,
        );

        lodashSet(
          config,
          'platform.dapi.api.docker.image',
          systemConfigs.base.platform.dapi.api.docker.image,
        );
      });

    return configFile;
  },
  '0.19.0': (configFile) => {
    // Add default group name if not present
    if (typeof configFile.defaultGroupName === 'undefined') {
      configFile.defaultGroupName = null;
    }

    Object.entries(configFile.configs)
      .forEach(([, config]) => {
        // Add groups
        if (typeof config.group === 'undefined') {
          config.group = null;
        }

        if (typeof config.compose !== 'undefined') {
          // Remove platform option for non platform configs
          if (!config.compose.file.includes('docker-compose.platform.yml')) {
            delete config.platform;
          }

          // Remove compose option
          delete config.compose;
        }

        if (typeof config.platform !== 'undefined') {
          // Add Tenderdash node ID
          config.platform.drive.tenderdash.nodeId = null;

          // Add build options for DAPI and Drive
          config.platform.drive.abci.docker.build = {
            path: null,
          };

          config.platform.dapi.api.docker.build = {
            path: null,
          };

          // Add consensus options
          config.platform.drive.tenderdash.consensus = systemConfigs.base
            .platform.drive.tenderdash.consensus;

          // Remove fallbacks
          if (typeof config.platform.drive.skipAssetLockConfirmationValidation !== 'undefined') {
            delete config.platform.drive.skipAssetLockConfirmationValidation;
          }

          if (typeof config.platform.drive.passFakeAssetLockProofForTests !== 'undefined') {
            delete config.platform.drive.passFakeAssetLockProofForTests;
          }

          if (!config.platform.featureFlags) {
            config.platform.featureFlags = systemConfigs.base.platform.featureFlags;
          }

          // Remove Insight API configuration
          if (config.platform.dapi.insight) {
            delete config.platform.dapi.insight;
          }
        }

        // Update image versions
        config.core.docker.image = systemConfigs.base.core.docker.image;
        config.platform.dapi.api.docker.image = systemConfigs.base.platform.dapi.api.docker.image;
        config.platform.drive.abci.docker.image = systemConfigs.base.platform
          .drive.abci.docker.image;
      });

    // Update testnet seeds, genesis and contracts
    configFile.configs.testnet.platform.drive.tenderdash.p2p.seeds = systemConfigs.testnet.platform
      .drive.tenderdash.p2p.seeds;
    configFile.configs.testnet.platform.drive.tenderdash.genesis = systemConfigs.testnet.platform
      .drive.tenderdash.genesis;

    configFile.configs.testnet.platform.dpns = systemConfigs.testnet.platform.dpns;
    configFile.configs.testnet.platform.dashpay = systemConfigs.testnet.platform.dashpay;
    configFile.configs.testnet.platform.featureFlags = systemConfigs.testnet.platform.featureFlags;

    // Replace local config to group template
    configFile.configs.local = systemConfigs.local;

    return configFile;
  },
  '0.19.1': (configFile) => {
    Object.entries(configFile.configs)
      .forEach(([, config]) => {
        // Update image version
        config.core.docker.image = systemConfigs.base.core.docker.image;
      });

    return configFile;
  },
  '0.19.2': (configFile) => {
    Object.entries(configFile.configs)
      .forEach(([, config]) => {
        // Update image version
        config.core.docker.image = systemConfigs.base.core.docker.image;
        config.core.sentinel.docker.image = systemConfigs.base.core.sentinel.docker.image;
      });

    return configFile;
  },
  '0.20.0': (configFile) => {
    Object.entries(configFile.configs)
      .forEach(([, config]) => {
        // Core debug
        if (typeof config.core.debug === 'undefined') {
          config.core.debug = 0;
        }

        if (config.platform) {
          // Set empty block interval back to 3
          if (config.platform.drive.tenderdash.consensus.createEmptyBlocks.createEmptyBlocksInterval === '10s') {
            // noinspection JSPrimitiveTypeWrapperUsage
            config.platform.drive.tenderdash.consensus.createEmptyBlocks.createEmptyBlocksInterval = '3m';
          }

          // Tenderdash logging levels
          if (typeof config.platform.drive.tenderdash.log === 'undefined') {
            config.platform.drive.tenderdash.log = systemConfigs.base.platform.drive.tenderdash.log;
          }

          // Remove validator set
          if (typeof config.platform.drive.tenderdash.validatorKey === 'undefined') {
            delete config.platform.drive.tenderdash.validatorKey;
          }

          // Update images
          config.platform.drive.tenderdash.docker.image = systemConfigs.base.platform
            .drive.tenderdash.docker.image;

          config.platform.drive.abci.docker.image = systemConfigs.base.platform
            .drive.abci.docker.image;

          config.platform.dapi.api.docker.image = systemConfigs.base.platform
            .dapi.api.docker.image;

          config.core.docker.image = systemConfigs.base.core.docker.image;

          config.core.sentinel.docker.image = systemConfigs.base.core.sentinel.docker.image;
        }
      });

    // Set validator set LLMQ Type
    configFile.configs.base.platform.drive.abci.validatorSet.llmqType = systemConfigs.base
      .platform.drive.abci.validatorSet.llmqType;

    configFile.configs.local.platform.drive.abci.validatorSet.llmqType = systemConfigs.local
      .platform.drive.abci.validatorSet.llmqType;

    Object.entries(configFile.configs)
      .filter(([, config]) => config.group === 'local' && config.platform)
      .forEach(([, config]) => {
        config.platform.drive.abci.validatorSet.llmqType = systemConfigs.local
          .platform.drive.abci.validatorSet.llmqType;
      });

    // Update testnet seeds, genesis and contracts
    configFile.configs.testnet.platform.drive.tenderdash.p2p.seeds = systemConfigs.testnet.platform
      .drive.tenderdash.p2p.seeds;
    configFile.configs.testnet.platform.drive.tenderdash.genesis = systemConfigs.testnet.platform
      .drive.tenderdash.genesis;

    configFile.configs.testnet.platform.dpns = systemConfigs.testnet.platform.dpns;
    configFile.configs.testnet.platform.dashpay = systemConfigs.testnet.platform.dashpay;
    configFile.configs.testnet.platform.featureFlags = systemConfigs.testnet.platform.featureFlags;

    return configFile;
  },
  '0.20.2': (configFile) => {
    // Update contracts
    configFile.configs.testnet.platform.drive.tenderdash.genesis = systemConfigs.testnet.platform
      .drive.tenderdash.genesis;
    configFile.configs.testnet.platform.dpns = systemConfigs.testnet.platform.dpns;
    configFile.configs.testnet.platform.dashpay = systemConfigs.testnet.platform.dashpay;
    configFile.configs.testnet.platform.featureFlags = systemConfigs.testnet.platform.featureFlags;

    return configFile;
  },
  '0.21.0': (configFile) => {
    Object.entries(configFile.configs)
      .forEach(([, config]) => {
        // Add median time to config
        config.core.miner.mediantime = systemConfigs.base.core.miner.mediantime;

        if (config.platform) {
          // Update images
          config.platform.drive.tenderdash.docker.image = systemConfigs.base.platform
            .drive.tenderdash.docker.image;

          config.platform.drive.abci.docker.image = systemConfigs.base.platform
            .drive.abci.docker.image;

          config.platform.dapi.api.docker.image = systemConfigs.base.platform
            .dapi.api.docker.image;
        }
      });

    // Update contracts
    configFile.configs.testnet.platform.drive.tenderdash.genesis = systemConfigs.testnet.platform
      .drive.tenderdash.genesis;
    configFile.configs.testnet.platform.dpns = systemConfigs.testnet.platform.dpns;
    configFile.configs.testnet.platform.dashpay = systemConfigs.testnet.platform.dashpay;
    configFile.configs.testnet.platform.featureFlags = systemConfigs.testnet.platform.featureFlags;

    return configFile;
  },
  '0.21.7': (configFile) => {
    Object.entries(configFile.configs)
      .forEach(([, config]) => {
        if (config.platform) {
          // Remove build setting
          delete config.platform.drive.abci.docker.build;

          delete config.platform.dapi.api.docker.build;

          config.platform.sourcePath = null;
        }
      });

    return configFile;
  },
  '0.22.0': (configFile) => {
    Object.entries(configFile.configs)
      .forEach(([, config]) => {
        config.docker = systemConfigs[config.group || 'base'].docker;

        // Update images
        config.core.docker.image = systemConfigs.base.core.docker.image;

        if (config.platform) {
          if (!config.platform.masternodeRewardShares) {
            config.platform.masternodeRewardShares = systemConfigs.base.platform
              .masternodeRewardShares;
          }

          config.platform.drive.tenderdash.docker.image = systemConfigs.base.platform
            .drive.tenderdash.docker.image;

          config.platform.drive.abci.docker.image = systemConfigs.base.platform
            .drive.abci.docker.image;

          config.platform.dapi.api.docker.image = systemConfigs.base.platform
            .dapi.api.docker.image;

          delete config.platform.drive.mongodb;
        }
      });

    // Update testnet contracts
    configFile.configs.testnet.platform.drive.tenderdash.genesis = systemConfigs.testnet.platform
      .drive.tenderdash.genesis;
    configFile.configs.testnet.platform.dpns = systemConfigs.testnet.platform.dpns;
    configFile.configs.testnet.platform.dashpay = systemConfigs.testnet.platform.dashpay;
    configFile.configs.testnet.platform.featureFlags = systemConfigs.testnet.platform.featureFlags;
    configFile.configs.testnet.platform.masternodeRewardShares = systemConfigs.testnet.platform
      .masternodeRewardShares;

    return configFile;
  },
  '0.22.2': (configFile) => {
    Object.entries(configFile.configs)
      .forEach(([, config]) => {
        config.core.docker.image = systemConfigs.base.core.docker.image;
      });

    return configFile;
  },
  '0.23.0-alpha.1': (configFile) => {
    Object.entries(configFile.configs)
      .forEach(([, config]) => {
        config.core.reindex = {
          enable: false,
          containerId: null,
        };

        if (config.platform) {
          // Update images
          config.platform.dpns = systemConfigs.base.platform.dpns;
          config.platform.featureFlags = systemConfigs.base.platform.featureFlags;
          config.platform.dashpay = systemConfigs.base.platform.dashpay;
          config.platform.masternodeRewardShares = systemConfigs.base.platform
            .masternodeRewardShares;
        }
      });

    configFile.configs.testnet.platform.dpns = systemConfigs.testnet.platform.dpns;
    configFile.configs.testnet.platform.dashpay = systemConfigs.testnet.platform.dashpay;
    configFile.configs.testnet.platform.featureFlags = systemConfigs.testnet.platform.featureFlags;
    configFile.configs.testnet.platform.masternodeRewardShares = systemConfigs.testnet.platform
      .masternodeRewardShares;

    return configFile;
  },
  '0.23.0-alpha.3': (configFile) => {
    Object.entries(configFile.configs)
      .forEach(([, config]) => {
        // Update images
        config.core.docker.image = systemConfigs.base.core.docker.image;

        if (config.platform) {
          config.platform.drive.tenderdash.docker.image = systemConfigs.base.platform
            .drive.tenderdash.docker.image;

          config.platform.drive.abci.docker.image = systemConfigs.base.platform
            .drive.abci.docker.image;

          config.platform.dapi.api.docker.image = systemConfigs.base.platform
            .dapi.api.docker.image;
        }
      });

    // Update testnet contracts
    configFile.configs.testnet.platform.drive.tenderdash.genesis = systemConfigs.testnet.platform
      .drive.tenderdash.genesis;
    configFile.configs.testnet.platform.dpns = systemConfigs.testnet.platform.dpns;
    configFile.configs.testnet.platform.dashpay = systemConfigs.testnet.platform.dashpay;
    configFile.configs.testnet.platform.featureFlags = systemConfigs.testnet.platform.featureFlags;
    configFile.configs.testnet.platform.masternodeRewardShares = systemConfigs.testnet.platform
      .masternodeRewardShares;

    return configFile;
  },
  '0.24.0-dev.12': (configFile) => {
    Object.entries(configFile.configs)
      .forEach(([, config]) => {
        config.core.logIps = 0;
        config.core.indexes = config.name === 'mainnet' ? 0 : 1;
        config.core.minimumDifficultyBlocks = 0;
        config.core.powTargetSpacing = 150;
        config.core.rpc.allowIps = [
          '127.0.0.1',
          '172.16.0.0/12',
          '192.168.0.0/16',
        ];

        if (config.platform) {
          config.platform.drive.tenderdash.log.level = 'debug';
        }
      });

    return configFile;
  },
  '0.24.0-dev.13': (configFile) => {
    Object.entries(configFile.configs)
      .forEach(([configName, config]) => {
        if (config.platform) {
          delete config.platform.dapi.envoy.grpc;

          if (config.group === 'local') {
            config.platform.drive.tenderdash.moniker = configName;
          } else {
            config.platform.drive.tenderdash.moniker = null;
          }
        }
      });

    return configFile;
  },
  '0.24.0-dev.14': (configFile) => {
    if (configFile.configs.base) {
      configFile.configs.base.platform.drive.tenderdash.genesis = systemConfigs.base.platform
        .drive.tenderdash.genesis;

      configFile.configs.base.platform.drive.tenderdash.genesis = systemConfigs.base.platform
        .drive.tenderdash.genesis;
    }

    if (configFile.configs.local) {
      configFile.configs.local.platform.drive.abci.validatorSet.llmqType = systemConfigs.local
        .platform.drive.abci.validatorSet.llmqType;
    }

    Object.entries(configFile.configs)
      .forEach(([, config]) => {
        if (config.platform) {
          if (config.group === 'local') {
            config.platform.drive.abci.validatorSet.llmqType = systemConfigs.local
              .platform.drive.abci.validatorSet.llmqType;
          }

          config.platform.drive.tenderdash.node = {
            id: config.platform.drive.tenderdash.nodeId,
          };

          if (config.platform.drive.tenderdash.nodeKey
            && config.platform.drive.tenderdash.nodeKey.priv_key
            && config.platform.drive.tenderdash.nodeKey.priv_key.value
          ) {
            config.platform.drive.tenderdash.node.key = config.platform.drive
              .tenderdash.nodeKey.priv_key.value;
          }

          delete config.platform.drive.tenderdash.nodeId;
          delete config.platform.drive.tenderdash.nodeKey;
        }
      });

    return configFile;
  },
  '0.24.0-dev.17': (configFile) => {
    Object.entries(configFile.configs)
      .forEach(([name, config]) => {
        if (config.platform) {
          config.platform.enable = name !== 'mainnet';
        } else {
          config.platform = (systemConfigs[name] || systemConfigs.base).platform;
        }

        if (systemConfigs[name]) {
          config.core.p2p.port = systemConfigs[name].core.p2p.port;
          config.core.rpc.port = systemConfigs[name].core.rpc.port;

          if (config.platform) {
            config.platform.dapi.envoy.http.port = systemConfigs[name]
              .platform.dapi.envoy.http.port;

            config.platform.drive.tenderdash.p2p.port = systemConfigs[name]
              .platform.drive.tenderdash.p2p.port;

            config.platform.drive.tenderdash.rpc.port = systemConfigs[name]
              .platform.drive.tenderdash.rpc.port;
          }
        }

        config.core.devnet.name = config.core.devnetName;
        delete config.core.devnetName;

        config.core.devnet.powTargetSpacing = config.core.powTargetSpacing;
        delete config.core.powTargetSpacing;

        config.core.devnet.minimumDifficultyBlocks = config.core.minimumDifficultyBlocks;
        delete config.core.minimumDifficultyBlocks;
      });

    return configFile;
  },
  '0.24.0-dev.18': (configFile) => {
    let groupJsonApiPort = systemConfigs.local.dashmate.helper.api.port;

    Object.entries(configFile.configs)
      .forEach(([configName, config]) => {
        if (config.group === 'local') {
          config.dashmate.helper.api = {
            enable: false,
            port: groupJsonApiPort,
          };

          groupJsonApiPort += 100;
        } else {
          config.dashmate.helper.api = {
            enable: false,
            port: systemConfigs.base.dashmate.helper.api.port,
          };
        }

        const categories = [];

        if (config.core.debug) {
          categories.push('all');
        }

        config.core.log = {
          file: {
            categories,
            path: path.join(HOME_DIR_PATH, 'logs', configName, 'core.log'),
          },
        };

        delete config.core.debug;
      });

    return configFile;
  },
  '0.24.0': (configFile) => {
    Object.entries(configFile.configs)
      .forEach(([, config]) => {
        // Update images
        config.core.docker.image = systemConfigs.base.core.docker.image;

        config.core.sentinel.docker.image = systemConfigs.base.core.sentinel.docker.image;

        config.dashmate.helper.docker.image = systemConfigs.base.dashmate.helper.docker.image;

        config.platform.drive.tenderdash.docker.image = systemConfigs.base.platform
          .drive.tenderdash.docker.image;

        config.platform.drive.abci.docker.image = systemConfigs.base.platform
          .drive.abci.docker.image;

        config.platform.dapi.api.docker.image = systemConfigs.base.platform
          .dapi.api.docker.image;

        config.platform.dapi.envoy.docker.image = systemConfigs.base.platform
          .dapi.envoy.docker.image;
      });
    return configFile;
  },
  '0.24.12': (configFile) => {
    let i = 0;
    Object.entries(configFile.configs)
      .forEach(([, config]) => {
        // Update dashmate helper port
        config.dashmate.helper.api.port = systemConfigs.base.dashmate.helper.api.port;

        // Add pprof config
        config.platform.drive.tenderdash.pprof = systemConfigs.base.platform
          .drive.tenderdash.pprof;

        // Set different ports for local netwrok if exists
        if (config.group === 'local') {
          config.platform.drive.tenderdash.pprof.port += i * 100;

          i++;
        }
      });
    return configFile;
  },
<<<<<<< HEAD
  '0.24.14': (configFile) => {
    Object.entries(configFile.configs)
      .forEach(([, config]) => {
        // Remove reindex from the config
        delete config.core.reindex;
=======
  '0.24.13': (configFile) => {
    Object.entries(configFile.configs)
      .forEach(([, config]) => {
        config.core.docker.image = systemConfigs.base.core.docker.image;
>>>>>>> eba4807c
      });
    return configFile;
  },
};<|MERGE_RESOLUTION|>--- conflicted
+++ resolved
@@ -594,18 +594,18 @@
       });
     return configFile;
   },
-<<<<<<< HEAD
+  '0.24.13': (configFile) => {
+    Object.entries(configFile.configs)
+      .forEach(([, config]) => {
+        config.core.docker.image = systemConfigs.base.core.docker.image;
+      });
+    return configFile;
+  },
   '0.24.14': (configFile) => {
     Object.entries(configFile.configs)
       .forEach(([, config]) => {
         // Remove reindex from the config
         delete config.core.reindex;
-=======
-  '0.24.13': (configFile) => {
-    Object.entries(configFile.configs)
-      .forEach(([, config]) => {
-        config.core.docker.image = systemConfigs.base.core.docker.image;
->>>>>>> eba4807c
       });
     return configFile;
   },
