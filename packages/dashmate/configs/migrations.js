--- conflicted
+++ resolved
@@ -630,15 +630,12 @@
           .docker.build;
 
         delete config.dashmate.helper.docker.image;
-
-<<<<<<< HEAD
         delete config.core.reindex;
-=======
+
         if (config.network === 'testnet') {
           config.platform.drive.tenderdash.genesis.chain_id = systemConfigs.testnet.platform
             .drive.tenderdash.genesis.chain_id;
         }
->>>>>>> ee010f59
       });
 
     return configFile;
