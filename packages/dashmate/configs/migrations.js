/* eslint-disable no-param-reassign */
const lodashSet = require('lodash.set');
const lodashGet = require('lodash.get');

const systemConfigs = require('./system');

const { NETWORK_TESTNET } = require('../src/constants');

module.exports = {
  '0.17.2': (configFile) => {
    Object.entries(configFile.configs).filter(([, config]) => config.network === NETWORK_TESTNET)
      .forEach((config) => {
        // Set DashPay contract ID and block height for testnet
        // Set seed nodes for testnet tenderdash
        lodashSet(config, 'platform.drive.tenderdash.p2p.seeds', systemConfigs.testnet.platform.drive.tenderdash.p2p.seeds);
        lodashSet(config, 'platform.drive.tenderdash.p2p.persistentPeers', []);
      });

    return configFile;
  },
  '0.17.3': (configFile) => {
    Object.entries(configFile.configs).filter(([, config]) => config.network === NETWORK_TESTNET)
      .forEach((config) => {
        // Set DashPay contract ID and block height for testnet
        lodashSet(config, 'platform.dashpay', systemConfigs.testnet.platform.dashpay);
      });

    return configFile;
  },
  '0.17.4': (configFile) => {
    Object.entries(configFile.configs).forEach(([name, config]) => {
      let baseConfig = systemConfigs.base;
      if (systemConfigs[name]) {
        baseConfig = systemConfigs[name];
      }

      const previousStdoutLogLevel = lodashGet(
        config,
        'platform.drive.abci.log.level',
      );

      // Set Drive's new logging variables
      lodashSet(config, 'platform.drive.abci.log', baseConfig.platform.drive.abci.log);

      // Keep previous log level for stdout
      if (previousStdoutLogLevel) {
        lodashSet(config, 'platform.drive.abci.log.stdout.level', previousStdoutLogLevel);
      }
    });
  },
  '0.18.0': (configFile) => {
    // Update docker images
    Object.entries(configFile.configs)
      .forEach(([, config]) => {
        lodashSet(config, 'core.sentinel', systemConfigs.base.core.sentinel);

        lodashSet(config, 'core.docker.image', systemConfigs.base.core.docker.image);

        lodashSet(
          config,
          'platform.drive.tenderdash.docker.image',
          systemConfigs.base.platform.drive.tenderdash.docker.image,
        );

        lodashSet(
          config,
          'platform.drive.abci.docker.image',
          systemConfigs.base.platform.drive.abci.docker.image,
        );

        lodashSet(
          config,
          'platform.dapi.api.docker.image',
          systemConfigs.base.platform.dapi.api.docker.image,
        );
      });

    return configFile;
  },
  '0.19.0': (configFile) => {
    // Add default group name if not present
    if (typeof configFile.defaultGroupName === 'undefined') {
      configFile.defaultGroupName = null;
    }

    Object.entries(configFile.configs)
      .forEach(([, config]) => {
        // Add groups
        if (typeof config.group === 'undefined') {
          config.group = null;
        }

        if (typeof config.compose !== 'undefined') {
          // Remove platform option for non platform configs
          if (!config.compose.file.includes('docker-compose.platform.yml')) {
            delete config.platform;
          }

          // Remove compose option
          delete config.compose;
        }

        if (typeof config.platform !== 'undefined') {
          // Add Tenderdash node ID
          config.platform.drive.tenderdash.nodeId = null;

          // Add build options for DAPI and Drive
          config.platform.drive.abci.docker.build = {
            path: null,
          };

          config.platform.dapi.api.docker.build = {
            path: null,
          };

          // Add consensus options
          config.platform.drive.tenderdash.consensus = systemConfigs.base
            .platform.drive.tenderdash.consensus;

          // Remove fallbacks
          if (typeof config.platform.drive.skipAssetLockConfirmationValidation !== 'undefined') {
            delete config.platform.drive.skipAssetLockConfirmationValidation;
          }

          if (typeof config.platform.drive.passFakeAssetLockProofForTests !== 'undefined') {
            delete config.platform.drive.passFakeAssetLockProofForTests;
          }

          if (!config.platform.featureFlags) {
            config.platform.featureFlags = systemConfigs.base.platform.featureFlags;
          }

          // Remove Insight API configuration
          if (config.platform.dapi.insight) {
            delete config.platform.dapi.insight;
          }
        }

        // Update image versions
        config.core.docker.image = systemConfigs.base.core.docker.image;
        config.platform.dapi.api.docker.image = systemConfigs.base.platform.dapi.api.docker.image;
        config.platform.drive.abci.docker.image = systemConfigs.base.platform
          .drive.abci.docker.image;
      });

    // Update testnet seeds, genesis and contracts
    configFile.configs.testnet.platform.drive.tenderdash.p2p.seeds = systemConfigs.testnet.platform
      .drive.tenderdash.p2p.seeds;
    configFile.configs.testnet.platform.drive.tenderdash.genesis = systemConfigs.testnet.platform
      .drive.tenderdash.genesis;

    configFile.configs.testnet.platform.dpns = systemConfigs.testnet.platform.dpns;
    configFile.configs.testnet.platform.dashpay = systemConfigs.testnet.platform.dashpay;
    configFile.configs.testnet.platform.featureFlags = systemConfigs.testnet.platform.featureFlags;

    // Replace local config to group template
    configFile.configs.local = systemConfigs.local;

    return configFile;
  },
  '0.19.1': (configFile) => {
    Object.entries(configFile.configs)
      .forEach(([, config]) => {
        // Update image version
        config.core.docker.image = systemConfigs.base.core.docker.image;
      });

    return configFile;
  },
  '0.19.2': (configFile) => {
    Object.entries(configFile.configs)
      .forEach(([, config]) => {
        // Update image version
        config.core.docker.image = systemConfigs.base.core.docker.image;
        config.core.sentinel.docker.image = systemConfigs.base.core.sentinel.docker.image;
      });

    return configFile;
  },
  '0.20.0': (configFile) => {
    Object.entries(configFile.configs)
      .forEach(([, config]) => {
        // Core debug
        if (typeof config.core.debug === 'undefined') {
          config.core.debug = 0;
        }

        if (config.platform) {
          // Set empty block interval back to 3
          if (config.platform.drive.tenderdash.consensus.createEmptyBlocks.createEmptyBlocksInterval === '10s') {
            config.platform.drive.tenderdash.consensus.createEmptyBlocks.createEmptyBlocksInterval = '3m';
          }

          // Tenderdash logging levels
          if (typeof config.platform.drive.tenderdash.log === 'undefined') {
            config.platform.drive.tenderdash.log = systemConfigs.base.platform.drive.tenderdash.log;
          }

          // Remove validator set
          if (typeof config.platform.drive.tenderdash.validatorKey === 'undefined') {
            delete config.platform.drive.tenderdash.validatorKey;
          }

          // Update images
          config.platform.drive.tenderdash.docker.image = systemConfigs.base.platform
            .drive.tenderdash.docker.image;

          config.platform.drive.abci.docker.image = systemConfigs.base.platform
            .drive.abci.docker.image;

          config.platform.dapi.api.docker.image = systemConfigs.base.platform
            .dapi.api.docker.image;

          config.core.docker.image = systemConfigs.base.core.docker.image;

          config.core.sentinel.docker.image = systemConfigs.base.core.sentinel.docker.image;
        }
      });

    // Set validator set LLMQ Type
    configFile.configs.base.platform.drive.abci.validatorSet.llmqType = systemConfigs.base
      .platform.drive.abci.validatorSet.llmqType;

    configFile.configs.local.platform.drive.abci.validatorSet.llmqType = systemConfigs.local
      .platform.drive.abci.validatorSet.llmqType;

    Object.entries(configFile.configs)
      .filter(([, config]) => config.group === 'local' && config.platform)
      .forEach(([, config]) => {
        config.platform.drive.abci.validatorSet.llmqType = systemConfigs.local
          .platform.drive.abci.validatorSet.llmqType;
      });

    // Update testnet seeds, genesis and contracts
    configFile.configs.testnet.platform.drive.tenderdash.p2p.seeds = systemConfigs.testnet.platform
      .drive.tenderdash.p2p.seeds;
    configFile.configs.testnet.platform.drive.tenderdash.genesis = systemConfigs.testnet.platform
      .drive.tenderdash.genesis;

    configFile.configs.testnet.platform.dpns = systemConfigs.testnet.platform.dpns;
    configFile.configs.testnet.platform.dashpay = systemConfigs.testnet.platform.dashpay;
    configFile.configs.testnet.platform.featureFlags = systemConfigs.testnet.platform.featureFlags;

    return configFile;
  },
  '0.20.2': (configFile) => {
    // Update contracts
    configFile.configs.testnet.platform.drive.tenderdash.genesis = systemConfigs.testnet.platform
      .drive.tenderdash.genesis;
    configFile.configs.testnet.platform.dpns = systemConfigs.testnet.platform.dpns;
    configFile.configs.testnet.platform.dashpay = systemConfigs.testnet.platform.dashpay;
    configFile.configs.testnet.platform.featureFlags = systemConfigs.testnet.platform.featureFlags;

    return configFile;
  },
  '0.21.0': (configFile) => {
    Object.entries(configFile.configs)
      .forEach(([, config]) => {
        // Add median time to config
        config.core.miner.mediantime = systemConfigs.base.core.miner.mediantime;

        if (config.platform) {
          // Update images
          config.platform.drive.tenderdash.docker.image = systemConfigs.base.platform
            .drive.tenderdash.docker.image;

          config.platform.drive.abci.docker.image = systemConfigs.base.platform
            .drive.abci.docker.image;

          config.platform.dapi.api.docker.image = systemConfigs.base.platform
            .dapi.api.docker.image;
        }
      });

    // Update contracts
    configFile.configs.testnet.platform.drive.tenderdash.genesis = systemConfigs.testnet.platform
      .drive.tenderdash.genesis;
    configFile.configs.testnet.platform.dpns = systemConfigs.testnet.platform.dpns;
    configFile.configs.testnet.platform.dashpay = systemConfigs.testnet.platform.dashpay;
    configFile.configs.testnet.platform.featureFlags = systemConfigs.testnet.platform.featureFlags;

    return configFile;
  },
  '0.21.7': (configFile) => {
    Object.entries(configFile.configs)
      .forEach(([, config]) => {
        if (config.platform) {
          // Remove build setting
          delete config.platform.drive.abci.docker.build;

          delete config.platform.dapi.api.docker.build;

          config.platform.sourcePath = null;
        }
      });

    return configFile;
  },
  '0.22.0': (configFile) => {
    Object.entries(configFile.configs)
      .forEach(([, config]) => {
        if (!config.platform.masternodeRewardShares) {
          config.platform.masternodeRewardShares = systemConfigs.base.platform
            .masternodeRewardShares;
        }

        config.docker = systemConfigs[config.group || 'base'].docker;
<<<<<<< HEAD
=======

        // Update images
        config.core.docker.image = systemConfigs.base.core.docker.image;

        if (config.platform) {
          config.platform.drive.tenderdash.docker.image = systemConfigs.base.platform
            .drive.tenderdash.docker.image;

          config.platform.drive.abci.docker.image = systemConfigs.base.platform
            .drive.abci.docker.image;

          config.platform.dapi.api.docker.image = systemConfigs.base.platform
            .dapi.api.docker.image;

          delete config.platform.drive.mongodb;
        }
>>>>>>> 4dfb826b
      });

    // Update docker subnet settings
    configFile.base.docker = systemConfigs.base.docker;
    configFile.testnet.docker = systemConfigs.testnet.docker;
    configFile.mainnet.docker = systemConfigs.mainnet.docker;

    // Update contracts
    configFile.configs.testnet.platform.drive.tenderdash.genesis = systemConfigs.testnet.platform
      .drive.tenderdash.genesis;
    configFile.configs.testnet.platform.dpns = systemConfigs.testnet.platform.dpns;
    configFile.configs.testnet.platform.dashpay = systemConfigs.testnet.platform.dashpay;
    configFile.configs.testnet.platform.featureFlags = systemConfigs.testnet.platform.featureFlags;

    configFile.configs.testnet.platform.masternodeRewardShares = systemConfigs.testnet.platform
      .masternodeRewardShares;
  },
};<|MERGE_RESOLUTION|>--- conflicted
+++ resolved
@@ -305,8 +305,6 @@
         }
 
         config.docker = systemConfigs[config.group || 'base'].docker;
-<<<<<<< HEAD
-=======
 
         // Update images
         config.core.docker.image = systemConfigs.base.core.docker.image;
@@ -323,7 +321,6 @@
 
           delete config.platform.drive.mongodb;
         }
->>>>>>> 4dfb826b
       });
 
     // Update docker subnet settings
