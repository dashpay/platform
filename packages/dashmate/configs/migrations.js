--- conflicted
+++ resolved
@@ -364,15 +364,4 @@
 
     return configFile;
   },
-<<<<<<< HEAD
-  '0.23.0-dev.10': (configFile) => {
-    Object.entries(configFile.configs)
-      .forEach(([, config]) => {
-        config.docker.timeout = 30;
-      });
-
-    return configFile;
-  },
-=======
->>>>>>> 81c33fd5
 };