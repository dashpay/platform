/* eslint-disable no-param-reassign */
const lodashSet = require('lodash/set');
const lodashGet = require('lodash/get');

const path = require('path');
const systemConfigs = require('./system');

const { NETWORK_TESTNET, HOME_DIR_PATH } = require('../src/constants');

module.exports = {
  '0.17.2': (configFile) => {
    Object.entries(configFile.configs).filter(([, config]) => config.network === NETWORK_TESTNET)
      .forEach((config) => {
        // Set DashPay contract ID and block height for testnet
        // Set seed nodes for testnet tenderdash
        lodashSet(config, 'platform.drive.tenderdash.p2p.seeds', systemConfigs.testnet.platform.drive.tenderdash.p2p.seeds);
        lodashSet(config, 'platform.drive.tenderdash.p2p.persistentPeers', []);
      });

    return configFile;
  },
  '0.17.3': (configFile) => {
    Object.entries(configFile.configs).filter(([, config]) => config.network === NETWORK_TESTNET)
      .forEach((config) => {
        // Set DashPay contract ID and block height for testnet
        lodashSet(config, 'platform.dashpay', systemConfigs.testnet.platform.dashpay);
      });

    return configFile;
  },
  '0.17.4': (configFile) => {
    Object.entries(configFile.configs).forEach(([name, config]) => {
      let baseConfig = systemConfigs.base;
      if (systemConfigs[name]) {
        baseConfig = systemConfigs[name];
      }

      const previousStdoutLogLevel = lodashGet(
        config,
        'platform.drive.abci.log.level',
      );

      // Set Drive's new logging variables
      lodashSet(config, 'platform.drive.abci.log', baseConfig.platform.drive.abci.log);

      // Keep previous log level for stdout
      if (previousStdoutLogLevel) {
        lodashSet(config, 'platform.drive.abci.log.stdout.level', previousStdoutLogLevel);
      }
    });
  },
  '0.18.0': (configFile) => {
    // Update docker images
    Object.entries(configFile.configs)
      .forEach(([, config]) => {
        lodashSet(config, 'core.sentinel', systemConfigs.base.core.sentinel);

        lodashSet(config, 'core.docker.image', systemConfigs.base.core.docker.image);

        lodashSet(
          config,
          'platform.drive.tenderdash.docker.image',
          systemConfigs.base.platform.drive.tenderdash.docker.image,
        );

        lodashSet(
          config,
          'platform.drive.abci.docker.image',
          systemConfigs.base.platform.drive.abci.docker.image,
        );

        lodashSet(
          config,
          'platform.dapi.api.docker.image',
          systemConfigs.base.platform.dapi.api.docker.image,
        );
      });

    return configFile;
  },
  '0.19.0': (configFile) => {
    // Add default group name if not present
    if (typeof configFile.defaultGroupName === 'undefined') {
      configFile.defaultGroupName = null;
    }

    Object.entries(configFile.configs)
      .forEach(([, config]) => {
        // Add groups
        if (typeof config.group === 'undefined') {
          config.group = null;
        }

        if (typeof config.compose !== 'undefined') {
          // Remove platform option for non platform configs
          if (!config.compose.file.includes('docker-compose.platform.yml')) {
            delete config.platform;
          }

          // Remove compose option
          delete config.compose;
        }

        if (typeof config.platform !== 'undefined') {
          // Add Tenderdash node ID
          config.platform.drive.tenderdash.nodeId = null;

          // Add build options for DAPI and Drive
          config.platform.drive.abci.docker.build = {
            path: null,
          };

          config.platform.dapi.api.docker.build = {
            path: null,
          };

          // Add consensus options
          config.platform.drive.tenderdash.consensus = systemConfigs.base
            .platform.drive.tenderdash.consensus;

          // Remove fallbacks
          if (typeof config.platform.drive.skipAssetLockConfirmationValidation !== 'undefined') {
            delete config.platform.drive.skipAssetLockConfirmationValidation;
          }

          if (typeof config.platform.drive.passFakeAssetLockProofForTests !== 'undefined') {
            delete config.platform.drive.passFakeAssetLockProofForTests;
          }

          if (!config.platform.featureFlags) {
            config.platform.featureFlags = systemConfigs.base.platform.featureFlags;
          }

          // Remove Insight API configuration
          if (config.platform.dapi.insight) {
            delete config.platform.dapi.insight;
          }
        }

        // Update image versions
        config.core.docker.image = systemConfigs.base.core.docker.image;
        config.platform.dapi.api.docker.image = systemConfigs.base.platform.dapi.api.docker.image;
        config.platform.drive.abci.docker.image = systemConfigs.base.platform
          .drive.abci.docker.image;
      });

    // Update testnet seeds, genesis and contracts
    configFile.configs.testnet.platform.drive.tenderdash.p2p.seeds = systemConfigs.testnet.platform
      .drive.tenderdash.p2p.seeds;
    configFile.configs.testnet.platform.drive.tenderdash.genesis = systemConfigs.testnet.platform
      .drive.tenderdash.genesis;

    configFile.configs.testnet.platform.dpns = systemConfigs.testnet.platform.dpns;
    configFile.configs.testnet.platform.dashpay = systemConfigs.testnet.platform.dashpay;
    configFile.configs.testnet.platform.featureFlags = systemConfigs.testnet.platform.featureFlags;

    // Replace local config to group template
    configFile.configs.local = systemConfigs.local;

    return configFile;
  },
  '0.19.1': (configFile) => {
    Object.entries(configFile.configs)
      .forEach(([, config]) => {
        // Update image version
        config.core.docker.image = systemConfigs.base.core.docker.image;
      });

    return configFile;
  },
  '0.19.2': (configFile) => {
    Object.entries(configFile.configs)
      .forEach(([, config]) => {
        // Update image version
        config.core.docker.image = systemConfigs.base.core.docker.image;
        config.core.sentinel.docker.image = systemConfigs.base.core.sentinel.docker.image;
      });

    return configFile;
  },
  '0.20.0': (configFile) => {
    Object.entries(configFile.configs)
      .forEach(([, config]) => {
        // Core debug
        if (typeof config.core.debug === 'undefined') {
          config.core.debug = 0;
        }

        if (config.platform) {
          // Set empty block interval back to 3
          if (config.platform.drive.tenderdash.consensus.createEmptyBlocks.createEmptyBlocksInterval === '10s') {
            // noinspection JSPrimitiveTypeWrapperUsage
            config.platform.drive.tenderdash.consensus.createEmptyBlocks.createEmptyBlocksInterval = '3m';
          }

          // Tenderdash logging levels
          if (typeof config.platform.drive.tenderdash.log === 'undefined') {
            config.platform.drive.tenderdash.log = systemConfigs.base.platform.drive.tenderdash.log;
          }

          // Remove validator set
          if (typeof config.platform.drive.tenderdash.validatorKey === 'undefined') {
            delete config.platform.drive.tenderdash.validatorKey;
          }

          // Update images
          config.platform.drive.tenderdash.docker.image = systemConfigs.base.platform
            .drive.tenderdash.docker.image;

          config.platform.drive.abci.docker.image = systemConfigs.base.platform
            .drive.abci.docker.image;

          config.platform.dapi.api.docker.image = systemConfigs.base.platform
            .dapi.api.docker.image;

          config.core.docker.image = systemConfigs.base.core.docker.image;

          config.core.sentinel.docker.image = systemConfigs.base.core.sentinel.docker.image;
        }
      });

    // Set validator set LLMQ Type
    configFile.configs.base.platform.drive.abci.validatorSet.llmqType = systemConfigs.base
      .platform.drive.abci.validatorSet.llmqType;

    configFile.configs.local.platform.drive.abci.validatorSet.llmqType = systemConfigs.local
      .platform.drive.abci.validatorSet.llmqType;

    Object.entries(configFile.configs)
      .filter(([, config]) => config.group === 'local' && config.platform)
      .forEach(([, config]) => {
        config.platform.drive.abci.validatorSet.llmqType = systemConfigs.local
          .platform.drive.abci.validatorSet.llmqType;
      });

    // Update testnet seeds, genesis and contracts
    configFile.configs.testnet.platform.drive.tenderdash.p2p.seeds = systemConfigs.testnet.platform
      .drive.tenderdash.p2p.seeds;
    configFile.configs.testnet.platform.drive.tenderdash.genesis = systemConfigs.testnet.platform
      .drive.tenderdash.genesis;

    configFile.configs.testnet.platform.dpns = systemConfigs.testnet.platform.dpns;
    configFile.configs.testnet.platform.dashpay = systemConfigs.testnet.platform.dashpay;
    configFile.configs.testnet.platform.featureFlags = systemConfigs.testnet.platform.featureFlags;

    return configFile;
  },
  '0.20.2': (configFile) => {
    // Update contracts
    configFile.configs.testnet.platform.drive.tenderdash.genesis = systemConfigs.testnet.platform
      .drive.tenderdash.genesis;
    configFile.configs.testnet.platform.dpns = systemConfigs.testnet.platform.dpns;
    configFile.configs.testnet.platform.dashpay = systemConfigs.testnet.platform.dashpay;
    configFile.configs.testnet.platform.featureFlags = systemConfigs.testnet.platform.featureFlags;

    return configFile;
  },
  '0.21.0': (configFile) => {
    Object.entries(configFile.configs)
      .forEach(([, config]) => {
        // Add median time to config
        config.core.miner.mediantime = systemConfigs.base.core.miner.mediantime;

        if (config.platform) {
          // Update images
          config.platform.drive.tenderdash.docker.image = systemConfigs.base.platform
            .drive.tenderdash.docker.image;

          config.platform.drive.abci.docker.image = systemConfigs.base.platform
            .drive.abci.docker.image;

          config.platform.dapi.api.docker.image = systemConfigs.base.platform
            .dapi.api.docker.image;
        }
      });

    // Update contracts
    configFile.configs.testnet.platform.drive.tenderdash.genesis = systemConfigs.testnet.platform
      .drive.tenderdash.genesis;
    configFile.configs.testnet.platform.dpns = systemConfigs.testnet.platform.dpns;
    configFile.configs.testnet.platform.dashpay = systemConfigs.testnet.platform.dashpay;
    configFile.configs.testnet.platform.featureFlags = systemConfigs.testnet.platform.featureFlags;

    return configFile;
  },
  '0.21.7': (configFile) => {
    Object.entries(configFile.configs)
      .forEach(([, config]) => {
        if (config.platform) {
          // Remove build setting
          delete config.platform.drive.abci.docker.build;

          delete config.platform.dapi.api.docker.build;

          config.platform.sourcePath = null;
        }
      });

    return configFile;
  },
  '0.22.0': (configFile) => {
    Object.entries(configFile.configs)
      .forEach(([, config]) => {
        config.docker = systemConfigs[config.group || 'base'].docker;

        // Update images
        config.core.docker.image = systemConfigs.base.core.docker.image;

        if (config.platform) {
          if (!config.platform.masternodeRewardShares) {
            config.platform.masternodeRewardShares = systemConfigs.base.platform
              .masternodeRewardShares;
          }

          config.platform.drive.tenderdash.docker.image = systemConfigs.base.platform
            .drive.tenderdash.docker.image;

          config.platform.drive.abci.docker.image = systemConfigs.base.platform
            .drive.abci.docker.image;

          config.platform.dapi.api.docker.image = systemConfigs.base.platform
            .dapi.api.docker.image;

          delete config.platform.drive.mongodb;
        }
      });

    // Update testnet contracts
    configFile.configs.testnet.platform.drive.tenderdash.genesis = systemConfigs.testnet.platform
      .drive.tenderdash.genesis;
    configFile.configs.testnet.platform.dpns = systemConfigs.testnet.platform.dpns;
    configFile.configs.testnet.platform.dashpay = systemConfigs.testnet.platform.dashpay;
    configFile.configs.testnet.platform.featureFlags = systemConfigs.testnet.platform.featureFlags;
    configFile.configs.testnet.platform.masternodeRewardShares = systemConfigs.testnet.platform
      .masternodeRewardShares;

    return configFile;
  },
  '0.22.2': (configFile) => {
    Object.entries(configFile.configs)
      .forEach(([, config]) => {
        config.core.docker.image = systemConfigs.base.core.docker.image;
      });

    return configFile;
  },
  '0.23.0-alpha.1': (configFile) => {
    Object.entries(configFile.configs)
      .forEach(([, config]) => {
        config.core.reindex = {
          enable: false,
          containerId: null,
        };

        if (config.platform) {
          // Update images
          config.platform.dpns = systemConfigs.base.platform.dpns;
          config.platform.featureFlags = systemConfigs.base.platform.featureFlags;
          config.platform.dashpay = systemConfigs.base.platform.dashpay;
          config.platform.masternodeRewardShares = systemConfigs.base.platform
            .masternodeRewardShares;
        }
      });

    configFile.configs.testnet.platform.dpns = systemConfigs.testnet.platform.dpns;
    configFile.configs.testnet.platform.dashpay = systemConfigs.testnet.platform.dashpay;
    configFile.configs.testnet.platform.featureFlags = systemConfigs.testnet.platform.featureFlags;
    configFile.configs.testnet.platform.masternodeRewardShares = systemConfigs.testnet.platform
      .masternodeRewardShares;

    return configFile;
  },
  '0.23.0-alpha.3': (configFile) => {
    Object.entries(configFile.configs)
      .forEach(([, config]) => {
        // Update images
        config.core.docker.image = systemConfigs.base.core.docker.image;

        if (config.platform) {
          config.platform.drive.tenderdash.docker.image = systemConfigs.base.platform
            .drive.tenderdash.docker.image;

          config.platform.drive.abci.docker.image = systemConfigs.base.platform
            .drive.abci.docker.image;

          config.platform.dapi.api.docker.image = systemConfigs.base.platform
            .dapi.api.docker.image;
        }
      });

    // Update testnet contracts
    configFile.configs.testnet.platform.drive.tenderdash.genesis = systemConfigs.testnet.platform
      .drive.tenderdash.genesis;
    configFile.configs.testnet.platform.dpns = systemConfigs.testnet.platform.dpns;
    configFile.configs.testnet.platform.dashpay = systemConfigs.testnet.platform.dashpay;
    configFile.configs.testnet.platform.featureFlags = systemConfigs.testnet.platform.featureFlags;
    configFile.configs.testnet.platform.masternodeRewardShares = systemConfigs.testnet.platform
      .masternodeRewardShares;

    return configFile;
  },
  '0.24.0-dev.12': (configFile) => {
    Object.entries(configFile.configs)
      .forEach(([, config]) => {
        config.core.logIps = 0;
        config.core.indexes = config.name === 'mainnet' ? 0 : 1;
        config.core.minimumDifficultyBlocks = 0;
        config.core.powTargetSpacing = 150;
        config.core.rpc.allowIps = [
          '127.0.0.1',
          '172.16.0.0/12',
          '192.168.0.0/16',
        ];

        if (config.platform) {
          config.platform.drive.tenderdash.log.level = 'debug';
        }
      });

    return configFile;
  },
  '0.24.0-dev.13': (configFile) => {
    Object.entries(configFile.configs)
      .forEach(([configName, config]) => {
        if (config.platform) {
          delete config.platform.dapi.envoy.grpc;

          if (config.group === 'local') {
            config.platform.drive.tenderdash.moniker = configName;
          } else {
            config.platform.drive.tenderdash.moniker = null;
          }
        }
      });

    return configFile;
  },
  '0.24.0-dev.14': (configFile) => {
    if (configFile.configs.base) {
      configFile.configs.base.platform.drive.tenderdash.genesis = systemConfigs.base.platform
        .drive.tenderdash.genesis;

      configFile.configs.base.platform.drive.tenderdash.genesis = systemConfigs.base.platform
        .drive.tenderdash.genesis;
    }

    if (configFile.configs.local) {
      configFile.configs.local.platform.drive.abci.validatorSet.llmqType = systemConfigs.local
        .platform.drive.abci.validatorSet.llmqType;
    }

    Object.entries(configFile.configs)
      .forEach(([, config]) => {
        if (config.platform) {
          if (config.group === 'local') {
            config.platform.drive.abci.validatorSet.llmqType = systemConfigs.local
              .platform.drive.abci.validatorSet.llmqType;
          }

          config.platform.drive.tenderdash.node = {
            id: config.platform.drive.tenderdash.nodeId,
          };

          if (config.platform.drive.tenderdash.nodeKey
            && config.platform.drive.tenderdash.nodeKey.priv_key
            && config.platform.drive.tenderdash.nodeKey.priv_key.value
          ) {
            config.platform.drive.tenderdash.node.key = config.platform.drive
              .tenderdash.nodeKey.priv_key.value;
          }

          delete config.platform.drive.tenderdash.nodeId;
          delete config.platform.drive.tenderdash.nodeKey;
        }
      });

    return configFile;
  },
  '0.24.0-dev.17': (configFile) => {
    Object.entries(configFile.configs)
      .forEach(([name, config]) => {
        if (config.platform) {
          config.platform.enable = name !== 'mainnet';
        } else {
          config.platform = (systemConfigs[name] || systemConfigs.base).platform;
        }

        if (systemConfigs[name]) {
          config.core.p2p.port = systemConfigs[name].core.p2p.port;
          config.core.rpc.port = systemConfigs[name].core.rpc.port;

          if (config.platform) {
            config.platform.dapi.envoy.http.port = systemConfigs[name]
              .platform.dapi.envoy.http.port;

            config.platform.drive.tenderdash.p2p.port = systemConfigs[name]
              .platform.drive.tenderdash.p2p.port;

            config.platform.drive.tenderdash.rpc.port = systemConfigs[name]
              .platform.drive.tenderdash.rpc.port;
          }
        }

        config.core.devnet.name = config.core.devnetName;
        delete config.core.devnetName;

        config.core.devnet.powTargetSpacing = config.core.powTargetSpacing;
        delete config.core.powTargetSpacing;

        config.core.devnet.minimumDifficultyBlocks = config.core.minimumDifficultyBlocks;
        delete config.core.minimumDifficultyBlocks;
      });

    return configFile;
  },
  '0.24.0-dev.18': (configFile) => {
    let groupJsonApiPort = systemConfigs.local.dashmate.helper.api.port;

    Object.entries(configFile.configs)
      .forEach(([configName, config]) => {
        if (config.group === 'local') {
          config.dashmate.helper.api = {
            enable: false,
            port: groupJsonApiPort,
          };

          groupJsonApiPort += 100;
        } else {
          config.dashmate.helper.api = {
            enable: false,
            port: systemConfigs.base.dashmate.helper.api.port,
          };
        }

        const categories = [];

        if (config.core.debug) {
          categories.push('all');
        }

        config.core.log = {
          file: {
            categories,
            path: path.join(HOME_DIR_PATH, 'logs', configName, 'core.log'),
          },
        };

        delete config.core.debug;
      });

    return configFile;
  },
  '0.24.0': (configFile) => {
    Object.entries(configFile.configs)
      .forEach(([, config]) => {
        // Update images
        config.core.docker.image = systemConfigs.base.core.docker.image;

        config.core.sentinel.docker.image = systemConfigs.base.core.sentinel.docker.image;

        config.dashmate.helper.docker.image = systemConfigs.base.dashmate.helper.docker.image;

        config.platform.drive.tenderdash.docker.image = systemConfigs.base.platform
          .drive.tenderdash.docker.image;

        config.platform.drive.abci.docker.image = systemConfigs.base.platform
          .drive.abci.docker.image;

        config.platform.dapi.api.docker.image = systemConfigs.base.platform
          .dapi.api.docker.image;

        config.platform.dapi.envoy.docker.image = systemConfigs.base.platform
          .dapi.envoy.docker.image;
      });
    return configFile;
  },
  '0.24.12': (configFile) => {
    let i = 0;
    Object.entries(configFile.configs)
      .forEach(([, config]) => {
        // Update dashmate helper port
        config.dashmate.helper.api.port = systemConfigs.base.dashmate.helper.api.port;

        // Add pprof config
        config.platform.drive.tenderdash.pprof = systemConfigs.base.platform
          .drive.tenderdash.pprof;

        // Set different ports for local netwrok if exists
        if (config.group === 'local') {
          config.platform.drive.tenderdash.pprof.port += i * 100;

          i++;
        }
      });
    return configFile;
  },
  '0.24.13': (configFile) => {
    Object.entries(configFile.configs)
      .forEach(([, config]) => {
        config.core.docker.image = systemConfigs.base.core.docker.image;
      });
    return configFile;
  },
  '0.24.15': (configFile) => {
    Object.entries(configFile.configs)
      .forEach(([, config]) => {
        config.docker.network.bindIp = systemConfigs.base.docker.network.bindIp;

        // eslint-disable-next-line max-len
        config.platform.drive.tenderdash.genesis.chain_id = systemConfigs.testnet.platform.drive.tenderdash.genesis.chain_id;
        // eslint-disable-next-line max-len
        config.platform.drive.tenderdash.genesis.initial_core_chain_locked_height = systemConfigs.testnet.platform.drive.tenderdash.genesis.initial_core_chain_locked_height;
      });
    return configFile;
  },
  '0.24.16': (configFile) => {
    Object.entries(configFile.configs)
      .forEach(([, config]) => {
        config.platform.dapi.envoy.docker.build = systemConfigs.base.platform.dapi.envoy
          .docker.build;

        config.platform.dapi.api.docker.build = systemConfigs.base.platform.dapi.api
          .docker.build;

        config.platform.drive.abci.docker.build = systemConfigs.base.platform.drive.abci
          .docker.build;

        config.dashmate.helper.docker.build = systemConfigs.base.dashmate.helper
          .docker.build;

<<<<<<< HEAD
        // eslint-disable-next-line max-len
        config.platform.drive.tenderdash.genesis.chain_id = systemConfigs.testnet.platform.drive.tenderdash.genesis.chain_id;
=======
        delete config.dashmate.helper.docker.image;
>>>>>>> a22812de
      });

    return configFile;
  },
};<|MERGE_RESOLUTION|>--- conflicted
+++ resolved
@@ -628,12 +628,7 @@
         config.dashmate.helper.docker.build = systemConfigs.base.dashmate.helper
           .docker.build;
 
-<<<<<<< HEAD
-        // eslint-disable-next-line max-len
-        config.platform.drive.tenderdash.genesis.chain_id = systemConfigs.testnet.platform.drive.tenderdash.genesis.chain_id;
-=======
         delete config.dashmate.helper.docker.image;
->>>>>>> a22812de
       });
 
     return configFile;
