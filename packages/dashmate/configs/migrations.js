--- conflicted
+++ resolved
@@ -305,9 +305,8 @@
         }
 
         config.docker = systemConfigs[config.group || 'base'].docker;
-<<<<<<< HEAD
+
         config.platform.abci.log = systemConfigs.base.platform.abci.log;
-=======
 
         // Update images
         config.core.docker.image = systemConfigs.base.core.docker.image;
@@ -324,7 +323,6 @@
 
           delete config.platform.drive.mongodb;
         }
->>>>>>> 1ba35083
       });
 
     // Update docker subnet settings
