--- conflicted
+++ resolved
@@ -616,10 +616,6 @@
   '0.24.16': (configFile) => {
     Object.entries(configFile.configs)
       .forEach(([, config]) => {
-<<<<<<< HEAD
-        delete config.core.reindex;
-      });
-=======
         config.platform.dapi.envoy.docker.build = systemConfigs.base.platform.dapi.envoy
           .docker.build;
 
@@ -631,9 +627,10 @@
 
         config.dashmate.helper.docker.build = systemConfigs.base.dashmate.helper
           .docker.build;
-      });
-
->>>>>>> 823e7630
+
+        delete config.core.reindex;
+      });
+
     return configFile;
   },
 };