/* eslint-disable no-param-reassign */
const lodashSet = require('lodash/set');
const lodashGet = require('lodash/get');

const path = require('path');
const systemConfigs = require('./system');

const { NETWORK_TESTNET, HOME_DIR_PATH } = require('../src/constants');

module.exports = {
  '0.17.2': (configFile) => {
    Object.entries(configFile.configs).filter(([, config]) => config.network === NETWORK_TESTNET)
      .forEach((config) => {
        // Set DashPay contract ID and block height for testnet
        // Set seed nodes for testnet tenderdash
        lodashSet(config, 'platform.drive.tenderdash.p2p.seeds', systemConfigs.testnet.platform.drive.tenderdash.p2p.seeds);
        lodashSet(config, 'platform.drive.tenderdash.p2p.persistentPeers', []);
      });

    return configFile;
  },
  '0.17.3': (configFile) => {
    Object.entries(configFile.configs).filter(([, config]) => config.network === NETWORK_TESTNET)
      .forEach((config) => {
        // Set DashPay contract ID and block height for testnet
        lodashSet(config, 'platform.dashpay', systemConfigs.testnet.platform.dashpay);
      });

    return configFile;
  },
  '0.17.4': (configFile) => {
    Object.entries(configFile.configs).forEach(([name, config]) => {
      let baseConfig = systemConfigs.base;
      if (systemConfigs[name]) {
        baseConfig = systemConfigs[name];
      }

      const previousStdoutLogLevel = lodashGet(
        config,
        'platform.drive.abci.log.level',
      );

      // Set Drive's new logging variables
      lodashSet(config, 'platform.drive.abci.log', baseConfig.platform.drive.abci.log);

      // Keep previous log level for stdout
      if (previousStdoutLogLevel) {
        lodashSet(config, 'platform.drive.abci.log.stdout.level', previousStdoutLogLevel);
      }
    });
  },
  '0.18.0': (configFile) => {
    // Update docker images
    Object.entries(configFile.configs)
      .forEach(([, config]) => {
        lodashSet(config, 'core.sentinel', systemConfigs.base.core.sentinel);

        lodashSet(config, 'core.docker.image', systemConfigs.base.core.docker.image);

        lodashSet(
          config,
          'platform.drive.tenderdash.docker.image',
          systemConfigs.base.platform.drive.tenderdash.docker.image,
        );

        lodashSet(
          config,
          'platform.drive.abci.docker.image',
          systemConfigs.base.platform.drive.abci.docker.image,
        );

        lodashSet(
          config,
          'platform.dapi.api.docker.image',
          systemConfigs.base.platform.dapi.api.docker.image,
        );
      });

    return configFile;
  },
  '0.19.0': (configFile) => {
    // Add default group name if not present
    if (typeof configFile.defaultGroupName === 'undefined') {
      configFile.defaultGroupName = null;
    }

    Object.entries(configFile.configs)
      .forEach(([, config]) => {
        // Add groups
        if (typeof config.group === 'undefined') {
          config.group = null;
        }

        if (typeof config.compose !== 'undefined') {
          // Remove platform option for non platform configs
          if (!config.compose.file.includes('docker-compose.platform.yml')) {
            delete config.platform;
          }

          // Remove compose option
          delete config.compose;
        }

        if (typeof config.platform !== 'undefined') {
          // Add Tenderdash node ID
          config.platform.drive.tenderdash.nodeId = null;

          // Add build options for DAPI and Drive
          config.platform.drive.abci.docker.build = {
            path: null,
          };

          config.platform.dapi.api.docker.build = {
            path: null,
          };

          // Add consensus options
          config.platform.drive.tenderdash.consensus = systemConfigs.base
            .platform.drive.tenderdash.consensus;

          // Remove fallbacks
          if (typeof config.platform.drive.skipAssetLockConfirmationValidation !== 'undefined') {
            delete config.platform.drive.skipAssetLockConfirmationValidation;
          }

          if (typeof config.platform.drive.passFakeAssetLockProofForTests !== 'undefined') {
            delete config.platform.drive.passFakeAssetLockProofForTests;
          }

          if (!config.platform.featureFlags) {
            config.platform.featureFlags = systemConfigs.base.platform.featureFlags;
          }

          // Remove Insight API configuration
          if (config.platform.dapi.insight) {
            delete config.platform.dapi.insight;
          }
        }

        // Update image versions
        config.core.docker.image = systemConfigs.base.core.docker.image;
        config.platform.dapi.api.docker.image = systemConfigs.base.platform.dapi.api.docker.image;
        config.platform.drive.abci.docker.image = systemConfigs.base.platform
          .drive.abci.docker.image;
      });

    // Update testnet seeds, genesis and contracts
    configFile.configs.testnet.platform.drive.tenderdash.p2p.seeds = systemConfigs.testnet.platform
      .drive.tenderdash.p2p.seeds;
    configFile.configs.testnet.platform.drive.tenderdash.genesis = systemConfigs.testnet.platform
      .drive.tenderdash.genesis;

    configFile.configs.testnet.platform.dpns = systemConfigs.testnet.platform.dpns;
    configFile.configs.testnet.platform.dashpay = systemConfigs.testnet.platform.dashpay;
    configFile.configs.testnet.platform.featureFlags = systemConfigs.testnet.platform.featureFlags;

    // Replace local config to group template
    configFile.configs.local = systemConfigs.local;

    return configFile;
  },
  '0.19.1': (configFile) => {
    Object.entries(configFile.configs)
      .forEach(([, config]) => {
        // Update image version
        config.core.docker.image = systemConfigs.base.core.docker.image;
      });

    return configFile;
  },
  '0.19.2': (configFile) => {
    Object.entries(configFile.configs)
      .forEach(([, config]) => {
        // Update image version
        config.core.docker.image = systemConfigs.base.core.docker.image;
        config.core.sentinel.docker.image = systemConfigs.base.core.sentinel.docker.image;
      });

    return configFile;
  },
  '0.20.0': (configFile) => {
    Object.entries(configFile.configs)
      .forEach(([, config]) => {
        // Core debug
        if (typeof config.core.debug === 'undefined') {
          config.core.debug = 0;
        }

        if (config.platform) {
          // Set empty block interval back to 3
          if (config.platform.drive.tenderdash.consensus.createEmptyBlocks.createEmptyBlocksInterval === '10s') {
            // noinspection JSPrimitiveTypeWrapperUsage
            config.platform.drive.tenderdash.consensus.createEmptyBlocks.createEmptyBlocksInterval = '3m';
          }

          // Tenderdash logging levels
          if (typeof config.platform.drive.tenderdash.log === 'undefined') {
            config.platform.drive.tenderdash.log = systemConfigs.base.platform.drive.tenderdash.log;
          }

          // Remove validator set
          if (typeof config.platform.drive.tenderdash.validatorKey === 'undefined') {
            delete config.platform.drive.tenderdash.validatorKey;
          }

          // Update images
          config.platform.drive.tenderdash.docker.image = systemConfigs.base.platform
            .drive.tenderdash.docker.image;

          config.platform.drive.abci.docker.image = systemConfigs.base.platform
            .drive.abci.docker.image;

          config.platform.dapi.api.docker.image = systemConfigs.base.platform
            .dapi.api.docker.image;

          config.core.docker.image = systemConfigs.base.core.docker.image;

          config.core.sentinel.docker.image = systemConfigs.base.core.sentinel.docker.image;
        }
      });

    // Set validator set LLMQ Type
    configFile.configs.base.platform.drive.abci.validatorSet.llmqType = systemConfigs.base
      .platform.drive.abci.validatorSet.llmqType;

    configFile.configs.local.platform.drive.abci.validatorSet.llmqType = systemConfigs.local
      .platform.drive.abci.validatorSet.llmqType;

    Object.entries(configFile.configs)
      .filter(([, config]) => config.group === 'local' && config.platform)
      .forEach(([, config]) => {
        config.platform.drive.abci.validatorSet.llmqType = systemConfigs.local
          .platform.drive.abci.validatorSet.llmqType;
      });

    // Update testnet seeds, genesis and contracts
    configFile.configs.testnet.platform.drive.tenderdash.p2p.seeds = systemConfigs.testnet.platform
      .drive.tenderdash.p2p.seeds;
    configFile.configs.testnet.platform.drive.tenderdash.genesis = systemConfigs.testnet.platform
      .drive.tenderdash.genesis;

    configFile.configs.testnet.platform.dpns = systemConfigs.testnet.platform.dpns;
    configFile.configs.testnet.platform.dashpay = systemConfigs.testnet.platform.dashpay;
    configFile.configs.testnet.platform.featureFlags = systemConfigs.testnet.platform.featureFlags;

    return configFile;
  },
  '0.20.2': (configFile) => {
    // Update contracts
    configFile.configs.testnet.platform.drive.tenderdash.genesis = systemConfigs.testnet.platform
      .drive.tenderdash.genesis;
    configFile.configs.testnet.platform.dpns = systemConfigs.testnet.platform.dpns;
    configFile.configs.testnet.platform.dashpay = systemConfigs.testnet.platform.dashpay;
    configFile.configs.testnet.platform.featureFlags = systemConfigs.testnet.platform.featureFlags;

    return configFile;
  },
  '0.21.0': (configFile) => {
    Object.entries(configFile.configs)
      .forEach(([, config]) => {
        // Add median time to config
        config.core.miner.mediantime = systemConfigs.base.core.miner.mediantime;

        if (config.platform) {
          // Update images
          config.platform.drive.tenderdash.docker.image = systemConfigs.base.platform
            .drive.tenderdash.docker.image;

          config.platform.drive.abci.docker.image = systemConfigs.base.platform
            .drive.abci.docker.image;

          config.platform.dapi.api.docker.image = systemConfigs.base.platform
            .dapi.api.docker.image;
        }
      });

    // Update contracts
    configFile.configs.testnet.platform.drive.tenderdash.genesis = systemConfigs.testnet.platform
      .drive.tenderdash.genesis;
    configFile.configs.testnet.platform.dpns = systemConfigs.testnet.platform.dpns;
    configFile.configs.testnet.platform.dashpay = systemConfigs.testnet.platform.dashpay;
    configFile.configs.testnet.platform.featureFlags = systemConfigs.testnet.platform.featureFlags;

    return configFile;
  },
  '0.21.7': (configFile) => {
    Object.entries(configFile.configs)
      .forEach(([, config]) => {
        if (config.platform) {
          // Remove build setting
          delete config.platform.drive.abci.docker.build;

          delete config.platform.dapi.api.docker.build;

          config.platform.sourcePath = null;
        }
      });

    return configFile;
  },
  '0.22.0': (configFile) => {
    Object.entries(configFile.configs)
      .forEach(([, config]) => {
        config.docker = systemConfigs[config.group || 'base'].docker;

        // Update images
        config.core.docker.image = systemConfigs.base.core.docker.image;

        if (config.platform) {
          if (!config.platform.masternodeRewardShares) {
            config.platform.masternodeRewardShares = systemConfigs.base.platform
              .masternodeRewardShares;
          }

          config.platform.drive.tenderdash.docker.image = systemConfigs.base.platform
            .drive.tenderdash.docker.image;

          config.platform.drive.abci.docker.image = systemConfigs.base.platform
            .drive.abci.docker.image;

          config.platform.dapi.api.docker.image = systemConfigs.base.platform
            .dapi.api.docker.image;

          delete config.platform.drive.mongodb;
        }
      });

    // Update testnet contracts
    configFile.configs.testnet.platform.drive.tenderdash.genesis = systemConfigs.testnet.platform
      .drive.tenderdash.genesis;
    configFile.configs.testnet.platform.dpns = systemConfigs.testnet.platform.dpns;
    configFile.configs.testnet.platform.dashpay = systemConfigs.testnet.platform.dashpay;
    configFile.configs.testnet.platform.featureFlags = systemConfigs.testnet.platform.featureFlags;
    configFile.configs.testnet.platform.masternodeRewardShares = systemConfigs.testnet.platform
      .masternodeRewardShares;

    return configFile;
  },
  '0.22.2': (configFile) => {
    Object.entries(configFile.configs)
      .forEach(([, config]) => {
        config.core.docker.image = systemConfigs.base.core.docker.image;
      });

    return configFile;
  },
  '0.23.0-alpha.1': (configFile) => {
    Object.entries(configFile.configs)
      .forEach(([, config]) => {
        config.core.reindex = {
          enable: false,
          containerId: null,
        };

        if (config.platform) {
          // Update images
          config.platform.dpns = systemConfigs.base.platform.dpns;
          config.platform.featureFlags = systemConfigs.base.platform.featureFlags;
          config.platform.dashpay = systemConfigs.base.platform.dashpay;
          config.platform.masternodeRewardShares = systemConfigs.base.platform
            .masternodeRewardShares;
        }
      });

    configFile.configs.testnet.platform.dpns = systemConfigs.testnet.platform.dpns;
    configFile.configs.testnet.platform.dashpay = systemConfigs.testnet.platform.dashpay;
    configFile.configs.testnet.platform.featureFlags = systemConfigs.testnet.platform.featureFlags;
    configFile.configs.testnet.platform.masternodeRewardShares = systemConfigs.testnet.platform
      .masternodeRewardShares;

    return configFile;
  },
  '0.23.0-alpha.3': (configFile) => {
    Object.entries(configFile.configs)
      .forEach(([, config]) => {
        // Update images
        config.core.docker.image = systemConfigs.base.core.docker.image;

        if (config.platform) {
          config.platform.drive.tenderdash.docker.image = systemConfigs.base.platform
            .drive.tenderdash.docker.image;

          config.platform.drive.abci.docker.image = systemConfigs.base.platform
            .drive.abci.docker.image;

          config.platform.dapi.api.docker.image = systemConfigs.base.platform
            .dapi.api.docker.image;
        }
      });

    // Update testnet contracts
    configFile.configs.testnet.platform.drive.tenderdash.genesis = systemConfigs.testnet.platform
      .drive.tenderdash.genesis;
    configFile.configs.testnet.platform.dpns = systemConfigs.testnet.platform.dpns;
    configFile.configs.testnet.platform.dashpay = systemConfigs.testnet.platform.dashpay;
    configFile.configs.testnet.platform.featureFlags = systemConfigs.testnet.platform.featureFlags;
    configFile.configs.testnet.platform.masternodeRewardShares = systemConfigs.testnet.platform
      .masternodeRewardShares;

    return configFile;
  },
  '0.24.0-dev.12': (configFile) => {
    Object.entries(configFile.configs)
      .forEach(([, config]) => {
        config.core.logIps = 0;
        config.core.indexes = config.name === 'mainnet' ? 0 : 1;
        config.core.minimumDifficultyBlocks = 0;
        config.core.powTargetSpacing = 150;
        config.core.rpc.allowIps = [
          '127.0.0.1',
          '172.16.0.0/12',
          '192.168.0.0/16',
        ];

        if (config.platform) {
          config.platform.drive.tenderdash.log.level = 'debug';
        }
      });

    return configFile;
  },
  '0.24.0-dev.13': (configFile) => {
    Object.entries(configFile.configs)
      .forEach(([configName, config]) => {
        if (config.platform) {
          delete config.platform.dapi.envoy.grpc;

          if (config.group === 'local') {
            config.platform.drive.tenderdash.moniker = configName;
          } else {
            config.platform.drive.tenderdash.moniker = null;
          }
        }
      });

    return configFile;
  },
  '0.24.0-dev.14': (configFile) => {
    if (configFile.configs.base) {
      configFile.configs.base.platform.drive.tenderdash.genesis = systemConfigs.base.platform
        .drive.tenderdash.genesis;

      configFile.configs.base.platform.drive.tenderdash.genesis = systemConfigs.base.platform
        .drive.tenderdash.genesis;
    }

    if (configFile.configs.local) {
      configFile.configs.local.platform.drive.abci.validatorSet.llmqType = systemConfigs.local
        .platform.drive.abci.validatorSet.llmqType;
    }

    Object.entries(configFile.configs)
      .forEach(([, config]) => {
        if (config.platform) {
          if (config.group === 'local') {
            config.platform.drive.abci.validatorSet.llmqType = systemConfigs.local
              .platform.drive.abci.validatorSet.llmqType;
          }

          config.platform.drive.tenderdash.node = {
            id: config.platform.drive.tenderdash.nodeId,
          };

          if (config.platform.drive.tenderdash.nodeKey
            && config.platform.drive.tenderdash.nodeKey.priv_key
            && config.platform.drive.tenderdash.nodeKey.priv_key.value
          ) {
            config.platform.drive.tenderdash.node.key = config.platform.drive
              .tenderdash.nodeKey.priv_key.value;
          }

          delete config.platform.drive.tenderdash.nodeId;
          delete config.platform.drive.tenderdash.nodeKey;
        }
      });

    return configFile;
  },
  '0.24.0-dev.17': (configFile) => {
    Object.entries(configFile.configs)
      .forEach(([name, config]) => {
        if (config.platform) {
          config.platform.enable = name !== 'mainnet';
        } else {
          config.platform = (systemConfigs[name] || systemConfigs.base).platform;
        }

        if (systemConfigs[name]) {
          config.core.p2p.port = systemConfigs[name].core.p2p.port;
          config.core.rpc.port = systemConfigs[name].core.rpc.port;

          if (config.platform) {
            config.platform.dapi.envoy.http.port = systemConfigs[name]
              .platform.dapi.envoy.http.port;

            config.platform.drive.tenderdash.p2p.port = systemConfigs[name]
              .platform.drive.tenderdash.p2p.port;

            config.platform.drive.tenderdash.rpc.port = systemConfigs[name]
              .platform.drive.tenderdash.rpc.port;
          }
        }

        config.core.devnet.name = config.core.devnetName;
        delete config.core.devnetName;

        config.core.devnet.powTargetSpacing = config.core.powTargetSpacing;
        delete config.core.powTargetSpacing;

        config.core.devnet.minimumDifficultyBlocks = config.core.minimumDifficultyBlocks;
        delete config.core.minimumDifficultyBlocks;
      });

    return configFile;
  },
  '0.24.0-dev.18': (configFile) => {
    let groupJsonApiPort = systemConfigs.local.dashmate.helper.api.port;

    Object.entries(configFile.configs)
      .forEach(([configName, config]) => {
        if (config.group === 'local') {
          config.dashmate.helper.api = {
            enable: false,
            port: groupJsonApiPort,
          };

          groupJsonApiPort += 100;
        } else {
          config.dashmate.helper.api = {
            enable: false,
            port: systemConfigs.base.dashmate.helper.api.port,
          };
        }

        const categories = [];

        if (config.core.debug) {
          categories.push('all');
        }

        config.core.log = {
          file: {
            categories,
            path: path.join(HOME_DIR_PATH, 'logs', configName, 'core.log'),
          },
        };

        delete config.core.debug;
      });

    return configFile;
  },
  '0.24.0': (configFile) => {
    Object.entries(configFile.configs)
      .forEach(([, config]) => {
        // Update images
        config.core.docker.image = systemConfigs.base.core.docker.image;

        config.core.sentinel.docker.image = systemConfigs.base.core.sentinel.docker.image;

        config.dashmate.helper.docker.image = systemConfigs.base.dashmate.helper.docker.image;

        config.platform.drive.tenderdash.docker.image = systemConfigs.base.platform
          .drive.tenderdash.docker.image;

        config.platform.drive.abci.docker.image = systemConfigs.base.platform
          .drive.abci.docker.image;

        config.platform.dapi.api.docker.image = systemConfigs.base.platform
          .dapi.api.docker.image;

        config.platform.dapi.envoy.docker.image = systemConfigs.base.platform
          .dapi.envoy.docker.image;
      });
    return configFile;
  },
  '0.24.12': (configFile) => {
    let i = 0;
    Object.entries(configFile.configs)
      .forEach(([, config]) => {
<<<<<<< HEAD
        // Update ports
        config.dashmate.helper.api.port = systemConfigs.base.dashmate.helper.api.port;

        if (config.platform) {
          if (config.group === 'local') {
            config.set('platform.drive.tenderdash.pprof.port', systemConfigs.base.platform
              .drive.tenderdash.pprof + (i * 100));
            i++;
          } else {
            config.platform.drive.tenderdash.pprof = systemConfigs.base.platform
              .drive.tenderdash.pprof;
          }
=======
        // Update dashmate helper port
        config.dashmate.helper.api.port = systemConfigs.base.dashmate.helper.api.port;

        // Add pprof config
        config.platform.drive.tenderdash.pprof = systemConfigs.base.platform
          .drive.tenderdash.pprof;

        // Set different ports for local netwrok if exists
        if (config.group === 'local') {
          config.platform.drive.tenderdash.pprof.port += i * 100;

          i++;
>>>>>>> 39b6ed4e
        }
      });
    return configFile;
  },
};<|MERGE_RESOLUTION|>--- conflicted
+++ resolved
@@ -578,20 +578,6 @@
     let i = 0;
     Object.entries(configFile.configs)
       .forEach(([, config]) => {
-<<<<<<< HEAD
-        // Update ports
-        config.dashmate.helper.api.port = systemConfigs.base.dashmate.helper.api.port;
-
-        if (config.platform) {
-          if (config.group === 'local') {
-            config.set('platform.drive.tenderdash.pprof.port', systemConfigs.base.platform
-              .drive.tenderdash.pprof + (i * 100));
-            i++;
-          } else {
-            config.platform.drive.tenderdash.pprof = systemConfigs.base.platform
-              .drive.tenderdash.pprof;
-          }
-=======
         // Update dashmate helper port
         config.dashmate.helper.api.port = systemConfigs.base.dashmate.helper.api.port;
 
@@ -604,7 +590,6 @@
           config.platform.drive.tenderdash.pprof.port += i * 100;
 
           i++;
->>>>>>> 39b6ed4e
         }
       });
     return configFile;
