/* eslint-disable no-param-reassign */
const lodashSet = require('lodash/set');
const lodashGet = require('lodash/get');

const path = require('path');
const systemConfigs = require('./system');

const { NETWORK_TESTNET, HOME_DIR_PATH } = require('../src/constants');

module.exports = {
  '0.17.2': (configFile) => {
    Object.entries(configFile.configs).filter(([, config]) => config.network === NETWORK_TESTNET)
      .forEach((config) => {
        // Set DashPay contract ID and block height for testnet
        // Set seed nodes for testnet tenderdash
        lodashSet(config, 'platform.drive.tenderdash.p2p.seeds', systemConfigs.testnet.platform.drive.tenderdash.p2p.seeds);
        lodashSet(config, 'platform.drive.tenderdash.p2p.persistentPeers', []);
      });

    return configFile;
  },
  '0.17.3': (configFile) => {
    Object.entries(configFile.configs).filter(([, config]) => config.network === NETWORK_TESTNET)
      .forEach((config) => {
        // Set DashPay contract ID and block height for testnet
        lodashSet(config, 'platform.dashpay', systemConfigs.testnet.platform.dashpay);
      });

    return configFile;
  },
  '0.17.4': (configFile) => {
    Object.entries(configFile.configs).forEach(([name, config]) => {
      let baseConfig = systemConfigs.base;
      if (systemConfigs[name]) {
        baseConfig = systemConfigs[name];
      }

      const previousStdoutLogLevel = lodashGet(
        config,
        'platform.drive.abci.log.level',
      );

      // Set Drive's new logging variables
      lodashSet(config, 'platform.drive.abci.log', baseConfig.platform.drive.abci.log);

      // Keep previous log level for stdout
      if (previousStdoutLogLevel) {
        lodashSet(config, 'platform.drive.abci.log.stdout.level', previousStdoutLogLevel);
      }
    });
  },
  '0.18.0': (configFile) => {
    // Update docker images
    Object.entries(configFile.configs)
      .forEach(([, config]) => {
        lodashSet(config, 'core.sentinel', systemConfigs.base.core.sentinel);

        lodashSet(config, 'core.docker.image', systemConfigs.base.core.docker.image);

        lodashSet(
          config,
          'platform.drive.tenderdash.docker.image',
          systemConfigs.base.platform.drive.tenderdash.docker.image,
        );

        lodashSet(
          config,
          'platform.drive.abci.docker.image',
          systemConfigs.base.platform.drive.abci.docker.image,
        );

        lodashSet(
          config,
          'platform.dapi.api.docker.image',
          systemConfigs.base.platform.dapi.api.docker.image,
        );
      });

    return configFile;
  },
  '0.19.0': (configFile) => {
    // Add default group name if not present
    if (typeof configFile.defaultGroupName === 'undefined') {
      configFile.defaultGroupName = null;
    }

    Object.entries(configFile.configs)
      .forEach(([, config]) => {
        // Add groups
        if (typeof config.group === 'undefined') {
          config.group = null;
        }

        if (typeof config.compose !== 'undefined') {
          // Remove platform option for non platform configs
          if (!config.compose.file.includes('docker-compose.platform.yml')) {
            delete config.platform;
          }

          // Remove compose option
          delete config.compose;
        }

        if (typeof config.platform !== 'undefined') {
          // Add Tenderdash node ID
          config.platform.drive.tenderdash.nodeId = null;

          // Add build options for DAPI and Drive
          config.platform.drive.abci.docker.build = {
            path: null,
          };

          config.platform.dapi.api.docker.build = {
            path: null,
          };

          // Add consensus options
          config.platform.drive.tenderdash.consensus = systemConfigs.base
            .platform.drive.tenderdash.consensus;

          // Remove fallbacks
          if (typeof config.platform.drive.skipAssetLockConfirmationValidation !== 'undefined') {
            delete config.platform.drive.skipAssetLockConfirmationValidation;
          }

          if (typeof config.platform.drive.passFakeAssetLockProofForTests !== 'undefined') {
            delete config.platform.drive.passFakeAssetLockProofForTests;
          }

          if (!config.platform.featureFlags) {
            config.platform.featureFlags = systemConfigs.base.platform.featureFlags;
          }

          // Remove Insight API configuration
          if (config.platform.dapi.insight) {
            delete config.platform.dapi.insight;
          }
        }

        // Update image versions
        config.core.docker.image = systemConfigs.base.core.docker.image;
        config.platform.dapi.api.docker.image = systemConfigs.base.platform.dapi.api.docker.image;
        config.platform.drive.abci.docker.image = systemConfigs.base.platform
          .drive.abci.docker.image;
      });

    // Update testnet seeds, genesis and contracts
    configFile.configs.testnet.platform.drive.tenderdash.p2p.seeds = systemConfigs.testnet.platform
      .drive.tenderdash.p2p.seeds;
    configFile.configs.testnet.platform.drive.tenderdash.genesis = systemConfigs.testnet.platform
      .drive.tenderdash.genesis;

    configFile.configs.testnet.platform.dpns = systemConfigs.testnet.platform.dpns;
    configFile.configs.testnet.platform.dashpay = systemConfigs.testnet.platform.dashpay;
    configFile.configs.testnet.platform.featureFlags = systemConfigs.testnet.platform.featureFlags;

    // Replace local config to group template
    configFile.configs.local = systemConfigs.local;

    return configFile;
  },
  '0.19.1': (configFile) => {
    Object.entries(configFile.configs)
      .forEach(([, config]) => {
        // Update image version
        config.core.docker.image = systemConfigs.base.core.docker.image;
      });

    return configFile;
  },
  '0.19.2': (configFile) => {
    Object.entries(configFile.configs)
      .forEach(([, config]) => {
        // Update image version
        config.core.docker.image = systemConfigs.base.core.docker.image;
        config.core.sentinel.docker.image = systemConfigs.base.core.sentinel.docker.image;
      });

    return configFile;
  },
  '0.20.0': (configFile) => {
    Object.entries(configFile.configs)
      .forEach(([, config]) => {
        // Core debug
        if (typeof config.core.debug === 'undefined') {
          config.core.debug = 0;
        }

        if (config.platform) {
          // Set empty block interval back to 3
          if (config.platform.drive.tenderdash.consensus.createEmptyBlocks.createEmptyBlocksInterval === '10s') {
            // noinspection JSPrimitiveTypeWrapperUsage
            config.platform.drive.tenderdash.consensus.createEmptyBlocks.createEmptyBlocksInterval = '3m';
          }

          // Tenderdash logging levels
          if (typeof config.platform.drive.tenderdash.log === 'undefined') {
            config.platform.drive.tenderdash.log = systemConfigs.base.platform.drive.tenderdash.log;
          }

          // Remove validator set
          if (typeof config.platform.drive.tenderdash.validatorKey === 'undefined') {
            delete config.platform.drive.tenderdash.validatorKey;
          }

          // Update images
          config.platform.drive.tenderdash.docker.image = systemConfigs.base.platform
            .drive.tenderdash.docker.image;

          config.platform.drive.abci.docker.image = systemConfigs.base.platform
            .drive.abci.docker.image;

          config.platform.dapi.api.docker.image = systemConfigs.base.platform
            .dapi.api.docker.image;

          config.core.docker.image = systemConfigs.base.core.docker.image;

          config.core.sentinel.docker.image = systemConfigs.base.core.sentinel.docker.image;
        }
      });

    // Set validator set LLMQ Type
    configFile.configs.base.platform.drive.abci.validatorSet.llmqType = systemConfigs.base
      .platform.drive.abci.validatorSet.llmqType;

    configFile.configs.local.platform.drive.abci.validatorSet.llmqType = systemConfigs.local
      .platform.drive.abci.validatorSet.llmqType;

    Object.entries(configFile.configs)
      .filter(([, config]) => config.group === 'local' && config.platform)
      .forEach(([, config]) => {
        config.platform.drive.abci.validatorSet.llmqType = systemConfigs.local
          .platform.drive.abci.validatorSet.llmqType;
      });

    // Update testnet seeds, genesis and contracts
    configFile.configs.testnet.platform.drive.tenderdash.p2p.seeds = systemConfigs.testnet.platform
      .drive.tenderdash.p2p.seeds;
    configFile.configs.testnet.platform.drive.tenderdash.genesis = systemConfigs.testnet.platform
      .drive.tenderdash.genesis;

    configFile.configs.testnet.platform.dpns = systemConfigs.testnet.platform.dpns;
    configFile.configs.testnet.platform.dashpay = systemConfigs.testnet.platform.dashpay;
    configFile.configs.testnet.platform.featureFlags = systemConfigs.testnet.platform.featureFlags;

    return configFile;
  },
  '0.20.2': (configFile) => {
    // Update contracts
    configFile.configs.testnet.platform.drive.tenderdash.genesis = systemConfigs.testnet.platform
      .drive.tenderdash.genesis;
    configFile.configs.testnet.platform.dpns = systemConfigs.testnet.platform.dpns;
    configFile.configs.testnet.platform.dashpay = systemConfigs.testnet.platform.dashpay;
    configFile.configs.testnet.platform.featureFlags = systemConfigs.testnet.platform.featureFlags;

    return configFile;
  },
  '0.21.0': (configFile) => {
    Object.entries(configFile.configs)
      .forEach(([, config]) => {
        // Add median time to config
        config.core.miner.mediantime = systemConfigs.base.core.miner.mediantime;

        if (config.platform) {
          // Update images
          config.platform.drive.tenderdash.docker.image = systemConfigs.base.platform
            .drive.tenderdash.docker.image;

          config.platform.drive.abci.docker.image = systemConfigs.base.platform
            .drive.abci.docker.image;

          config.platform.dapi.api.docker.image = systemConfigs.base.platform
            .dapi.api.docker.image;
        }
      });

    // Update contracts
    configFile.configs.testnet.platform.drive.tenderdash.genesis = systemConfigs.testnet.platform
      .drive.tenderdash.genesis;
    configFile.configs.testnet.platform.dpns = systemConfigs.testnet.platform.dpns;
    configFile.configs.testnet.platform.dashpay = systemConfigs.testnet.platform.dashpay;
    configFile.configs.testnet.platform.featureFlags = systemConfigs.testnet.platform.featureFlags;

    return configFile;
  },
  '0.21.7': (configFile) => {
    Object.entries(configFile.configs)
      .forEach(([, config]) => {
        if (config.platform) {
          // Remove build setting
          delete config.platform.drive.abci.docker.build;

          delete config.platform.dapi.api.docker.build;

          config.platform.sourcePath = null;
        }
      });

    return configFile;
  },
  '0.22.0': (configFile) => {
    Object.entries(configFile.configs)
      .forEach(([, config]) => {
        config.docker = systemConfigs[config.group || 'base'].docker;

        // Update images
        config.core.docker.image = systemConfigs.base.core.docker.image;

        if (config.platform) {
          if (!config.platform.masternodeRewardShares) {
            config.platform.masternodeRewardShares = systemConfigs.base.platform
              .masternodeRewardShares;
          }

          config.platform.drive.tenderdash.docker.image = systemConfigs.base.platform
            .drive.tenderdash.docker.image;

          config.platform.drive.abci.docker.image = systemConfigs.base.platform
            .drive.abci.docker.image;

          config.platform.dapi.api.docker.image = systemConfigs.base.platform
            .dapi.api.docker.image;

          delete config.platform.drive.mongodb;
        }
      });

    // Update testnet contracts
    configFile.configs.testnet.platform.drive.tenderdash.genesis = systemConfigs.testnet.platform
      .drive.tenderdash.genesis;
    configFile.configs.testnet.platform.dpns = systemConfigs.testnet.platform.dpns;
    configFile.configs.testnet.platform.dashpay = systemConfigs.testnet.platform.dashpay;
    configFile.configs.testnet.platform.featureFlags = systemConfigs.testnet.platform.featureFlags;
    configFile.configs.testnet.platform.masternodeRewardShares = systemConfigs.testnet.platform
      .masternodeRewardShares;

    return configFile;
  },
  '0.22.2': (configFile) => {
    Object.entries(configFile.configs)
      .forEach(([, config]) => {
        config.core.docker.image = systemConfigs.base.core.docker.image;
      });

    return configFile;
  },
  '0.23.0-alpha.1': (configFile) => {
    Object.entries(configFile.configs)
      .forEach(([, config]) => {
        config.core.reindex = {
          enable: false,
          containerId: null,
        };

        if (config.platform) {
          // Update images
          config.platform.dpns = systemConfigs.base.platform.dpns;
          config.platform.featureFlags = systemConfigs.base.platform.featureFlags;
          config.platform.dashpay = systemConfigs.base.platform.dashpay;
          config.platform.masternodeRewardShares = systemConfigs.base.platform
            .masternodeRewardShares;
        }
      });

    configFile.configs.testnet.platform.dpns = systemConfigs.testnet.platform.dpns;
    configFile.configs.testnet.platform.dashpay = systemConfigs.testnet.platform.dashpay;
    configFile.configs.testnet.platform.featureFlags = systemConfigs.testnet.platform.featureFlags;
    configFile.configs.testnet.platform.masternodeRewardShares = systemConfigs.testnet.platform
      .masternodeRewardShares;

    return configFile;
  },
  '0.23.0-alpha.3': (configFile) => {
    Object.entries(configFile.configs)
      .forEach(([, config]) => {
        // Update images
        config.core.docker.image = systemConfigs.base.core.docker.image;

        if (config.platform) {
          config.platform.drive.tenderdash.docker.image = systemConfigs.base.platform
            .drive.tenderdash.docker.image;

          config.platform.drive.abci.docker.image = systemConfigs.base.platform
            .drive.abci.docker.image;

          config.platform.dapi.api.docker.image = systemConfigs.base.platform
            .dapi.api.docker.image;
        }
      });

    // Update testnet contracts
    configFile.configs.testnet.platform.drive.tenderdash.genesis = systemConfigs.testnet.platform
      .drive.tenderdash.genesis;
    configFile.configs.testnet.platform.dpns = systemConfigs.testnet.platform.dpns;
    configFile.configs.testnet.platform.dashpay = systemConfigs.testnet.platform.dashpay;
    configFile.configs.testnet.platform.featureFlags = systemConfigs.testnet.platform.featureFlags;
    configFile.configs.testnet.platform.masternodeRewardShares = systemConfigs.testnet.platform
      .masternodeRewardShares;

    return configFile;
  },
  '0.24.0-dev.12': (configFile) => {
    Object.entries(configFile.configs)
      .forEach(([, config]) => {
        config.core.logIps = 0;
        config.core.indexes = config.name === 'mainnet' ? 0 : 1;
        config.core.minimumDifficultyBlocks = 0;
        config.core.powTargetSpacing = 150;
        config.core.rpc.allowIps = [
          '127.0.0.1',
          '172.16.0.0/12',
          '192.168.0.0/16',
        ];

        if (config.platform) {
          config.platform.drive.tenderdash.log.level = 'debug';
        }
      });

    return configFile;
  },
  '0.24.0-dev.13': (configFile) => {
    Object.entries(configFile.configs)
      .forEach(([configName, config]) => {
        if (config.platform) {
          delete config.platform.dapi.envoy.grpc;

          if (config.group === 'local') {
            config.platform.drive.tenderdash.moniker = configName;
          } else {
            config.platform.drive.tenderdash.moniker = null;
          }
        }
      });

    return configFile;
  },
  '0.24.0-dev.14': (configFile) => {
    if (configFile.configs.base) {
      configFile.configs.base.platform.drive.tenderdash.genesis = systemConfigs.base.platform
        .drive.tenderdash.genesis;

      configFile.configs.base.platform.drive.tenderdash.genesis = systemConfigs.base.platform
        .drive.tenderdash.genesis;
    }

    if (configFile.configs.local) {
      configFile.configs.local.platform.drive.abci.validatorSet.llmqType = systemConfigs.local
        .platform.drive.abci.validatorSet.llmqType;
    }

    Object.entries(configFile.configs)
      .forEach(([, config]) => {
        if (config.platform) {
          if (config.group === 'local') {
            config.platform.drive.abci.validatorSet.llmqType = systemConfigs.local
              .platform.drive.abci.validatorSet.llmqType;
          }

          config.platform.drive.tenderdash.node = {
            id: config.platform.drive.tenderdash.nodeId,
          };

          if (config.platform.drive.tenderdash.nodeKey
            && config.platform.drive.tenderdash.nodeKey.priv_key
            && config.platform.drive.tenderdash.nodeKey.priv_key.value
          ) {
            config.platform.drive.tenderdash.node.key = config.platform.drive
              .tenderdash.nodeKey.priv_key.value;
          }

          delete config.platform.drive.tenderdash.nodeId;
          delete config.platform.drive.tenderdash.nodeKey;
        }
      });

    return configFile;
  },
  '0.24.0-dev.17': (configFile) => {
    Object.entries(configFile.configs)
      .forEach(([name, config]) => {
        if (config.platform) {
          config.platform.enable = name !== 'mainnet';
        } else {
          config.platform = (systemConfigs[name] || systemConfigs.base).platform;
        }

        if (systemConfigs[name]) {
          config.core.p2p.port = systemConfigs[name].core.p2p.port;
          config.core.rpc.port = systemConfigs[name].core.rpc.port;

          if (config.platform) {
            config.platform.dapi.envoy.http.port = systemConfigs[name]
              .platform.dapi.envoy.http.port;

            config.platform.drive.tenderdash.p2p.port = systemConfigs[name]
              .platform.drive.tenderdash.p2p.port;

            config.platform.drive.tenderdash.rpc.port = systemConfigs[name]
              .platform.drive.tenderdash.rpc.port;
          }
        }

        config.core.devnet.name = config.core.devnetName;
        delete config.core.devnetName;

        config.core.devnet.powTargetSpacing = config.core.powTargetSpacing;
        delete config.core.powTargetSpacing;

        config.core.devnet.minimumDifficultyBlocks = config.core.minimumDifficultyBlocks;
        delete config.core.minimumDifficultyBlocks;
      });

    return configFile;
  },
  '0.24.0-dev.18': (configFile) => {
    let groupJsonApiPort = systemConfigs.local.dashmate.helper.api.port;

    Object.entries(configFile.configs)
      .forEach(([configName, config]) => {
        if (config.group === 'local') {
          config.dashmate.helper.api = {
            enable: false,
            port: groupJsonApiPort,
          };

          groupJsonApiPort += 100;
        } else {
          config.dashmate.helper.api = {
            enable: false,
            port: systemConfigs.base.dashmate.helper.api.port,
          };
        }

        const categories = [];

        if (config.core.debug) {
          categories.push('all');
        }

        config.core.log = {
          file: {
            categories,
            path: path.join(HOME_DIR_PATH, 'logs', configName, 'core.log'),
          },
        };

        delete config.core.debug;
      });

    return configFile;
  },
  '0.24.0': (configFile) => {
    Object.entries(configFile.configs)
      .forEach(([, config]) => {
        // Update images
        config.core.docker.image = systemConfigs.base.core.docker.image;

        config.core.sentinel.docker.image = systemConfigs.base.core.sentinel.docker.image;

        config.dashmate.helper.docker.image = systemConfigs.base.dashmate.helper.docker.image;

        config.platform.drive.tenderdash.docker.image = systemConfigs.base.platform
          .drive.tenderdash.docker.image;

        config.platform.drive.abci.docker.image = systemConfigs.base.platform
          .drive.abci.docker.image;

        config.platform.dapi.api.docker.image = systemConfigs.base.platform
          .dapi.api.docker.image;

        config.platform.dapi.envoy.docker.image = systemConfigs.base.platform
          .dapi.envoy.docker.image;
      });
    return configFile;
  },
  '0.24.12': (configFile) => {
    let i = 0;
    Object.entries(configFile.configs)
      .forEach(([, config]) => {
        // Update dashmate helper port
        config.dashmate.helper.api.port = systemConfigs.base.dashmate.helper.api.port;

        // Add pprof config
        config.platform.drive.tenderdash.pprof = systemConfigs.base.platform
          .drive.tenderdash.pprof;

        // Set different ports for local netwrok if exists
        if (config.group === 'local') {
          config.platform.drive.tenderdash.pprof.port += i * 100;

          i++;
        }
      });
    return configFile;
  },
  '0.24.13': (configFile) => {
    Object.entries(configFile.configs)
      .forEach(([, config]) => {
        config.core.docker.image = systemConfigs.base.core.docker.image;
      });
    return configFile;
  },
  '0.24.15': (configFile) => {
    Object.entries(configFile.configs)
      .forEach(([, config]) => {
<<<<<<< HEAD
        // eslint-disable-next-line max-len
        config.platform.drive.tenderdash.genesis.chain_id = systemConfigs.testnet.platform.drive.tenderdash.genesis.chain_id;
        // eslint-disable-next-line max-len
        config.platform.drive.tenderdash.genesis.initial_core_chain_locked_height = systemConfigs.testnet.platform.drive.tenderdash.genesis.initial_core_chain_locked_height;
      });
=======
        config.docker.network.bindIp = systemConfigs.base.docker.network.bindIp;
      });

>>>>>>> 7bcf6f52
    return configFile;
  },
};<|MERGE_RESOLUTION|>--- conflicted
+++ resolved
@@ -604,17 +604,13 @@
   '0.24.15': (configFile) => {
     Object.entries(configFile.configs)
       .forEach(([, config]) => {
-<<<<<<< HEAD
+        config.docker.network.bindIp = systemConfigs.base.docker.network.bindIp;
+
         // eslint-disable-next-line max-len
         config.platform.drive.tenderdash.genesis.chain_id = systemConfigs.testnet.platform.drive.tenderdash.genesis.chain_id;
         // eslint-disable-next-line max-len
         config.platform.drive.tenderdash.genesis.initial_core_chain_locked_height = systemConfigs.testnet.platform.drive.tenderdash.genesis.initial_core_chain_locked_height;
       });
-=======
-        config.docker.network.bindIp = systemConfigs.base.docker.network.bindIp;
-      });
-
->>>>>>> 7bcf6f52
     return configFile;
   },
 };