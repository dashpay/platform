import lodash from 'lodash';
import {
  NETWORK_TESTNET,
} from '../../src/constants.js';
import Config from '../../src/config/Config.js';

const { merge: lodashMerge } = lodash;
/**
 * @param {HomeDir} homeDir
 * @param {getBaseConfig} getBaseConfig
 * @returns {getTestnetConfig}
 */
export default function getTestnetConfigFactory(homeDir, getBaseConfig) {
  /**
   * @typedef {function} getTestnetConfig
   * @returns {Config}
   */
  function getTestnetConfig() {
    const options = {
      description: 'node with testnet configuration',
      docker: {
        network: {
          subnet: '172.25.24.0/24',
        },
      },
      core: {
        docker: {
<<<<<<< HEAD
          image: 'dashpay/dashd:22.0.0-nightly.2024.10.29',
=======
          image: 'dashpay/dashd:22.0.0-devpr6375.dde1edf3',
>>>>>>> 978929a5
        },
        p2p: {
          port: 19999,
        },
        rpc: {
          port: 19998,
        },
        spork: {
          address: 'yjPtiKh2uwk3bDutTEA2q9mCtXyiZRWn55',
        },
      },
      platform: {
        gateway: {
          listeners: {
            dapiAndDrive: {
              port: 1443,
            },
          },
        },
        drive: {
          abci: {
            epochTime: 3600,
            validatorSet: {
              quorum: {
                llmqType: 6,
                dkgInterval: 24,
                activeSigners: 24,
                rotation: false,
              },
            },
            chainLock: {
              quorum: {
                llmqType: 1,
                dkgInterval: 24,
                activeSigners: 24,
                rotation: false,
              },
            },
            instantLock: {
              quorum: {
                llmqType: 5,
                dkgInterval: 288,
                activeSigners: 32,
                rotation: true,
              },
            },
            proposer: {
              txProcessingTimeLimit: 5000,
            },
          },
          tenderdash: {
            p2p: {
              seeds: [
                {
                  id: '74907790a03b51ac062c8a1453dafd72a08668a3',
                  host: '35.166.35.250',
                  port: 36656,
                },
                {
                  id: '2006632eb20e670923d13d4f53abc24468eaad4d',
                  host: '35.92.64.72',
                  port: 36656,
                },
                {
                  id: 'de3a73fc78e5c828151454156b492e4a2d985849',
                  host: 'seed-1.pshenmic.dev',
                  port: 36656,
                },
              ],
              port: 36656,
            },
            mempool: {
              timeoutCheckTx: '3s',
              txEnqueueTimeout: '30ms',
              txSendRateLimit: 100,
              txRecvRateLimit: 120,
              ttlDuration: '24h',
              ttlNumBlocks: 0,
            },
            rpc: {
              port: 36657,
              timeoutBroadcastTx: '1s',
            },
            pprof: {
              port: 36060,
            },
            metrics: {
              port: 36660,
            },
            genesis: {
              chain_id: 'dash-testnet-51',
              validator_quorum_type: 6,
              consensus_params: {
                version: {
                  app_version: '1',
                },
              },
            },
          },
        },
      },
      network: NETWORK_TESTNET,
    };

    return new Config('testnet', lodashMerge({}, getBaseConfig()
      .getOptions(), options));
  }

  return getTestnetConfig;
}<|MERGE_RESOLUTION|>--- conflicted
+++ resolved
@@ -25,11 +25,7 @@
       },
       core: {
         docker: {
-<<<<<<< HEAD
-          image: 'dashpay/dashd:22.0.0-nightly.2024.10.29',
-=======
           image: 'dashpay/dashd:22.0.0-devpr6375.dde1edf3',
->>>>>>> 978929a5
         },
         p2p: {
           port: 19999,
