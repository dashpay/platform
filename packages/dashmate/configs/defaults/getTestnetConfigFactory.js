const lodashMerge = require('lodash/merge');

const {
  NETWORK_TESTNET,
} = require('../../src/constants');

const Config = require('../../src/config/Config');

/**
 * @param {HomeDir} homeDir
 * @param {getBaseConfig} getBaseConfig
 * @returns {getTestnetConfig}
 */
function getTestnetConfigFactory(homeDir, getBaseConfig) {
  /**
   * @typedef {function} getTestnetConfig
   * @returns {Config}
   */
  function getTestnetConfig() {
    const options = {
      description: 'node with testnet configuration',
      docker: {
        network: {
          subnet: '172.25.24.0/24',
        },
      },
      core: {
        docker: {
          image: 'dashpay/dashd:20.0.0-beta.2',
        },
        p2p: {
          port: 19999,
        },
        rpc: {
          port: 19998,
        },
        log: {
          file: {
            path: homeDir.joinPath('logs', 'testnet', 'core.log'),
          },
        },
        spork: {
          address: 'yjPtiKh2uwk3bDutTEA2q9mCtXyiZRWn55',
        },
      },
      platform: {
        dapi: {
          envoy: {
            http: {
              port: 1443,
            },
          },
        },
        drive: {
          abci: {
<<<<<<< HEAD
            log: {
              prettyFile: {
                path: homeDir.joinPath('logs', 'testnet', 'drive-pretty.log'),
              },
              jsonFile: {
                path: homeDir.joinPath('logs', 'testnet', 'drive-json.log'),
              },
            },
=======
>>>>>>> a847198d
            epochTime: 3600,
            validatorSet: {
              llmqType: 6,
            },
          },
          tenderdash: {
            p2p: {
              seeds: [
                {
                  id: '74907790a03b51ac062c8a1453dafd72a08668a3',
                  host: '35.166.35.250',
                  port: 36656,
                },
                {
                  id: '2006632eb20e670923d13d4f53abc24468eaad4d',
                  host: '35.92.64.72',
                  port: 36656,
                },
              ],
              port: 36656,
            },
            rpc: {
              port: 36657,
            },
            pprof: {
              port: 36060,
            },
            metrics: {
              port: 36660,
            },
            genesis: {
              genesis_time: '2023-10-10T10:43:20.921Z',
              chain_id: 'dash-testnet-26',
              initial_core_chain_locked_height: 921380,
              consensus_params: {
                timeout: {
                  propose: '50000000000',
                  propose_delta: '10000000000',
                  vote: '500000000',
                  vote_delta: '100000000',
                  commit: '1000000000',
                  bypass_commit_timeout: false,
                },
                block: {
                  max_bytes: '22020096',
                  max_gas: '-1',
                  time_iota_ms: '5000',
                },
                evidence: {
                  max_age: '100000',
                  max_age_num_blocks: '100000',
                  max_age_duration: '172800000000000',
                },
                validator: {
                  pub_key_types: [
                    'bls12381',
                  ],
                },
                version: {
                  app_version: '1',
                },
              },
              validator_quorum_type: 6,
            },
          },
        },
        dpns: {
          masterPublicKey: '02c8b4747b528cac5fddf7a6cc63702ee04ed7d1332904e08510343ea00dce546a',
          secondPublicKey: '0201ee28f84f5485390567e939c2b586010b63a69ec92cab535dc96a8c71913602',
        },
        dashpay: {
          masterPublicKey: '02d4dcce3f0a8d2936ce26df4d255fd2835b629b73eea39d4b2778096b91e77946',
          secondPublicKey: '03699c8b4ebf1696c92e9ec605a02a38f6f9cec47d13fb584fdad779e936e20ccb',
        },
        featureFlags: {
          masterPublicKey: '029cf2232549de08c114c19763309cb067688e21e310ac07458b59c2c026be7234',
          secondPublicKey: '02a2abb50c03ae9f778f08a93849ba334a82e625153720dd5ef14e564b78b414e5',
        },
        masternodeRewardShares: {
          masterPublicKey: '0319d795c0795bc8678bd0e58cfc7a4ad75c8e1797537728e7e8de8b9acc2bae2b',
          secondPublicKey: '033756572938aaad752158b858ad38511c6edff4c79cf8462f70baa25fc6e8a616',
        },
        withdrawals: {
          masterPublicKey: '032f79d1d9d6e652599d3315d30306b1277fbf588e32e383aef0a59749547d47b7',
          secondPublicKey: '03eebbe3dc3721603a0b5a13441f214550ffa7d035b7dea9f1911de0f63ddac58d',
        },
      },
      network: NETWORK_TESTNET,
    };

    return new Config('testnet', lodashMerge({}, getBaseConfig().getOptions(), options));
  }

  return getTestnetConfig;
}

module.exports = getTestnetConfigFactory;<|MERGE_RESOLUTION|>--- conflicted
+++ resolved
@@ -53,17 +53,6 @@
         },
         drive: {
           abci: {
-<<<<<<< HEAD
-            log: {
-              prettyFile: {
-                path: homeDir.joinPath('logs', 'testnet', 'drive-pretty.log'),
-              },
-              jsonFile: {
-                path: homeDir.joinPath('logs', 'testnet', 'drive-json.log'),
-              },
-            },
-=======
->>>>>>> a847198d
             epochTime: 3600,
             validatorSet: {
               llmqType: 6,
