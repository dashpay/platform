--- conflicted
+++ resolved
@@ -26,11 +26,7 @@
       },
       core: {
         docker: {
-<<<<<<< HEAD
-          image: 'dashpay/dashd:20.0.0-beta.1',
-=======
           image: 'dashpay/dashd:20.0.0-alpha.10',
->>>>>>> 62b95621
         },
         p2p: {
           port: 19999,
