import path from 'path';

import DPNSContract from '@dashevo/dpns-contract/lib/systemIds.js';

import DashPayContract from '@dashevo/dashpay-contract/lib/systemIds.js';

import FeatureFlagsContract from '@dashevo/feature-flags-contract/lib/systemIds.js';

import MasternodeRewardSharesContract
  from '@dashevo/masternode-reward-shares-contract/lib/systemIds.js';

import WithdrawalsContract from '@dashevo/withdrawals-contract/lib/systemIds.js';

import semver from 'semver';

import fs from 'fs';
import {
  NETWORK_TESTNET, PACKAGE_ROOT_DIR,
} from '../../src/constants.js';
import Config from '../../src/config/Config.js';

const {
  contractId: dpnsContractId,
  ownerId: dpnsOwnerId,
} = DPNSContract;

const { contractId: dashpayContractId } = DashPayContract;

const {
  contractId: featureFlagsContractId,
<<<<<<< HEAD
  ownerId: featureFlagsOwnerId
=======
  ownerId: featureFlagsOwnerId,
>>>>>>> 0c3f75f7
} = FeatureFlagsContract;
const { contractId: masternodeRewardSharesContractId } = MasternodeRewardSharesContract;
const { contractId: withdrawalsContractId } = WithdrawalsContract;

const { version } = JSON.parse(fs.readFileSync(path.join(PACKAGE_ROOT_DIR, 'package.json'), 'utf8'));

/**
 * @param {HomeDir} homeDir
 * @returns {getBaseConfig}
 */
export default function getBaseConfigFactory(homeDir) {
  const prereleaseTag = semver.prerelease(version) === null ? '' : `-${semver.prerelease(version)[0]}`;
  const dockerImageVersion = `${semver.major(version)}.${semver.minor(version)}${prereleaseTag}`;

  /**
   * @typedef {function} getBaseConfig
   * @returns {Config}
   */
  function getBaseConfig() {
    const options = {
      description: 'base config for use as template',
      group: null,
      docker: {
        network: {
          subnet: '0.0.0.0/0',
        },
        baseImage: {
          build: {
            enabled: false,
            context: path.join(PACKAGE_ROOT_DIR, '..', '..'),
            dockerFile: path.join(PACKAGE_ROOT_DIR, '..', '..', 'Dockerfile'),
            target: '',
          },
        },
      },
      core: {
        insight: {
          enabled: false,
          ui: {
            enabled: false,
            docker: {
              image: 'dashpay/insight:latest',
            },
          },
          docker: {
            image: 'dashpay/insight-api:latest',
          },
          port: 3001,
        },
        docker: {
          image: 'dashpay/dashd:20',
          commandArgs: [],
        },
        p2p: {
          host: '0.0.0.0',
          port: 9999,
          seeds: [],
        },
        rpc: {
          host: '127.0.0.1',
          port: 9998,
          user: 'dashrpc',
          password: 'rpcpassword',
          allowIps: ['127.0.0.1', '172.16.0.0/12', '192.168.0.0/16'],
        },
        spork: {
          address: null,
          privateKey: null,
        },
        masternode: {
          enable: true,
          operator: {
            privateKey: null,
          },
        },
        miner: {
          enable: false,
          interval: '2.5m',
          mediantime: null,
          address: null,
        },
        devnet: {
          name: null,
          minimumDifficultyBlocks: 0,
          powTargetSpacing: 150,
        },
        log: {
          file: {
            categories: [],
            path: homeDir.joinPath('logs', 'base', 'core.log'),
          },
        },
        logIps: 0,
        indexes: true,
      },
      platform: {
        dapi: {
          envoy: {
            docker: {
              image: 'dashpay/envoy:1.22.11',
            },
            http: {
              host: '0.0.0.0',
              port: 443,
              connectTimeout: '5s',
              responseTimeout: '15s',
            },
            rateLimiter: {
              maxTokens: 300,
              tokensPerFill: 150,
              fillInterval: '60s',
              enabled: true,
            },
            ssl: {
              enabled: false,
              provider: 'zerossl',
              providerConfigs: {
                zerossl: {
                  apiKey: null,
                  id: null,
                },
              },
            },
          },
          api: {
            docker: {
              image: `dashpay/dapi:${dockerImageVersion}`,
              deploy: {
                replicas: 1,
              },
              build: {
                enabled: false,
                context: path.join(PACKAGE_ROOT_DIR, '..', '..'),
                dockerFile: path.join(PACKAGE_ROOT_DIR, '..', '..', 'Dockerfile'),
                target: 'dapi',
              },
            },
          },
        },
        drive: {
          abci: {
            docker: {
              image: `dashpay/drive:${dockerImageVersion}`,
              build: {
                enabled: false,
                context: path.join(PACKAGE_ROOT_DIR, '..', '..'),
                dockerFile: path.join(PACKAGE_ROOT_DIR, '..', '..', 'Dockerfile'),
                target: 'drive-abci',
              },
            },
            logs: {
              stdout: {
                destination: 'stdout',
                level: 'info',
                format: 'compact',
                color: true,
              },
            },
            tokioConsole: {
              enabled: false,
              host: '127.0.0.1',
              port: 6669,
              retention_secs: 60 * 3,
            },
            validatorSet: {
              llmqType: 4,
            },
            chainLock: {
              llmqType: 2,
              dkgInterval: 288,
              llmqSize: 400,
            },
            epochTime: 788400,
          },
          tenderdash: {
            mode: 'full',
            docker: {
              image: 'dashpay/tenderdash:experimental',
            },
            p2p: {
              host: '0.0.0.0',
              port: 26656,
              persistentPeers: [],
              seeds: [],
              flushThrottleTimeout: '100ms',
              maxPacketMsgPayloadSize: 10240,
              sendRate: 5120000,
              recvRate: 5120000,
            },
            rpc: {
              host: '127.0.0.1',
              port: 26657,
              maxOpenConnections: 900,
            },
            pprof: {
              enabled: false,
              port: 6060,
            },
            metrics: {
              enabled: false,
              host: '127.0.0.1',
              port: 26660,
            },
            mempool: {
              cacheSize: 15000,
              size: 5000,
              maxTxsBytes: 1073741824,
            },
            consensus: {
              createEmptyBlocks: true,
              createEmptyBlocksInterval: '3m',
              peer: {
                gossipSleepDuration: '100ms',
                queryMaj23SleepDuration: '2s',
              },
              unsafeOverride: {
                propose: {
                  timeout: null,
                  delta: null,
                },
                vote: {
                  timeout: null,
                  delta: null,
                },
                commit: {
                  timeout: null,
                  bypass: null,
                },
              },
            },
            log: {
              level: 'info',
              format: 'plain',
              path: null,
            },
            node: {
              id: null,
              key: null,
            },
            genesis: {
              consensus_params: {
                block: {
                  max_bytes: '2097152',
                  max_gas: '57631392000',
                  time_iota_ms: '5000',
                },
                evidence: {
                  max_age: '100000',
                  max_age_num_blocks: '100000',
                  max_age_duration: '172800000000000',
                },
                validator: {
                  pub_key_types: ['bls12381'],
                },
                version: {
                  app_version: '1',
                },
                timeout: {
                  propose: '30000000000',
                  propose_delta: '1000000000',
                  vote: '2000000000',
                  vote_delta: '500000000',
                  commit: '1000000000',
                  bypass_commit_timeout: false,
                },
                synchrony: {
                  message_delay: '32000000000',
                  precision: '500000000',
                },
                abci: {
                  recheck_tx: true,
                },
              },
            },
            moniker: null,
          },
        },
        dpns: {
          contract: {
            id: dpnsContractId,
          },
          ownerId: dpnsOwnerId,
          masterPublicKey: null,
          secondPublicKey: null,
        },
        dashpay: {
          contract: {
            id: dashpayContractId,
          },
          masterPublicKey: null,
          secondPublicKey: null,
        },
        featureFlags: {
          contract: {
            id: featureFlagsContractId,
          },
          ownerId: featureFlagsOwnerId,
          masterPublicKey: null,
          secondPublicKey: null,
        },
        sourcePath: null,
        masternodeRewardShares: {
          contract: {
            id: masternodeRewardSharesContractId,
          },
          masterPublicKey: null,
          secondPublicKey: null,
        },
        withdrawals: {
          contract: {
            id: withdrawalsContractId,
          },
          masterPublicKey: null,
          secondPublicKey: null,
        },
        enable: true,
      },
      dashmate: {
        helper: {
          docker: {
            build: {
              enabled: false,
              context: path.join(PACKAGE_ROOT_DIR, '..', '..'),
              dockerFile: path.join(PACKAGE_ROOT_DIR, '..', '..', 'Dockerfile'),
              target: 'dashmate-helper',
            },
          },
          api: {
            enable: false,
            port: 9100,
          },
        },
      },
      externalIp: null,
      network: NETWORK_TESTNET,
      environment: 'production',
    };

    return new Config('base', options);
  }

  return getBaseConfig;
}<|MERGE_RESOLUTION|>--- conflicted
+++ resolved
@@ -28,11 +28,7 @@
 
 const {
   contractId: featureFlagsContractId,
-<<<<<<< HEAD
-  ownerId: featureFlagsOwnerId
-=======
   ownerId: featureFlagsOwnerId,
->>>>>>> 0c3f75f7
 } = FeatureFlagsContract;
 const { contractId: masternodeRewardSharesContractId } = MasternodeRewardSharesContract;
 const { contractId: withdrawalsContractId } = WithdrawalsContract;
