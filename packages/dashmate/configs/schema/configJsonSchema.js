const { NETWORKS } = require('../../src/constants');

module.exports = {
  $schema: 'http://json-schema.org/draft-07/schema#',
  type: 'object',
  definitions: {
    docker: {
      type: 'object',
      properties: {
        image: {
          type: 'string',
          minLength: 1,
        },
      },
      required: ['image'],
      additionalProperties: false,
    },
    dockerBuild: {
      type: 'object',
      properties: {
        enabled: {
          type: 'boolean',
        },
        context: {
          type: 'string',
          minLength: 1,
        },
        dockerFile: {
          type: 'string',
          minLength: 1,
        },
        target: {
          type: 'string',
        },
      },
      required: ['enabled', 'context', 'dockerFile', 'target'],
      additionalProperties: false,
    },
    dockerWithBuild: {
      type: 'object',
      properties: {
        image: {
          type: 'string',
          minLength: 1,
        },
        build: {
          $ref: '#/definitions/dockerBuild',
        },
      },
      required: ['image', 'build'],
      additionalProperties: false,
    },
    port: {
      type: 'integer',
      minimum: 0,
    },
    tenderdashNodeAddress: {
      type: 'object',
      properties: {
        id: {
          type: 'string',
          minLength: 1,
        },
        host: {
          type: 'string',
          minLength: 1,
        },
        port: {
          $ref: '#/definitions/port',
        },
      },
      required: ['id', 'host', 'port'],
      additionalProperties: false,
    },
    abciLogFile: {
      type: 'object',
      properties: {
        level: {
          type: 'string',
          enum: ['fatal', 'error', 'warn', 'info', 'debug', 'trace', 'silent'],
        },
        path: {
          type: 'string',
          minLength: 1,
        },
      },
      additionalProperties: false,
      required: ['level', 'path'],
    },
    tenderdashLogModule: {
      type: 'string',
      enum: ['debug', 'info', 'error'],
    },
  },
  properties: {
    description: {
      type: ['string', 'null'],
    },
    group: {
      type: ['string', 'null'],
    },
    docker: {
      type: 'object',
      properties: {
        network: {
          type: 'object',
          properties: {
            subnet: {
              type: 'string',
            },
            bindIp: {
              type: 'string',
              format: 'ipv4',
            },
          },
          additionalProperties: false,
          required: ['subnet', 'bindIp'],
        },
      },
      additionalProperties: false,
      required: ['network'],
    },
    core: {
      type: 'object',
      properties: {
        docker: {
          $ref: '#/definitions/docker',
        },
        p2p: {
          type: 'object',
          properties: {
            port: {
              $ref: '#/definitions/port',
            },
            seeds: {
              type: 'array',
              items: {
                type: 'object',
                properties: {
                  host: {
                    type: 'string',
                    minLength: 1,
                  },
                  port: {
                    $ref: '#/definitions/port',
                  },
                },
                required: ['host', 'port'],
                additionalProperties: false,
              },
            },
          },
          required: ['port', 'seeds'],
          additionalProperties: false,
        },
        rpc: {
          type: 'object',
          properties: {
            port: {
              $ref: '#/definitions/port',
            },
            user: {
              type: 'string',
              minLength: 1,
            },
            password: {
              type: 'string',
              minLength: 1,
            },
            allowIps: {
              type: 'array',
              items: {
                type: 'string',
              },
            },
          },
          required: ['port', 'user', 'password'],
          additionalProperties: false,
        },
        spork: {
          type: 'object',
          properties: {
            address: {
              type: ['string', 'null'],
            },
            privateKey: {
              type: ['string', 'null'],
            },
          },
          required: ['address', 'privateKey'],
          additionalProperties: false,
        },
        masternode: {
          type: 'object',
          properties: {
            enable: {
              type: 'boolean',
            },
            operator: {
              type: 'object',
              properties: {
                privateKey: {
                  type: ['string', 'null'],
                },
              },
              required: ['privateKey'],
              additionalProperties: false,
            },
          },
          required: ['enable', 'operator'],
          additionalProperties: false,
        },
        miner: {
          type: 'object',
          properties: {
            enable: {
              type: 'boolean',
            },
            interval: {
              type: 'string',
              pattern: '^[0-9]+(.[0-9]+)?(m|s|h)$',
            },
            mediantime: {
              type: ['integer', 'null'],
              minimum: 0,
            },
            address: {
              type: ['string', 'null'],
            },
          },
          required: ['enable', 'interval', 'mediantime', 'address'],
          additionalProperties: false,
        },
        sentinel: {
          type: 'object',
          properties: {
            docker: {
              $ref: '#/definitions/docker',
            },
          },
          required: ['docker'],
          additionalProperties: false,
        },
        devnet: {
          type: 'object',
          properties: {
            name: {
              type: ['string', 'null'],
              minLength: 1,
            },
            minimumDifficultyBlocks: {
              type: 'integer',
              minimum: 0,
            },
            powTargetSpacing: {
              type: 'integer',
              minimum: 1,
            },
          },
          additionalProperties: false,
          required: ['name', 'minimumDifficultyBlocks', 'powTargetSpacing'],
        },
        log: {
          type: 'object',
          properties: {
            file: {
              type: 'object',
              properties: {
                categories: {
                  type: 'array',
                  uniqueItems: true,
                  items: {
                    type: 'string',
                    enum: ['all', 'net', 'tor', 'mempool', 'http', 'bench', 'zmq', 'walletdb', 'rpc', 'estimatefee',
                      'addrman', 'selectcoins', 'reindex', 'cmpctblock', 'rand', 'prune', 'proxy', 'mempoolrej',
                      'libevent', 'coindb', 'qt', 'leveldb', 'chainlocks', 'gobject', 'instantsend', 'llmq',
                      'llmq-dkg', 'llmq-sigs', 'mnpayments', 'mnsync', 'coinjoin', 'spork', 'netconn',
                    ],
                  },
                },
                path: {
                  type: 'string',
                  minLength: 1,
                },
              },
              additionalProperties: false,
              required: ['categories', 'path'],
            },
          },
          additionalProperties: false,
          required: ['file'],
        },
        logIps: {
          type: 'integer',
          enum: [0, 1],
        },
        indexes: {
          type: 'boolean',
        },
        reindex: {
          type: 'object',
          properties: {
            enable: {
              type: 'boolean',
            },
            containerId: {
              type: ['string', 'null'],
              minLength: 1,
            },
            additionalProperties: false,
          },
          required: ['enable', 'containerId'],
          additionalProperties: false,
        },
      },
      required: ['docker', 'p2p', 'rpc', 'spork', 'masternode', 'miner', 'sentinel', 'devnet',
        'log', 'logIps', 'indexes', 'reindex'],
      additionalProperties: false,
    },
    platform: {
      type: 'object',
      properties: {
        dapi: {
          type: 'object',
          properties: {
            envoy: {
              type: 'object',
              properties: {
                docker: {
<<<<<<< HEAD
                  $ref: '#/definitions/docker',
=======
                  $ref: '#/definitions/dockerWithBuild',
>>>>>>> a22812de
                },
                http: {
                  type: 'object',
                  properties: {
                    port: {
                      $ref: '#/definitions/port',
                    },
                  },
                  required: ['port'],
                  additionalProperties: false,
                },
                rateLimiter: {
                  type: 'object',
                  properties: {
                    maxTokens: {
                      type: 'integer',
                      minimum: 0,
                    },
                    tokensPerFill: {
                      type: 'integer',
                      minimum: 0,
                    },
                    fillInterval: {
                      type: 'string',
                      pattern: '^[0-9]+(ms|s|m|h)$',
                    },
                    enabled: {
                      type: 'boolean',
                    },
                  },
                  required: ['enabled', 'fillInterval', 'tokensPerFill', 'maxTokens'],
                  additionalProperties: false,
                },
                ssl: {
                  type: 'object',
                  properties: {
                    enabled: {
                      type: 'boolean',
                    },
                    provider: {
                      type: 'string',
                      enum: ['zerossl', 'self-signed', 'file'],
                    },
                    providerConfigs: {
                      type: 'object',
                      properties: {
                        zerossl: {
                          type: ['object'],
                          properties: {
                            apiKey: {
                              type: ['string', 'null'],
                              minLength: 32,
                            },
                            id: {
                              type: ['string', 'null'],
                              minLength: 32,
                            },
                          },
                          required: ['apiKey', 'id'],
                          additionalProperties: false,
                        },
                      },
                    },
                  },
                  required: ['provider', 'providerConfigs', 'enabled'],
                  additionalProperties: false,
                },
              },
              required: ['docker', 'http', 'rateLimiter', 'ssl'],
              additionalProperties: false,
            },
            api: {
              type: 'object',
              properties: {
                docker: {
                  $ref: '#/definitions/dockerWithBuild',
                },
              },
              required: ['docker'],
              additionalProperties: false,
            },
          },
          required: ['envoy', 'api'],
          additionalProperties: false,
        },
        drive: {
          type: 'object',
          properties: {
            abci: {
              type: 'object',
              properties: {
                docker: {
                  $ref: '#/definitions/dockerWithBuild',
                },
                log: {
                  type: 'object',
                  properties: {
                    stdout: {
                      type: 'object',
                      properties: {
                        level: {
                          $ref: '#/definitions/abciLogFile/properties/level',
                        },
                      },
                      additionalProperties: false,
                      required: ['level'],
                    },
                    prettyFile: {
                      $ref: '#/definitions/abciLogFile',
                    },
                    jsonFile: {
                      $ref: '#/definitions/abciLogFile',
                    },
                  },
                  additionalProperties: false,
                  required: ['stdout', 'prettyFile', 'jsonFile'],
                },
                validatorSet: {
                  type: 'object',
                  properties: {
                    llmqType: {
                      type: 'number',
                      // https://github.com/dashpay/dashcore-lib/blob/843176fed9fc81feae43ccf319d99e2dd942fe1f/lib/constants/index.js#L50-L99
                      enum: [1, 2, 3, 4, 5, 6, 100, 101, 102, 103, 104, 105, 106, 107],
                    },
                  },
                  additionalProperties: false,
                  required: ['llmqType'],
                },
              },
              additionalProperties: false,
              required: ['docker', 'log', 'validatorSet'],
            },
            tenderdash: {
              type: 'object',
              properties: {
                docker: {
                  $ref: '#/definitions/docker',
                },
                p2p: {
                  type: 'object',
                  properties: {
                    port: {
                      $ref: '#/definitions/port',
                    },
                    persistentPeers: {
                      type: 'array',
                      items: {
                        $ref: '#/definitions/tenderdashNodeAddress',
                      },
                    },
                    seeds: {
                      type: 'array',
                      items: {
                        $ref: '#/definitions/tenderdashNodeAddress',
                      },
                    },
                  },
                  required: ['port', 'persistentPeers', 'seeds'],
                  additionalProperties: false,
                },
                consensus: {
                  type: 'object',
                  properties: {
                    createEmptyBlocks: {
                      type: 'boolean',
                    },
                    createEmptyBlocksInterval: {
                      type: 'string',
                      pattern: '^[0-9]+(.[0-9]+)?(m|s|h)$',
                    },
                  },
                  additionalProperties: false,
                  required: ['createEmptyBlocks', 'createEmptyBlocksInterval'],
                },
                log: {
                  type: 'object',
                  properties: {
                    level: {
                      type: 'string',
                      enum: ['trace', 'debug', 'info', 'warn', 'error'],
                    },
                    format: {
                      type: 'string',
                      enum: ['plain', 'json'],
                    },
                  },
                  required: ['level', 'format'],
                  additionalProperties: false,
                },
                rpc: {
                  type: 'object',
                  properties: {
                    port: {
                      $ref: '#/definitions/port',
                    },
                  },
                  required: ['port'],
                  additionalProperties: false,
                },
                pprof: {
                  type: 'object',
                  properties: {
                    enabled: {
                      type: 'boolean',
                    },
                    port: {
                      $ref: '#/definitions/port',
                    },
                  },
                  required: ['enabled', 'port'],
                  additionalProperties: false,
                },
                node: {
                  type: 'object',
                  properties: {
                    id: {
                      type: ['string', 'null'],
                    },
                    key: {
                      type: ['string', 'null'],
                    },
                  },
                  additionalProperties: false,
                },
                moniker: {
                  type: ['string', 'null'],
                },
                genesis: {
                  type: 'object',
                },
              },
              required: ['docker', 'p2p', 'rpc', 'pprof', 'consensus', 'node', 'moniker', 'genesis'],
              additionalProperties: false,
            },
          },
          required: ['abci', 'tenderdash'],
          additionalProperties: false,
        },
        dpns: {
          type: 'object',
          properties: {
            contract: {
              type: 'object',
              properties: {
                id: {
                  type: ['string', 'null'],
                  minLength: 1,
                },
              },
              required: ['id'],
              additionalProperties: false,
            },
            ownerId: {
              type: ['string', 'null'],
              minLength: 1,
            },
            masterPublicKey: {
              type: ['string', 'null'],
              minLength: 1,
            },
            secondPublicKey: {
              type: ['string', 'null'],
              minLength: 1,
            },
          },
          required: ['contract', 'ownerId', 'masterPublicKey', 'secondPublicKey'],
          additionalProperties: false,
        },
        dashpay: {
          type: 'object',
          properties: {
            contract: {
              type: 'object',
              properties: {
                id: {
                  type: ['string', 'null'],
                  minLength: 1,
                },
              },
              required: ['id'],
              additionalProperties: false,
            },
            masterPublicKey: {
              type: ['string', 'null'],
              minLength: 1,
            },
            secondPublicKey: {
              type: ['string', 'null'],
              minLength: 1,
            },
          },
          required: ['contract', 'masterPublicKey', 'secondPublicKey'],
          additionalProperties: false,
        },
        featureFlags: {
          type: 'object',
          properties: {
            contract: {
              type: 'object',
              properties: {
                id: {
                  type: ['string', 'null'],
                  minLength: 1,
                },
              },
              required: ['id'],
              additionalProperties: false,
            },
            ownerId: {
              type: ['string', 'null'],
              minLength: 1,
            },
            masterPublicKey: {
              type: ['string', 'null'],
              minLength: 1,
            },
            secondPublicKey: {
              type: ['string', 'null'],
              minLength: 1,
            },
          },
          required: ['contract', 'ownerId', 'masterPublicKey', 'secondPublicKey'],
          additionalProperties: false,
        },
        sourcePath: {
          type: ['string', 'null'],
          minLength: 1,
        },
        masternodeRewardShares: {
          type: 'object',
          properties: {
            contract: {
              type: 'object',
              properties: {
                id: {
                  type: ['string', 'null'],
                  minLength: 1,
                },
              },
              required: ['id'],
              additionalProperties: false,
            },
            masterPublicKey: {
              type: ['string', 'null'],
              minLength: 1,
            },
            secondPublicKey: {
              type: ['string', 'null'],
              minLength: 1,
            },
          },
          required: ['contract', 'masterPublicKey', 'secondPublicKey'],
          additionalProperties: false,
        },
        withdrawals: {
          type: 'object',
          properties: {
            contract: {
              type: 'object',
              properties: {
                id: {
                  type: ['string', 'null'],
                  minLength: 1,
                },
              },
              required: ['id'],
              additionalProperties: false,
            },
            masterPublicKey: {
              type: ['string', 'null'],
              minLength: 1,
            },
            secondPublicKey: {
              type: ['string', 'null'],
              minLength: 1,
            },
          },
          required: ['contract', 'masterPublicKey', 'secondPublicKey'],
          additionalProperties: false,
        },
        enable: {
          type: 'boolean',
        },
      },
      required: ['dapi', 'drive', 'dpns', 'dashpay', 'featureFlags', 'sourcePath', 'masternodeRewardShares', 'withdrawals', 'enable'],
      additionalProperties: false,
    },
    dashmate: {
      type: 'object',
      properties: {
        helper: {
          type: 'object',
          properties: {
            docker: {
              type: 'object',
              properties: {
                build: {
                  $ref: '#/definitions/dockerBuild',
                },
              },
              required: ['build'],
              additionalProperties: false,
            },
            api: {
              type: 'object',
              properties: {
                enable: {
                  type: 'boolean',
                },
                port: {
                  $ref: '#/definitions/port',
                },
              },
              required: ['enable', 'port'],
              additionalProperties: false,
            },
          },
          required: ['docker', 'api'],
          additionalProperties: false,
        },
      },
      required: ['helper'],
      additionalProperties: false,
    },
    externalIp: {
      type: ['string', 'null'],
      format: 'ipv4',
    },
    network: {
      type: 'string',
      enum: NETWORKS,
    },
    environment: {
      type: 'string',
      enum: ['development', 'production'],
    },
  },
  required: ['description', 'group', 'docker', 'core', 'externalIp', 'network', 'environment'],
  additionalProperties: false,
};<|MERGE_RESOLUTION|>--- conflicted
+++ resolved
@@ -327,11 +327,7 @@
               type: 'object',
               properties: {
                 docker: {
-<<<<<<< HEAD
                   $ref: '#/definitions/docker',
-=======
-                  $ref: '#/definitions/dockerWithBuild',
->>>>>>> a22812de
                 },
                 http: {
                   type: 'object',
