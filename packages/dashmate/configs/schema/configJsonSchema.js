const { NETWORKS } = require('../../src/constants');

module.exports = {
  $schema: 'http://json-schema.org/draft-07/schema#',
  type: 'object',
  definitions: {
    docker: {
      type: 'object',
      properties: {
        image: {
          type: 'string',
          minLength: 1,
        },
      },
      required: ['image'],
      additionalProperties: false,
    },
    dockerBuild: {
      type: 'object',
      properties: {
        image: {
          type: 'string',
          minLength: 1,
        },
        build: {
          type: 'object',
          properties: {
            path: {
              type: ['string', 'null'],
              minLength: 1,
            },
          },
          additionalProperties: false,
          required: ['path'],
        },
      },
      required: ['image', 'build'],
      additionalProperties: false,
    },
    port: {
      type: 'integer',
      minimum: 0,
    },
    tenderdashNodeAddress: {
      type: 'object',
      properties: {
        id: {
          type: 'string',
          minLength: 1,
        },
        host: {
          type: 'string',
          minLength: 1,
        },
        port: {
          $ref: '#/definitions/port',
        },
      },
      required: ['id', 'host', 'port'],
      additionalProperties: false,
    },
    abciLogFile: {
      type: 'object',
      properties: {
        level: {
          type: 'string',
          enum: ['fatal', 'error', 'warn', 'info', 'debug', 'trace', 'silent'],
        },
        path: {
          type: 'string',
          minLength: 1,
        },
      },
      additionalProperties: false,
      required: ['level', 'path'],
    },
    tenderdashLogModule: {
      type: 'string',
      enum: ['debug', 'info', 'error'],
    },
  },
  properties: {
    description: {
      type: ['string', 'null'],
    },
    group: {
      type: ['string', 'null'],
    },
    core: {
      type: 'object',
      properties: {
        docker: {
          $ref: '#/definitions/docker',
        },
        p2p: {
          type: 'object',
          properties: {
            port: {
              $ref: '#/definitions/port',
            },
            seeds: {
              type: 'array',
              items: {
                type: 'object',
                properties: {
                  host: {
                    type: 'string',
                    minLength: 1,
                  },
                  port: {
                    $ref: '#/definitions/port',
                  },
                },
                required: ['host', 'port'],
                additionalProperties: false,
              },
            },
          },
          required: ['port', 'seeds'],
          additionalProperties: false,
        },
        rpc: {
          type: 'object',
          properties: {
            port: {
              $ref: '#/definitions/port',
            },
            user: {
              type: 'string',
              minLength: 1,
            },
            password: {
              type: 'string',
              minLength: 1,
            },
          },
          required: ['port', 'user', 'password'],
          additionalProperties: false,
        },
        spork: {
          type: 'object',
          properties: {
            address: {
              type: ['string', 'null'],
            },
            privateKey: {
              type: ['string', 'null'],
            },
          },
          required: ['address', 'privateKey'],
          additionalProperties: false,
        },
        masternode: {
          type: 'object',
          properties: {
            enable: {
              type: 'boolean',
            },
            operator: {
              type: 'object',
              properties: {
                privateKey: {
                  type: ['string', 'null'],
                },
              },
              required: ['privateKey'],
              additionalProperties: false,
            },
          },
          required: ['enable', 'operator'],
          additionalProperties: false,
        },
        miner: {
          type: 'object',
          properties: {
            enable: {
              type: 'boolean',
            },
            interval: {
              type: 'string',
              pattern: '^[0-9]+(.[0-9]+)?(m|s|h)$',
            },
            mediantime: {
              type: ['integer', 'null'],
              minimum: 0,
            },
            address: {
              type: ['string', 'null'],
            },
          },
          required: ['enable', 'interval', 'mediantime', 'address'],
          additionalProperties: false,
        },
        sentinel: {
          type: 'object',
          properties: {
            docker: {
              $ref: '#/definitions/docker',
            },
          },
          required: ['docker'],
          additionalProperties: false,
        },
        devnetName: {
          type: ['string', 'null'],
          minLength: 1,
        },
        debug: {
          type: 'integer',
          enum: [0, 1],
        },
      },
      required: ['docker', 'p2p', 'rpc', 'spork', 'masternode', 'miner', 'devnetName', 'debug'],
      additionalProperties: false,
    },
    platform: {
      type: 'object',
      properties: {
        dapi: {
          type: 'object',
          properties: {
            envoy: {
              type: 'object',
              properties: {
                docker: {
                  $ref: '#/definitions/docker',
                },
                http: {
                  type: 'object',
                  properties: {
                    port: {
                      $ref: '#/definitions/port',
                    },
                  },
                  required: ['port'],
                  additionalProperties: false,
                },
                grpc: {
                  type: 'object',
                  properties: {
                    port: {
                      $ref: '#/definitions/port',
                    },
                  },
                  required: ['port'],
                  additionalProperties: false,
                },
                rateLimiter: {
                  type: 'object',
                  properties: {
                    maxTokens: {
                      type: 'integer',
                      minimum: 0,
                    },
                    tokensPerFill: {
                      type: 'integer',
                      minimum: 0,
                    },
                    fillInterval: {
                      type: 'string',
                      pattern: '^[0-9]+(ms|s|m|h)$',
                    },
                    enabled: {
                      type: 'boolean',
                    },
                  },
                  required: ['enabled', 'fillInterval', 'tokensPerFill', 'maxTokens'],
                  additionalProperties: false,
                },
              },
              required: ['docker', 'http', 'grpc', 'rateLimiter'],
              additionalProperties: false,
            },
            api: {
              type: 'object',
              properties: {
                docker: {
                  $ref: '#/definitions/docker',
                },
              },
              required: ['docker'],
              additionalProperties: false,
            },
          },
          required: ['envoy', 'api'],
          additionalProperties: false,
        },
        drive: {
          type: 'object',
          properties: {
            mongodb: {
              type: 'object',
              properties: {
                docker: {
                  $ref: '#/definitions/docker',
                },
              },
              required: ['docker'],
              additionalProperties: false,
            },
            abci: {
              type: 'object',
              properties: {
                docker: {
                  $ref: '#/definitions/docker',
                },
                log: {
                  type: 'object',
                  properties: {
                    stdout: {
                      type: 'object',
                      properties: {
                        level: {
                          $ref: '#/definitions/abciLogFile/properties/level',
                        },
                      },
                      additionalProperties: false,
                      required: ['level'],
                    },
                    prettyFile: {
                      $ref: '#/definitions/abciLogFile',
                    },
                    jsonFile: {
                      $ref: '#/definitions/abciLogFile',
                    },
                  },
                  additionalProperties: false,
                  required: ['stdout', 'prettyFile', 'jsonFile'],
                },
                validatorSet: {
                  type: 'object',
                  properties: {
                    llmqType: {
                      type: 'number',
                      // https://github.com/dashevo/dashcore-lib/blob/286c33a9d29d33f05d874c47a9b33764a0be0cf1/lib/constants/index.js#L42-L57
                      enum: [1, 2, 3, 4, 100, 101, 102],
                    },
                  },
                  additionalProperties: false,
                  required: ['llmqType'],
                },
              },
              additionalProperties: false,
              required: ['docker', 'log', 'validatorSet'],
            },
            tenderdash: {
              type: 'object',
              properties: {
                docker: {
                  $ref: '#/definitions/docker',
                },
                p2p: {
                  type: 'object',
                  properties: {
                    port: {
                      $ref: '#/definitions/port',
                    },
                    persistentPeers: {
                      type: 'array',
                      items: {
                        $ref: '#/definitions/tenderdashNodeAddress',
                      },
                    },
                    seeds: {
                      type: 'array',
                      items: {
                        $ref: '#/definitions/tenderdashNodeAddress',
                      },
                    },
                  },
                  required: ['port', 'persistentPeers', 'seeds'],
                  additionalProperties: false,
                },
                consensus: {
                  type: 'object',
                  properties: {
                    createEmptyBlocks: {
                      type: 'boolean',
                    },
                    createEmptyBlocksInterval: {
                      type: 'string',
                      pattern: '^[0-9]+(.[0-9]+)?(m|s|h)$',
                    },
                  },
                  additionalProperties: false,
                  required: ['createEmptyBlocks', 'createEmptyBlocksInterval'],
                },
                log: {
                  type: 'object',
                  properties: {
                    level: {
                      type: 'object',
                      properties: {
                        'abci-client': {
                          $ref: '#/definitions/tenderdashLogModule',
                        },
                        blockchain: {
                          $ref: '#/definitions/tenderdashLogModule',
                        },
                        consensus: {
                          $ref: '#/definitions/tenderdashLogModule',
                        },
                        main: {
                          $ref: '#/definitions/tenderdashLogModule',
                        },
                        mempool: {
                          $ref: '#/definitions/tenderdashLogModule',
                        },
                        p2p: {
                          $ref: '#/definitions/tenderdashLogModule',
                        },
                        'rpc-server': {
                          $ref: '#/definitions/tenderdashLogModule',
                        },
                        state: {
                          $ref: '#/definitions/tenderdashLogModule',
                        },
                        statesync: {
                          $ref: '#/definitions/tenderdashLogModule',
                        },
                        '*': {
                          $ref: '#/definitions/tenderdashLogModule',
                        },
                      },
                      minProperties: 1,
                      additionalProperties: false,
                    },
                    format: {
                      type: 'string',
                      enum: ['plain', 'json'],
                    },
                  },
                  required: ['level', 'format'],
                  additionalProperties: false,
                },
                rpc: {
                  type: 'object',
                  properties: {
                    port: {
                      $ref: '#/definitions/port',
                    },
                  },
                  required: ['port'],
                  additionalProperties: false,
                },
                nodeKey: {
                  type: 'object',
                },
                genesis: {
                  type: 'object',
                },
                nodeId: {
                  type: ['string', 'null'],
                },
              },
              required: ['docker', 'p2p', 'rpc', 'consensus', 'nodeKey', 'genesis', 'nodeId'],
              additionalProperties: false,
            },
          },
          required: ['mongodb', 'abci', 'tenderdash'],
          additionalProperties: false,
        },
        dpns: {
          type: 'object',
          properties: {
            contract: {
              type: 'object',
              properties: {
                id: {
                  type: ['string', 'null'],
                  minLength: 1,
                },
                blockHeight: {
                  type: ['integer', 'null'],
                  minimum: 1,
                },
              },
              required: ['id', 'blockHeight'],
              additionalProperties: false,
            },
            ownerId: {
              type: ['string', 'null'],
              minLength: 1,
            },
          },
          required: ['contract', 'ownerId'],
          additionalProperties: false,
        },
        dashpay: {
          type: 'object',
          properties: {
            contract: {
              type: 'object',
              properties: {
                id: {
                  type: ['string', 'null'],
                  minLength: 1,
                },
                blockHeight: {
                  type: ['integer', 'null'],
                  minimum: 1,
                },
              },
              required: ['id', 'blockHeight'],
              additionalProperties: false,
            },
          },
          required: ['contract'],
          additionalProperties: false,
        },
        featureFlags: {
          type: 'object',
          properties: {
            contract: {
              type: 'object',
              properties: {
                id: {
                  type: ['string', 'null'],
                  minLength: 1,
                },
                blockHeight: {
                  type: ['integer', 'null'],
                  minimum: 1,
                },
              },
              required: ['id', 'blockHeight'],
              additionalProperties: false,
            },
            ownerId: {
              type: ['string', 'null'],
              minLength: 1,
            },
          },
          required: ['contract', 'ownerId'],
          additionalProperties: false,
        },
<<<<<<< HEAD
        masternodeRewardShares: {
          type: 'object',
          properties: {
            contract: {
              type: 'object',
              properties: {
                id: {
                  type: ['string', 'null'],
                  minLength: 1,
                },
                blockHeight: {
                  type: ['integer', 'null'],
                  minimum: 1,
                },
              },
              required: ['id', 'blockHeight'],
              additionalProperties: false,
            },
            ownerId: {
              type: ['string', 'null'],
              minLength: 1,
            },
          },
          required: ['contract', 'ownerId'],
          additionalProperties: false,
        },
      },
      required: ['dapi', 'drive', 'dpns', 'dashpay', 'featureFlags', 'masternodeRewardShares'],
=======
        sourcePath: {
          type: ['string', 'null'],
          minLength: 1,
        }
      },
      required: ['dapi', 'drive', 'dpns', 'dashpay', 'featureFlags', 'sourcePath'],
>>>>>>> f0c10770
      additionalProperties: false,
    },
    externalIp: {
      type: ['string', 'null'],
      format: 'ipv4',
    },
    network: {
      type: 'string',
      enum: NETWORKS,
    },
    environment: {
      type: 'string',
      enum: ['development', 'production'],
    },
  },
  required: ['description', 'group', 'core', 'externalIp', 'network', 'environment'],
  additionalProperties: false,
};<|MERGE_RESOLUTION|>--- conflicted
+++ resolved
@@ -534,7 +534,10 @@
           required: ['contract', 'ownerId'],
           additionalProperties: false,
         },
-<<<<<<< HEAD
+        sourcePath: {
+          type: ['string', 'null'],
+          minLength: 1,
+        },
         masternodeRewardShares: {
           type: 'object',
           properties: {
@@ -562,15 +565,7 @@
           additionalProperties: false,
         },
       },
-      required: ['dapi', 'drive', 'dpns', 'dashpay', 'featureFlags', 'masternodeRewardShares'],
-=======
-        sourcePath: {
-          type: ['string', 'null'],
-          minLength: 1,
-        }
-      },
-      required: ['dapi', 'drive', 'dpns', 'dashpay', 'featureFlags', 'sourcePath'],
->>>>>>> f0c10770
+      required: ['dapi', 'drive', 'dpns', 'dashpay', 'featureFlags', 'sourcePath', 'masternodeRewardShares'],
       additionalProperties: false,
     },
     externalIp: {
