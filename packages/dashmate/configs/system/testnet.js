--- conflicted
+++ resolved
@@ -78,11 +78,7 @@
         },
         genesis: {
           genesis_time: '2023-04-26T10:43:20.921Z',
-<<<<<<< HEAD
-          chain_id: 'dash-testnet-21',
-=======
           chain_id: 'testnet-22',
->>>>>>> ada172ae
           initial_core_chain_locked_height: 854281,
           consensus_params: {
             timeout: {
