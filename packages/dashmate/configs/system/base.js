--- conflicted
+++ resolved
@@ -37,11 +37,7 @@
   },
   core: {
     docker: {
-<<<<<<< HEAD
-      image: 'dashpay/dashd:18.2',
-=======
       image: 'dashpay/dashd:18.2.0',
->>>>>>> 92cc9e5e
     },
     p2p: {
       port: 20001,
