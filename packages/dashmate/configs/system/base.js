--- conflicted
+++ resolved
@@ -33,11 +33,7 @@
   },
   core: {
     docker: {
-<<<<<<< HEAD
-      image: 'dashpay/dashd:18.2.0-rc.2',
-=======
-      image: 'dashpay/dashd:18.2.0-rc.3',
->>>>>>> 4c731599
+      image: 'dashpay/dashd:18.2.0-rc.4',
     },
     p2p: {
       port: 20001,
