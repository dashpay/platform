--- conflicted
+++ resolved
@@ -33,11 +33,7 @@
   },
   core: {
     docker: {
-<<<<<<< HEAD
-      image: 'dashpay/dashd:0.17',
-=======
       image: 'dashpay/dashd:0.18.0.0-beta2',
->>>>>>> 4dfb826b
     },
     p2p: {
       port: 20001,
@@ -121,11 +117,7 @@
       },
       tenderdash: {
         docker: {
-<<<<<<< HEAD
-          image: 'dashpay/tenderdash:0.7.0-dev',
-=======
           image: 'dashpay/tenderdash:0.7',
->>>>>>> 4dfb826b
         },
         p2p: {
           port: 26656,
