const path = require('path');

const {
  contractId: dpnsContractId,
  ownerId: dpnsOwnerId,
} = require('@dashevo/dpns-contract/lib/systemIds');

const {
  contractId: dashpayContractId,
} = require('@dashevo/dashpay-contract/lib/systemIds');

const {
  contractId: featureFlagsContractId,
  ownerId: featureFlagsOwnerId,
} = require('@dashevo/feature-flags-contract/lib/systemIds');

const {
  contractId: masternodeRewardSharesContractId,
} = require('@dashevo/masternode-reward-shares-contract/lib/systemIds');

const {
  contractId: withdrawalsContractId,
} = require('@dashevo/withdrawals-contract/lib/systemIds');

const {
  NETWORK_TESTNET,
  HOME_DIR_PATH,
} = require('../../src/constants');

module.exports = {
  description: 'base config for use as template',
  group: null,
  docker: {
    network: {
      subnet: '172.24.24.0/24',
    },
  },
  core: {
    docker: {
      image: 'dashpay/dashd:20.0.0-alpha.assetlocks.3',
    },
    p2p: {
      port: 9999,
      seeds: [],
    },
    rpc: {
      port: 9998,
      user: 'dashrpc',
      password: 'rpcpassword',
      allowIps: [
        '127.0.0.1',
        '172.16.0.0/12',
        '192.168.0.0/16',
      ],
    },
    spork: {
      address: null,
      privateKey: null,
    },
    masternode: {
      enable: true,
      operator: {
        privateKey: null,
      },
    },
    miner: {
      enable: false,
      interval: '2.5m',
      mediantime: null,
      address: null,
    },
    sentinel: {
      docker: {
        image: 'dashpay/sentinel:1.7.1',
      },
    },
    devnet: {
      name: null,
      minimumDifficultyBlocks: 0,
      powTargetSpacing: 150,
    },
    debug: 0,
    logIps: 0,
    indexes: true,
    reindex: {
      enable: false,
      containerId: null,
    },
  },
  platform: {
    dapi: {
      envoy: {
        docker: {
          image: 'dashpay/envoy:0.24-dev',
        },
        http: {
          port: 443,
        },
        rateLimiter: {
          maxTokens: 300,
          tokensPerFill: 150,
          fillInterval: '60s',
          enabled: true,
        },
        ssl: {
          enabled: false,
          provider: 'zerossl',
          providerConfigs: {
            zerossl: {
              apiKey: null,
              id: null,
            },
          },
        },
      },
      api: {
        docker: {
          image: 'dashpay/dapi:0.24.0-dev',
        },
      },
    },
    drive: {
      abci: {
        docker: {
          image: 'dashpay/drive:0.24.0-dev',
        },
        log: {
          stdout: {
            level: 'info',
          },
          prettyFile: {
            level: 'silent',
            path: path.join(HOME_DIR_PATH, 'logs', 'base', 'drive-pretty.log'),
          },
          jsonFile: {
            level: 'silent',
            path: path.join(HOME_DIR_PATH, 'logs', 'base', 'drive-json.log'),
          },
        },
        validatorSet: {
          llmqType: 4,
        },
      },
      tenderdash: {
        docker: {
<<<<<<< HEAD
          image: 'dashpay/tenderdash:fix-CoreChainLockedHeight',
=======
          image: 'dashpay/tenderdash:0.12.0-dev.2',
>>>>>>> fb04b56e
        },
        p2p: {
          port: 26656,
          persistentPeers: [],
          seeds: [],
        },
        rpc: {
          port: 26657,
        },
        consensus: {
          createEmptyBlocks: true,
          createEmptyBlocksInterval: '3m',
        },
        log: {
          level: 'debug',
          format: 'plain',
        },
        node: {
          id: null,
          key: null,
        },
        genesis: {
          genesis_time: '2021-07-22T12:57:05.429Z',
          chain_id: 'devnet', // TODO: Synchronize with RS-Drive-ABCI
          validator_quorum_type: 4, // TODO: Synchronize with RS-Drive-ABCI
          consensus_params: {
            block: {
              max_bytes: '22020096',
              max_gas: '-1',
              time_iota_ms: '5000',
            },
            evidence: {
              max_age: '100000',
              max_age_num_blocks: '100000',
              max_age_duration: '172800000000000',
            },
            validator: {
              pub_key_types: [
                'bls12381',
              ],
            },
            version: {
              app_version: '1',
            },
          },
        },
        moniker: null,
      },
    },
    dpns: {
      contract: {
        id: dpnsContractId,
      },
      ownerId: dpnsOwnerId,
      masterPublicKey: null,
      secondPublicKey: null,
    },
    dashpay: {
      contract: {
        id: dashpayContractId,
      },
      masterPublicKey: null,
      secondPublicKey: null,
    },
    featureFlags: {
      contract: {
        id: featureFlagsContractId,
      },
      ownerId: featureFlagsOwnerId,
      masterPublicKey: null,
      secondPublicKey: null,
    },
    sourcePath: null,
    masternodeRewardShares: {
      contract: {
        id: masternodeRewardSharesContractId,
      },
      masterPublicKey: null,
      secondPublicKey: null,
    },
    withdrawals: {
      contract: {
        id: withdrawalsContractId,
      },
      masterPublicKey: null,
      secondPublicKey: null,
    },
    enable: true,
  },
  dashmate: {
    helper: {
      docker: {
        image: 'dashpay/dashmate-helper:0.24-dev',
      },
      api: {
        enable: false,
        port: 9000,
      },
    },
  },
  externalIp: null,
  network: NETWORK_TESTNET,
  environment: 'production',
};<|MERGE_RESOLUTION|>--- conflicted
+++ resolved
@@ -143,11 +143,7 @@
       },
       tenderdash: {
         docker: {
-<<<<<<< HEAD
           image: 'dashpay/tenderdash:fix-CoreChainLockedHeight',
-=======
-          image: 'dashpay/tenderdash:0.12.0-dev.2',
->>>>>>> fb04b56e
         },
         p2p: {
           port: 26656,
