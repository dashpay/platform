const path = require('path');

const {
  contractId: dpnsContractId,
  ownerId: dpnsOwnerId,
} = require('@dashevo/dpns-contract/lib/systemIds');

const {
  contractId: dashpayContractId,
} = require('@dashevo/dashpay-contract/lib/systemIds');

const {
  contractId: featureFlagsContractId,
  ownerId: featureFlagsOwnerId,
} = require('@dashevo/feature-flags-contract/lib/systemIds');

const {
  contractId: masternodeRewardSharesContractId,
} = require('@dashevo/masternode-reward-shares-contract/lib/systemIds');

const {
  NETWORK_TESTNET,
  HOME_DIR_PATH,
} = require('../../src/constants');

module.exports = {
  description: 'base config for use as template',
  group: null,
  docker: {
    network: {
      subnet: '172.24.24.0/24',
    },
  },
  core: {
    docker: {
      image: 'dashpay/dashd:18.0.1',
    },
    p2p: {
      port: 20001,
      seeds: [],
    },
    rpc: {
      port: 20002,
      user: 'dashrpc',
      password: 'rpcpassword',
    },
    spork: {
      address: null,
      privateKey: null,
    },
    masternode: {
      enable: true,
      operator: {
        privateKey: null,
      },
    },
    miner: {
      enable: false,
      interval: '2.5m',
      mediantime: null,
      address: null,
    },
    sentinel: {
      docker: {
        image: 'dashpay/sentinel:1.7.1',
      },
    },
    debug: 0,
    devnetName: null,
  },
  platform: {
    dapi: {
      envoy: {
        docker: {
          image: 'envoyproxy/envoy:v1.22-latest',
        },
        http: {
          port: 3000,
        },
        grpc: {
          port: 3010,
        },
        rateLimiter: {
          maxTokens: 300,
          tokensPerFill: 150,
          fillInterval: '60s',
          enabled: true,
        },
      },
      api: {
        docker: {
          image: 'dashpay/dapi:0.23-dev',
        },
      },
    },
    drive: {
      abci: {
        docker: {
          image: 'dashpay/drive:0.23-dev',
        },
        log: {
          stdout: {
            level: 'info',
          },
          prettyFile: {
            level: 'silent',
            path: path.join(HOME_DIR_PATH, 'logs', 'base', 'drive-pretty.log'),
          },
          jsonFile: {
            level: 'silent',
            path: path.join(HOME_DIR_PATH, 'logs', 'base', 'drive-json.log'),
          },
        },
        validatorSet: {
          llmqType: 4,
        },
      },
      tenderdash: {
        docker: {
<<<<<<< HEAD
          image: 'dashpay/tenderdash:0.8.0-dev.6',
=======
          image: 'dashpay/tenderdash:0.8.0-dev.10',
>>>>>>> 0faeac0b
        },
        p2p: {
          port: 26656,
          persistentPeers: [],
          seeds: [],
        },
        rpc: {
          port: 26657,
        },
        consensus: {
          createEmptyBlocks: true,
          createEmptyBlocksInterval: '3m',
        },
        log: {
          level: {
            main: 'info',
            state: 'info',
            statesync: 'info',
            '*': 'error',
          },
          format: 'plain',
        },
        nodeKey: {

        },
        genesis: {

        },
        nodeId: null,
      },
    },
    dpns: {
      contract: {
        id: dpnsContractId,
      },
      ownerId: dpnsOwnerId,
      masterPublicKey: null,
      secondPublicKey: null,
    },
    dashpay: {
      contract: {
        id: dashpayContractId,
      },
      masterPublicKey: null,
      secondPublicKey: null,
    },
    featureFlags: {
      contract: {
        id: featureFlagsContractId,
      },
      ownerId: featureFlagsOwnerId,
      masterPublicKey: null,
      secondPublicKey: null,
    },
    sourcePath: null,
    masternodeRewardShares: {
      contract: {
        id: masternodeRewardSharesContractId,
      },
      masterPublicKey: null,
      secondPublicKey: null,
    },
  },
  externalIp: null,
  network: NETWORK_TESTNET,
  environment: 'production',
};<|MERGE_RESOLUTION|>--- conflicted
+++ resolved
@@ -117,11 +117,7 @@
       },
       tenderdash: {
         docker: {
-<<<<<<< HEAD
           image: 'dashpay/tenderdash:0.8.0-dev.6',
-=======
-          image: 'dashpay/tenderdash:0.8.0-dev.10',
->>>>>>> 0faeac0b
         },
         p2p: {
           port: 26656,
