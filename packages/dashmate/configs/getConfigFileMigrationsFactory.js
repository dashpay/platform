--- conflicted
+++ resolved
@@ -1076,8 +1076,27 @@
           });
         return configFile;
       },
-<<<<<<< HEAD
-      '2.0.0': (configFile) => {
+      '2.0.0-rc.1': (configFile) => {
+        Object.entries(configFile.configs)
+          .forEach(([, options]) => {
+            delete options.core.miner.mediantime;
+
+            options.platform.drive.abci.docker.image = 'dashpay/drive:2-rc';
+            options.platform.dapi.api.docker.image = 'dashpay/dapi:2-rc';
+          });
+        return configFile;
+      },
+      '2.0.0-rc.2': (configFile) => {
+        Object.entries(configFile.configs)
+          .forEach(([, options]) => {
+            delete options.core.miner.mediantime;
+
+            options.platform.drive.abci.docker.image = 'dashpay/drive:2-rc';
+            options.platform.dapi.api.docker.image = 'dashpay/dapi:2-rc';
+          });
+        return configFile;
+      },
+      '2.1.0': (configFile) => {
         configFile.configs.local.platform.drive.abci.validatorSet.quorum.activeSigners = 1;
         configFile.configs.local.platform.drive.abci.chainLock.quorum.activeSigners = 1;
         configFile.configs.local.platform.drive.abci.instantLock.quorum.activeSigners = 1;
@@ -1092,25 +1111,6 @@
 
             options.platform.drive.abci.docker.image = 'dashpay/drive:2-dev';
             options.platform.dapi.api.docker.image = 'dashpay/dapi:2-dev';
-=======
-      '2.0.0-rc.1': (configFile) => {
-        Object.entries(configFile.configs)
-          .forEach(([, options]) => {
-            delete options.core.miner.mediantime;
-
-            options.platform.drive.abci.docker.image = 'dashpay/drive:2-rc';
-            options.platform.dapi.api.docker.image = 'dashpay/dapi:2-rc';
-          });
-        return configFile;
-      },
-      '2.0.0-rc.2': (configFile) => {
-        Object.entries(configFile.configs)
-          .forEach(([, options]) => {
-            delete options.core.miner.mediantime;
-
-            options.platform.drive.abci.docker.image = 'dashpay/drive:2-rc';
-            options.platform.dapi.api.docker.image = 'dashpay/dapi:2-rc';
->>>>>>> 396abd80
           });
         return configFile;
       },
