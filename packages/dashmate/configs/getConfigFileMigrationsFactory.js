/* eslint-disable no-param-reassign */
import fs from 'fs';
import lodash from 'lodash';
import path from 'path';

import {
  NETWORK_LOCAL,
  NETWORK_MAINNET,
  NETWORK_TESTNET,
  SSL_PROVIDERS,
} from '../src/constants.js';

/**
 * @param {HomeDir} homeDir
 * @param {DefaultConfigs} defaultConfigs
 * @returns {getConfigFileMigrations}
 */
export default function getConfigFileMigrationsFactory(homeDir, defaultConfigs) {
  /**
   * @typedef {function} getConfigFileMigrations
   * @returns {Object}
   */
  function getConfigFileMigrations() {
    const base = defaultConfigs.get('base');
    const testnet = defaultConfigs.get('testnet');
    const mainnet = defaultConfigs.get('mainnet');

    /**
     * @param {string} name
     * @param {string} group
     * @return {Config}
     */
    function getDefaultConfigByNameOrGroup(name, group) {
      let baseConfigName = name;
      if (group !== null && defaultConfigs.has(group)) {
        baseConfigName = group;
      } else if (!defaultConfigs.has(baseConfigName)) {
        baseConfigName = 'base';
      }

      return defaultConfigs.get(baseConfigName);
    }

    function getDefaultConfigByNetwork(network) {
      if (network === NETWORK_MAINNET) {
        return defaultConfigs.get('mainnet');
      }
      if (network === NETWORK_TESTNET) {
        return defaultConfigs.get('testnet');
      }
      if (network === NETWORK_LOCAL) {
        return defaultConfigs.get('local');
      }

      return defaultConfigs.get('base');
    }

    return {
      '0.24.0': (configFile) => {
        Object.entries(configFile.configs)
          .forEach(([, options]) => {
            // Update images
            options.core.docker.image = base.get('core.docker.image');

            options.core.sentinel.docker.image = base.get('core.sentinel.docker.image');

            options.dashmate.helper.docker.image = base.get('dashmate.helper.docker.image');

            options.platform.drive.tenderdash.docker.image = base.get('platform.drive.tenderdash.docker.image');

            options.platform.drive.abci.docker.image = base.get('platform.drive.abci.docker.image');

            options.platform.dapi.api.docker.image = base.get('platform.dapi.api.docker.image');

            options.platform.gateway.docker.image = base.get('platform.gateway.docker.image');
          });

        return configFile;
      },
      '0.24.12': (configFile) => {
        let i = 0;
        Object.entries(configFile.configs)
          .forEach(([, options]) => {
            // Update dashmate helper port
            options.dashmate.helper.api.port = base.get('dashmate.helper.api.port');

            // Add pprof config
            options.platform.drive.tenderdash.pprof = base.get('platform.drive.tenderdash.pprof');

            // Set different ports for local netwrok if exists
            if (options.group === 'local') {
              options.platform.drive.tenderdash.pprof.port += i * 100;

              i++;
            }
          });

        return configFile;
      },
      '0.24.13': (configFile) => {
        Object.entries(configFile.configs)
          .forEach(([, options]) => {
            options.core.docker.image = base.get('core.docker.image');
          });

        return configFile;
      },
      '0.24.15': (configFile) => {
        Object.entries(configFile.configs)
          .forEach(([, options]) => {
            options.docker.network.bindIp = base.get('docker.network.bindIp');

            if (options.network === 'testnet') {
              options.platform.drive.tenderdash
                .genesis.initial_core_chain_locked_height = testnet.get('platform.drive.tenderdash.genesis.initial_core_chain_locked_height');
            }
          });

        return configFile;
      },
      '0.24.16': (configFile) => {
        Object.entries(configFile.configs)
          .forEach(([, options]) => {
            options.platform.gateway.docker = base.get('platform.gateway.docker');

            options.platform.dapi.api.docker.build = base.get('platform.dapi.api.docker.build');

            options.platform.drive.abci.docker.build = base.get('platform.drive.abci.docker.build');

            options.dashmate.helper.docker.build = base.get('dashmate.helper.docker.build');

            delete options.dashmate.helper.docker.image;
            delete options.core.reindex;

            if (options.network === 'testnet') {
              options.platform.drive.tenderdash.genesis.chain_id = testnet.get('platform.drive.tenderdash.genesis.chain_id');
            }
          });

        return configFile;
      },
      '0.24.17': (configFile) => {
        Object.entries(configFile.configs)
          .forEach(([, options]) => {
            options.docker.baseImage = base.get('docker.baseImage');
          });

        return configFile;
      },
      '0.24.20': (configFile) => {
        Object.entries(configFile.configs)
          .forEach(([, options]) => {
            options.core.docker.image = base.get('core.docker.image');
          });
        return configFile;
      },
      '0.24.22': (configFile) => {
        Object.entries(configFile.configs)
          .forEach(([, options]) => {
            if (options.core.masternode.enable) {
              options.platform.drive.tenderdash.mode = 'validator';
            } else {
              options.platform.drive.tenderdash.mode = 'full';
            }
          });
        return configFile;
      },
      '0.25.0-dev.18': (configFile) => {
        Object.entries(configFile.configs)
          .forEach(([, options]) => {
            delete options.core.sentinel;

            if ([NETWORK_LOCAL, NETWORK_TESTNET].includes(options.network)) {
              options.core.docker.image = base.get('core.docker.image');
            }
          });
        return configFile;
      },
      '0.25.0-dev.29': (configFile) => {
        Object.entries(configFile.configs)
          .forEach(([name, options]) => {
            if (options.network !== NETWORK_MAINNET) {
              options.core.docker.image = base.get('core.docker.image');

              options.platform.dapi.api.docker.image = base.get('platform.dapi.api.docker.image');
              options.platform.drive.abci.docker.image = base.get('platform.drive.abci.docker.image');
              options.platform.drive.tenderdash.docker.image = base.get('platform.drive.tenderdash.docker.image');
            }

            if (options.platform.drive.abci.log.jsonFile.level === 'fatal') {
              options.platform.drive.abci.log.jsonFile.level = 'error';
            }

            if (options.platform.drive.abci.log.prettyFile.level === 'fatal') {
              options.platform.drive.abci.log.prettyFile.level = 'error';
            }

            if (options.network === NETWORK_TESTNET) {
              options.platform.drive.tenderdash.genesis.chain_id = testnet.get('platform.drive.tenderdash.genesis.chain_id');
              options.platform.drive.tenderdash
                .genesis.initial_core_chain_locked_height = testnet.get('platform.drive.tenderdash.genesis.initial_core_chain_locked_height');
            }

            if (defaultConfigs.has(name) && !options.platform.drive.tenderdash.metrics) {
              options.platform.drive.tenderdash.metrics = defaultConfigs.get(name)
                .get('platform.drive.tenderdash.metrics');
            }
          });
        return configFile;
      },
      '0.25.0-dev.30': (configFile) => {
        Object.entries(configFile.configs)
          .forEach(([, options]) => {
            if (options.network === NETWORK_TESTNET) {
              options.platform.drive.tenderdash.p2p.seeds = testnet.get('platform.drive.tenderdash.p2p.seeds');
            }
          });
        return configFile;
      },
      '0.25.0-dev.32': (configFile) => {
        Object.entries(configFile.configs)
          .forEach(([, options]) => {
            if (options.network !== NETWORK_MAINNET) {
              options.core.docker.image = base.get('core.docker.image');
            }

            if (options.network === NETWORK_TESTNET) {
              options.platform.drive.tenderdash.genesis.chain_id = testnet.get('platform.drive.tenderdash.genesis.chain_id');
              options.platform.drive.tenderdash.genesis.genesis_time = '2024-07-17T17:15:00.000Z';
            }
          });
        return configFile;
      },
      '0.25.0-dev.33': (configFile) => {
        Object.entries(configFile.configs)
          .forEach(([, options]) => {
            options.platform.drive.abci.epochTime = base.get('platform.drive.abci.epochTime');
            options.platform.drive.tenderdash.docker.image = base.get('platform.drive.tenderdash.docker.image');
            options.platform.drive.tenderdash.log.path = null;

            if (options.platform.drive.abci.log.jsonFile.level === 'fatal') {
              options.platform.drive.abci.log.jsonFile.level = 'error';
            }

            if (options.platform.drive.abci.log.prettyFile.level === 'fatal') {
              options.platform.drive.abci.log.prettyFile.level = 'error';
            }

            if (options.network === NETWORK_TESTNET) {
              options.platform.drive.tenderdash.genesis.chain_id = testnet.get('platform.drive.tenderdash.genesis.chain_id');
              options.platform.drive.tenderdash.genesis.genesis_time = '2024-07-17T17:15:00.000Z';
              options.platform.drive.tenderdash.genesis
                .initial_core_chain_locked_height = testnet.get('platform.drive.tenderdash.genesis.initial_core_chain_locked_height');
            }

            if (options.network !== NETWORK_MAINNET) {
              options.core.docker.image = base.get('core.docker.image');
            }
          });

        return configFile;
      },
      '0.25.3': (configFile) => {
        Object.entries(configFile.configs)
          .forEach(([name, options]) => {
            if (options.network === NETWORK_TESTNET && name !== 'base') {
              options.platform.drive.abci.epochTime = testnet.get('platform.drive.abci.epochTime');
            }
            options.platform.drive.abci.docker.image = base.get('platform.drive.abci.docker.image');
            options.platform.dapi.api.docker.image = base.get('platform.dapi.api.docker.image');
          });

        return configFile;
      },
      '0.25.4': (configFile) => {
        Object.entries(configFile.configs)
          .forEach(([, options]) => {
            delete options.platform.drive.abci.log;

            options.platform.drive.abci.logs = base.get('platform.drive.abci.logs');
          });

        return configFile;
      },
      '0.25.7': (configFile) => {
        Object.entries(configFile.configs)
          .forEach(([name, options]) => {
            if (options.network !== NETWORK_MAINNET) {
              const filenames = ['private.key', 'bundle.crt', 'bundle.csr', 'csr.pem'];

              for (const filename of filenames) {
                const oldFilePath = homeDir.joinPath('ssl', name, filename);
                const newFilePath = homeDir.joinPath(
                  name,
                  'platform',
                  'dapi',
                  'envoy',
                  'ssl',
                  filename,
                );

                if (fs.existsSync(oldFilePath)) {
                  fs.mkdirSync(path.dirname(newFilePath), { recursive: true });
                  fs.copyFileSync(oldFilePath, newFilePath);
                  fs.rmSync(oldFilePath, { recursive: true });
                }
              }
            }
          });

        if (fs.existsSync(homeDir.joinPath('ssl'))) {
          fs.rmSync(homeDir.joinPath('ssl'), { recursive: true });
        }

        return configFile;
      },
      '0.25.11': (configFile) => {
        if (configFile.configs.base) {
          configFile.configs.base.core.docker.image = base.get('core.docker.image');
        }
        if (configFile.configs.local) {
          configFile.configs.local.platform.dapi.envoy.ssl.provider = SSL_PROVIDERS.SELF_SIGNED;
        }

        Object.entries(configFile.configs)
          .forEach(([, options]) => {
            options.platform.drive.tenderdash.log.level = 'info';

            if (options.network !== NETWORK_MAINNET && options.network !== NETWORK_TESTNET) {
              options.core.docker.image = base.get('core.docker.image');
            }

            options.core.docker.commandArgs = [];
          });

        return configFile;
      },
      '0.25.12': (configFile) => {
        Object.entries(configFile.configs)
          .forEach(([name, options]) => {
            options.platform.drive.tenderdash.docker.image = base.get('platform.drive.tenderdash.docker.image');

            if (options.network === NETWORK_TESTNET) {
              options.core.docker.image = base.get('core.docker.image');

              if (name !== base.getName()) {
                options.platform.drive.tenderdash.genesis.chain_id = testnet.get('platform.drive.tenderdash.genesis.chain_id');
                options.platform.drive.tenderdash.genesis.initial_core_chain_locked_height = 14000;
                options.platform.drive.tenderdash.genesis.genesis_time = '2024-07-17T17:15:00.000Z';
              }
            }
          });

        return configFile;
      },
      '0.25.16-rc.1': (configFile) => {
        Object.entries(configFile.configs)
          .forEach(([name, options]) => {
            options.core.insight = base.get('core.insight');
            options.core.docker.image = base.get('core.docker.image');

            if (options.network === NETWORK_TESTNET && name !== base.getName()) {
              options.platform.drive.tenderdash.genesis.chain_id = testnet.get('platform.drive.tenderdash.genesis.chain_id');
              options.platform.drive.tenderdash.genesis.initial_core_chain_locked_height = 1400;
              options.platform.drive.tenderdash.genesis.genesis_time = '2024-07-17T17:15:00.000Z';
            }
          });

        return configFile;
      },
      '0.25.16-rc.5': (configFile) => {
        Object.entries(configFile.configs)
          .forEach(([name, options]) => {
            if (options.network === NETWORK_TESTNET && name !== base.getName()) {
              options.platform.drive.tenderdash.genesis.chain_id = testnet.get('platform.drive.tenderdash.genesis.chain_id');
              options.platform.drive.tenderdash.genesis.initial_core_chain_locked_height = 1400;
              options.platform.drive.tenderdash.genesis.genesis_time = '2024-07-17T17:15:00.000Z';
            }
          });

        return configFile;
      },
      '0.25.16-rc.6': (configFile) => {
        Object.entries(configFile.configs)
          .forEach(([, options]) => {
            options.core.docker.image = base.get('core.docker.image');
          });

        return configFile;
      },
      '0.25.16-rc.7': (configFile) => {
        Object.entries(configFile.configs)
          .forEach(([, options]) => {
            options.platform.drive.tenderdash.docker.image = base.get('platform.drive.tenderdash.docker.image');

            delete options.docker.network.bindIp;

            options.core.p2p.host = base.get('core.p2p.host');
            options.core.rpc.host = base.get('core.rpc.host');
            options.platform.dapi.envoy.http.host = '0.0.0.0';
            options.platform.drive.tenderdash.p2p.host = base.get('platform.drive.tenderdash.p2p.host');
            options.platform.drive.tenderdash.rpc.host = base.get('platform.drive.tenderdash.rpc.host');
            options.platform.drive.tenderdash.metrics.host = base.get('platform.drive.tenderdash.metrics.host');
          });

        return configFile;
      },
      '0.25.19': (configFile) => {
        Object.entries(configFile.configs)
          .forEach(([, options]) => {
            options.platform.drive.tenderdash.docker.image = base.get('platform.drive.tenderdash.docker.image');
          });

        return configFile;
      },
      '0.25.20': (configFile) => {
        Object.entries(configFile.configs)
          .forEach(([name, options]) => {
            options.platform.dapi.envoy.http.connectTimeout = '5s';
            options.platform.dapi.envoy.http.responseTimeout = '15s';

            options.platform.drive.tenderdash.rpc.maxOpenConnections = base.get('platform.drive.tenderdash.rpc.maxOpenConnections');

            let defaultConfigName = 'base';
            if (options.group === 'local' || name === 'local') {
              defaultConfigName = 'local';
            }
            const defaultConfig = defaultConfigs.get(defaultConfigName);

            options.platform.drive.tenderdash.p2p.flushThrottleTimeout = defaultConfig.get('platform.drive.tenderdash.p2p.flushThrottleTimeout');
            options.platform.drive.tenderdash.p2p.maxPacketMsgPayloadSize = defaultConfig.get('platform.drive.tenderdash.p2p.maxPacketMsgPayloadSize');
            options.platform.drive.tenderdash.p2p.sendRate = defaultConfig.get('platform.drive.tenderdash.p2p.sendRate');
            options.platform.drive.tenderdash.p2p.recvRate = defaultConfig.get('platform.drive.tenderdash.p2p.recvRate');

            options.platform.drive.tenderdash.mempool = lodash.clone(base.get('platform.drive.tenderdash.mempool'));
            options.platform.drive.tenderdash.consensus.peer = base.get('platform.drive.tenderdash.consensus.peer');
            options.platform.drive.tenderdash.consensus.unsafeOverride = base.get('platform.drive.tenderdash.consensus.unsafeOverride');
          });

        return configFile;
      },
      '0.25.22': (configFile) => {
        Object.entries(configFile.configs)
          .forEach(([, options]) => {
            options.platform.dapi.api.docker.deploy = base.get('platform.dapi.api.docker.deploy');
          });

        return configFile;
      },
      '1.0.0-dev.2': (configFile) => {
        Object.entries(configFile.configs)
          .forEach(([name, options]) => {
            if (defaultConfigs.has(name)) {
              options.platform.drive.tenderdash.genesis = defaultConfigs.get(name)
                .get('platform.drive.tenderdash.genesis');
            }
            options.platform.dapi.api.docker.deploy = base.get('platform.dapi.api.docker.deploy');

            let baseConfigName = name;
            if (options.group !== null && defaultConfigs.has(options.group)) {
              baseConfigName = options.group;
            } else if (!defaultConfigs.has(baseConfigName)) {
              baseConfigName = 'testnet';
            }

            options.platform.drive.abci.chainLock = defaultConfigs.get(baseConfigName)
              .get('platform.drive.abci.chainLock');
          });

        return configFile;
      },
      '1.0.0-dev.4': (configFile) => {
        Object.entries(configFile.configs)
          .forEach(([name, options]) => {
            const defaultConfig = getDefaultConfigByNameOrGroup(name, options.group);
            options.core.docker.image = defaultConfig.get('core.docker.image');

            options.platform.drive.tenderdash.docker.image = defaultConfig.get('platform.drive.tenderdash.docker.image');
          });

        return configFile;
      },
      '1.0.0-dev.5': (configFile) => {
        Object.entries(configFile.configs)
          .forEach(([, options]) => {
            options.platform.drive.tenderdash.mempool.cacheSize = base.get('platform.drive.tenderdash.mempool.cacheSize');
          });

        return configFile;
      },
      '1.0.0-dev.6': (configFile) => {
        Object.entries(configFile.configs)
          .forEach(([name, options]) => {
            options.platform.drive.abci.tokioConsole = base.get('platform.drive.abci.tokioConsole');

            const defaultConfig = getDefaultConfigByNameOrGroup(name, options.group);
            options.platform.drive.tenderdash.docker.image = defaultConfig.get('platform.drive.tenderdash.docker.image');
          });

        return configFile;
      },
      '1.0.0-dev.7': (configFile) => {
        Object.entries(configFile.configs)
          .forEach(([name, options]) => {
            if (options.network === NETWORK_TESTNET && name !== 'base') {
              options.platform.drive.tenderdash.genesis = testnet.get('platform.drive.tenderdash.genesis');
            }

            const defaultConfig = getDefaultConfigByNameOrGroup(name, options.group);
            options.core.docker.image = defaultConfig.get('core.docker.image');
          });

        return configFile;
      },
      '1.0.0-dev.8': (configFile) => {
        Object.entries(configFile.configs)
          .forEach(([name, options]) => {
            const defaultConfig = getDefaultConfigByNameOrGroup(name, options.group);
            options.core.docker.image = defaultConfig.get('core.docker.image');
          });

        return configFile;
      },
      '1.0.0-dev.9': (configFile) => {
        Object.entries(configFile.configs)
          .forEach(([name, options]) => {
            options.platform.drive.tenderdash.docker.image = base.get('platform.drive.tenderdash.docker.image');

            const defaultConfig = getDefaultConfigByNameOrGroup(name, options.group);
            options.platform.drive.tenderdash.mempool.timeoutCheckTx = defaultConfig.get('platform.drive.tenderdash.mempool.timeoutCheckTx');
            options.platform.drive.tenderdash.mempool.txEnqueueTimeout = defaultConfig.get('platform.drive.tenderdash.mempool.txEnqueueTimeout');
            options.platform.drive.tenderdash.mempool.txSendRateLimit = defaultConfig.get('platform.drive.tenderdash.mempool.txSendRateLimit');
            options.platform.drive.tenderdash.mempool.txRecvRateLimit = defaultConfig.get('platform.drive.tenderdash.mempool.txRecvRateLimit');
            options.platform.drive.tenderdash.rpc.timeoutBroadcastTx = defaultConfig.get('platform.drive.tenderdash.rpc.timeoutBroadcastTx');
          });

        return configFile;
      },
      '1.0.0-dev.10': (configFile) => {
        Object.entries(configFile.configs)
          .forEach(([, options]) => {
            options.platform.drive.tenderdash.docker.image = base.get('platform.drive.tenderdash.docker.image');
          });

        return configFile;
      },
      '1.0.0-dev.12': (configFile) => {
        Object.entries(configFile.configs)
          .forEach(([name, options]) => {
            // Update tenderdash config
            options.platform.drive.tenderdash.docker.image = base.get('platform.drive.tenderdash.docker.image');
            options.platform.drive.tenderdash.mempool.maxConcurrentCheckTx = base.get('platform.drive.tenderdash.mempool.maxConcurrentCheckTx');

            // Add metrics to Drive ABCI
            options.platform.drive.abci.metrics = base.get('platform.drive.abci.metrics');

            // Envoy -> Gateway
            if (options.platform.dapi.envoy) {
              options.platform.gateway = lodash.cloneDeep(options.platform.dapi.envoy);

              // add new options
              options.platform.gateway.maxConnections = base.get('platform.gateway.maxConnections');
              options.platform.gateway.maxHeapSizeInBytes = base.get('platform.gateway.maxHeapSizeInBytes');
              options.platform.gateway.metrics = base.get('platform.gateway.metrics');
              options.platform.gateway.admin = base.get('platform.gateway.admin');
              options.platform.gateway.upstreams = base.get('platform.gateway.upstreams');
              options.platform.gateway.log = base.get('platform.gateway.log');

              // http -> listeners
              options.platform.gateway.listeners = lodash.cloneDeep(
                base.get('platform.gateway.listeners'),
              );

              options.platform.gateway.listeners.dapiAndDrive.host = options.platform.dapi.envoy
                .http.host;
              options.platform.gateway.listeners.dapiAndDrive.port = options.platform.dapi.envoy
                .http.port;

              delete options.platform.gateway.http;

              // update rate limiter
              options.platform.gateway.rateLimiter.docker = base.get('platform.gateway.rateLimiter.docker');
              options.platform.gateway.rateLimiter.unit = base.get('platform.gateway.rateLimiter.unit');
              options.platform.gateway.rateLimiter.requestsPerUnit = base.get('platform.gateway.rateLimiter.requestsPerUnit');
              options.platform.gateway.rateLimiter.blacklist = base.get('platform.gateway.rateLimiter.blacklist');
              options.platform.gateway.rateLimiter.whitelist = base.get('platform.gateway.rateLimiter.whitelist');
              options.platform.gateway.rateLimiter.metrics = base.get('platform.gateway.rateLimiter.metrics');

              delete options.platform.gateway.rateLimiter.fillInterval;
              delete options.platform.gateway.rateLimiter.maxTokens;
              delete options.platform.gateway.rateLimiter.tokensPerFill;

              // delete envoy
              delete options.platform.dapi.envoy;

              // update image
              options.platform.gateway.docker.image = base.get('platform.gateway.docker.image');
            }

            // rename non conventional field
            if (options.platform.drive.abci.tokioConsole.retention_secs) {
              options.platform.drive.abci.tokioConsole.retention = options.platform.drive.abci
                .tokioConsole.retention_secs;
              delete options.platform.drive.abci.tokioConsole.retention_secs;
            }

            // move SSL files
            if (options.network !== NETWORK_MAINNET) {
              const filenames = ['private.key', 'bundle.crt', 'bundle.csr', 'csr.pem'];

              for (const filename of filenames) {
                const oldFilePath = homeDir.joinPath(
                  name,
                  'platform',
                  'dapi',
                  'envoy',
                  'ssl',
                  filename,
                );
                const newFilePath = homeDir.joinPath(
                  name,
                  'platform',
                  'gateway',
                  'ssl',
                  filename,
                );

                if (fs.existsSync(oldFilePath)) {
                  fs.mkdirSync(path.dirname(newFilePath), { recursive: true });
                  fs.copyFileSync(oldFilePath, newFilePath);
                  fs.rmSync(oldFilePath, { recursive: true });
                }
              }
            }
          });

        return configFile;
      },
      '1.0.0-dev.16': (configFile) => {
        Object.entries(configFile.configs)
          .forEach(([name, options]) => {
            // Update Drive's quorum configuration
            if (name === 'base') {
              options.network = NETWORK_MAINNET;
            }

            const networkConfig = getDefaultConfigByNetwork(options.network);

            options.platform.drive.abci.chainLock.quorum = {
              llmqType: networkConfig.get('platform.drive.abci.chainLock.quorum.llmqType'),
              dkgInterval: networkConfig.get('platform.drive.abci.chainLock.quorum.dkgInterval'),
              activeSigners: networkConfig.get('platform.drive.abci.chainLock.quorum.activeSigners'),
              rotation: networkConfig.get('platform.drive.abci.chainLock.quorum.rotation'),
            };

            delete options.platform.drive.abci.chainLock.llmqType;
            delete options.platform.drive.abci.chainLock.llmqSize;
            delete options.platform.drive.abci.chainLock.dkgInterval;

            options.platform.drive.abci.validatorSet.quorum = {
              llmqType: networkConfig.get('platform.drive.abci.validatorSet.quorum.llmqType'),
              dkgInterval: networkConfig.get('platform.drive.abci.validatorSet.quorum.dkgInterval'),
              activeSigners: networkConfig.get('platform.drive.abci.validatorSet.quorum.activeSigners'),
              rotation: networkConfig.get('platform.drive.abci.validatorSet.quorum.rotation'),
            };

            delete options.platform.drive.abci.validatorSet.llmqType;

            options.platform.drive.abci.instantLock = {
              quorum: {
                llmqType: networkConfig.get('platform.drive.abci.instantLock.quorum.llmqType'),
                dkgInterval: networkConfig.get('platform.drive.abci.instantLock.quorum.dkgInterval'),
                activeSigners: networkConfig.get('platform.drive.abci.instantLock.quorum.activeSigners'),
                rotation: networkConfig.get('platform.drive.abci.instantLock.quorum.rotation'),
              },
            };
          });

        return configFile;
      },
      '1.0.0-dev.17': (configFile) => {
        Object.entries(configFile.configs)
          .forEach(([name, options]) => {
            options.platform.drive.tenderdash.docker.image = base.get('platform.drive.tenderdash.docker.image');
            options.platform.drive.abci.grovedbVisualizer = base.get('platform.drive.abci.grovedbVisualizer');

            // Update Core image
            options.core.docker.image = getDefaultConfigByNameOrGroup(name, options.group)
              .get('core.docker.image');

            // Update Core RPC auth configuration
            options.core.rpc.users = base.get('core.rpc.users');
            options.core.rpc.users.dashmate.password = options.core.rpc.password;

            delete options.core.rpc.user;
            delete options.core.rpc.password;
          });
        return configFile;
      },
      '1.0.0-beta.4': (configFile) => {
        Object.entries(configFile.configs)
          .forEach(([name, options]) => {
            // Update Core image
            options.core.docker.image = getDefaultConfigByNameOrGroup(name, options.group)
              .get('core.docker.image');

            options.core.devnet.llmq = base.get('core.devnet.llmq');

            if (options.network === NETWORK_TESTNET) {
              options.platform.drive.tenderdash.genesis = testnet.get('platform.drive.tenderdash.genesis');
            }
          });
        return configFile;
      },
      '1.0.0-rc.1': (configFile) => {
        Object.entries(configFile.configs)
          .forEach(([, options]) => {
            delete options.platform.dpns;
            delete options.platform.dashpay;
            delete options.platform.featureFlags;
            delete options.platform.masternodeRewardShares;
            delete options.platform.withdrawals;

            // Update tenderdash image
            options.platform.drive.tenderdash.docker.image = base.get('platform.drive.tenderdash.docker.image');

            // Replace quorumsign with qurumplatformsign in Core RPC Tenderdash auth whitelist
            options.core.rpc.users.tenderdash.whitelist = base.get('core.rpc.users.tenderdash.whitelist');
          });
        return configFile;
      },
      '1.0.0-rc.2': (configFile) => {
        Object.entries(configFile.configs)
          .forEach(([, options]) => {
            if (options.network === NETWORK_TESTNET) {
              options.platform.drive.tenderdash.genesis = testnet.get('platform.drive.tenderdash.genesis');
            }

            // Update tenderdash image
            options.platform.drive.tenderdash.docker.image = base.get('platform.drive.tenderdash.docker.image');
            options.core.rpc.users.drive_consensus.whitelist = base.get('core.rpc.users.drive_consensus.whitelist');
          });
        return configFile;
      },
      '1.0.0': (configFile) => {
        Object.entries(configFile.configs)
          .forEach(([name, options]) => {
            if (name === 'base') {
              options.platform.drive.tenderdash.mempool = base.get('platform.drive.tenderdash.mempool');
              options.platform.drive.tenderdash.genesis = base.get('platform.drive.tenderdash.genesis');
            } else if (options.network === NETWORK_MAINNET) {
              options.platform.drive.tenderdash.p2p = mainnet.get('platform.drive.tenderdash.p2p');
              options.platform.drive.tenderdash.mempool = mainnet.get('platform.drive.tenderdash.mempool');
              options.platform.drive.tenderdash.genesis = mainnet.get('platform.drive.tenderdash.genesis');

              if (options.platform.drive.tenderdash.node.id !== null) {
                options.platform.enable = true;
              }
            }

            // Update tenderdash image
            options.platform.drive.tenderdash.docker.image = base.get('platform.drive.tenderdash.docker.image');
            options.core.docker.image = base.get('core.docker.image');
          });
        return configFile;
      },
      '1.0.2': (configFile) => {
        Object.entries(configFile.configs)
          .forEach(([, options]) => {
            options.core.indexes = [];
            options.platform.drive.abci.docker.image = 'dashpay/drive:1';
            options.platform.dapi.api.docker.image = 'dashpay/dapi:1';
          });
        return configFile;
      },
      '1.1.0-dev.1': (configFile) => {
        Object.entries(configFile.configs)
          .forEach(([name, options]) => {
            if (name === 'local') {
              options.platform.drive.abci.epochTime = 1200;
            }

            if (options.network === NETWORK_MAINNET && name !== 'base') {
              options.platform.drive.tenderdash.p2p.seeds = mainnet.get('platform.drive.tenderdash.p2p.seeds');
            }

            options.platform.drive.abci.docker.image = 'dashpay/drive:1-dev';
            options.platform.dapi.api.docker.image = 'dashpay/dapi:1-dev';

            options.platform.gateway.listeners.dapiAndDrive.waitForStResultTimeout = '125s';
            options.platform.dapi.api.waitForStResultTimeout = 120000;

            options.platform.drive.tenderdash.p2p.maxConnections = 64;
            options.platform.drive.tenderdash.p2p.maxOutgoingConnections = 30;
            options.platform.drive.tenderdash.genesis
              .consensus_params = base.get('platform.drive.tenderdash.genesis.consensus_params');
            options.platform.drive.tenderdash.docker.image = base.get('platform.drive.tenderdash.docker.image');
          });
        return configFile;
      },
      '1.1.0': (configFile) => {
        Object.entries(configFile.configs)
          .forEach(([name, options]) => {
            options.platform.drive.abci.docker.image = 'dashpay/drive:1';
            options.platform.dapi.api.docker.image = 'dashpay/dapi:1';

            if (options.network === NETWORK_TESTNET) {
              options.platform.drive.abci.proposer = {
                txProcessingTimeLimit: 5000,
              };
              options.platform.drive.tenderdash.mempool.timeoutCheckTx = '3s';
              options.platform.drive.tenderdash.mempool.txEnqueueTimeout = '30ms';
              options.platform.drive.tenderdash.mempool.txSendRateLimit = 100;
              options.platform.drive.tenderdash.mempool.txRecvRateLimit = 120;
              options.platform.drive.tenderdash.mempool.ttlDuration = '24h';
              options.platform.drive.tenderdash.mempool.ttlNumBlocks = 0;
            } else if (options.network === NETWORK_MAINNET && name !== 'base') {
              options.platform.drive.abci.proposer = {
                txProcessingTimeLimit: 5000,
              };
              options.platform.drive.tenderdash.mempool.ttlDuration = '24h';
              options.platform.drive.tenderdash.mempool.ttlNumBlocks = 0;
            } else {
              options.platform.drive.tenderdash.mempool.ttlDuration = '0s';
              options.platform.drive.tenderdash.mempool.ttlNumBlocks = 0;
              options.platform.drive.abci.proposer = {
                txProcessingTimeLimit: null,
              };
            }
          });
        return configFile;
      },
      '1.1.1': (configFile) => {
        Object.entries(configFile.configs)
          .forEach(([, options]) => {
            options.platform.drive.tenderdash.docker.image = 'dashpay/tenderdash:1.2.0';
            if (options.network === NETWORK_TESTNET) {
              options.platform.drive.tenderdash.genesis.chain_id = 'dash-testnet-51';
            }
          });
        return configFile;
      },
      '1.2.0-rc.1': (configFile) => {
        Object.entries(configFile.configs)
          .forEach(([name, options]) => {
            options.platform.drive.tenderdash.docker.image = 'dashpay/tenderdash:1';
            if (options.network === NETWORK_MAINNET && name !== 'base') {
              options.platform.drive.tenderdash.genesis.chain_id = 'evo1';
            }
            if (options.network === NETWORK_TESTNET) {
              delete options.platform.drive.tenderdash.genesis.initial_core_chain_locked_height;
            }
          });
        return configFile;
      },
<<<<<<< HEAD
      '1.3.0-dev.1': (configFile) => {
        Object.entries(configFile.configs)
          .forEach(([, options]) => {
            options.core.docker.image = 'dashpay/dashd:21.2.0-nightly.2024.09.04';
=======
      '1.3.0-dev.2': (configFile) => {
        Object.entries(configFile.configs)
          .forEach(([, options]) => {
            options.platform.drive.abci.docker.image = 'dashpay/drive:1-dev';
            options.platform.dapi.api.docker.image = 'dashpay/dapi:1-dev';
>>>>>>> bf5aaf60
          });
        return configFile;
      },
    };
  }

  return getConfigFileMigrations;
}<|MERGE_RESOLUTION|>--- conflicted
+++ resolved
@@ -853,18 +853,11 @@
           });
         return configFile;
       },
-<<<<<<< HEAD
-      '1.3.0-dev.1': (configFile) => {
-        Object.entries(configFile.configs)
-          .forEach(([, options]) => {
-            options.core.docker.image = 'dashpay/dashd:21.2.0-nightly.2024.09.04';
-=======
       '1.3.0-dev.2': (configFile) => {
         Object.entries(configFile.configs)
           .forEach(([, options]) => {
             options.platform.drive.abci.docker.image = 'dashpay/drive:1-dev';
             options.platform.dapi.api.docker.image = 'dashpay/dapi:1-dev';
->>>>>>> bf5aaf60
           });
         return configFile;
       },
