/* eslint-disable no-param-reassign */
const fs = require('fs');
const path = require('path');

const {
  NETWORK_LOCAL,
  NETWORK_TESTNET,
  NETWORK_MAINNET,
  SSL_PROVIDERS,
} = require('../src/constants');

/**
 * @param {HomeDir} homeDir
 * @param {DefaultConfigs} defaultConfigs
 * @returns {getConfigFileMigrations}
 */
function getConfigFileMigrationsFactory(homeDir, defaultConfigs) {
  /**
   * @typedef {function} getConfigFileMigrations
   * @returns {Object}
   */
  function getConfigFileMigrations() {
    const base = defaultConfigs.get('base');
    const testnet = defaultConfigs.get('testnet');

    return {
      '0.24.0': (configFile) => {
        Object.entries(configFile.configs)
          .forEach(([, options]) => {
            // Update images
            options.core.docker.image = base.get('core.docker.image');

            options.core.sentinel.docker.image = base.get('core.sentinel.docker.image');

            options.dashmate.helper.docker.image = base.get('dashmate.helper.docker.image');

            options.platform.drive.tenderdash.docker.image = base.get('platform.drive.tenderdash.docker.image');

            options.platform.drive.abci.docker.image = base.get('platform.drive.abci.docker.image');

            options.platform.dapi.api.docker.image = base.get('platform.dapi.api.docker.image');

            options.platform.dapi.envoy.docker.image = base.get('platform.dapi.envoy.docker.image');
          });

        return configFile;
      },
      '0.24.12': (configFile) => {
        let i = 0;
        Object.entries(configFile.configs)
          .forEach(([, options]) => {
            // Update dashmate helper port
            options.dashmate.helper.api.port = base.get('dashmate.helper.api.port');

            // Add pprof config
            options.platform.drive.tenderdash.pprof = base.get('platform.drive.tenderdash.pprof');

            // Set different ports for local netwrok if exists
            if (options.group === 'local') {
              options.platform.drive.tenderdash.pprof.port += i * 100;

              i++;
            }
          });

        return configFile;
      },
      '0.24.13': (configFile) => {
        Object.entries(configFile.configs)
          .forEach(([, options]) => {
            options.core.docker.image = base.get('core.docker.image');
          });

        return configFile;
      },
      '0.24.15': (configFile) => {
        Object.entries(configFile.configs)
          .forEach(([, options]) => {
            options.docker.network.bindIp = base.get('docker.network.bindIp');

            if (options.network === 'testnet') {
              options.platform.drive.tenderdash
                .genesis.initial_core_chain_locked_height = testnet.get('platform.drive.tenderdash.genesis.initial_core_chain_locked_height');
            }
          });

        return configFile;
      },
      '0.24.16': (configFile) => {
        Object.entries(configFile.configs)
          .forEach(([, options]) => {
            options.platform.dapi.envoy.docker = base.get('platform.dapi.envoy.docker');

            options.platform.dapi.api.docker.build = base.get('platform.dapi.api.docker.build');

            options.platform.drive.abci.docker.build = base.get('platform.drive.abci.docker.build');

            options.dashmate.helper.docker.build = base.get('dashmate.helper.docker.build');

            delete options.dashmate.helper.docker.image;
            delete options.core.reindex;

            if (options.network === 'testnet') {
              options.platform.drive.tenderdash.genesis.chain_id = testnet.get('platform.drive.tenderdash.genesis.chain_id');
            }
          });

        return configFile;
      },
      '0.24.17': (configFile) => {
        Object.entries(configFile.configs)
          .forEach(([, options]) => {
            options.docker.baseImage = base.get('docker.baseImage');
          });

        return configFile;
      },
      '0.24.20': (configFile) => {
        Object.entries(configFile.configs)
          .forEach(([, options]) => {
            options.core.docker.image = base.get('core.docker.image');
          });
        return configFile;
      },
      '0.24.22': (configFile) => {
        Object.entries(configFile.configs)
          .forEach(([, options]) => {
            if (options.core.masternode.enable) {
              options.platform.drive.tenderdash.mode = 'validator';
            } else {
              options.platform.drive.tenderdash.mode = 'full';
            }
          });
        return configFile;
      },
      '0.25.0-dev.18': (configFile) => {
        Object.entries(configFile.configs)
          .forEach(([, options]) => {
            delete options.core.sentinel;

            if ([NETWORK_LOCAL, NETWORK_TESTNET].includes(options.network)) {
              options.core.docker.image = base.get('core.docker.image');
            }
          });
        return configFile;
      },
      '0.25.0-dev.29': (configFile) => {
        Object.entries(configFile.configs)
          .forEach(([name, options]) => {
            if (options.network !== NETWORK_MAINNET) {
              options.core.docker.image = base.get('core.docker.image');

              options.platform.dapi.api.docker.image = base.get('platform.dapi.api.docker.image');
              options.platform.drive.abci.docker.image = base.get('platform.drive.abci.docker.image');
              options.platform.drive.tenderdash.docker.image = base.get('platform.drive.tenderdash.docker.image');
            }

            if (options.platform.drive.abci.log.jsonFile.level === 'fatal') {
              options.platform.drive.abci.log.jsonFile.level = 'error';
            }

            if (options.platform.drive.abci.log.prettyFile.level === 'fatal') {
              options.platform.drive.abci.log.prettyFile.level = 'error';
            }

            if (options.network === NETWORK_TESTNET) {
              options.platform.drive.tenderdash.genesis.chain_id = testnet.get('platform.drive.tenderdash.genesis.chain_id');
              options.platform.drive.tenderdash
                .genesis.initial_core_chain_locked_height = testnet.get('platform.drive.tenderdash.genesis.initial_core_chain_locked_height');
            }

            if (defaultConfigs.has(name) && !options.platform.drive.tenderdash.metrics) {
              options.platform.drive.tenderdash.metrics = defaultConfigs.get(name).get('platform.drive.tenderdash.metrics');
            }
          });
        return configFile;
      },
      '0.25.0-dev.30': (configFile) => {
        Object.entries(configFile.configs)
          .forEach(([, options]) => {
            if (options.network === NETWORK_TESTNET) {
              options.platform.drive.tenderdash.p2p.seeds = testnet.get('platform.drive.tenderdash.p2p.seeds');
            }
          });
        return configFile;
      },
      '0.25.0-dev.32': (configFile) => {
        Object.entries(configFile.configs)
          .forEach(([, options]) => {
            if (options.network !== NETWORK_MAINNET) {
              options.core.docker.image = base.get('core.docker.image');
            }

            if (options.network === NETWORK_TESTNET) {
              options.platform.drive.tenderdash.genesis.chain_id = testnet.get('platform.drive.tenderdash.genesis.chain_id');
              options.platform.drive.tenderdash.genesis.genesis_time = testnet.get('platform.drive.tenderdash.genesis.genesis_time');
            }
          });
        return configFile;
      },
      '0.25.0-dev.33': (configFile) => {
        Object.entries(configFile.configs)
          .forEach(([, options]) => {
            options.platform.drive.abci.epochTime = base.get('platform.drive.abci.epochTime');
            options.platform.drive.tenderdash.docker.image = base.get('platform.drive.tenderdash.docker.image');
            options.platform.drive.tenderdash.log.path = null;

            if (options.platform.drive.abci.log.jsonFile.level === 'fatal') {
              options.platform.drive.abci.log.jsonFile.level = 'error';
            }

            if (options.platform.drive.abci.log.prettyFile.level === 'fatal') {
              options.platform.drive.abci.log.prettyFile.level = 'error';
            }

            if (options.network === NETWORK_TESTNET) {
              options.platform.drive.tenderdash.genesis.chain_id = testnet.get('platform.drive.tenderdash.genesis.chain_id');
              options.platform.drive.tenderdash.genesis.genesis_time = testnet.get('platform.drive.tenderdash.genesis.genesis_time');
              options.platform.drive.tenderdash.genesis
                .initial_core_chain_locked_height = testnet.get('platform.drive.tenderdash.genesis.initial_core_chain_locked_height');
            }

            if (options.network !== NETWORK_MAINNET) {
              options.core.docker.image = base.get('core.docker.image');
            }
          });

        return configFile;
      },
      '0.25.3': (configFile) => {
        Object.entries(configFile.configs)
          .forEach(([name, options]) => {
            if (options.network === NETWORK_TESTNET && name !== 'base') {
              options.platform.drive.abci.epochTime = testnet.get('platform.drive.abci.epochTime');
            }
            options.platform.drive.abci.docker.image = base.get('platform.drive.abci.docker.image');
            options.platform.dapi.api.docker.image = base.get('platform.dapi.api.docker.image');
          });

        return configFile;
      },
      '0.25.4': (configFile) => {
        Object.entries(configFile.configs)
          .forEach(([, options]) => {
            delete options.platform.drive.abci.log;

            options.platform.drive.abci.logs = base.get('platform.drive.abci.logs');
          });

        return configFile;
      },
      '0.25.7': (configFile) => {
        Object.entries(configFile.configs)
          .forEach(([name, options]) => {
            if (options.network !== NETWORK_MAINNET) {
              const filenames = ['private.key', 'bundle.crt', 'bundle.csr', 'csr.pem'];

              for (const filename of filenames) {
                const oldFilePath = homeDir.joinPath('ssl', name, filename);
                const newFilePath = homeDir.joinPath(name,
                  'platform', 'dapi', 'envoy', 'ssl', filename);

                if (fs.existsSync(oldFilePath)) {
                  fs.mkdirSync(path.dirname(newFilePath), { recursive: true });
                  fs.copyFileSync(oldFilePath, newFilePath);
                  fs.rmSync(oldFilePath, { recursive: true });
                }
              }
            }
          });

        if (fs.existsSync(homeDir.joinPath('ssl'))) {
          fs.rmSync(homeDir.joinPath('ssl'), { recursive: true });
        }

        return configFile;
      },
      '0.25.11': (configFile) => {
        if (configFile.configs.base) {
          configFile.configs.base.core.docker.image = base.get('core.docker.image');
        }
        if (configFile.configs.local) {
          configFile.configs.local.platform.dapi.envoy.ssl.provider = SSL_PROVIDERS.SELF_SIGNED;
        }

        Object.entries(configFile.configs)
          .forEach(([, options]) => {
            options.platform.drive.tenderdash.log.level = 'info';

            if (options.network !== NETWORK_MAINNET && options.network !== NETWORK_TESTNET) {
              options.core.docker.image = base.get('core.docker.image');
            }

            options.core.docker.commandArgs = [];
          });

        return configFile;
      },
      '0.25.12': (configFile) => {
        Object.entries(configFile.configs)
<<<<<<< HEAD
          .forEach(([name, options]) => {
            if (options.network === 'testnet') {
              options.core.docker.image = testnet.get('core.docker.image');

              if (name !== base.getName()) {
                options.platform.drive.tenderdash.genesis.chain_id = testnet.get('platform.drive.tenderdash.genesis.chain_id');
                options.platform.drive.tenderdash.genesis.chain_id = testnet.get('platform.drive.tenderdash.genesis.chain_id');
                options.platform.drive.tenderdash.genesis.genesis_time = testnet.get('platform.drive.tenderdash.genesis.genesis_time');
              }
=======
          .forEach(([, options]) => {
            if (options.network === NETWORK_TESTNET) {
              options.core.docker.image = base.get('core.docker.image');

              options.platform.drive.tenderdash.genesis.chain_id = testnet.get('platform.drive.tenderdash.genesis.chain_id');
              options.platform.drive.tenderdash.genesis.initial_core_chain_locked_height = testnet.get('platform.drive.tenderdash.genesis.initial_core_chain_locked_height');
              options.platform.drive.tenderdash.genesis.genesis_time = testnet.get('platform.drive.tenderdash.genesis.genesis_time');
>>>>>>> 9ad6e188
            }
          });

        return configFile;
      },
    };
  }

  return getConfigFileMigrations;
}

module.exports = getConfigFileMigrationsFactory;<|MERGE_RESOLUTION|>--- conflicted
+++ resolved
@@ -298,25 +298,15 @@
       },
       '0.25.12': (configFile) => {
         Object.entries(configFile.configs)
-<<<<<<< HEAD
           .forEach(([name, options]) => {
-            if (options.network === 'testnet') {
-              options.core.docker.image = testnet.get('core.docker.image');
+            if (options.network === NETWORK_TESTNET) {
+              options.core.docker.image = base.get('core.docker.image');
 
               if (name !== base.getName()) {
                 options.platform.drive.tenderdash.genesis.chain_id = testnet.get('platform.drive.tenderdash.genesis.chain_id');
                 options.platform.drive.tenderdash.genesis.chain_id = testnet.get('platform.drive.tenderdash.genesis.chain_id');
                 options.platform.drive.tenderdash.genesis.genesis_time = testnet.get('platform.drive.tenderdash.genesis.genesis_time');
               }
-=======
-          .forEach(([, options]) => {
-            if (options.network === NETWORK_TESTNET) {
-              options.core.docker.image = base.get('core.docker.image');
-
-              options.platform.drive.tenderdash.genesis.chain_id = testnet.get('platform.drive.tenderdash.genesis.chain_id');
-              options.platform.drive.tenderdash.genesis.initial_core_chain_locked_height = testnet.get('platform.drive.tenderdash.genesis.initial_core_chain_locked_height');
-              options.platform.drive.tenderdash.genesis.genesis_time = testnet.get('platform.drive.tenderdash.genesis.genesis_time');
->>>>>>> 9ad6e188
             }
           });
 
