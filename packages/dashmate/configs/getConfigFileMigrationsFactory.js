--- conflicted
+++ resolved
@@ -665,26 +665,25 @@
                 rotation: networkConfig.get('platform.drive.abci.instantLock.quorum.rotation'),
               },
             };
-
-<<<<<<< HEAD
+          });
+
+        return configFile;
+      },
+      '1.0.0-dev.17': (configFile) => {
+        Object.entries(configFile.configs)
+          .forEach(([, options]) => {
+            options.platform.drive.tenderdash.docker.image = base.get('platform.drive.tenderdash.docker.image');
+
+            // Update Core image
+            options.core.docker.image = base.get('core.docker.image');
+
             // Update Core RPC auth configuration
             options.core.rpc.users = base.get('core.rpc.users');
             options.core.rpc.users.dashmate = options.core.rpc.password;
 
             delete options.core.rpc.user;
             delete options.core.rpc.password;
-=======
-            options.platform.drive.tenderdash.docker.image = base.get('platform.drive.tenderdash.docker.image');
-          });
-        return configFile;
-      },
-      '1.0.0-dev.17': (configFile) => {
-        Object.entries(configFile.configs)
-          .forEach(([, options]) => {
-            options.platform.drive.tenderdash.docker.image = base.get('platform.drive.tenderdash.docker.image');
->>>>>>> 9194f31c
-          });
-
+          });
         return configFile;
       },
     };
