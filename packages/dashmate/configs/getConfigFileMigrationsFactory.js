--- conflicted
+++ resolved
@@ -137,8 +137,7 @@
           });
         return configFile;
       },
-<<<<<<< HEAD
-      '0.25.0-dev.23': (configFile) => {
+      '0.25.0-dev.29': (configFile) => {
         Object.entries(configFile.configs)
           .forEach(([, options]) => {
             if (options.platform.drive.abci.log.jsonFile.level === 'fatal') {
@@ -148,17 +147,11 @@
             if (options.platform.drive.abci.log.prettyFile.level === 'fatal') {
               options.platform.drive.abci.log.prettyFile.level = 'error';
             }
-          });
 
-=======
-      '0.25.0-dev.29': (configFile) => {
-        Object.entries(configFile.configs)
-          .forEach(([, options]) => {
             if (options.network === NETWORK_TESTNET) {
               options.platform.drive.tenderdash.genesis = testnet.get('platform.drive.tenderdash.genesis');
             }
           });
->>>>>>> 578cb740
         return configFile;
       },
     };
