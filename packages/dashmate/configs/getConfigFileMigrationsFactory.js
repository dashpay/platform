/* eslint-disable no-param-reassign */

const { NETWORK_LOCAL, NETWORK_TESTNET, NETWORK_MAINNET } = require('../src/constants');

/**
 * @param {HomeDir} homeDir
 * @param {DefaultConfigs} defaultConfigs
 * @returns {getConfigFileMigrations}
 */
function getConfigFileMigrationsFactory(homeDir, defaultConfigs) {
  /**
   * @typedef {function} getConfigFileMigrations
   * @returns {Object}
   */
  function getConfigFileMigrations() {
    const base = defaultConfigs.get('base');
    const testnet = defaultConfigs.get('testnet');

    return {
      '0.24.0': (configFile) => {
        Object.entries(configFile.configs)
          .forEach(([, options]) => {
            // Update images
            options.core.docker.image = base.get('core.docker.image');

            options.core.sentinel.docker.image = base.get('core.sentinel.docker.image');

            options.dashmate.helper.docker.image = base.get('dashmate.helper.docker.image');

            options.platform.drive.tenderdash.docker.image = base.get('platform.drive.tenderdash.docker.image');

            options.platform.drive.abci.docker.image = base.get('platform.drive.abci.docker.image');

            options.platform.dapi.api.docker.image = base.get('platform.dapi.api.docker.image');

            options.platform.dapi.envoy.docker.image = base.get('platform.dapi.envoy.docker.image');
          });

        return configFile;
      },
      '0.24.12': (configFile) => {
        let i = 0;
        Object.entries(configFile.configs)
          .forEach(([, options]) => {
            // Update dashmate helper port
            options.dashmate.helper.api.port = base.get('dashmate.helper.api.port');

            // Add pprof config
            options.platform.drive.tenderdash.pprof = base.get('platform.drive.tenderdash.pprof');

            // Set different ports for local netwrok if exists
            if (options.group === 'local') {
              options.platform.drive.tenderdash.pprof.port += i * 100;

              i++;
            }
          });

        return configFile;
      },
      '0.24.13': (configFile) => {
        Object.entries(configFile.configs)
          .forEach(([, options]) => {
            options.core.docker.image = base.get('core.docker.image');
          });

        return configFile;
      },
      '0.24.15': (configFile) => {
        Object.entries(configFile.configs)
          .forEach(([, options]) => {
            options.docker.network.bindIp = base.get('docker.network.bindIp');

            if (options.network === 'testnet') {
              options.platform.drive.tenderdash
                .genesis.initial_core_chain_locked_height = testnet.get('platform.drive.tenderdash.genesis.initial_core_chain_locked_height');
            }
          });

        return configFile;
      },
      '0.24.16': (configFile) => {
        Object.entries(configFile.configs)
          .forEach(([, options]) => {
            options.platform.dapi.envoy.docker = base.get('platform.dapi.envoy.docker');

            options.platform.dapi.api.docker.build = base.get('platform.dapi.api.docker.build');

            options.platform.drive.abci.docker.build = base.get('platform.drive.abci.docker.build');

            options.dashmate.helper.docker.build = base.get('dashmate.helper.docker.build');

            delete options.dashmate.helper.docker.image;
            delete options.core.reindex;

            if (options.network === 'testnet') {
              options.platform.drive.tenderdash.genesis.chain_id = testnet.get('platform.drive.tenderdash.genesis.chain_id');
            }
          });

        return configFile;
      },
      '0.24.17': (configFile) => {
        Object.entries(configFile.configs)
          .forEach(([, options]) => {
            options.docker.baseImage = base.get('docker.baseImage');
          });

        return configFile;
      },
      '0.24.20': (configFile) => {
        Object.entries(configFile.configs)
          .forEach(([, options]) => {
            options.core.docker.image = base.get('core.docker.image');
          });
        return configFile;
      },
      '0.24.22': (configFile) => {
        Object.entries(configFile.configs)
          .forEach(([, options]) => {
            if (options.core.masternode.enable) {
              options.platform.drive.tenderdash.mode = 'validator';
            } else {
              options.platform.drive.tenderdash.mode = 'full';
            }
          });
        return configFile;
      },
      '0.25.0-dev.18': (configFile) => {
        Object.entries(configFile.configs)
          .forEach(([, options]) => {
            delete options.core.sentinel;

            if ([NETWORK_LOCAL, NETWORK_TESTNET].includes(options.network)) {
              options.core.docker.image = base.get('core.docker.image');
            }
          });
        return configFile;
      },
      '0.25.0-dev.29': (configFile) => {
        Object.entries(configFile.configs)
          .forEach(([name, options]) => {
            if (options.network !== NETWORK_MAINNET) {
              options.core.docker.image = base.get('core.docker.image');

              options.platform.dapi.api.docker.image = base.get('platform.dapi.api.docker.image');
              options.platform.drive.abci.docker.image = base.get('platform.drive.abci.docker.image');
              options.platform.drive.tenderdash.docker.image = base.get('platform.drive.tenderdash.docker.image');
            }

            if (options.platform.drive.abci.log.jsonFile.level === 'fatal') {
              options.platform.drive.abci.log.jsonFile.level = 'error';
            }

            if (options.platform.drive.abci.log.prettyFile.level === 'fatal') {
              options.platform.drive.abci.log.prettyFile.level = 'error';
            }

            if (options.network === NETWORK_TESTNET) {
              options.platform.drive.tenderdash.genesis.chain_id = testnet.get('platform.drive.tenderdash.genesis.chain_id');
              options.platform.drive.tenderdash
                .genesis.initial_core_chain_locked_height = testnet.get('platform.drive.tenderdash.genesis.initial_core_chain_locked_height');
            }

            if (defaultConfigs.has(name) && !options.platform.drive.tenderdash.metrics) {
              options.platform.drive.tenderdash.metrics = defaultConfigs.get(name).get('platform.drive.tenderdash.metrics');
            }
          });
        return configFile;
      },
      '0.25.0-dev.30': (configFile) => {
        Object.entries(configFile.configs)
          .forEach(([, options]) => {
            if (options.network === NETWORK_TESTNET) {
              options.platform.drive.tenderdash.p2p.seeds = testnet.get('platform.drive.tenderdash.p2p.seeds');
            }
          });
        return configFile;
      },
      '0.25.0-dev.32': (configFile) => {
        Object.entries(configFile.configs)
          .forEach(([, options]) => {
            if (options.network !== NETWORK_MAINNET) {
              options.core.docker.image = base.get('core.docker.image');
            }

            if (options.network === NETWORK_TESTNET) {
              options.platform.drive.tenderdash.genesis.chain_id = testnet.get('platform.drive.tenderdash.genesis.chain_id');
              options.platform.drive.tenderdash.genesis.genesis_time = testnet.get('platform.drive.tenderdash.genesis.genesis_time');
            }
          });
        return configFile;
      },
      '0.25.0-dev.33': (configFile) => {
        Object.entries(configFile.configs)
          .forEach(([, options]) => {
            options.platform.drive.abci.epochTime = base.get('platform.drive.abci.epochTime');
            options.platform.drive.tenderdash.docker.image = base.get('platform.drive.tenderdash.docker.image');
            options.platform.drive.tenderdash.log.path = null;

            if (options.platform.drive.abci.log.jsonFile.level === 'fatal') {
              options.platform.drive.abci.log.jsonFile.level = 'error';
            }

            if (options.platform.drive.abci.log.prettyFile.level === 'fatal') {
              options.platform.drive.abci.log.prettyFile.level = 'error';
            }

            if (options.network === NETWORK_TESTNET) {
              options.platform.drive.tenderdash.genesis.chain_id = testnet.get('platform.drive.tenderdash.genesis.chain_id');
              options.platform.drive.tenderdash.genesis.genesis_time = testnet.get('platform.drive.tenderdash.genesis.genesis_time');
              options.platform.drive.tenderdash.genesis
                .initial_core_chain_locked_height = testnet.get('platform.drive.tenderdash.genesis.initial_core_chain_locked_height');
            }

            if (options.network !== NETWORK_MAINNET) {
              options.core.docker.image = base.get('core.docker.image');
            }
          });

        return configFile;
      },
      '0.25.3': (configFile) => {
        Object.entries(configFile.configs)
          .forEach(([, options]) => {
<<<<<<< HEAD
            delete options.platform.drive.abci.log;

            options.platform.drive.abci.logs = base.get('platform.drive.abci.logs');
=======
            if (options.network === NETWORK_TESTNET) {
              options.platform.drive.abci.epochTime = testnet.get('platform.drive.abci.epochTime');
            }
            options.platform.drive.abci.docker.image = base.get('platform.drive.abci.docker.image');
            options.platform.dapi.api.docker.image = base.get('platform.drive.abci.docker.image');
>>>>>>> a298e8e6
          });

        return configFile;
      },
    };
  }

  return getConfigFileMigrations;
}

module.exports = getConfigFileMigrationsFactory;<|MERGE_RESOLUTION|>--- conflicted
+++ resolved
@@ -223,17 +223,21 @@
       '0.25.3': (configFile) => {
         Object.entries(configFile.configs)
           .forEach(([, options]) => {
-<<<<<<< HEAD
-            delete options.platform.drive.abci.log;
-
-            options.platform.drive.abci.logs = base.get('platform.drive.abci.logs');
-=======
             if (options.network === NETWORK_TESTNET) {
               options.platform.drive.abci.epochTime = testnet.get('platform.drive.abci.epochTime');
             }
             options.platform.drive.abci.docker.image = base.get('platform.drive.abci.docker.image');
             options.platform.dapi.api.docker.image = base.get('platform.drive.abci.docker.image');
->>>>>>> a298e8e6
+          });
+
+        return configFile;
+      },
+      '0.25.4': (configFile) => {
+        Object.entries(configFile.configs)
+          .forEach(([, options]) => {
+            delete options.platform.drive.abci.log;
+
+            options.platform.drive.abci.logs = base.get('platform.drive.abci.logs');
           });
 
         return configFile;
