/* eslint-disable no-param-reassign */

const { NETWORK_LOCAL, NETWORK_TESTNET } = require('../src/constants');

/**
 * @param {HomeDir} homeDir
 * @param {DefaultConfigs} defaultConfigs
 * @returns {getConfigFileMigrations}
 */
function getConfigFileMigrationsFactory(homeDir, defaultConfigs) {
  /**
   * @typedef {function} getConfigFileMigrations
   * @returns {Object}
   */
  function getConfigFileMigrations() {
    const base = defaultConfigs.get('base');
    const testnet = defaultConfigs.get('testnet');

    return {
      '0.24.0': (configFile) => {
        Object.entries(configFile.configs)
          .forEach(([, options]) => {
            // Update images
            options.core.docker.image = base.get('core.docker.image');

            options.core.sentinel.docker.image = base.get('core.sentinel.docker.image');

            options.dashmate.helper.docker.image = base.get('dashmate.helper.docker.image');

            options.platform.drive.tenderdash.docker.image = base.get('platform.drive.tenderdash.docker.image');

            options.platform.drive.abci.docker.image = base.get('platform.drive.abci.docker.image');

            options.platform.dapi.api.docker.image = base.get('platform.dapi.api.docker.image');

            options.platform.dapi.envoy.docker.image = base.get('platform.dapi.envoy.docker.image');
          });

        return configFile;
      },
      '0.24.12': (configFile) => {
        let i = 0;
        Object.entries(configFile.configs)
          .forEach(([, options]) => {
            // Update dashmate helper port
            options.dashmate.helper.api.port = base.get('dashmate.helper.api.port');

            // Add pprof config
            options.platform.drive.tenderdash.pprof = base.get('platform.drive.tenderdash.pprof');

            // Set different ports for local netwrok if exists
            if (options.group === 'local') {
              options.platform.drive.tenderdash.pprof.port += i * 100;

              i++;
            }
          });

        return configFile;
      },
      '0.24.13': (configFile) => {
        Object.entries(configFile.configs)
          .forEach(([, options]) => {
            options.core.docker.image = base.get('core.docker.image');
          });

        return configFile;
      },
      '0.24.15': (configFile) => {
        Object.entries(configFile.configs)
          .forEach(([, options]) => {
            options.docker.network.bindIp = base.get('docker.network.bindIp');

            if (options.network === 'testnet') {
              options.platform.drive.tenderdash
                .genesis.initial_core_chain_locked_height = testnet.get('platform.drive.tenderdash.genesis.initial_core_chain_locked_height');
            }
          });

        return configFile;
      },
      '0.24.16': (configFile) => {
        Object.entries(configFile.configs)
          .forEach(([, options]) => {
            options.platform.dapi.envoy.docker = base.get('platform.dapi.envoy.docker');

            options.platform.dapi.api.docker.build = base.get('platform.dapi.api.docker.build');

            options.platform.drive.abci.docker.build = base.get('platform.drive.abci.docker.build');

            options.dashmate.helper.docker.build = base.get('dashmate.helper.docker.build');

            delete options.dashmate.helper.docker.image;
            delete options.core.reindex;

            if (options.network === 'testnet') {
              options.platform.drive.tenderdash.genesis.chain_id = testnet.get('platform.drive.tenderdash.genesis.chain_id');
            }
          });

        return configFile;
      },
      '0.24.17': (configFile) => {
        Object.entries(configFile.configs)
          .forEach(([, options]) => {
            options.docker.baseImage = base.get('docker.baseImage');
          });

        return configFile;
      },
      '0.24.20': (configFile) => {
        Object.entries(configFile.configs)
          .forEach(([, options]) => {
            options.core.docker.image = base.get('core.docker.image');
          });
        return configFile;
      },
      '0.24.22': (configFile) => {
        Object.entries(configFile.configs)
          .forEach(([, options]) => {
            if (options.core.masternode.enable) {
              options.platform.drive.tenderdash.mode = 'validator';
            } else {
              options.platform.drive.tenderdash.mode = 'full';
            }
          });
        return configFile;
      },
      '0.25.0-dev.18': (configFile) => {
        Object.entries(configFile.configs)
          .forEach(([, options]) => {
            delete options.core.sentinel;

            if ([NETWORK_LOCAL, NETWORK_TESTNET].includes(options.network)) {
              options.core.docker.image = base.get('core.docker.image');
            }
          });
        return configFile;
      },
<<<<<<< HEAD
      '0.25.0-dev.26': (configFile) => {
        Object.entries(configFile.configs)
          .forEach(([, options]) => {
            if (options.network !== 'mainnet') {
              options.core.docker.image = base.get('core.docker.image');

              options.platform.dapi.api.docker.image = base.get('platform.dapi.api.docker.image');
              options.platform.drive.abci.docker.image = base.get('platform.drive.abci.docker.image');
              options.platform.drive.tenderdash.docker.image = base.get('platform.drive.tenderdash.docker.image');
            }

            if (options.network === 'testnet') {
              options.platform.drive.tenderdash.genesis.chain_id = testnet.get('platform.drive.tenderdash.genesis.chain_id');
              options.platform.drive.tenderdash
                .genesis.initial_core_chain_locked_height = testnet.get('platform.drive.tenderdash.genesis.initial_core_chain_locked_height');
=======
      '0.25.0-dev.29': (configFile) => {
        Object.entries(configFile.configs)
          .forEach(([, options]) => {
            if (options.network === NETWORK_TESTNET) {
              options.platform.drive.tenderdash.genesis = testnet.get('platform.drive.tenderdash.genesis');
>>>>>>> 62b95621
            }
          });
        return configFile;
      },
    };
  }

  return getConfigFileMigrations;
}

module.exports = getConfigFileMigrationsFactory;<|MERGE_RESOLUTION|>--- conflicted
+++ resolved
@@ -137,7 +137,23 @@
           });
         return configFile;
       },
-<<<<<<< HEAD
+      '0.25.0-dev.29': (configFile) => {
+        Object.entries(configFile.configs)
+          .forEach(([, options]) => {
+            if (options.network !== NETWORK_MAINNET) {
+              options.core.docker.image = base.get('core.docker.image');
+
+              options.platform.dapi.api.docker.image = base.get('platform.dapi.api.docker.image');
+              options.platform.drive.abci.docker.image = base.get('platform.drive.abci.docker.image');
+              options.platform.drive.tenderdash.docker.image = base.get('platform.drive.tenderdash.docker.image');
+            }
+
+            if (options.network === NETWORK_TESTNET) {
+              options.platform.drive.tenderdash.genesis = testnet.get('platform.drive.tenderdash.genesis');
+            }
+          });
+        return configFile;
+      },
       '0.25.0-dev.26': (configFile) => {
         Object.entries(configFile.configs)
           .forEach(([, options]) => {
@@ -153,13 +169,6 @@
               options.platform.drive.tenderdash.genesis.chain_id = testnet.get('platform.drive.tenderdash.genesis.chain_id');
               options.platform.drive.tenderdash
                 .genesis.initial_core_chain_locked_height = testnet.get('platform.drive.tenderdash.genesis.initial_core_chain_locked_height');
-=======
-      '0.25.0-dev.29': (configFile) => {
-        Object.entries(configFile.configs)
-          .forEach(([, options]) => {
-            if (options.network === NETWORK_TESTNET) {
-              options.platform.drive.tenderdash.genesis = testnet.get('platform.drive.tenderdash.genesis');
->>>>>>> 62b95621
             }
           });
         return configFile;
