/* eslint-disable no-param-reassign */
import fs from 'fs';
import lodash from 'lodash';
import path from 'path';

import {
  NETWORK_DEVNET,
  NETWORK_LOCAL,
  NETWORK_MAINNET,
  NETWORK_TESTNET,
  SSL_PROVIDERS,
} from '../src/constants.js';

/**
 * @param {HomeDir} homeDir
 * @param {DefaultConfigs} defaultConfigs
 * @returns {getConfigFileMigrations}
 */
export default function getConfigFileMigrationsFactory(homeDir, defaultConfigs) {
  /**
   * @typedef {function} getConfigFileMigrations
   * @returns {Object}
   */
  function getConfigFileMigrations() {
    const base = defaultConfigs.get('base');
    const testnet = defaultConfigs.get('testnet');
    const mainnet = defaultConfigs.get('mainnet');

    /**
     * @param {string} name
     * @param {string} group
     * @return {Config}
     */
    function getDefaultConfigByNameOrGroup(name, group) {
      let baseConfigName = name;
      if (group !== null && defaultConfigs.has(group)) {
        baseConfigName = group;
      } else if (!defaultConfigs.has(baseConfigName)) {
        baseConfigName = 'base';
      }

      return defaultConfigs.get(baseConfigName);
    }

    function getDefaultConfigByNetwork(network) {
      if (network === NETWORK_MAINNET) {
        return defaultConfigs.get('mainnet');
      }
      if (network === NETWORK_TESTNET) {
        return defaultConfigs.get('testnet');
      }
      if (network === NETWORK_LOCAL) {
        return defaultConfigs.get('local');
      }

      return defaultConfigs.get('base');
    }

    return {
      '0.24.0': (configFile) => {
        Object.entries(configFile.configs)
          .forEach(([, options]) => {
            // Update images
            options.core.docker.image = base.get('core.docker.image');

            options.core.sentinel.docker.image = base.get('core.sentinel.docker.image');

            options.dashmate.helper.docker.image = base.get('dashmate.helper.docker.image');

            options.platform.drive.tenderdash.docker.image = base.get('platform.drive.tenderdash.docker.image');

            options.platform.drive.abci.docker.image = base.get('platform.drive.abci.docker.image');

            options.platform.dapi.api.docker.image = base.get('platform.dapi.api.docker.image');

            options.platform.gateway.docker.image = base.get('platform.gateway.docker.image');
          });

        return configFile;
      },
      '0.24.12': (configFile) => {
        let i = 0;
        Object.entries(configFile.configs)
          .forEach(([, options]) => {
            // Update dashmate helper port
            options.dashmate.helper.api.port = base.get('dashmate.helper.api.port');

            // Add pprof config
            options.platform.drive.tenderdash.pprof = base.get('platform.drive.tenderdash.pprof');

            // Set different ports for local netwrok if exists
            if (options.group === 'local') {
              options.platform.drive.tenderdash.pprof.port += i * 100;

              i++;
            }
          });

        return configFile;
      },
      '0.24.13': (configFile) => {
        Object.entries(configFile.configs)
          .forEach(([, options]) => {
            options.core.docker.image = base.get('core.docker.image');
          });

        return configFile;
      },
      '0.24.15': (configFile) => {
        Object.entries(configFile.configs)
          .forEach(([, options]) => {
            options.docker.network.bindIp = base.get('docker.network.bindIp');

            if (options.network === 'testnet') {
              options.platform.drive.tenderdash
                .genesis.initial_core_chain_locked_height = testnet.get('platform.drive.tenderdash.genesis.initial_core_chain_locked_height');
            }
          });

        return configFile;
      },
      '0.24.16': (configFile) => {
        Object.entries(configFile.configs)
          .forEach(([, options]) => {
            options.platform.gateway.docker = base.get('platform.gateway.docker');

            options.platform.dapi.api.docker.build = base.get('platform.dapi.api.docker.build');

            options.platform.drive.abci.docker.build = base.get('platform.drive.abci.docker.build');

            options.dashmate.helper.docker.build = base.get('dashmate.helper.docker.build');

            delete options.dashmate.helper.docker.image;
            delete options.core.reindex;

            if (options.network === 'testnet') {
              options.platform.drive.tenderdash.genesis.chain_id = testnet.get('platform.drive.tenderdash.genesis.chain_id');
            }
          });

        return configFile;
      },
      '0.24.17': (configFile) => {
        Object.entries(configFile.configs)
          .forEach(([, options]) => {
            options.docker.baseImage = base.get('docker.baseImage');
          });

        return configFile;
      },
      '0.24.20': (configFile) => {
        Object.entries(configFile.configs)
          .forEach(([, options]) => {
            options.core.docker.image = base.get('core.docker.image');
          });
        return configFile;
      },
      '0.24.22': (configFile) => {
        Object.entries(configFile.configs)
          .forEach(([, options]) => {
            if (options.core.masternode.enable) {
              options.platform.drive.tenderdash.mode = 'validator';
            } else {
              options.platform.drive.tenderdash.mode = 'full';
            }
          });
        return configFile;
      },
      '0.25.0-dev.18': (configFile) => {
        Object.entries(configFile.configs)
          .forEach(([, options]) => {
            delete options.core.sentinel;

            if ([NETWORK_LOCAL, NETWORK_TESTNET].includes(options.network)) {
              options.core.docker.image = base.get('core.docker.image');
            }
          });
        return configFile;
      },
      '0.25.0-dev.29': (configFile) => {
        Object.entries(configFile.configs)
          .forEach(([name, options]) => {
            if (options.network !== NETWORK_MAINNET) {
              options.core.docker.image = base.get('core.docker.image');

              options.platform.dapi.api.docker.image = base.get('platform.dapi.api.docker.image');
              options.platform.drive.abci.docker.image = base.get('platform.drive.abci.docker.image');
              options.platform.drive.tenderdash.docker.image = base.get('platform.drive.tenderdash.docker.image');
            }

            if (options.platform.drive.abci.log.jsonFile.level === 'fatal') {
              options.platform.drive.abci.log.jsonFile.level = 'error';
            }

            if (options.platform.drive.abci.log.prettyFile.level === 'fatal') {
              options.platform.drive.abci.log.prettyFile.level = 'error';
            }

            if (options.network === NETWORK_TESTNET) {
              options.platform.drive.tenderdash.genesis.chain_id = testnet.get('platform.drive.tenderdash.genesis.chain_id');
              options.platform.drive.tenderdash
                .genesis.initial_core_chain_locked_height = testnet.get('platform.drive.tenderdash.genesis.initial_core_chain_locked_height');
            }

            if (defaultConfigs.has(name) && !options.platform.drive.tenderdash.metrics) {
              options.platform.drive.tenderdash.metrics = defaultConfigs.get(name)
                .get('platform.drive.tenderdash.metrics');
            }
          });
        return configFile;
      },
      '0.25.0-dev.30': (configFile) => {
        Object.entries(configFile.configs)
          .forEach(([, options]) => {
            if (options.network === NETWORK_TESTNET) {
              options.platform.drive.tenderdash.p2p.seeds = testnet.get('platform.drive.tenderdash.p2p.seeds');
            }
          });
        return configFile;
      },
      '0.25.0-dev.32': (configFile) => {
        Object.entries(configFile.configs)
          .forEach(([, options]) => {
            if (options.network !== NETWORK_MAINNET) {
              options.core.docker.image = base.get('core.docker.image');
            }

            if (options.network === NETWORK_TESTNET) {
              options.platform.drive.tenderdash.genesis.chain_id = testnet.get('platform.drive.tenderdash.genesis.chain_id');
              options.platform.drive.tenderdash.genesis.genesis_time = '2024-07-17T17:15:00.000Z';
            }
          });
        return configFile;
      },
      '0.25.0-dev.33': (configFile) => {
        Object.entries(configFile.configs)
          .forEach(([, options]) => {
            options.platform.drive.abci.epochTime = base.get('platform.drive.abci.epochTime');
            options.platform.drive.tenderdash.docker.image = base.get('platform.drive.tenderdash.docker.image');
            options.platform.drive.tenderdash.log.path = null;

            if (options.platform.drive.abci.log.jsonFile.level === 'fatal') {
              options.platform.drive.abci.log.jsonFile.level = 'error';
            }

            if (options.platform.drive.abci.log.prettyFile.level === 'fatal') {
              options.platform.drive.abci.log.prettyFile.level = 'error';
            }

            if (options.network === NETWORK_TESTNET) {
              options.platform.drive.tenderdash.genesis.chain_id = testnet.get('platform.drive.tenderdash.genesis.chain_id');
              options.platform.drive.tenderdash.genesis.genesis_time = '2024-07-17T17:15:00.000Z';
              options.platform.drive.tenderdash.genesis
                .initial_core_chain_locked_height = testnet.get('platform.drive.tenderdash.genesis.initial_core_chain_locked_height');
            }

            if (options.network !== NETWORK_MAINNET) {
              options.core.docker.image = base.get('core.docker.image');
            }
          });

        return configFile;
      },
      '0.25.3': (configFile) => {
        Object.entries(configFile.configs)
          .forEach(([name, options]) => {
            if (options.network === NETWORK_TESTNET && name !== 'base') {
              options.platform.drive.abci.epochTime = testnet.get('platform.drive.abci.epochTime');
            }
            options.platform.drive.abci.docker.image = base.get('platform.drive.abci.docker.image');
            options.platform.dapi.api.docker.image = base.get('platform.dapi.api.docker.image');
          });

        return configFile;
      },
      '0.25.4': (configFile) => {
        Object.entries(configFile.configs)
          .forEach(([, options]) => {
            delete options.platform.drive.abci.log;

            options.platform.drive.abci.logs = base.get('platform.drive.abci.logs');
          });

        return configFile;
      },
      '0.25.7': (configFile) => {
        Object.entries(configFile.configs)
          .forEach(([name, options]) => {
            if (options.network !== NETWORK_MAINNET) {
              const filenames = ['private.key', 'bundle.crt', 'bundle.csr', 'csr.pem'];

              for (const filename of filenames) {
                const oldFilePath = homeDir.joinPath('ssl', name, filename);
                const newFilePath = homeDir.joinPath(
                  name,
                  'platform',
                  'dapi',
                  'envoy',
                  'ssl',
                  filename,
                );

                if (fs.existsSync(oldFilePath)) {
                  fs.mkdirSync(path.dirname(newFilePath), { recursive: true });
                  fs.copyFileSync(oldFilePath, newFilePath);
                  fs.rmSync(oldFilePath, { recursive: true });
                }
              }
            }
          });

        if (fs.existsSync(homeDir.joinPath('ssl'))) {
          fs.rmSync(homeDir.joinPath('ssl'), { recursive: true });
        }

        return configFile;
      },
      '0.25.11': (configFile) => {
        if (configFile.configs.base) {
          configFile.configs.base.core.docker.image = base.get('core.docker.image');
        }
        if (configFile.configs.local) {
          configFile.configs.local.platform.dapi.envoy.ssl.provider = SSL_PROVIDERS.SELF_SIGNED;
        }

        Object.entries(configFile.configs)
          .forEach(([, options]) => {
            options.platform.drive.tenderdash.log.level = 'info';

            if (options.network !== NETWORK_MAINNET && options.network !== NETWORK_TESTNET) {
              options.core.docker.image = base.get('core.docker.image');
            }

            options.core.docker.commandArgs = [];
          });

        return configFile;
      },
      '0.25.12': (configFile) => {
        Object.entries(configFile.configs)
          .forEach(([name, options]) => {
            options.platform.drive.tenderdash.docker.image = base.get('platform.drive.tenderdash.docker.image');

            if (options.network === NETWORK_TESTNET) {
              options.core.docker.image = base.get('core.docker.image');

              if (name !== base.getName()) {
                options.platform.drive.tenderdash.genesis.chain_id = testnet.get('platform.drive.tenderdash.genesis.chain_id');
                options.platform.drive.tenderdash.genesis.initial_core_chain_locked_height = 14000;
                options.platform.drive.tenderdash.genesis.genesis_time = '2024-07-17T17:15:00.000Z';
              }
            }
          });

        return configFile;
      },
      '0.25.16-rc.1': (configFile) => {
        Object.entries(configFile.configs)
          .forEach(([name, options]) => {
            options.core.insight = base.get('core.insight');
            options.core.docker.image = base.get('core.docker.image');

            if (options.network === NETWORK_TESTNET && name !== base.getName()) {
              options.platform.drive.tenderdash.genesis.chain_id = testnet.get('platform.drive.tenderdash.genesis.chain_id');
              options.platform.drive.tenderdash.genesis.initial_core_chain_locked_height = 1400;
              options.platform.drive.tenderdash.genesis.genesis_time = '2024-07-17T17:15:00.000Z';
            }
          });

        return configFile;
      },
      '0.25.16-rc.5': (configFile) => {
        Object.entries(configFile.configs)
          .forEach(([name, options]) => {
            if (options.network === NETWORK_TESTNET && name !== base.getName()) {
              options.platform.drive.tenderdash.genesis.chain_id = testnet.get('platform.drive.tenderdash.genesis.chain_id');
              options.platform.drive.tenderdash.genesis.initial_core_chain_locked_height = 1400;
              options.platform.drive.tenderdash.genesis.genesis_time = '2024-07-17T17:15:00.000Z';
            }
          });

        return configFile;
      },
      '0.25.16-rc.6': (configFile) => {
        Object.entries(configFile.configs)
          .forEach(([, options]) => {
            options.core.docker.image = base.get('core.docker.image');
          });

        return configFile;
      },
      '0.25.16-rc.7': (configFile) => {
        Object.entries(configFile.configs)
          .forEach(([, options]) => {
            options.platform.drive.tenderdash.docker.image = base.get('platform.drive.tenderdash.docker.image');

            delete options.docker.network.bindIp;

            options.core.p2p.host = base.get('core.p2p.host');
            options.core.rpc.host = base.get('core.rpc.host');
            options.platform.dapi.envoy.http.host = '0.0.0.0';
            options.platform.drive.tenderdash.p2p.host = base.get('platform.drive.tenderdash.p2p.host');
            options.platform.drive.tenderdash.rpc.host = base.get('platform.drive.tenderdash.rpc.host');
            options.platform.drive.tenderdash.metrics.host = base.get('platform.drive.tenderdash.metrics.host');
          });

        return configFile;
      },
      '0.25.19': (configFile) => {
        Object.entries(configFile.configs)
          .forEach(([, options]) => {
            options.platform.drive.tenderdash.docker.image = base.get('platform.drive.tenderdash.docker.image');
          });

        return configFile;
      },
      '0.25.20': (configFile) => {
        Object.entries(configFile.configs)
          .forEach(([name, options]) => {
            options.platform.dapi.envoy.http.connectTimeout = '5s';
            options.platform.dapi.envoy.http.responseTimeout = '15s';

            options.platform.drive.tenderdash.rpc.maxOpenConnections = base.get('platform.drive.tenderdash.rpc.maxOpenConnections');

            let defaultConfigName = 'base';
            if (options.group === 'local' || name === 'local') {
              defaultConfigName = 'local';
            }
            const defaultConfig = defaultConfigs.get(defaultConfigName);

            options.platform.drive.tenderdash.p2p.flushThrottleTimeout = defaultConfig.get('platform.drive.tenderdash.p2p.flushThrottleTimeout');
            options.platform.drive.tenderdash.p2p.maxPacketMsgPayloadSize = defaultConfig.get('platform.drive.tenderdash.p2p.maxPacketMsgPayloadSize');
            options.platform.drive.tenderdash.p2p.sendRate = defaultConfig.get('platform.drive.tenderdash.p2p.sendRate');
            options.platform.drive.tenderdash.p2p.recvRate = defaultConfig.get('platform.drive.tenderdash.p2p.recvRate');

            options.platform.drive.tenderdash.mempool = lodash.clone(base.get('platform.drive.tenderdash.mempool'));
            options.platform.drive.tenderdash.consensus.peer = base.get('platform.drive.tenderdash.consensus.peer');
            options.platform.drive.tenderdash.consensus.unsafeOverride = base.get('platform.drive.tenderdash.consensus.unsafeOverride');
          });

        return configFile;
      },
      '0.25.22': (configFile) => {
        Object.entries(configFile.configs)
          .forEach(([, options]) => {
            options.platform.dapi.api.docker.deploy = base.get('platform.dapi.api.docker.deploy');
          });

        return configFile;
      },
      '1.0.0-dev.2': (configFile) => {
        const consensusParams = {
          block: {
            max_bytes: '2097152',
            max_gas: '57631392000',
            time_iota_ms: '5000',
          },
          evidence: {
            max_age: '100000',
            max_age_num_blocks: '100000',
            max_age_duration: '172800000000000',
          },
          validator: {
            pub_key_types: ['bls12381'],
          },
          timeout: {
            propose: '50000000000',
            propose_delta: '5000000000',
            vote: '10000000000',
            vote_delta: '1000000000',
          },
          synchrony: {
            message_delay: '70000000000',
            precision: '1000000000',
          },
          abci: {
            recheck_tx: true,
          },
          version: {
            app_version: '1',
          },
        };

        const genesis = {
          base: {
            consensus_params: lodash.cloneDeep(consensusParams),
          },
          local: {
            consensus_params: lodash.cloneDeep(consensusParams),
          },
          testnet: {
            chain_id: 'dash-testnet-51',
            validator_quorum_type: 6,
            consensus_params: lodash.cloneDeep(consensusParams),
          },
          mainnet: {
            chain_id: 'evo1',
            validator_quorum_type: 4,
            consensus_params: lodash.cloneDeep(consensusParams),
          },
        };

        Object.entries(configFile.configs)
          .forEach(([name, options]) => {
            if (genesis[name]) {
              options.platform.drive.tenderdash.genesis = genesis[name];
            }

            options.platform.dapi.api.docker.deploy = base.get('platform.dapi.api.docker.deploy');

            let baseConfigName = name;
            if (options.group !== null && defaultConfigs.has(options.group)) {
              baseConfigName = options.group;
            } else if (!defaultConfigs.has(baseConfigName)) {
              baseConfigName = 'testnet';
            }

            options.platform.drive.abci.chainLock = defaultConfigs.get(baseConfigName)
              .get('platform.drive.abci.chainLock');
          });

        return configFile;
      },
      '1.0.0-dev.4': (configFile) => {
        Object.entries(configFile.configs)
          .forEach(([name, options]) => {
            const defaultConfig = getDefaultConfigByNameOrGroup(name, options.group);
            options.core.docker.image = defaultConfig.get('core.docker.image');

            options.platform.drive.tenderdash.docker.image = defaultConfig.get('platform.drive.tenderdash.docker.image');
          });

        return configFile;
      },
      '1.0.0-dev.5': (configFile) => {
        Object.entries(configFile.configs)
          .forEach(([, options]) => {
            options.platform.drive.tenderdash.mempool.cacheSize = base.get('platform.drive.tenderdash.mempool.cacheSize');
          });

        return configFile;
      },
      '1.0.0-dev.6': (configFile) => {
        Object.entries(configFile.configs)
          .forEach(([name, options]) => {
            options.platform.drive.abci.tokioConsole = base.get('platform.drive.abci.tokioConsole');

            const defaultConfig = getDefaultConfigByNameOrGroup(name, options.group);
            options.platform.drive.tenderdash.docker.image = defaultConfig.get('platform.drive.tenderdash.docker.image');
          });

        return configFile;
      },
      '1.0.0-dev.7': (configFile) => {
        Object.entries(configFile.configs)
          .forEach(([name, options]) => {
            if (options.network === NETWORK_TESTNET && name !== 'base') {
              options.platform.drive.tenderdash.genesis = testnet.get('platform.drive.tenderdash.genesis');
            }

            const defaultConfig = getDefaultConfigByNameOrGroup(name, options.group);
            options.core.docker.image = defaultConfig.get('core.docker.image');
          });

        return configFile;
      },
      '1.0.0-dev.8': (configFile) => {
        Object.entries(configFile.configs)
          .forEach(([name, options]) => {
            const defaultConfig = getDefaultConfigByNameOrGroup(name, options.group);
            options.core.docker.image = defaultConfig.get('core.docker.image');
          });

        return configFile;
      },
      '1.0.0-dev.9': (configFile) => {
        Object.entries(configFile.configs)
          .forEach(([name, options]) => {
            options.platform.drive.tenderdash.docker.image = base.get('platform.drive.tenderdash.docker.image');

            const defaultConfig = getDefaultConfigByNameOrGroup(name, options.group);
            options.platform.drive.tenderdash.mempool.timeoutCheckTx = defaultConfig.get('platform.drive.tenderdash.mempool.timeoutCheckTx');
            options.platform.drive.tenderdash.mempool.txEnqueueTimeout = defaultConfig.get('platform.drive.tenderdash.mempool.txEnqueueTimeout');
            options.platform.drive.tenderdash.mempool.txSendRateLimit = defaultConfig.get('platform.drive.tenderdash.mempool.txSendRateLimit');
            options.platform.drive.tenderdash.mempool.txRecvRateLimit = defaultConfig.get('platform.drive.tenderdash.mempool.txRecvRateLimit');
            options.platform.drive.tenderdash.rpc.timeoutBroadcastTx = defaultConfig.get('platform.drive.tenderdash.rpc.timeoutBroadcastTx');
          });

        return configFile;
      },
      '1.0.0-dev.10': (configFile) => {
        Object.entries(configFile.configs)
          .forEach(([, options]) => {
            options.platform.drive.tenderdash.docker.image = base.get('platform.drive.tenderdash.docker.image');
          });

        return configFile;
      },
      '1.0.0-dev.12': (configFile) => {
        Object.entries(configFile.configs)
          .forEach(([name, options]) => {
            // Update tenderdash config
            options.platform.drive.tenderdash.docker.image = base.get('platform.drive.tenderdash.docker.image');
            options.platform.drive.tenderdash.mempool.maxConcurrentCheckTx = base.get('platform.drive.tenderdash.mempool.maxConcurrentCheckTx');

            // Add metrics to Drive ABCI
            options.platform.drive.abci.metrics = base.get('platform.drive.abci.metrics');

            // Envoy -> Gateway
            if (options.platform.dapi.envoy) {
              options.platform.gateway = lodash.cloneDeep(options.platform.dapi.envoy);

              // add new options
              options.platform.gateway.maxConnections = base.get('platform.gateway.maxConnections');
              options.platform.gateway.maxHeapSizeInBytes = base.get('platform.gateway.maxHeapSizeInBytes');
              options.platform.gateway.metrics = base.get('platform.gateway.metrics');
              options.platform.gateway.admin = base.get('platform.gateway.admin');
              options.platform.gateway.upstreams = base.get('platform.gateway.upstreams');
              options.platform.gateway.log = base.get('platform.gateway.log');

              // http -> listeners
              options.platform.gateway.listeners = lodash.cloneDeep(
                base.get('platform.gateway.listeners'),
              );

              options.platform.gateway.listeners.dapiAndDrive.host = options.platform.dapi.envoy
                .http.host;
              options.platform.gateway.listeners.dapiAndDrive.port = options.platform.dapi.envoy
                .http.port;

              delete options.platform.gateway.http;

              // update rate limiter
              options.platform.gateway.rateLimiter.docker = base.get('platform.gateway.rateLimiter.docker');
              options.platform.gateway.rateLimiter.unit = base.get('platform.gateway.rateLimiter.unit');
              options.platform.gateway.rateLimiter.requestsPerUnit = base.get('platform.gateway.rateLimiter.requestsPerUnit');
              options.platform.gateway.rateLimiter.blacklist = base.get('platform.gateway.rateLimiter.blacklist');
              options.platform.gateway.rateLimiter.whitelist = base.get('platform.gateway.rateLimiter.whitelist');
              options.platform.gateway.rateLimiter.metrics = base.get('platform.gateway.rateLimiter.metrics');

              delete options.platform.gateway.rateLimiter.fillInterval;
              delete options.platform.gateway.rateLimiter.maxTokens;
              delete options.platform.gateway.rateLimiter.tokensPerFill;

              // delete envoy
              delete options.platform.dapi.envoy;

              // update image
              options.platform.gateway.docker.image = base.get('platform.gateway.docker.image');
            }

            // rename non conventional field
            if (options.platform.drive.abci.tokioConsole.retention_secs) {
              options.platform.drive.abci.tokioConsole.retention = options.platform.drive.abci
                .tokioConsole.retention_secs;
              delete options.platform.drive.abci.tokioConsole.retention_secs;
            }

            // move SSL files
            if (options.network !== NETWORK_MAINNET) {
              const filenames = ['private.key', 'bundle.crt', 'bundle.csr', 'csr.pem'];

              for (const filename of filenames) {
                const oldFilePath = homeDir.joinPath(
                  name,
                  'platform',
                  'dapi',
                  'envoy',
                  'ssl',
                  filename,
                );
                const newFilePath = homeDir.joinPath(
                  name,
                  'platform',
                  'gateway',
                  'ssl',
                  filename,
                );

                if (fs.existsSync(oldFilePath)) {
                  fs.mkdirSync(path.dirname(newFilePath), { recursive: true });
                  fs.copyFileSync(oldFilePath, newFilePath);
                  fs.rmSync(oldFilePath, { recursive: true });
                }
              }
            }
          });

        return configFile;
      },
      '1.0.0-dev.16': (configFile) => {
        Object.entries(configFile.configs)
          .forEach(([name, options]) => {
            // Update Drive's quorum configuration
            if (name === 'base') {
              options.network = NETWORK_MAINNET;
            }

            const networkConfig = getDefaultConfigByNetwork(options.network);

            options.platform.drive.abci.chainLock.quorum = {
              llmqType: networkConfig.get('platform.drive.abci.chainLock.quorum.llmqType'),
              dkgInterval: networkConfig.get('platform.drive.abci.chainLock.quorum.dkgInterval'),
              activeSigners: networkConfig.get('platform.drive.abci.chainLock.quorum.activeSigners'),
              rotation: networkConfig.get('platform.drive.abci.chainLock.quorum.rotation'),
            };

            delete options.platform.drive.abci.chainLock.llmqType;
            delete options.platform.drive.abci.chainLock.llmqSize;
            delete options.platform.drive.abci.chainLock.dkgInterval;

            options.platform.drive.abci.validatorSet.quorum = {
              llmqType: networkConfig.get('platform.drive.abci.validatorSet.quorum.llmqType'),
              dkgInterval: networkConfig.get('platform.drive.abci.validatorSet.quorum.dkgInterval'),
              activeSigners: networkConfig.get('platform.drive.abci.validatorSet.quorum.activeSigners'),
              rotation: networkConfig.get('platform.drive.abci.validatorSet.quorum.rotation'),
            };

            delete options.platform.drive.abci.validatorSet.llmqType;

            options.platform.drive.abci.instantLock = {
              quorum: {
                llmqType: networkConfig.get('platform.drive.abci.instantLock.quorum.llmqType'),
                dkgInterval: networkConfig.get('platform.drive.abci.instantLock.quorum.dkgInterval'),
                activeSigners: networkConfig.get('platform.drive.abci.instantLock.quorum.activeSigners'),
                rotation: networkConfig.get('platform.drive.abci.instantLock.quorum.rotation'),
              },
            };
          });

        return configFile;
      },
      '1.0.0-dev.17': (configFile) => {
        Object.entries(configFile.configs)
          .forEach(([name, options]) => {
            options.platform.drive.tenderdash.docker.image = base.get('platform.drive.tenderdash.docker.image');
            options.platform.drive.abci.grovedbVisualizer = base.get('platform.drive.abci.grovedbVisualizer');

            // Update Core image
            options.core.docker.image = getDefaultConfigByNameOrGroup(name, options.group)
              .get('core.docker.image');

            // Update Core RPC auth configuration
            options.core.rpc.users = base.get('core.rpc.users');
            options.core.rpc.users.dashmate.password = options.core.rpc.password;

            delete options.core.rpc.user;
            delete options.core.rpc.password;
          });
        return configFile;
      },
      '1.0.0-beta.4': (configFile) => {
        Object.entries(configFile.configs)
          .forEach(([name, options]) => {
            // Update Core image
            options.core.docker.image = getDefaultConfigByNameOrGroup(name, options.group)
              .get('core.docker.image');

            options.core.devnet.llmq = base.get('core.devnet.llmq');

            if (options.network === NETWORK_TESTNET) {
              options.platform.drive.tenderdash.genesis = testnet.get('platform.drive.tenderdash.genesis');
            }
          });
        return configFile;
      },
      '1.0.0-rc.1': (configFile) => {
        Object.entries(configFile.configs)
          .forEach(([, options]) => {
            delete options.platform.dpns;
            delete options.platform.dashpay;
            delete options.platform.featureFlags;
            delete options.platform.masternodeRewardShares;
            delete options.platform.withdrawals;

            // Update tenderdash image
            options.platform.drive.tenderdash.docker.image = base.get('platform.drive.tenderdash.docker.image');

            // Replace quorumsign with qurumplatformsign in Core RPC Tenderdash auth whitelist
            options.core.rpc.users.tenderdash.whitelist = base.get('core.rpc.users.tenderdash.whitelist');
          });
        return configFile;
      },
      '1.0.0-rc.2': (configFile) => {
        Object.entries(configFile.configs)
          .forEach(([, options]) => {
            if (options.network === NETWORK_TESTNET) {
              options.platform.drive.tenderdash.genesis = testnet.get('platform.drive.tenderdash.genesis');
            }

            // Update tenderdash image
            options.platform.drive.tenderdash.docker.image = base.get('platform.drive.tenderdash.docker.image');
            options.core.rpc.users.drive_consensus.whitelist = base.get('core.rpc.users.drive_consensus.whitelist');
          });
        return configFile;
      },
      '1.0.0': (configFile) => {
        Object.entries(configFile.configs)
          .forEach(([name, options]) => {
            if (name === 'base') {
              options.platform.drive.tenderdash.mempool = base.get('platform.drive.tenderdash.mempool');
              options.platform.drive.tenderdash.genesis = base.get('platform.drive.tenderdash.genesis');
            } else if (options.network === NETWORK_MAINNET) {
              options.platform.drive.tenderdash.p2p = mainnet.get('platform.drive.tenderdash.p2p');
              options.platform.drive.tenderdash.mempool = mainnet.get('platform.drive.tenderdash.mempool');
              options.platform.drive.tenderdash.genesis = mainnet.get('platform.drive.tenderdash.genesis');

              if (options.platform.drive.tenderdash.node.id !== null) {
                options.platform.enable = true;
              }
            }

            // Update tenderdash image
            options.platform.drive.tenderdash.docker.image = base.get('platform.drive.tenderdash.docker.image');
            options.core.docker.image = base.get('core.docker.image');
          });
        return configFile;
      },
      '1.0.2': (configFile) => {
        Object.entries(configFile.configs)
          .forEach(([, options]) => {
            options.core.indexes = [];
            options.platform.drive.abci.docker.image = 'dashpay/drive:1';
            options.platform.dapi.api.docker.image = 'dashpay/dapi:1';
          });
        return configFile;
      },
      '1.1.0-dev.1': (configFile) => {
        const consensusParams = {
          block: {
            max_bytes: '2097152',
            max_gas: '57631392000',
            time_iota_ms: '5000',
          },
          evidence: {
            max_age: '100000',
            max_age_num_blocks: '100000',
            max_age_duration: '172800000000000',
          },
          validator: {
            pub_key_types: ['bls12381'],
          },
          timeout: {
            propose: '50000000000',
            propose_delta: '5000000000',
            vote: '10000000000',
            vote_delta: '1000000000',
          },
          synchrony: {
            message_delay: '70000000000',
            precision: '1000000000',
          },
          abci: {
            recheck_tx: true,
          },
          version: {
            app_version: '1',
          },
        };

        Object.entries(configFile.configs)
          .forEach(([name, options]) => {
            if (name === 'local') {
              options.platform.drive.abci.epochTime = 1200;
            }

            if (options.network === NETWORK_MAINNET && name !== 'base') {
              options.platform.drive.tenderdash.p2p.seeds = mainnet.get('platform.drive.tenderdash.p2p.seeds');
            }

            options.platform.drive.abci.docker.image = 'dashpay/drive:1-dev';
            options.platform.dapi.api.docker.image = 'dashpay/dapi:1-dev';

            options.platform.gateway.listeners.dapiAndDrive.waitForStResultTimeout = '125s';
            options.platform.dapi.api.waitForStResultTimeout = 120000;

            options.platform.drive.tenderdash.p2p.maxConnections = 64;
            options.platform.drive.tenderdash.p2p.maxOutgoingConnections = 30;

            if (defaultConfigs.has(name)) {
              options.platform.drive.tenderdash.genesis
                .consensus_params = lodash.cloneDeep(consensusParams);
            }

            options.platform.drive.tenderdash.docker.image = base.get('platform.drive.tenderdash.docker.image');
          });
        return configFile;
      },
      '1.1.0': (configFile) => {
        Object.entries(configFile.configs)
          .forEach(([name, options]) => {
            options.platform.drive.abci.docker.image = 'dashpay/drive:1';
            options.platform.dapi.api.docker.image = 'dashpay/dapi:1';

            if (options.network === NETWORK_TESTNET) {
              options.platform.drive.abci.proposer = {
                txProcessingTimeLimit: 5000,
              };
              options.platform.drive.tenderdash.mempool.timeoutCheckTx = '3s';
              options.platform.drive.tenderdash.mempool.txEnqueueTimeout = '30ms';
              options.platform.drive.tenderdash.mempool.txSendRateLimit = 100;
              options.platform.drive.tenderdash.mempool.txRecvRateLimit = 120;
              options.platform.drive.tenderdash.mempool.ttlDuration = '24h';
              options.platform.drive.tenderdash.mempool.ttlNumBlocks = 0;
            } else if (options.network === NETWORK_MAINNET && name !== 'base') {
              options.platform.drive.abci.proposer = {
                txProcessingTimeLimit: 5000,
              };
              options.platform.drive.tenderdash.mempool.ttlDuration = '24h';
              options.platform.drive.tenderdash.mempool.ttlNumBlocks = 0;
            } else {
              options.platform.drive.tenderdash.mempool.ttlDuration = '0s';
              options.platform.drive.tenderdash.mempool.ttlNumBlocks = 0;
              options.platform.drive.abci.proposer = {
                txProcessingTimeLimit: null,
              };
            }
          });
        return configFile;
      },
      '1.1.1': (configFile) => {
        Object.entries(configFile.configs)
          .forEach(([, options]) => {
            options.platform.drive.tenderdash.docker.image = 'dashpay/tenderdash:1.2.0';
            if (options.network === NETWORK_TESTNET) {
              options.platform.drive.tenderdash.genesis.chain_id = 'dash-testnet-51';
            }
          });
        return configFile;
      },
      '1.2.0-rc.1': (configFile) => {
        Object.entries(configFile.configs)
          .forEach(([name, options]) => {
            options.platform.drive.tenderdash.docker.image = 'dashpay/tenderdash:1';
            if (options.network === NETWORK_MAINNET && name !== 'base') {
              options.platform.drive.tenderdash.genesis.chain_id = 'evo1';
            }
            if (options.network === NETWORK_TESTNET) {
              delete options.platform.drive.tenderdash.genesis.initial_core_chain_locked_height;
            }
          });
        return configFile;
      },
      '1.3.0-dev.3': (configFile) => {
        Object.entries(configFile.configs)
          .forEach(([, options]) => {
            options.platform.drive.abci.docker.image = 'dashpay/drive:1-dev';
            options.platform.dapi.api.docker.image = 'dashpay/dapi:1-dev';

            // Update core log settings
            options.core.log.filePath = null;
            options.core.log.debug = {
              enabled: false,
              ips: !!options.core.logIps,
              sourceLocations: false,
              threadNames: false,
              timeMicros: false,
              includeOnly: [],
              exclude: [],
            };

            // If debug log was enabled
            if (options.core.log.file.categories.length > 0) {
              options.core.log.filePath = options.core.log.file.path;
              options.core.log.debug.enabled = true;

              if (!options.core.log.file.categories.includes('all')) {
                options.core.log.debug.includeOnly = options.core.log.file.categories;
              }
            }

            delete options.core.log.file;
            delete options.core.logIps;
          });
        return configFile;
      },
      '1.3.0-dev.6': (configFile) => {
        Object.entries(configFile.configs)
          .forEach(([, options]) => {
            options.platform.drive.tenderdash.docker.image = 'dashpay/tenderdash:fix-wrong-proposer-at-round';
          });
        return configFile;
      },
      '1.3.0': (configFile) => {
        Object.entries(configFile.configs)
          .forEach(([, options]) => {
            options.platform.drive.tenderdash.docker.image = 'dashpay/tenderdash:1.3';
            options.platform.drive.abci.docker.image = 'dashpay/drive:1';
            options.platform.dapi.api.docker.image = 'dashpay/dapi:1';
          });
        return configFile;
      },
      '1.4.0-dev.1': (configFile) => {
        Object.entries(configFile.configs)
          .forEach(([, options]) => {
            options.platform.drive.tenderdash.docker.image = 'dashpay/tenderdash:1.3';
            options.platform.drive.abci.docker.image = 'dashpay/drive:1-dev';
            options.platform.dapi.api.docker.image = 'dashpay/dapi:1-dev';
          });
        return configFile;
      },
      '1.4.0-dev.4': (configFile) => {
        Object.entries(configFile.configs)
          .forEach(([name, options]) => {
            if (name === 'base' || name === 'local') {
              delete options.platform.drive.tenderdash.genesis.consensus_params.version;
            } else if (options.network === NETWORK_TESTNET) {
              options.platform.drive.tenderdash.genesis.consensus_params.version = {
                app_version: '1',
              };
            }
          });
        return configFile;
      },
      '1.4.0': (configFile) => {
        Object.entries(configFile.configs)
          .forEach(([, options]) => {
            options.platform.drive.abci.docker.image = 'dashpay/drive:1';
            options.platform.dapi.api.docker.image = 'dashpay/dapi:1';
          });
        return configFile;
      },
      '1.5.0': (configFile) => {
        Object.entries(configFile.configs)
          .forEach(([name, options]) => {
            if (options.network === NETWORK_MAINNET && name !== 'base') {
              options.platform.drive.tenderdash.p2p.seeds = mainnet.get('platform.drive.tenderdash.p2p.seeds');
            }

            if (options.network === NETWORK_TESTNET && name !== 'base') {
              options.platform.drive.tenderdash.p2p.seeds = testnet.get('platform.drive.tenderdash.p2p.seeds');
            }

            if ([NETWORK_LOCAL, NETWORK_TESTNET, NETWORK_DEVNET].includes(options.network)) {
<<<<<<< HEAD
              options.core.docker.image = 'dashpay/dashd:22.0.0-nightly.2024.10.29';
=======
              options.core.docker.image = 'dashpay/dashd:22.0.0-devpr6375.dde1edf3';
>>>>>>> 978929a5
            }
          });
        return configFile;
      },
    };
  }

  return getConfigFileMigrations;
}<|MERGE_RESOLUTION|>--- conflicted
+++ resolved
@@ -1032,11 +1032,7 @@
             }
 
             if ([NETWORK_LOCAL, NETWORK_TESTNET, NETWORK_DEVNET].includes(options.network)) {
-<<<<<<< HEAD
-              options.core.docker.image = 'dashpay/dashd:22.0.0-nightly.2024.10.29';
-=======
               options.core.docker.image = 'dashpay/dashd:22.0.0-devpr6375.dde1edf3';
->>>>>>> 978929a5
             }
           });
         return configFile;
