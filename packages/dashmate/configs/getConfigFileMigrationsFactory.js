--- conflicted
+++ resolved
@@ -834,13 +834,9 @@
         Object.entries(configFile.configs)
           .forEach(([, options]) => {
             options.platform.drive.tenderdash.docker.image = 'dashpay/tenderdash:1.2.0';
-<<<<<<< HEAD
-
             if (options.network === NETWORK_TESTNET) {
               options.platform.drive.tenderdash.genesis.chain_id = 'dash-testnet-51';
             }
-=======
->>>>>>> 5efac0e8
           });
         return configFile;
       },
