--- conflicted
+++ resolved
@@ -232,8 +232,6 @@
 
         return configFile;
       },
-<<<<<<< HEAD
-=======
       '0.25.4': (configFile) => {
         Object.entries(configFile.configs)
           .forEach(([, options]) => {
@@ -244,7 +242,6 @@
 
         return configFile;
       },
->>>>>>> a847198d
     };
   }
 
