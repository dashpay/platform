--- conflicted
+++ resolved
@@ -191,16 +191,10 @@
           });
         return configFile;
       },
-<<<<<<< HEAD
-      '1.0.0-dev.1': (configFile) => {
+      '0.25.0-dev.33': (configFile) => {
         Object.entries(configFile.configs)
           .forEach(([, options]) => {
             options.platform.drive.abci.epochTime = base.get('platform.drive.abci.epochTime');
-          });
-=======
-      '0.25.0-dev.33': (configFile) => {
-        Object.entries(configFile.configs)
-          .forEach(([, options]) => {
             options.platform.drive.tenderdash.docker.image = base.get('platform.drive.tenderdash.docker.image');
             options.platform.drive.tenderdash.log.path = null;
 
@@ -213,7 +207,6 @@
             }
           });
 
->>>>>>> 213126c6
         return configFile;
       },
     };
