--- conflicted
+++ resolved
@@ -765,18 +765,12 @@
           });
         return configFile;
       },
-<<<<<<< HEAD
-      '1.0.3': (configFile) => {
-=======
       '1.1.0-dev.1': (configFile) => {
->>>>>>> 5a7dba4f
         Object.entries(configFile.configs)
           .forEach(([name, options]) => {
             if (name === 'local') {
               options.platform.drive.abci.epochTime = 1200;
             }
-<<<<<<< HEAD
-=======
 
             if (options.network === NETWORK_MAINNET && name !== 'base') {
               options.platform.drive.tenderdash.p2p.seeds = mainnet.get('platform.drive.tenderdash.p2p.seeds');
@@ -793,7 +787,6 @@
             options.platform.drive.tenderdash.genesis
               .consensus_params = base.get('platform.drive.tenderdash.genesis.consensus_params');
             options.platform.drive.tenderdash.docker.image = base.get('platform.drive.tenderdash.docker.image');
->>>>>>> 5a7dba4f
           });
         return configFile;
       },
