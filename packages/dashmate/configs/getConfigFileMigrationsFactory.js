/* eslint-disable no-param-reassign */
import fs from 'fs';
import lodash from 'lodash';
import path from 'path';

import {
  NETWORK_LOCAL,
  NETWORK_MAINNET,
  NETWORK_TESTNET,
  SSL_PROVIDERS,
} from '../src/constants.js';

/**
 * @param {HomeDir} homeDir
 * @param {DefaultConfigs} defaultConfigs
 * @returns {getConfigFileMigrations}
 */
export default function getConfigFileMigrationsFactory(homeDir, defaultConfigs) {
  /**
   * @typedef {function} getConfigFileMigrations
   * @returns {Object}
   */
  function getConfigFileMigrations() {
    const base = defaultConfigs.get('base');
    const testnet = defaultConfigs.get('testnet');
    const mainnet = defaultConfigs.get('mainnet');

    /**
     * @param {string} name
     * @param {string} group
     * @return {Config}
     */
    function getDefaultConfigByNameOrGroup(name, group) {
      let baseConfigName = name;
      if (group !== null && defaultConfigs.has(group)) {
        baseConfigName = group;
      } else if (!defaultConfigs.has(baseConfigName)) {
        baseConfigName = 'base';
      }

      return defaultConfigs.get(baseConfigName);
    }

    function getDefaultConfigByNetwork(network) {
      if (network === NETWORK_MAINNET) {
        return defaultConfigs.get('mainnet');
      }
      if (network === NETWORK_TESTNET) {
        return defaultConfigs.get('testnet');
      }
      if (network === NETWORK_LOCAL) {
        return defaultConfigs.get('local');
      }

      return defaultConfigs.get('base');
    }

    return {
      '0.24.0': (configFile) => {
        Object.entries(configFile.configs)
          .forEach(([, options]) => {
            // Update images
            options.core.docker.image = base.get('core.docker.image');

            options.core.sentinel.docker.image = base.get('core.sentinel.docker.image');

            options.dashmate.helper.docker.image = base.get('dashmate.helper.docker.image');

            options.platform.drive.tenderdash.docker.image = base.get('platform.drive.tenderdash.docker.image');

            options.platform.drive.abci.docker.image = base.get('platform.drive.abci.docker.image');

            options.platform.dapi.api.docker.image = base.get('platform.dapi.api.docker.image');

            options.platform.gateway.docker.image = base.get('platform.gateway.docker.image');
          });

        return configFile;
      },
      '0.24.12': (configFile) => {
        let i = 0;
        Object.entries(configFile.configs)
          .forEach(([, options]) => {
            // Update dashmate helper port
            options.dashmate.helper.api.port = base.get('dashmate.helper.api.port');

            // Add pprof config
            options.platform.drive.tenderdash.pprof = base.get('platform.drive.tenderdash.pprof');

            // Set different ports for local netwrok if exists
            if (options.group === 'local') {
              options.platform.drive.tenderdash.pprof.port += i * 100;

              i++;
            }
          });

        return configFile;
      },
      '0.24.13': (configFile) => {
        Object.entries(configFile.configs)
          .forEach(([, options]) => {
            options.core.docker.image = base.get('core.docker.image');
          });

        return configFile;
      },
      '0.24.15': (configFile) => {
        Object.entries(configFile.configs)
          .forEach(([, options]) => {
            options.docker.network.bindIp = base.get('docker.network.bindIp');

            if (options.network === 'testnet') {
              options.platform.drive.tenderdash
                .genesis.initial_core_chain_locked_height = testnet.get('platform.drive.tenderdash.genesis.initial_core_chain_locked_height');
            }
          });

        return configFile;
      },
      '0.24.16': (configFile) => {
        Object.entries(configFile.configs)
          .forEach(([, options]) => {
            options.platform.gateway.docker = base.get('platform.gateway.docker');

            options.platform.dapi.api.docker.build = base.get('platform.dapi.api.docker.build');

            options.platform.drive.abci.docker.build = base.get('platform.drive.abci.docker.build');

            options.dashmate.helper.docker.build = base.get('dashmate.helper.docker.build');

            delete options.dashmate.helper.docker.image;
            delete options.core.reindex;

            if (options.network === 'testnet') {
              options.platform.drive.tenderdash.genesis.chain_id = testnet.get('platform.drive.tenderdash.genesis.chain_id');
            }
          });

        return configFile;
      },
      '0.24.17': (configFile) => {
        Object.entries(configFile.configs)
          .forEach(([, options]) => {
            options.docker.baseImage = base.get('docker.baseImage');
          });

        return configFile;
      },
      '0.24.20': (configFile) => {
        Object.entries(configFile.configs)
          .forEach(([, options]) => {
            options.core.docker.image = base.get('core.docker.image');
          });
        return configFile;
      },
      '0.24.22': (configFile) => {
        Object.entries(configFile.configs)
          .forEach(([, options]) => {
            if (options.core.masternode.enable) {
              options.platform.drive.tenderdash.mode = 'validator';
            } else {
              options.platform.drive.tenderdash.mode = 'full';
            }
          });
        return configFile;
      },
      '0.25.0-dev.18': (configFile) => {
        Object.entries(configFile.configs)
          .forEach(([, options]) => {
            delete options.core.sentinel;

            if ([NETWORK_LOCAL, NETWORK_TESTNET].includes(options.network)) {
              options.core.docker.image = base.get('core.docker.image');
            }
          });
        return configFile;
      },
      '0.25.0-dev.29': (configFile) => {
        Object.entries(configFile.configs)
          .forEach(([name, options]) => {
            if (options.network !== NETWORK_MAINNET) {
              options.core.docker.image = base.get('core.docker.image');

              options.platform.dapi.api.docker.image = base.get('platform.dapi.api.docker.image');
              options.platform.drive.abci.docker.image = base.get('platform.drive.abci.docker.image');
              options.platform.drive.tenderdash.docker.image = base.get('platform.drive.tenderdash.docker.image');
            }

            if (options.platform.drive.abci.log.jsonFile.level === 'fatal') {
              options.platform.drive.abci.log.jsonFile.level = 'error';
            }

            if (options.platform.drive.abci.log.prettyFile.level === 'fatal') {
              options.platform.drive.abci.log.prettyFile.level = 'error';
            }

            if (options.network === NETWORK_TESTNET) {
              options.platform.drive.tenderdash.genesis.chain_id = testnet.get('platform.drive.tenderdash.genesis.chain_id');
              options.platform.drive.tenderdash
                .genesis.initial_core_chain_locked_height = testnet.get('platform.drive.tenderdash.genesis.initial_core_chain_locked_height');
            }

            if (defaultConfigs.has(name) && !options.platform.drive.tenderdash.metrics) {
              options.platform.drive.tenderdash.metrics = defaultConfigs.get(name)
                .get('platform.drive.tenderdash.metrics');
            }
          });
        return configFile;
      },
      '0.25.0-dev.30': (configFile) => {
        Object.entries(configFile.configs)
          .forEach(([, options]) => {
            if (options.network === NETWORK_TESTNET) {
              options.platform.drive.tenderdash.p2p.seeds = testnet.get('platform.drive.tenderdash.p2p.seeds');
            }
          });
        return configFile;
      },
      '0.25.0-dev.32': (configFile) => {
        Object.entries(configFile.configs)
          .forEach(([, options]) => {
            if (options.network !== NETWORK_MAINNET) {
              options.core.docker.image = base.get('core.docker.image');
            }

            if (options.network === NETWORK_TESTNET) {
              options.platform.drive.tenderdash.genesis.chain_id = testnet.get('platform.drive.tenderdash.genesis.chain_id');
              options.platform.drive.tenderdash.genesis.genesis_time = '2024-07-17T17:15:00.000Z';
            }
          });
        return configFile;
      },
      '0.25.0-dev.33': (configFile) => {
        Object.entries(configFile.configs)
          .forEach(([, options]) => {
            options.platform.drive.abci.epochTime = base.get('platform.drive.abci.epochTime');
            options.platform.drive.tenderdash.docker.image = base.get('platform.drive.tenderdash.docker.image');
            options.platform.drive.tenderdash.log.path = null;

            if (options.platform.drive.abci.log.jsonFile.level === 'fatal') {
              options.platform.drive.abci.log.jsonFile.level = 'error';
            }

            if (options.platform.drive.abci.log.prettyFile.level === 'fatal') {
              options.platform.drive.abci.log.prettyFile.level = 'error';
            }

            if (options.network === NETWORK_TESTNET) {
              options.platform.drive.tenderdash.genesis.chain_id = testnet.get('platform.drive.tenderdash.genesis.chain_id');
              options.platform.drive.tenderdash.genesis.genesis_time = '2024-07-17T17:15:00.000Z';
              options.platform.drive.tenderdash.genesis
                .initial_core_chain_locked_height = testnet.get('platform.drive.tenderdash.genesis.initial_core_chain_locked_height');
            }

            if (options.network !== NETWORK_MAINNET) {
              options.core.docker.image = base.get('core.docker.image');
            }
          });

        return configFile;
      },
      '0.25.3': (configFile) => {
        Object.entries(configFile.configs)
          .forEach(([name, options]) => {
            if (options.network === NETWORK_TESTNET && name !== 'base') {
              options.platform.drive.abci.epochTime = testnet.get('platform.drive.abci.epochTime');
            }
            options.platform.drive.abci.docker.image = base.get('platform.drive.abci.docker.image');
            options.platform.dapi.api.docker.image = base.get('platform.dapi.api.docker.image');
          });

        return configFile;
      },
      '0.25.4': (configFile) => {
        Object.entries(configFile.configs)
          .forEach(([, options]) => {
            delete options.platform.drive.abci.log;

            options.platform.drive.abci.logs = base.get('platform.drive.abci.logs');
          });

        return configFile;
      },
      '0.25.7': (configFile) => {
        Object.entries(configFile.configs)
          .forEach(([name, options]) => {
            if (options.network !== NETWORK_MAINNET) {
              const filenames = ['private.key', 'bundle.crt', 'bundle.csr', 'csr.pem'];

              for (const filename of filenames) {
                const oldFilePath = homeDir.joinPath('ssl', name, filename);
                const newFilePath = homeDir.joinPath(
                  name,
                  'platform',
                  'dapi',
                  'envoy',
                  'ssl',
                  filename,
                );

                if (fs.existsSync(oldFilePath)) {
                  fs.mkdirSync(path.dirname(newFilePath), { recursive: true });
                  fs.copyFileSync(oldFilePath, newFilePath);
                  fs.rmSync(oldFilePath, { recursive: true });
                }
              }
            }
          });

        if (fs.existsSync(homeDir.joinPath('ssl'))) {
          fs.rmSync(homeDir.joinPath('ssl'), { recursive: true });
        }

        return configFile;
      },
      '0.25.11': (configFile) => {
        if (configFile.configs.base) {
          configFile.configs.base.core.docker.image = base.get('core.docker.image');
        }
        if (configFile.configs.local) {
          configFile.configs.local.platform.dapi.envoy.ssl.provider = SSL_PROVIDERS.SELF_SIGNED;
        }

        Object.entries(configFile.configs)
          .forEach(([, options]) => {
            options.platform.drive.tenderdash.log.level = 'info';

            if (options.network !== NETWORK_MAINNET && options.network !== NETWORK_TESTNET) {
              options.core.docker.image = base.get('core.docker.image');
            }

            options.core.docker.commandArgs = [];
          });

        return configFile;
      },
      '0.25.12': (configFile) => {
        Object.entries(configFile.configs)
          .forEach(([name, options]) => {
            options.platform.drive.tenderdash.docker.image = base.get('platform.drive.tenderdash.docker.image');

            if (options.network === NETWORK_TESTNET) {
              options.core.docker.image = base.get('core.docker.image');

              if (name !== base.getName()) {
                options.platform.drive.tenderdash.genesis.chain_id = testnet.get('platform.drive.tenderdash.genesis.chain_id');
                options.platform.drive.tenderdash.genesis.initial_core_chain_locked_height = 14000;
                options.platform.drive.tenderdash.genesis.genesis_time = '2024-07-17T17:15:00.000Z';
              }
            }
          });

        return configFile;
      },
      '0.25.16-rc.1': (configFile) => {
        Object.entries(configFile.configs)
          .forEach(([name, options]) => {
            options.core.insight = base.get('core.insight');
            options.core.docker.image = base.get('core.docker.image');

            if (options.network === NETWORK_TESTNET && name !== base.getName()) {
              options.platform.drive.tenderdash.genesis.chain_id = testnet.get('platform.drive.tenderdash.genesis.chain_id');
              options.platform.drive.tenderdash.genesis.initial_core_chain_locked_height = 1400;
              options.platform.drive.tenderdash.genesis.genesis_time = '2024-07-17T17:15:00.000Z';
            }
          });

        return configFile;
      },
      '0.25.16-rc.5': (configFile) => {
        Object.entries(configFile.configs)
          .forEach(([name, options]) => {
            if (options.network === NETWORK_TESTNET && name !== base.getName()) {
              options.platform.drive.tenderdash.genesis.chain_id = testnet.get('platform.drive.tenderdash.genesis.chain_id');
              options.platform.drive.tenderdash.genesis.initial_core_chain_locked_height = 1400;
              options.platform.drive.tenderdash.genesis.genesis_time = '2024-07-17T17:15:00.000Z';
            }
          });

        return configFile;
      },
      '0.25.16-rc.6': (configFile) => {
        Object.entries(configFile.configs)
          .forEach(([, options]) => {
            options.core.docker.image = base.get('core.docker.image');
          });

        return configFile;
      },
      '0.25.16-rc.7': (configFile) => {
        Object.entries(configFile.configs)
          .forEach(([, options]) => {
            options.platform.drive.tenderdash.docker.image = base.get('platform.drive.tenderdash.docker.image');

            delete options.docker.network.bindIp;

            options.core.p2p.host = base.get('core.p2p.host');
            options.core.rpc.host = base.get('core.rpc.host');
            options.platform.dapi.envoy.http.host = '0.0.0.0';
            options.platform.drive.tenderdash.p2p.host = base.get('platform.drive.tenderdash.p2p.host');
            options.platform.drive.tenderdash.rpc.host = base.get('platform.drive.tenderdash.rpc.host');
            options.platform.drive.tenderdash.metrics.host = base.get('platform.drive.tenderdash.metrics.host');
          });

        return configFile;
      },
      '0.25.19': (configFile) => {
        Object.entries(configFile.configs)
          .forEach(([, options]) => {
            options.platform.drive.tenderdash.docker.image = base.get('platform.drive.tenderdash.docker.image');
          });

        return configFile;
      },
      '0.25.20': (configFile) => {
        Object.entries(configFile.configs)
          .forEach(([name, options]) => {
            options.platform.dapi.envoy.http.connectTimeout = '5s';
            options.platform.dapi.envoy.http.responseTimeout = '15s';

            options.platform.drive.tenderdash.rpc.maxOpenConnections = base.get('platform.drive.tenderdash.rpc.maxOpenConnections');

            let defaultConfigName = 'base';
            if (options.group === 'local' || name === 'local') {
              defaultConfigName = 'local';
            }
            const defaultConfig = defaultConfigs.get(defaultConfigName);

            options.platform.drive.tenderdash.p2p.flushThrottleTimeout = defaultConfig.get('platform.drive.tenderdash.p2p.flushThrottleTimeout');
            options.platform.drive.tenderdash.p2p.maxPacketMsgPayloadSize = defaultConfig.get('platform.drive.tenderdash.p2p.maxPacketMsgPayloadSize');
            options.platform.drive.tenderdash.p2p.sendRate = defaultConfig.get('platform.drive.tenderdash.p2p.sendRate');
            options.platform.drive.tenderdash.p2p.recvRate = defaultConfig.get('platform.drive.tenderdash.p2p.recvRate');

            options.platform.drive.tenderdash.mempool = lodash.clone(base.get('platform.drive.tenderdash.mempool'));
            options.platform.drive.tenderdash.consensus.peer = base.get('platform.drive.tenderdash.consensus.peer');
            options.platform.drive.tenderdash.consensus.unsafeOverride = base.get('platform.drive.tenderdash.consensus.unsafeOverride');
          });

        return configFile;
      },
      '0.25.22': (configFile) => {
        Object.entries(configFile.configs)
          .forEach(([, options]) => {
            options.platform.dapi.api.docker.deploy = base.get('platform.dapi.api.docker.deploy');
          });

        return configFile;
      },
      '1.0.0-dev.2': (configFile) => {
        const consensusParams = {
          block: {
            max_bytes: '2097152',
            max_gas: '57631392000',
            time_iota_ms: '5000',
          },
          evidence: {
            max_age: '100000',
            max_age_num_blocks: '100000',
            max_age_duration: '172800000000000',
          },
          validator: {
            pub_key_types: ['bls12381'],
          },
          timeout: {
            propose: '50000000000',
            propose_delta: '5000000000',
            vote: '10000000000',
            vote_delta: '1000000000',
          },
          synchrony: {
            message_delay: '70000000000',
            precision: '1000000000',
          },
          abci: {
            recheck_tx: true,
          },
          version: {
            app_version: '1',
          },
        };

        const genesis = {
          base: {
            consensus_params: lodash.cloneDeep(consensusParams),
          },
          local: {
            consensus_params: lodash.cloneDeep(consensusParams),
          },
          testnet: {
            chain_id: 'dash-testnet-51',
            validator_quorum_type: 6,
            consensus_params: lodash.cloneDeep(consensusParams),
          },
          mainnet: {
            chain_id: 'evo1',
            validator_quorum_type: 4,
            consensus_params: lodash.cloneDeep(consensusParams),
          },
        };

        Object.entries(configFile.configs)
          .forEach(([name, options]) => {
            if (genesis[name]) {
              options.platform.drive.tenderdash.genesis = genesis[name];
            }

            options.platform.dapi.api.docker.deploy = base.get('platform.dapi.api.docker.deploy');

            let baseConfigName = name;
            if (options.group !== null && defaultConfigs.has(options.group)) {
              baseConfigName = options.group;
            } else if (!defaultConfigs.has(baseConfigName)) {
              baseConfigName = 'testnet';
            }

            options.platform.drive.abci.chainLock = defaultConfigs.get(baseConfigName)
              .get('platform.drive.abci.chainLock');
          });

        return configFile;
      },
      '1.0.0-dev.4': (configFile) => {
        Object.entries(configFile.configs)
          .forEach(([name, options]) => {
            const defaultConfig = getDefaultConfigByNameOrGroup(name, options.group);
            options.core.docker.image = defaultConfig.get('core.docker.image');

            options.platform.drive.tenderdash.docker.image = defaultConfig.get('platform.drive.tenderdash.docker.image');
          });

        return configFile;
      },
      '1.0.0-dev.5': (configFile) => {
        Object.entries(configFile.configs)
          .forEach(([, options]) => {
            options.platform.drive.tenderdash.mempool.cacheSize = base.get('platform.drive.tenderdash.mempool.cacheSize');
          });

        return configFile;
      },
      '1.0.0-dev.6': (configFile) => {
        Object.entries(configFile.configs)
          .forEach(([name, options]) => {
            options.platform.drive.abci.tokioConsole = base.get('platform.drive.abci.tokioConsole');

            const defaultConfig = getDefaultConfigByNameOrGroup(name, options.group);
            options.platform.drive.tenderdash.docker.image = defaultConfig.get('platform.drive.tenderdash.docker.image');
          });

        return configFile;
      },
      '1.0.0-dev.7': (configFile) => {
        Object.entries(configFile.configs)
          .forEach(([name, options]) => {
            if (options.network === NETWORK_TESTNET && name !== 'base') {
              options.platform.drive.tenderdash.genesis = testnet.get('platform.drive.tenderdash.genesis');
            }

            const defaultConfig = getDefaultConfigByNameOrGroup(name, options.group);
            options.core.docker.image = defaultConfig.get('core.docker.image');
          });

        return configFile;
      },
      '1.0.0-dev.8': (configFile) => {
        Object.entries(configFile.configs)
          .forEach(([name, options]) => {
            const defaultConfig = getDefaultConfigByNameOrGroup(name, options.group);
            options.core.docker.image = defaultConfig.get('core.docker.image');
          });

        return configFile;
      },
      '1.0.0-dev.9': (configFile) => {
        Object.entries(configFile.configs)
          .forEach(([name, options]) => {
            options.platform.drive.tenderdash.docker.image = base.get('platform.drive.tenderdash.docker.image');

            const defaultConfig = getDefaultConfigByNameOrGroup(name, options.group);
            options.platform.drive.tenderdash.mempool.timeoutCheckTx = defaultConfig.get('platform.drive.tenderdash.mempool.timeoutCheckTx');
            options.platform.drive.tenderdash.mempool.txEnqueueTimeout = defaultConfig.get('platform.drive.tenderdash.mempool.txEnqueueTimeout');
            options.platform.drive.tenderdash.mempool.txSendRateLimit = defaultConfig.get('platform.drive.tenderdash.mempool.txSendRateLimit');
            options.platform.drive.tenderdash.mempool.txRecvRateLimit = defaultConfig.get('platform.drive.tenderdash.mempool.txRecvRateLimit');
            options.platform.drive.tenderdash.rpc.timeoutBroadcastTx = defaultConfig.get('platform.drive.tenderdash.rpc.timeoutBroadcastTx');
          });

        return configFile;
      },
      '1.0.0-dev.10': (configFile) => {
        Object.entries(configFile.configs)
          .forEach(([, options]) => {
            options.platform.drive.tenderdash.docker.image = base.get('platform.drive.tenderdash.docker.image');
          });

        return configFile;
      },
      '1.0.0-dev.12': (configFile) => {
        Object.entries(configFile.configs)
          .forEach(([name, options]) => {
            // Update tenderdash config
            options.platform.drive.tenderdash.docker.image = base.get('platform.drive.tenderdash.docker.image');
            options.platform.drive.tenderdash.mempool.maxConcurrentCheckTx = base.get('platform.drive.tenderdash.mempool.maxConcurrentCheckTx');

            // Add metrics to Drive ABCI
            options.platform.drive.abci.metrics = base.get('platform.drive.abci.metrics');

            // Envoy -> Gateway
            if (options.platform.dapi.envoy) {
              options.platform.gateway = lodash.cloneDeep(options.platform.dapi.envoy);

              // add new options
              options.platform.gateway.maxConnections = base.get('platform.gateway.maxConnections');
              options.platform.gateway.maxHeapSizeInBytes = base.get('platform.gateway.maxHeapSizeInBytes');
              options.platform.gateway.metrics = base.get('platform.gateway.metrics');
              options.platform.gateway.admin = base.get('platform.gateway.admin');
              options.platform.gateway.upstreams = base.get('platform.gateway.upstreams');
              options.platform.gateway.log = base.get('platform.gateway.log');

              // http -> listeners
              options.platform.gateway.listeners = lodash.cloneDeep(
                base.get('platform.gateway.listeners'),
              );

              options.platform.gateway.listeners.dapiAndDrive.host = options.platform.dapi.envoy
                .http.host;
              options.platform.gateway.listeners.dapiAndDrive.port = options.platform.dapi.envoy
                .http.port;

              delete options.platform.gateway.http;

              // update rate limiter
              options.platform.gateway.rateLimiter.docker = base.get('platform.gateway.rateLimiter.docker');
              options.platform.gateway.rateLimiter.unit = base.get('platform.gateway.rateLimiter.unit');
              options.platform.gateway.rateLimiter.requestsPerUnit = base.get('platform.gateway.rateLimiter.requestsPerUnit');
              options.platform.gateway.rateLimiter.blacklist = base.get('platform.gateway.rateLimiter.blacklist');
              options.platform.gateway.rateLimiter.whitelist = base.get('platform.gateway.rateLimiter.whitelist');
              options.platform.gateway.rateLimiter.metrics = base.get('platform.gateway.rateLimiter.metrics');

              delete options.platform.gateway.rateLimiter.fillInterval;
              delete options.platform.gateway.rateLimiter.maxTokens;
              delete options.platform.gateway.rateLimiter.tokensPerFill;

              // delete envoy
              delete options.platform.dapi.envoy;

              // update image
              options.platform.gateway.docker.image = base.get('platform.gateway.docker.image');
            }

            // rename non conventional field
            if (options.platform.drive.abci.tokioConsole.retention_secs) {
              options.platform.drive.abci.tokioConsole.retention = options.platform.drive.abci
                .tokioConsole.retention_secs;
              delete options.platform.drive.abci.tokioConsole.retention_secs;
            }

            // move SSL files
            if (options.network !== NETWORK_MAINNET) {
              const filenames = ['private.key', 'bundle.crt', 'bundle.csr', 'csr.pem'];

              for (const filename of filenames) {
                const oldFilePath = homeDir.joinPath(
                  name,
                  'platform',
                  'dapi',
                  'envoy',
                  'ssl',
                  filename,
                );
                const newFilePath = homeDir.joinPath(
                  name,
                  'platform',
                  'gateway',
                  'ssl',
                  filename,
                );

                if (fs.existsSync(oldFilePath)) {
                  fs.mkdirSync(path.dirname(newFilePath), { recursive: true });
                  fs.copyFileSync(oldFilePath, newFilePath);
                  fs.rmSync(oldFilePath, { recursive: true });
                }
              }
            }
          });

        return configFile;
      },
      '1.0.0-dev.16': (configFile) => {
        Object.entries(configFile.configs)
          .forEach(([name, options]) => {
            // Update Drive's quorum configuration
            if (name === 'base') {
              options.network = NETWORK_MAINNET;
            }

            const networkConfig = getDefaultConfigByNetwork(options.network);

            options.platform.drive.abci.chainLock.quorum = {
              llmqType: networkConfig.get('platform.drive.abci.chainLock.quorum.llmqType'),
              dkgInterval: networkConfig.get('platform.drive.abci.chainLock.quorum.dkgInterval'),
              activeSigners: networkConfig.get('platform.drive.abci.chainLock.quorum.activeSigners'),
              rotation: networkConfig.get('platform.drive.abci.chainLock.quorum.rotation'),
            };

            delete options.platform.drive.abci.chainLock.llmqType;
            delete options.platform.drive.abci.chainLock.llmqSize;
            delete options.platform.drive.abci.chainLock.dkgInterval;

            options.platform.drive.abci.validatorSet.quorum = {
              llmqType: networkConfig.get('platform.drive.abci.validatorSet.quorum.llmqType'),
              dkgInterval: networkConfig.get('platform.drive.abci.validatorSet.quorum.dkgInterval'),
              activeSigners: networkConfig.get('platform.drive.abci.validatorSet.quorum.activeSigners'),
              rotation: networkConfig.get('platform.drive.abci.validatorSet.quorum.rotation'),
            };

            delete options.platform.drive.abci.validatorSet.llmqType;

            options.platform.drive.abci.instantLock = {
              quorum: {
                llmqType: networkConfig.get('platform.drive.abci.instantLock.quorum.llmqType'),
                dkgInterval: networkConfig.get('platform.drive.abci.instantLock.quorum.dkgInterval'),
                activeSigners: networkConfig.get('platform.drive.abci.instantLock.quorum.activeSigners'),
                rotation: networkConfig.get('platform.drive.abci.instantLock.quorum.rotation'),
              },
            };
          });

        return configFile;
      },
      '1.0.0-dev.17': (configFile) => {
        Object.entries(configFile.configs)
          .forEach(([name, options]) => {
            options.platform.drive.tenderdash.docker.image = base.get('platform.drive.tenderdash.docker.image');
            options.platform.drive.abci.grovedbVisualizer = base.get('platform.drive.abci.grovedbVisualizer');

            // Update Core image
            options.core.docker.image = getDefaultConfigByNameOrGroup(name, options.group)
              .get('core.docker.image');

            // Update Core RPC auth configuration
            options.core.rpc.users = base.get('core.rpc.users');
            options.core.rpc.users.dashmate.password = options.core.rpc.password;

            delete options.core.rpc.user;
            delete options.core.rpc.password;
          });
        return configFile;
      },
      '1.0.0-beta.4': (configFile) => {
        Object.entries(configFile.configs)
          .forEach(([name, options]) => {
            // Update Core image
            options.core.docker.image = getDefaultConfigByNameOrGroup(name, options.group)
              .get('core.docker.image');

            options.core.devnet.llmq = base.get('core.devnet.llmq');

            if (options.network === NETWORK_TESTNET) {
              options.platform.drive.tenderdash.genesis = testnet.get('platform.drive.tenderdash.genesis');
            }
          });
        return configFile;
      },
      '1.0.0-rc.1': (configFile) => {
        Object.entries(configFile.configs)
          .forEach(([, options]) => {
            delete options.platform.dpns;
            delete options.platform.dashpay;
            delete options.platform.featureFlags;
            delete options.platform.masternodeRewardShares;
            delete options.platform.withdrawals;

            // Update tenderdash image
            options.platform.drive.tenderdash.docker.image = base.get('platform.drive.tenderdash.docker.image');

            // Replace quorumsign with qurumplatformsign in Core RPC Tenderdash auth whitelist
            options.core.rpc.users.tenderdash.whitelist = base.get('core.rpc.users.tenderdash.whitelist');
          });
        return configFile;
      },
      '1.0.0-rc.2': (configFile) => {
        Object.entries(configFile.configs)
          .forEach(([, options]) => {
            if (options.network === NETWORK_TESTNET) {
              options.platform.drive.tenderdash.genesis = testnet.get('platform.drive.tenderdash.genesis');
            }

            // Update tenderdash image
            options.platform.drive.tenderdash.docker.image = base.get('platform.drive.tenderdash.docker.image');
            options.core.rpc.users.drive_consensus.whitelist = base.get('core.rpc.users.drive_consensus.whitelist');
          });
        return configFile;
      },
      '1.0.0': (configFile) => {
        Object.entries(configFile.configs)
          .forEach(([name, options]) => {
            if (name === 'base') {
              options.platform.drive.tenderdash.mempool = base.get('platform.drive.tenderdash.mempool');
              options.platform.drive.tenderdash.genesis = base.get('platform.drive.tenderdash.genesis');
            } else if (options.network === NETWORK_MAINNET) {
              options.platform.drive.tenderdash.p2p = mainnet.get('platform.drive.tenderdash.p2p');
              options.platform.drive.tenderdash.mempool = mainnet.get('platform.drive.tenderdash.mempool');
              options.platform.drive.tenderdash.genesis = mainnet.get('platform.drive.tenderdash.genesis');

              if (options.platform.drive.tenderdash.node.id !== null) {
                options.platform.enable = true;
              }
            }

            // Update tenderdash image
            options.platform.drive.tenderdash.docker.image = base.get('platform.drive.tenderdash.docker.image');
            options.core.docker.image = base.get('core.docker.image');
          });
        return configFile;
      },
      '1.0.2': (configFile) => {
        Object.entries(configFile.configs)
          .forEach(([, options]) => {
            options.core.indexes = [];
            options.platform.drive.abci.docker.image = 'dashpay/drive:1';
            options.platform.dapi.api.docker.image = 'dashpay/dapi:1';
          });
        return configFile;
      },
      '1.1.0-dev.1': (configFile) => {
        const consensusParams = {
          block: {
            max_bytes: '2097152',
            max_gas: '57631392000',
            time_iota_ms: '5000',
          },
          evidence: {
            max_age: '100000',
            max_age_num_blocks: '100000',
            max_age_duration: '172800000000000',
          },
          validator: {
            pub_key_types: ['bls12381'],
          },
          timeout: {
            propose: '50000000000',
            propose_delta: '5000000000',
            vote: '10000000000',
            vote_delta: '1000000000',
          },
          synchrony: {
            message_delay: '70000000000',
            precision: '1000000000',
          },
          abci: {
            recheck_tx: true,
          },
          version: {
            app_version: '1',
          },
        };

        Object.entries(configFile.configs)
          .forEach(([name, options]) => {
            if (name === 'local') {
              options.platform.drive.abci.epochTime = 1200;
            }

            if (options.network === NETWORK_MAINNET && name !== 'base') {
              options.platform.drive.tenderdash.p2p.seeds = mainnet.get('platform.drive.tenderdash.p2p.seeds');
            }

            options.platform.drive.abci.docker.image = 'dashpay/drive:1-dev';
            options.platform.dapi.api.docker.image = 'dashpay/dapi:1-dev';

            options.platform.gateway.listeners.dapiAndDrive.waitForStResultTimeout = '125s';
            options.platform.dapi.api.waitForStResultTimeout = 120000;

            options.platform.drive.tenderdash.p2p.maxConnections = 64;
            options.platform.drive.tenderdash.p2p.maxOutgoingConnections = 30;

            if (defaultConfigs.has(name)) {
              options.platform.drive.tenderdash.genesis
                .consensus_params = lodash.cloneDeep(consensusParams);
            }

            options.platform.drive.tenderdash.docker.image = base.get('platform.drive.tenderdash.docker.image');
          });
        return configFile;
      },
      '1.1.0': (configFile) => {
        Object.entries(configFile.configs)
          .forEach(([name, options]) => {
            options.platform.drive.abci.docker.image = 'dashpay/drive:1';
            options.platform.dapi.api.docker.image = 'dashpay/dapi:1';

            if (options.network === NETWORK_TESTNET) {
              options.platform.drive.abci.proposer = {
                txProcessingTimeLimit: 5000,
              };
              options.platform.drive.tenderdash.mempool.timeoutCheckTx = '3s';
              options.platform.drive.tenderdash.mempool.txEnqueueTimeout = '30ms';
              options.platform.drive.tenderdash.mempool.txSendRateLimit = 100;
              options.platform.drive.tenderdash.mempool.txRecvRateLimit = 120;
              options.platform.drive.tenderdash.mempool.ttlDuration = '24h';
              options.platform.drive.tenderdash.mempool.ttlNumBlocks = 0;
            } else if (options.network === NETWORK_MAINNET && name !== 'base') {
              options.platform.drive.abci.proposer = {
                txProcessingTimeLimit: 5000,
              };
              options.platform.drive.tenderdash.mempool.ttlDuration = '24h';
              options.platform.drive.tenderdash.mempool.ttlNumBlocks = 0;
            } else {
              options.platform.drive.tenderdash.mempool.ttlDuration = '0s';
              options.platform.drive.tenderdash.mempool.ttlNumBlocks = 0;
              options.platform.drive.abci.proposer = {
                txProcessingTimeLimit: null,
              };
            }
          });
        return configFile;
      },
      '1.1.1': (configFile) => {
        Object.entries(configFile.configs)
          .forEach(([, options]) => {
            options.platform.drive.tenderdash.docker.image = 'dashpay/tenderdash:1.2.0';
            if (options.network === NETWORK_TESTNET) {
              options.platform.drive.tenderdash.genesis.chain_id = 'dash-testnet-51';
            }
          });
        return configFile;
      },
      '1.2.0-rc.1': (configFile) => {
        Object.entries(configFile.configs)
          .forEach(([name, options]) => {
            options.platform.drive.tenderdash.docker.image = 'dashpay/tenderdash:1';
            if (options.network === NETWORK_MAINNET && name !== 'base') {
              options.platform.drive.tenderdash.genesis.chain_id = 'evo1';
            }
            if (options.network === NETWORK_TESTNET) {
              delete options.platform.drive.tenderdash.genesis.initial_core_chain_locked_height;
            }
          });
        return configFile;
      },
      '1.3.0-dev.3': (configFile) => {
        Object.entries(configFile.configs)
          .forEach(([, options]) => {
            options.platform.drive.abci.docker.image = 'dashpay/drive:1-dev';
            options.platform.dapi.api.docker.image = 'dashpay/dapi:1-dev';

            // Update core log settings
            options.core.log.filePath = null;
            options.core.log.debug = {
              enabled: false,
              ips: !!options.core.logIps,
              sourceLocations: false,
              threadNames: false,
              timeMicros: false,
              includeOnly: [],
              exclude: [],
            };

            // If debug log was enabled
            if (options.core.log.file.categories.length > 0) {
              options.core.log.filePath = options.core.log.file.path;
              options.core.log.debug.enabled = true;

              if (!options.core.log.file.categories.includes('all')) {
                options.core.log.debug.includeOnly = options.core.log.file.categories;
              }
            }

            delete options.core.log.file;
            delete options.core.logIps;
          });
        return configFile;
      },
      '1.3.0-dev.6': (configFile) => {
        Object.entries(configFile.configs)
          .forEach(([, options]) => {
            options.platform.drive.tenderdash.docker.image = 'dashpay/tenderdash:fix-wrong-proposer-at-round';
          });
        return configFile;
      },
      '1.3.0': (configFile) => {
        Object.entries(configFile.configs)
          .forEach(([, options]) => {
            options.platform.drive.tenderdash.docker.image = 'dashpay/tenderdash:1.3';
            options.platform.drive.abci.docker.image = 'dashpay/drive:1';
            options.platform.dapi.api.docker.image = 'dashpay/dapi:1';
          });
        return configFile;
      },
      '1.4.0-dev.1': (configFile) => {
        Object.entries(configFile.configs)
          .forEach(([, options]) => {
            options.platform.drive.tenderdash.docker.image = 'dashpay/tenderdash:1.3';
            options.platform.drive.abci.docker.image = 'dashpay/drive:1-dev';
            options.platform.dapi.api.docker.image = 'dashpay/dapi:1-dev';
          });
        return configFile;
      },
      '1.4.0-dev.4': (configFile) => {
        Object.entries(configFile.configs)
          .forEach(([name, options]) => {
            if (name === 'base' || name === 'local') {
              delete options.platform.drive.tenderdash.genesis.consensus_params.version;
            } else if (options.network === NETWORK_TESTNET) {
              options.platform.drive.tenderdash.genesis.consensus_params.version = {
                app_version: '1',
              };
            }
          });
        return configFile;
      },
      '1.4.0': (configFile) => {
        Object.entries(configFile.configs)
          .forEach(([, options]) => {
            options.platform.drive.abci.docker.image = 'dashpay/drive:1';
            options.platform.dapi.api.docker.image = 'dashpay/dapi:1';
          });
        return configFile;
      },
      '1.5.0': (configFile) => {
        Object.entries(configFile.configs)
          .forEach(([name, options]) => {
            if (options.network === NETWORK_MAINNET && name !== 'base') {
              options.platform.drive.tenderdash.p2p.seeds = mainnet.get('platform.drive.tenderdash.p2p.seeds');
            }

            if (options.network === NETWORK_TESTNET && name !== 'base') {
              options.platform.drive.tenderdash.p2p.seeds = testnet.get('platform.drive.tenderdash.p2p.seeds');
            }
          });
        return configFile;
      },
      '1.6.0': (configFile) => {
        Object.entries(configFile.configs)
          .forEach(([, options]) => {
            options.platform.drive.abci.docker.image = 'dashpay/drive:1-dev';
            options.platform.dapi.api.docker.image = 'dashpay/dapi:1-dev';
          });
        return configFile;
      },
      '1.6.1': (configFile) => {
        Object.entries(configFile.configs)
          .forEach(([, options]) => {
            options.platform.drive.abci.docker.image = 'dashpay/drive:1';
            options.platform.dapi.api.docker.image = 'dashpay/dapi:1';
          });
        return configFile;
      },
      '1.7.0': (configFile) => {
        Object.entries(configFile.configs)
<<<<<<< HEAD
            .forEach(([, options]) => {
                options.core.docker.image = 'dashpay/dashd:22';
            });
=======
          .forEach(([, options]) => {
            options.platform.drive.tenderdash.docker.image = 'dashpay/tenderdash:1';
          });
>>>>>>> 19a4c6d1
        return configFile;
      },
    };
  }

  return getConfigFileMigrations;
}<|MERGE_RESOLUTION|>--- conflicted
+++ resolved
@@ -1050,15 +1050,10 @@
       },
       '1.7.0': (configFile) => {
         Object.entries(configFile.configs)
-<<<<<<< HEAD
-            .forEach(([, options]) => {
-                options.core.docker.image = 'dashpay/dashd:22';
-            });
-=======
-          .forEach(([, options]) => {
+          .forEach(([, options]) => {
+            options.core.docker.image = 'dashpay/dashd:22';
             options.platform.drive.tenderdash.docker.image = 'dashpay/tenderdash:1';
           });
->>>>>>> 19a4c6d1
         return configFile;
       },
     };
