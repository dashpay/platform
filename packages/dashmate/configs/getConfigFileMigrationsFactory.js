/* eslint-disable no-param-reassign */
import fs from 'fs';
import lodash from 'lodash';
import path from 'path';

import {
  NETWORK_LOCAL,
  NETWORK_MAINNET,
  NETWORK_TESTNET,
  SSL_PROVIDERS,
} from '../src/constants.js';

/**
 * @param {HomeDir} homeDir
 * @param {DefaultConfigs} defaultConfigs
 * @returns {getConfigFileMigrations}
 */
export default function getConfigFileMigrationsFactory(homeDir, defaultConfigs) {
  /**
   * @typedef {function} getConfigFileMigrations
   * @returns {Object}
   */
  function getConfigFileMigrations() {
    const base = defaultConfigs.get('base');
    const testnet = defaultConfigs.get('testnet');
    const mainnet = defaultConfigs.get('mainnet');

    /**
     * @param {string} name
     * @param {string} group
     * @return {Config}
     */
    function getDefaultConfigByNameOrGroup(name, group) {
      let baseConfigName = name;
      if (group !== null && defaultConfigs.has(group)) {
        baseConfigName = group;
      } else if (!defaultConfigs.has(baseConfigName)) {
        baseConfigName = 'base';
      }

      return defaultConfigs.get(baseConfigName);
    }

    function getDefaultConfigByNetwork(network) {
      if (network === NETWORK_MAINNET) {
        return defaultConfigs.get('mainnet');
      }
      if (network === NETWORK_TESTNET) {
        return defaultConfigs.get('testnet');
      }
      if (network === NETWORK_LOCAL) {
        return defaultConfigs.get('local');
      }

      return defaultConfigs.get('base');
    }

    return {
      '0.24.0': (configFile) => {
        Object.entries(configFile.configs)
          .forEach(([, options]) => {
            // Update images
            options.core.docker.image = base.get('core.docker.image');

            options.core.sentinel.docker.image = base.get('core.sentinel.docker.image');

            options.dashmate.helper.docker.image = base.get('dashmate.helper.docker.image');

            options.platform.drive.tenderdash.docker.image = base.get('platform.drive.tenderdash.docker.image');

            options.platform.drive.abci.docker.image = base.get('platform.drive.abci.docker.image');

            options.platform.dapi.api.docker.image = base.get('platform.dapi.api.docker.image');

            options.platform.gateway.docker.image = base.get('platform.gateway.docker.image');
          });

        return configFile;
      },
      '0.24.12': (configFile) => {
        let i = 0;
        Object.entries(configFile.configs)
          .forEach(([, options]) => {
            // Update dashmate helper port
            options.dashmate.helper.api.port = base.get('dashmate.helper.api.port');

            // Add pprof config
            options.platform.drive.tenderdash.pprof = base.get('platform.drive.tenderdash.pprof');

            // Set different ports for local netwrok if exists
            if (options.group === 'local') {
              options.platform.drive.tenderdash.pprof.port += i * 100;

              i++;
            }
          });

        return configFile;
      },
      '0.24.13': (configFile) => {
        Object.entries(configFile.configs)
          .forEach(([, options]) => {
            options.core.docker.image = base.get('core.docker.image');
          });

        return configFile;
      },
      '0.24.15': (configFile) => {
        Object.entries(configFile.configs)
          .forEach(([, options]) => {
            options.docker.network.bindIp = base.get('docker.network.bindIp');

            if (options.network === 'testnet') {
              options.platform.drive.tenderdash
                .genesis.initial_core_chain_locked_height = testnet.get('platform.drive.tenderdash.genesis.initial_core_chain_locked_height');
            }
          });

        return configFile;
      },
      '0.24.16': (configFile) => {
        Object.entries(configFile.configs)
          .forEach(([, options]) => {
            options.platform.gateway.docker = base.get('platform.gateway.docker');

            options.platform.dapi.api.docker.build = base.get('platform.dapi.api.docker.build');

            options.platform.drive.abci.docker.build = base.get('platform.drive.abci.docker.build');

            options.dashmate.helper.docker.build = base.get('dashmate.helper.docker.build');

            delete options.dashmate.helper.docker.image;
            delete options.core.reindex;

            if (options.network === 'testnet') {
              options.platform.drive.tenderdash.genesis.chain_id = testnet.get('platform.drive.tenderdash.genesis.chain_id');
            }
          });

        return configFile;
      },
      '0.24.17': (configFile) => {
        Object.entries(configFile.configs)
          .forEach(([, options]) => {
            options.docker.baseImage = base.get('docker.baseImage');
          });

        return configFile;
      },
      '0.24.20': (configFile) => {
        Object.entries(configFile.configs)
          .forEach(([, options]) => {
            options.core.docker.image = base.get('core.docker.image');
          });
        return configFile;
      },
      '0.24.22': (configFile) => {
        Object.entries(configFile.configs)
          .forEach(([, options]) => {
            if (options.core.masternode.enable) {
              options.platform.drive.tenderdash.mode = 'validator';
            } else {
              options.platform.drive.tenderdash.mode = 'full';
            }
          });
        return configFile;
      },
      '0.25.0-dev.18': (configFile) => {
        Object.entries(configFile.configs)
          .forEach(([, options]) => {
            delete options.core.sentinel;

            if ([NETWORK_LOCAL, NETWORK_TESTNET].includes(options.network)) {
              options.core.docker.image = base.get('core.docker.image');
            }
          });
        return configFile;
      },
      '0.25.0-dev.29': (configFile) => {
        Object.entries(configFile.configs)
          .forEach(([name, options]) => {
            if (options.network !== NETWORK_MAINNET) {
              options.core.docker.image = base.get('core.docker.image');

              options.platform.dapi.api.docker.image = base.get('platform.dapi.api.docker.image');
              options.platform.drive.abci.docker.image = base.get('platform.drive.abci.docker.image');
              options.platform.drive.tenderdash.docker.image = base.get('platform.drive.tenderdash.docker.image');
            }

            if (options.platform.drive.abci.log.jsonFile.level === 'fatal') {
              options.platform.drive.abci.log.jsonFile.level = 'error';
            }

            if (options.platform.drive.abci.log.prettyFile.level === 'fatal') {
              options.platform.drive.abci.log.prettyFile.level = 'error';
            }

            if (options.network === NETWORK_TESTNET) {
              options.platform.drive.tenderdash.genesis.chain_id = testnet.get('platform.drive.tenderdash.genesis.chain_id');
              options.platform.drive.tenderdash
                .genesis.initial_core_chain_locked_height = testnet.get('platform.drive.tenderdash.genesis.initial_core_chain_locked_height');
            }

            if (defaultConfigs.has(name) && !options.platform.drive.tenderdash.metrics) {
              options.platform.drive.tenderdash.metrics = defaultConfigs.get(name)
                .get('platform.drive.tenderdash.metrics');
            }
          });
        return configFile;
      },
      '0.25.0-dev.30': (configFile) => {
        Object.entries(configFile.configs)
          .forEach(([, options]) => {
            if (options.network === NETWORK_TESTNET) {
              options.platform.drive.tenderdash.p2p.seeds = testnet.get('platform.drive.tenderdash.p2p.seeds');
            }
          });
        return configFile;
      },
      '0.25.0-dev.32': (configFile) => {
        Object.entries(configFile.configs)
          .forEach(([, options]) => {
            if (options.network !== NETWORK_MAINNET) {
              options.core.docker.image = base.get('core.docker.image');
            }

            if (options.network === NETWORK_TESTNET) {
              options.platform.drive.tenderdash.genesis.chain_id = testnet.get('platform.drive.tenderdash.genesis.chain_id');
              options.platform.drive.tenderdash.genesis.genesis_time = '2024-07-17T17:15:00.000Z';
            }
          });
        return configFile;
      },
      '0.25.0-dev.33': (configFile) => {
        Object.entries(configFile.configs)
          .forEach(([, options]) => {
            options.platform.drive.abci.epochTime = base.get('platform.drive.abci.epochTime');
            options.platform.drive.tenderdash.docker.image = base.get('platform.drive.tenderdash.docker.image');
            options.platform.drive.tenderdash.log.path = null;

            if (options.platform.drive.abci.log.jsonFile.level === 'fatal') {
              options.platform.drive.abci.log.jsonFile.level = 'error';
            }

            if (options.platform.drive.abci.log.prettyFile.level === 'fatal') {
              options.platform.drive.abci.log.prettyFile.level = 'error';
            }

            if (options.network === NETWORK_TESTNET) {
              options.platform.drive.tenderdash.genesis.chain_id = testnet.get('platform.drive.tenderdash.genesis.chain_id');
              options.platform.drive.tenderdash.genesis.genesis_time = '2024-07-17T17:15:00.000Z';
              options.platform.drive.tenderdash.genesis
                .initial_core_chain_locked_height = testnet.get('platform.drive.tenderdash.genesis.initial_core_chain_locked_height');
            }

            if (options.network !== NETWORK_MAINNET) {
              options.core.docker.image = base.get('core.docker.image');
            }
          });

        return configFile;
      },
      '0.25.3': (configFile) => {
        Object.entries(configFile.configs)
          .forEach(([name, options]) => {
            if (options.network === NETWORK_TESTNET && name !== 'base') {
              options.platform.drive.abci.epochTime = testnet.get('platform.drive.abci.epochTime');
            }
            options.platform.drive.abci.docker.image = base.get('platform.drive.abci.docker.image');
            options.platform.dapi.api.docker.image = base.get('platform.dapi.api.docker.image');
          });

        return configFile;
      },
      '0.25.4': (configFile) => {
        Object.entries(configFile.configs)
          .forEach(([, options]) => {
            delete options.platform.drive.abci.log;

            options.platform.drive.abci.logs = base.get('platform.drive.abci.logs');
          });

        return configFile;
      },
      '0.25.7': (configFile) => {
        Object.entries(configFile.configs)
          .forEach(([name, options]) => {
            if (options.network !== NETWORK_MAINNET) {
              const filenames = ['private.key', 'bundle.crt', 'bundle.csr', 'csr.pem'];

              for (const filename of filenames) {
                const oldFilePath = homeDir.joinPath('ssl', name, filename);
                const newFilePath = homeDir.joinPath(
                  name,
                  'platform',
                  'dapi',
                  'envoy',
                  'ssl',
                  filename,
                );

                if (fs.existsSync(oldFilePath)) {
                  fs.mkdirSync(path.dirname(newFilePath), { recursive: true });
                  fs.copyFileSync(oldFilePath, newFilePath);
                  fs.rmSync(oldFilePath, { recursive: true });
                }
              }
            }
          });

        if (fs.existsSync(homeDir.joinPath('ssl'))) {
          fs.rmSync(homeDir.joinPath('ssl'), { recursive: true });
        }

        return configFile;
      },
      '0.25.11': (configFile) => {
        if (configFile.configs.base) {
          configFile.configs.base.core.docker.image = base.get('core.docker.image');
        }
        if (configFile.configs.local) {
          configFile.configs.local.platform.dapi.envoy.ssl.provider = SSL_PROVIDERS.SELF_SIGNED;
        }

        Object.entries(configFile.configs)
          .forEach(([, options]) => {
            options.platform.drive.tenderdash.log.level = 'info';

            if (options.network !== NETWORK_MAINNET && options.network !== NETWORK_TESTNET) {
              options.core.docker.image = base.get('core.docker.image');
            }

            options.core.docker.commandArgs = [];
          });

        return configFile;
      },
      '0.25.12': (configFile) => {
        Object.entries(configFile.configs)
          .forEach(([name, options]) => {
            options.platform.drive.tenderdash.docker.image = base.get('platform.drive.tenderdash.docker.image');

            if (options.network === NETWORK_TESTNET) {
              options.core.docker.image = base.get('core.docker.image');

              if (name !== base.getName()) {
                options.platform.drive.tenderdash.genesis.chain_id = testnet.get('platform.drive.tenderdash.genesis.chain_id');
                options.platform.drive.tenderdash.genesis.initial_core_chain_locked_height = 14000;
                options.platform.drive.tenderdash.genesis.genesis_time = '2024-07-17T17:15:00.000Z';
              }
            }
          });

        return configFile;
      },
      '0.25.16-rc.1': (configFile) => {
        Object.entries(configFile.configs)
          .forEach(([name, options]) => {
            options.core.insight = base.get('core.insight');
            options.core.docker.image = base.get('core.docker.image');

            if (options.network === NETWORK_TESTNET && name !== base.getName()) {
              options.platform.drive.tenderdash.genesis.chain_id = testnet.get('platform.drive.tenderdash.genesis.chain_id');
              options.platform.drive.tenderdash.genesis.initial_core_chain_locked_height = 1400;
              options.platform.drive.tenderdash.genesis.genesis_time = '2024-07-17T17:15:00.000Z';
            }
          });

        return configFile;
      },
      '0.25.16-rc.5': (configFile) => {
        Object.entries(configFile.configs)
          .forEach(([name, options]) => {
            if (options.network === NETWORK_TESTNET && name !== base.getName()) {
              options.platform.drive.tenderdash.genesis.chain_id = testnet.get('platform.drive.tenderdash.genesis.chain_id');
              options.platform.drive.tenderdash.genesis.initial_core_chain_locked_height = 1400;
              options.platform.drive.tenderdash.genesis.genesis_time = '2024-07-17T17:15:00.000Z';
            }
          });

        return configFile;
      },
      '0.25.16-rc.6': (configFile) => {
        Object.entries(configFile.configs)
          .forEach(([, options]) => {
            options.core.docker.image = base.get('core.docker.image');
          });

        return configFile;
      },
      '0.25.16-rc.7': (configFile) => {
        Object.entries(configFile.configs)
          .forEach(([, options]) => {
            options.platform.drive.tenderdash.docker.image = base.get('platform.drive.tenderdash.docker.image');

            delete options.docker.network.bindIp;

            options.core.p2p.host = base.get('core.p2p.host');
            options.core.rpc.host = base.get('core.rpc.host');
            options.platform.dapi.envoy.http.host = '0.0.0.0';
            options.platform.drive.tenderdash.p2p.host = base.get('platform.drive.tenderdash.p2p.host');
            options.platform.drive.tenderdash.rpc.host = base.get('platform.drive.tenderdash.rpc.host');
            options.platform.drive.tenderdash.metrics.host = base.get('platform.drive.tenderdash.metrics.host');
          });

        return configFile;
      },
      '0.25.19': (configFile) => {
        Object.entries(configFile.configs)
          .forEach(([, options]) => {
            options.platform.drive.tenderdash.docker.image = base.get('platform.drive.tenderdash.docker.image');
          });

        return configFile;
      },
      '0.25.20': (configFile) => {
        Object.entries(configFile.configs)
          .forEach(([name, options]) => {
            options.platform.dapi.envoy.http.connectTimeout = '5s';
            options.platform.dapi.envoy.http.responseTimeout = '15s';

            options.platform.drive.tenderdash.rpc.maxOpenConnections = base.get('platform.drive.tenderdash.rpc.maxOpenConnections');

            let defaultConfigName = 'base';
            if (options.group === 'local' || name === 'local') {
              defaultConfigName = 'local';
            }
            const defaultConfig = defaultConfigs.get(defaultConfigName);

            options.platform.drive.tenderdash.p2p.flushThrottleTimeout = defaultConfig.get('platform.drive.tenderdash.p2p.flushThrottleTimeout');
            options.platform.drive.tenderdash.p2p.maxPacketMsgPayloadSize = defaultConfig.get('platform.drive.tenderdash.p2p.maxPacketMsgPayloadSize');
            options.platform.drive.tenderdash.p2p.sendRate = defaultConfig.get('platform.drive.tenderdash.p2p.sendRate');
            options.platform.drive.tenderdash.p2p.recvRate = defaultConfig.get('platform.drive.tenderdash.p2p.recvRate');

            options.platform.drive.tenderdash.mempool = lodash.clone(base.get('platform.drive.tenderdash.mempool'));
            options.platform.drive.tenderdash.consensus.peer = base.get('platform.drive.tenderdash.consensus.peer');
            options.platform.drive.tenderdash.consensus.unsafeOverride = base.get('platform.drive.tenderdash.consensus.unsafeOverride');
          });

        return configFile;
      },
<<<<<<< HEAD
      '0.25.22': (configFile) => {
        Object.entries(configFile.configs)
          .forEach(([, options]) => {
            options.platform.dapi.api.docker.deploy = base.get('platform.dapi.api.docker.deploy');
          });

=======
      '1.0.0-dev.2': (configFile) => {
        Object.entries(configFile.configs)
          .forEach(([name, options]) => {
            if (defaultConfigs.has(name)) {
              options.platform.drive.tenderdash.genesis = defaultConfigs.get(name)
                .get('platform.drive.tenderdash.genesis');
            }
            options.platform.dapi.api.docker.deploy = base.get('platform.dapi.api.docker.deploy');

            let baseConfigName = name;
            if (options.group !== null && defaultConfigs.has(options.group)) {
              baseConfigName = options.group;
            } else if (!defaultConfigs.has(baseConfigName)) {
              baseConfigName = 'testnet';
            }

            options.platform.drive.abci.chainLock = defaultConfigs.get(baseConfigName)
              .get('platform.drive.abci.chainLock');
          });

        return configFile;
      },
      '1.0.0-dev.4': (configFile) => {
        Object.entries(configFile.configs)
          .forEach(([name, options]) => {
            const defaultConfig = getDefaultConfigByNameOrGroup(name, options.group);
            options.core.docker.image = defaultConfig.get('core.docker.image');

            options.platform.drive.tenderdash.docker.image = defaultConfig.get('platform.drive.tenderdash.docker.image');
          });

        return configFile;
      },
      '1.0.0-dev.5': (configFile) => {
        Object.entries(configFile.configs)
          .forEach(([, options]) => {
            options.platform.drive.tenderdash.mempool.cacheSize = base.get('platform.drive.tenderdash.mempool.cacheSize');
          });

        return configFile;
      },
      '1.0.0-dev.6': (configFile) => {
        Object.entries(configFile.configs)
          .forEach(([name, options]) => {
            options.platform.drive.abci.tokioConsole = base.get('platform.drive.abci.tokioConsole');

            const defaultConfig = getDefaultConfigByNameOrGroup(name, options.group);
            options.platform.drive.tenderdash.docker.image = defaultConfig.get('platform.drive.tenderdash.docker.image');
          });

        return configFile;
      },
      '1.0.0-dev.7': (configFile) => {
        Object.entries(configFile.configs)
          .forEach(([name, options]) => {
            if (options.network === NETWORK_TESTNET && name !== 'base') {
              options.platform.drive.tenderdash.genesis = testnet.get('platform.drive.tenderdash.genesis');
            }

            const defaultConfig = getDefaultConfigByNameOrGroup(name, options.group);
            options.core.docker.image = defaultConfig.get('core.docker.image');
          });

        return configFile;
      },
      '1.0.0-dev.8': (configFile) => {
        Object.entries(configFile.configs)
          .forEach(([name, options]) => {
            const defaultConfig = getDefaultConfigByNameOrGroup(name, options.group);
            options.core.docker.image = defaultConfig.get('core.docker.image');
          });

        return configFile;
      },
      '1.0.0-dev.9': (configFile) => {
        Object.entries(configFile.configs)
          .forEach(([name, options]) => {
            options.platform.drive.tenderdash.docker.image = base.get('platform.drive.tenderdash.docker.image');

            const defaultConfig = getDefaultConfigByNameOrGroup(name, options.group);
            options.platform.drive.tenderdash.mempool.timeoutCheckTx = defaultConfig.get('platform.drive.tenderdash.mempool.timeoutCheckTx');
            options.platform.drive.tenderdash.mempool.txEnqueueTimeout = defaultConfig.get('platform.drive.tenderdash.mempool.txEnqueueTimeout');
            options.platform.drive.tenderdash.mempool.txSendRateLimit = defaultConfig.get('platform.drive.tenderdash.mempool.txSendRateLimit');
            options.platform.drive.tenderdash.mempool.txRecvRateLimit = defaultConfig.get('platform.drive.tenderdash.mempool.txRecvRateLimit');
            options.platform.drive.tenderdash.rpc.timeoutBroadcastTx = defaultConfig.get('platform.drive.tenderdash.rpc.timeoutBroadcastTx');
          });

        return configFile;
      },
      '1.0.0-dev.10': (configFile) => {
        Object.entries(configFile.configs)
          .forEach(([, options]) => {
            options.platform.drive.tenderdash.docker.image = base.get('platform.drive.tenderdash.docker.image');
          });

        return configFile;
      },
      '1.0.0-dev.12': (configFile) => {
        Object.entries(configFile.configs)
          .forEach(([name, options]) => {
            // Update tenderdash config
            options.platform.drive.tenderdash.docker.image = base.get('platform.drive.tenderdash.docker.image');
            options.platform.drive.tenderdash.mempool.maxConcurrentCheckTx = base.get('platform.drive.tenderdash.mempool.maxConcurrentCheckTx');

            // Add metrics to Drive ABCI
            options.platform.drive.abci.metrics = base.get('platform.drive.abci.metrics');

            // Envoy -> Gateway
            if (options.platform.dapi.envoy) {
              options.platform.gateway = lodash.cloneDeep(options.platform.dapi.envoy);

              // add new options
              options.platform.gateway.maxConnections = base.get('platform.gateway.maxConnections');
              options.platform.gateway.maxHeapSizeInBytes = base.get('platform.gateway.maxHeapSizeInBytes');
              options.platform.gateway.metrics = base.get('platform.gateway.metrics');
              options.platform.gateway.admin = base.get('platform.gateway.admin');
              options.platform.gateway.upstreams = base.get('platform.gateway.upstreams');
              options.platform.gateway.log = base.get('platform.gateway.log');

              // http -> listeners
              options.platform.gateway.listeners = lodash.cloneDeep(
                base.get('platform.gateway.listeners'),
              );

              options.platform.gateway.listeners.dapiAndDrive.host = options.platform.dapi.envoy
                .http.host;
              options.platform.gateway.listeners.dapiAndDrive.port = options.platform.dapi.envoy
                .http.port;

              delete options.platform.gateway.http;

              // update rate limiter
              options.platform.gateway.rateLimiter.docker = base.get('platform.gateway.rateLimiter.docker');
              options.platform.gateway.rateLimiter.unit = base.get('platform.gateway.rateLimiter.unit');
              options.platform.gateway.rateLimiter.requestsPerUnit = base.get('platform.gateway.rateLimiter.requestsPerUnit');
              options.platform.gateway.rateLimiter.blacklist = base.get('platform.gateway.rateLimiter.blacklist');
              options.platform.gateway.rateLimiter.whitelist = base.get('platform.gateway.rateLimiter.whitelist');
              options.platform.gateway.rateLimiter.metrics = base.get('platform.gateway.rateLimiter.metrics');

              delete options.platform.gateway.rateLimiter.fillInterval;
              delete options.platform.gateway.rateLimiter.maxTokens;
              delete options.platform.gateway.rateLimiter.tokensPerFill;

              // delete envoy
              delete options.platform.dapi.envoy;

              // update image
              options.platform.gateway.docker.image = base.get('platform.gateway.docker.image');
            }

            // rename non conventional field
            if (options.platform.drive.abci.tokioConsole.retention_secs) {
              options.platform.drive.abci.tokioConsole.retention = options.platform.drive.abci
                .tokioConsole.retention_secs;
              delete options.platform.drive.abci.tokioConsole.retention_secs;
            }

            // move SSL files
            if (options.network !== NETWORK_MAINNET) {
              const filenames = ['private.key', 'bundle.crt', 'bundle.csr', 'csr.pem'];

              for (const filename of filenames) {
                const oldFilePath = homeDir.joinPath(
                  name,
                  'platform',
                  'dapi',
                  'envoy',
                  'ssl',
                  filename,
                );
                const newFilePath = homeDir.joinPath(
                  name,
                  'platform',
                  'gateway',
                  'ssl',
                  filename,
                );

                if (fs.existsSync(oldFilePath)) {
                  fs.mkdirSync(path.dirname(newFilePath), { recursive: true });
                  fs.copyFileSync(oldFilePath, newFilePath);
                  fs.rmSync(oldFilePath, { recursive: true });
                }
              }
            }
          });

        return configFile;
      },
      '1.0.0-dev.16': (configFile) => {
        Object.entries(configFile.configs)
          .forEach(([name, options]) => {
            // Update Drive's quorum configuration
            if (name === 'base') {
              options.network = NETWORK_MAINNET;
            }

            const networkConfig = getDefaultConfigByNetwork(options.network);

            options.platform.drive.abci.chainLock.quorum = {
              llmqType: networkConfig.get('platform.drive.abci.chainLock.quorum.llmqType'),
              dkgInterval: networkConfig.get('platform.drive.abci.chainLock.quorum.dkgInterval'),
              activeSigners: networkConfig.get('platform.drive.abci.chainLock.quorum.activeSigners'),
              rotation: networkConfig.get('platform.drive.abci.chainLock.quorum.rotation'),
            };

            delete options.platform.drive.abci.chainLock.llmqType;
            delete options.platform.drive.abci.chainLock.llmqSize;
            delete options.platform.drive.abci.chainLock.dkgInterval;

            options.platform.drive.abci.validatorSet.quorum = {
              llmqType: networkConfig.get('platform.drive.abci.validatorSet.quorum.llmqType'),
              dkgInterval: networkConfig.get('platform.drive.abci.validatorSet.quorum.dkgInterval'),
              activeSigners: networkConfig.get('platform.drive.abci.validatorSet.quorum.activeSigners'),
              rotation: networkConfig.get('platform.drive.abci.validatorSet.quorum.rotation'),
            };

            delete options.platform.drive.abci.validatorSet.llmqType;

            options.platform.drive.abci.instantLock = {
              quorum: {
                llmqType: networkConfig.get('platform.drive.abci.instantLock.quorum.llmqType'),
                dkgInterval: networkConfig.get('platform.drive.abci.instantLock.quorum.dkgInterval'),
                activeSigners: networkConfig.get('platform.drive.abci.instantLock.quorum.activeSigners'),
                rotation: networkConfig.get('platform.drive.abci.instantLock.quorum.rotation'),
              },
            };
          });

        return configFile;
      },
      '1.0.0-dev.17': (configFile) => {
        Object.entries(configFile.configs)
          .forEach(([name, options]) => {
            options.platform.drive.tenderdash.docker.image = base.get('platform.drive.tenderdash.docker.image');
            options.platform.drive.abci.grovedbVisualizer = base.get('platform.drive.abci.grovedbVisualizer');

            // Update Core image
            options.core.docker.image = getDefaultConfigByNameOrGroup(name, options.group)
              .get('core.docker.image');

            // Update Core RPC auth configuration
            options.core.rpc.users = base.get('core.rpc.users');
            options.core.rpc.users.dashmate.password = options.core.rpc.password;

            delete options.core.rpc.user;
            delete options.core.rpc.password;
          });
        return configFile;
      },
      '1.0.0-beta.4': (configFile) => {
        Object.entries(configFile.configs)
          .forEach(([name, options]) => {
            // Update Core image
            options.core.docker.image = getDefaultConfigByNameOrGroup(name, options.group)
              .get('core.docker.image');

            options.core.devnet.llmq = base.get('core.devnet.llmq');

            if (options.network === NETWORK_TESTNET) {
              options.platform.drive.tenderdash.genesis = testnet.get('platform.drive.tenderdash.genesis');
            }
          });
        return configFile;
      },
      '1.0.0-rc.1': (configFile) => {
        Object.entries(configFile.configs)
          .forEach(([, options]) => {
            delete options.platform.dpns;
            delete options.platform.dashpay;
            delete options.platform.featureFlags;
            delete options.platform.masternodeRewardShares;
            delete options.platform.withdrawals;

            // Update tenderdash image
            options.platform.drive.tenderdash.docker.image = base.get('platform.drive.tenderdash.docker.image');

            // Replace quorumsign with qurumplatformsign in Core RPC Tenderdash auth whitelist
            options.core.rpc.users.tenderdash.whitelist = base.get('core.rpc.users.tenderdash.whitelist');
          });
        return configFile;
      },
      '1.0.0-rc.2': (configFile) => {
        Object.entries(configFile.configs)
          .forEach(([, options]) => {
            if (options.network === NETWORK_TESTNET) {
              options.platform.drive.tenderdash.genesis = testnet.get('platform.drive.tenderdash.genesis');
            }

            // Update tenderdash image
            options.platform.drive.tenderdash.docker.image = base.get('platform.drive.tenderdash.docker.image');
            options.core.rpc.users.drive_consensus.whitelist = base.get('core.rpc.users.drive_consensus.whitelist');
          });
        return configFile;
      },
      '1.0.0': (configFile) => {
        Object.entries(configFile.configs)
          .forEach(([name, options]) => {
            if (name === 'base') {
              options.platform.drive.tenderdash.mempool = base.get('platform.drive.tenderdash.mempool');
              options.platform.drive.tenderdash.genesis = base.get('platform.drive.tenderdash.genesis');
            } else if (options.network === NETWORK_MAINNET) {
              options.platform.drive.tenderdash.p2p = mainnet.get('platform.drive.tenderdash.p2p');
              options.platform.drive.tenderdash.mempool = mainnet.get('platform.drive.tenderdash.mempool');
              options.platform.drive.tenderdash.genesis = mainnet.get('platform.drive.tenderdash.genesis');

              if (options.platform.drive.tenderdash.node.id !== null) {
                options.platform.enable = true;
              }
            }

            // Update tenderdash image
            options.platform.drive.tenderdash.docker.image = base.get('platform.drive.tenderdash.docker.image');
            options.core.docker.image = base.get('core.docker.image');
          });
        return configFile;
      },
      '1.0.2': (configFile) => {
        Object.entries(configFile.configs)
          .forEach(([, options]) => {
            options.core.indexes = [];
            options.platform.drive.abci.docker.image = 'dashpay/drive:1';
            options.platform.dapi.api.docker.image = 'dashpay/dapi:1';
          });
        return configFile;
      },
      '1.1.0-dev.1': (configFile) => {
        Object.entries(configFile.configs)
          .forEach(([name, options]) => {
            if (name === 'local') {
              options.platform.drive.abci.epochTime = 1200;
            }

            if (options.network === NETWORK_MAINNET && name !== 'base') {
              options.platform.drive.tenderdash.p2p.seeds = mainnet.get('platform.drive.tenderdash.p2p.seeds');
            }

            options.platform.drive.abci.docker.image = 'dashpay/drive:1-dev';
            options.platform.dapi.api.docker.image = 'dashpay/dapi:1-dev';

            options.platform.gateway.listeners.dapiAndDrive.waitForStResultTimeout = '125s';
            options.platform.dapi.api.waitForStResultTimeout = 120000;

            options.platform.drive.tenderdash.p2p.maxConnections = 64;
            options.platform.drive.tenderdash.p2p.maxOutgoingConnections = 30;
            options.platform.drive.tenderdash.genesis
              .consensus_params = base.get('platform.drive.tenderdash.genesis.consensus_params');
            options.platform.drive.tenderdash.docker.image = base.get('platform.drive.tenderdash.docker.image');
          });
        return configFile;
      },
      '1.1.0': (configFile) => {
        Object.entries(configFile.configs)
          .forEach(([name, options]) => {
            options.platform.drive.abci.docker.image = 'dashpay/drive:1';
            options.platform.dapi.api.docker.image = 'dashpay/dapi:1';

            if (options.network === NETWORK_TESTNET) {
              options.platform.drive.abci.proposer = {
                txProcessingTimeLimit: 5000,
              };
              options.platform.drive.tenderdash.mempool.timeoutCheckTx = '3s';
              options.platform.drive.tenderdash.mempool.txEnqueueTimeout = '30ms';
              options.platform.drive.tenderdash.mempool.txSendRateLimit = 100;
              options.platform.drive.tenderdash.mempool.txRecvRateLimit = 120;
              options.platform.drive.tenderdash.mempool.ttlDuration = '24h';
              options.platform.drive.tenderdash.mempool.ttlNumBlocks = 0;
            } else if (options.network === NETWORK_MAINNET && name !== 'base') {
              options.platform.drive.abci.proposer = {
                txProcessingTimeLimit: 5000,
              };
              options.platform.drive.tenderdash.mempool.ttlDuration = '24h';
              options.platform.drive.tenderdash.mempool.ttlNumBlocks = 0;
            } else {
              options.platform.drive.tenderdash.mempool.ttlDuration = '0s';
              options.platform.drive.tenderdash.mempool.ttlNumBlocks = 0;
              options.platform.drive.abci.proposer = {
                txProcessingTimeLimit: null,
              };
            }
          });
>>>>>>> 483a9c5b
        return configFile;
      },
    };
  }

  return getConfigFileMigrations;
}<|MERGE_RESOLUTION|>--- conflicted
+++ resolved
@@ -439,14 +439,14 @@
 
         return configFile;
       },
-<<<<<<< HEAD
       '0.25.22': (configFile) => {
         Object.entries(configFile.configs)
           .forEach(([, options]) => {
             options.platform.dapi.api.docker.deploy = base.get('platform.dapi.api.docker.deploy');
           });
 
-=======
+        return configFile;
+      },
       '1.0.0-dev.2': (configFile) => {
         Object.entries(configFile.configs)
           .forEach(([name, options]) => {
@@ -828,7 +828,6 @@
               };
             }
           });
->>>>>>> 483a9c5b
         return configFile;
       },
     };
