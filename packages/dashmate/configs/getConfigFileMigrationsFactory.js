/* eslint-disable no-param-reassign */
import fs from 'fs';
import lodash from 'lodash';
import path from 'path';

import {
  NETWORK_LOCAL,
  NETWORK_MAINNET,
  NETWORK_TESTNET,
  SSL_PROVIDERS,
} from '../src/constants.js';

/**
 * @param {HomeDir} homeDir
 * @param {DefaultConfigs} defaultConfigs
 * @returns {getConfigFileMigrations}
 */
export default function getConfigFileMigrationsFactory(homeDir, defaultConfigs) {
  /**
   * @typedef {function} getConfigFileMigrations
   * @returns {Object}
   */
  function getConfigFileMigrations() {
    const base = defaultConfigs.get('base');
    const testnet = defaultConfigs.get('testnet');

    /**
     * @param {string} name
     * @param {string} group
     * @return {Config}
     */
    function getDefaultConfigByNameOrGroup(name, group) {
      let baseConfigName = name;
      if (group !== null && defaultConfigs.has(group)) {
        baseConfigName = group;
      } else if (!defaultConfigs.has(baseConfigName)) {
        baseConfigName = 'base';
      }

      return defaultConfigs.get(baseConfigName);
    }

    function getDefaultConfigByNetwork(network) {
      if (network === NETWORK_MAINNET) {
        return defaultConfigs.get('mainnet');
      }
      if (network === NETWORK_TESTNET) {
        return defaultConfigs.get('testnet');
      }
      if (network === NETWORK_LOCAL) {
        return defaultConfigs.get('local');
      }

      return defaultConfigs.get('base');
    }

    return {
      '0.24.0': (configFile) => {
        Object.entries(configFile.configs)
          .forEach(([, options]) => {
            // Update images
            options.core.docker.image = base.get('core.docker.image');

            options.core.sentinel.docker.image = base.get('core.sentinel.docker.image');

            options.dashmate.helper.docker.image = base.get('dashmate.helper.docker.image');

            options.platform.drive.tenderdash.docker.image = base.get('platform.drive.tenderdash.docker.image');

            options.platform.drive.abci.docker.image = base.get('platform.drive.abci.docker.image');

            options.platform.dapi.api.docker.image = base.get('platform.dapi.api.docker.image');

            options.platform.gateway.docker.image = base.get('platform.gateway.docker.image');
          });

        return configFile;
      },
      '0.24.12': (configFile) => {
        let i = 0;
        Object.entries(configFile.configs)
          .forEach(([, options]) => {
            // Update dashmate helper port
            options.dashmate.helper.api.port = base.get('dashmate.helper.api.port');

            // Add pprof config
            options.platform.drive.tenderdash.pprof = base.get('platform.drive.tenderdash.pprof');

            // Set different ports for local netwrok if exists
            if (options.group === 'local') {
              options.platform.drive.tenderdash.pprof.port += i * 100;

              i++;
            }
          });

        return configFile;
      },
      '0.24.13': (configFile) => {
        Object.entries(configFile.configs)
          .forEach(([, options]) => {
            options.core.docker.image = base.get('core.docker.image');
          });

        return configFile;
      },
      '0.24.15': (configFile) => {
        Object.entries(configFile.configs)
          .forEach(([, options]) => {
            options.docker.network.bindIp = base.get('docker.network.bindIp');

            if (options.network === 'testnet') {
              options.platform.drive.tenderdash
                .genesis.initial_core_chain_locked_height = testnet.get('platform.drive.tenderdash.genesis.initial_core_chain_locked_height');
            }
          });

        return configFile;
      },
      '0.24.16': (configFile) => {
        Object.entries(configFile.configs)
          .forEach(([, options]) => {
            options.platform.gateway.docker = base.get('platform.gateway.docker');

            options.platform.dapi.api.docker.build = base.get('platform.dapi.api.docker.build');

            options.platform.drive.abci.docker.build = base.get('platform.drive.abci.docker.build');

            options.dashmate.helper.docker.build = base.get('dashmate.helper.docker.build');

            delete options.dashmate.helper.docker.image;
            delete options.core.reindex;

            if (options.network === 'testnet') {
              options.platform.drive.tenderdash.genesis.chain_id = testnet.get('platform.drive.tenderdash.genesis.chain_id');
            }
          });

        return configFile;
      },
      '0.24.17': (configFile) => {
        Object.entries(configFile.configs)
          .forEach(([, options]) => {
            options.docker.baseImage = base.get('docker.baseImage');
          });

        return configFile;
      },
      '0.24.20': (configFile) => {
        Object.entries(configFile.configs)
          .forEach(([, options]) => {
            options.core.docker.image = base.get('core.docker.image');
          });
        return configFile;
      },
      '0.24.22': (configFile) => {
        Object.entries(configFile.configs)
          .forEach(([, options]) => {
            if (options.core.masternode.enable) {
              options.platform.drive.tenderdash.mode = 'validator';
            } else {
              options.platform.drive.tenderdash.mode = 'full';
            }
          });
        return configFile;
      },
      '0.25.0-dev.18': (configFile) => {
        Object.entries(configFile.configs)
          .forEach(([, options]) => {
            delete options.core.sentinel;

            if ([NETWORK_LOCAL, NETWORK_TESTNET].includes(options.network)) {
              options.core.docker.image = base.get('core.docker.image');
            }
          });
        return configFile;
      },
      '0.25.0-dev.29': (configFile) => {
        Object.entries(configFile.configs)
          .forEach(([name, options]) => {
            if (options.network !== NETWORK_MAINNET) {
              options.core.docker.image = base.get('core.docker.image');

              options.platform.dapi.api.docker.image = base.get('platform.dapi.api.docker.image');
              options.platform.drive.abci.docker.image = base.get('platform.drive.abci.docker.image');
              options.platform.drive.tenderdash.docker.image = base.get('platform.drive.tenderdash.docker.image');
            }

            if (options.platform.drive.abci.log.jsonFile.level === 'fatal') {
              options.platform.drive.abci.log.jsonFile.level = 'error';
            }

            if (options.platform.drive.abci.log.prettyFile.level === 'fatal') {
              options.platform.drive.abci.log.prettyFile.level = 'error';
            }

            if (options.network === NETWORK_TESTNET) {
              options.platform.drive.tenderdash.genesis.chain_id = testnet.get('platform.drive.tenderdash.genesis.chain_id');
              options.platform.drive.tenderdash
                .genesis.initial_core_chain_locked_height = testnet.get('platform.drive.tenderdash.genesis.initial_core_chain_locked_height');
            }

            if (defaultConfigs.has(name) && !options.platform.drive.tenderdash.metrics) {
              options.platform.drive.tenderdash.metrics = defaultConfigs.get(name)
                .get('platform.drive.tenderdash.metrics');
            }
          });
        return configFile;
      },
      '0.25.0-dev.30': (configFile) => {
        Object.entries(configFile.configs)
          .forEach(([, options]) => {
            if (options.network === NETWORK_TESTNET) {
              options.platform.drive.tenderdash.p2p.seeds = testnet.get('platform.drive.tenderdash.p2p.seeds');
            }
          });
        return configFile;
      },
      '0.25.0-dev.32': (configFile) => {
        Object.entries(configFile.configs)
          .forEach(([, options]) => {
            if (options.network !== NETWORK_MAINNET) {
              options.core.docker.image = base.get('core.docker.image');
            }

            if (options.network === NETWORK_TESTNET) {
              options.platform.drive.tenderdash.genesis.chain_id = testnet.get('platform.drive.tenderdash.genesis.chain_id');
              options.platform.drive.tenderdash.genesis.genesis_time = testnet.get('platform.drive.tenderdash.genesis.genesis_time');
            }
          });
        return configFile;
      },
      '0.25.0-dev.33': (configFile) => {
        Object.entries(configFile.configs)
          .forEach(([, options]) => {
            options.platform.drive.abci.epochTime = base.get('platform.drive.abci.epochTime');
            options.platform.drive.tenderdash.docker.image = base.get('platform.drive.tenderdash.docker.image');
            options.platform.drive.tenderdash.log.path = null;

            if (options.platform.drive.abci.log.jsonFile.level === 'fatal') {
              options.platform.drive.abci.log.jsonFile.level = 'error';
            }

            if (options.platform.drive.abci.log.prettyFile.level === 'fatal') {
              options.platform.drive.abci.log.prettyFile.level = 'error';
            }

            if (options.network === NETWORK_TESTNET) {
              options.platform.drive.tenderdash.genesis.chain_id = testnet.get('platform.drive.tenderdash.genesis.chain_id');
              options.platform.drive.tenderdash.genesis.genesis_time = testnet.get('platform.drive.tenderdash.genesis.genesis_time');
              options.platform.drive.tenderdash.genesis
                .initial_core_chain_locked_height = testnet.get('platform.drive.tenderdash.genesis.initial_core_chain_locked_height');
            }

            if (options.network !== NETWORK_MAINNET) {
              options.core.docker.image = base.get('core.docker.image');
            }
          });

        return configFile;
      },
      '0.25.3': (configFile) => {
        Object.entries(configFile.configs)
          .forEach(([name, options]) => {
            if (options.network === NETWORK_TESTNET && name !== 'base') {
              options.platform.drive.abci.epochTime = testnet.get('platform.drive.abci.epochTime');
            }
            options.platform.drive.abci.docker.image = base.get('platform.drive.abci.docker.image');
            options.platform.dapi.api.docker.image = base.get('platform.dapi.api.docker.image');
          });

        return configFile;
      },
      '0.25.4': (configFile) => {
        Object.entries(configFile.configs)
          .forEach(([, options]) => {
            delete options.platform.drive.abci.log;

            options.platform.drive.abci.logs = base.get('platform.drive.abci.logs');
          });

        return configFile;
      },
      '0.25.7': (configFile) => {
        Object.entries(configFile.configs)
          .forEach(([name, options]) => {
            if (options.network !== NETWORK_MAINNET) {
              const filenames = ['private.key', 'bundle.crt', 'bundle.csr', 'csr.pem'];

              for (const filename of filenames) {
                const oldFilePath = homeDir.joinPath('ssl', name, filename);
                const newFilePath = homeDir.joinPath(
                  name,
                  'platform',
                  'dapi',
                  'envoy',
                  'ssl',
                  filename,
                );

                if (fs.existsSync(oldFilePath)) {
                  fs.mkdirSync(path.dirname(newFilePath), { recursive: true });
                  fs.copyFileSync(oldFilePath, newFilePath);
                  fs.rmSync(oldFilePath, { recursive: true });
                }
              }
            }
          });

        if (fs.existsSync(homeDir.joinPath('ssl'))) {
          fs.rmSync(homeDir.joinPath('ssl'), { recursive: true });
        }

        return configFile;
      },
      '0.25.11': (configFile) => {
        if (configFile.configs.base) {
          configFile.configs.base.core.docker.image = base.get('core.docker.image');
        }
        if (configFile.configs.local) {
          configFile.configs.local.platform.dapi.envoy.ssl.provider = SSL_PROVIDERS.SELF_SIGNED;
        }

        Object.entries(configFile.configs)
          .forEach(([, options]) => {
            options.platform.drive.tenderdash.log.level = 'info';

            if (options.network !== NETWORK_MAINNET && options.network !== NETWORK_TESTNET) {
              options.core.docker.image = base.get('core.docker.image');
            }

            options.core.docker.commandArgs = [];
          });

        return configFile;
      },
      '0.25.12': (configFile) => {
        Object.entries(configFile.configs)
          .forEach(([name, options]) => {
            options.platform.drive.tenderdash.docker.image = base.get('platform.drive.tenderdash.docker.image');

            if (options.network === NETWORK_TESTNET) {
              options.core.docker.image = base.get('core.docker.image');

              if (name !== base.getName()) {
                options.platform.drive.tenderdash.genesis.chain_id = testnet.get('platform.drive.tenderdash.genesis.chain_id');
                options.platform.drive.tenderdash.genesis.initial_core_chain_locked_height = 14000;
                options.platform.drive.tenderdash.genesis.genesis_time = testnet.get('platform.drive.tenderdash.genesis.genesis_time');
              }
            }
          });

        return configFile;
      },
      '0.25.16-rc.1': (configFile) => {
        Object.entries(configFile.configs)
          .forEach(([name, options]) => {
            options.core.insight = base.get('core.insight');
            options.core.docker.image = base.get('core.docker.image');

            if (options.network === NETWORK_TESTNET && name !== base.getName()) {
              options.platform.drive.tenderdash.genesis.chain_id = testnet.get('platform.drive.tenderdash.genesis.chain_id');
              options.platform.drive.tenderdash.genesis.initial_core_chain_locked_height = 1400;
              options.platform.drive.tenderdash.genesis.genesis_time = testnet.get('platform.drive.tenderdash.genesis.genesis_time');
            }
          });

        return configFile;
      },
      '0.25.16-rc.5': (configFile) => {
        Object.entries(configFile.configs)
          .forEach(([name, options]) => {
            if (options.network === NETWORK_TESTNET && name !== base.getName()) {
              options.platform.drive.tenderdash.genesis.chain_id = testnet.get('platform.drive.tenderdash.genesis.chain_id');
              options.platform.drive.tenderdash.genesis.initial_core_chain_locked_height = 1400;
              options.platform.drive.tenderdash.genesis.genesis_time = testnet.get('platform.drive.tenderdash.genesis.genesis_time');
            }
          });

        return configFile;
      },
      '0.25.16-rc.6': (configFile) => {
        Object.entries(configFile.configs)
          .forEach(([, options]) => {
            options.core.docker.image = base.get('core.docker.image');
          });

        return configFile;
      },
      '0.25.16-rc.7': (configFile) => {
        Object.entries(configFile.configs)
          .forEach(([, options]) => {
            options.platform.drive.tenderdash.docker.image = base.get('platform.drive.tenderdash.docker.image');

            delete options.docker.network.bindIp;

            options.core.p2p.host = base.get('core.p2p.host');
            options.core.rpc.host = base.get('core.rpc.host');
            options.platform.dapi.envoy.http.host = '0.0.0.0';
            options.platform.drive.tenderdash.p2p.host = base.get('platform.drive.tenderdash.p2p.host');
            options.platform.drive.tenderdash.rpc.host = base.get('platform.drive.tenderdash.rpc.host');
            options.platform.drive.tenderdash.metrics.host = base.get('platform.drive.tenderdash.metrics.host');
          });

        return configFile;
      },
      '0.25.19': (configFile) => {
        Object.entries(configFile.configs)
          .forEach(([, options]) => {
            options.platform.drive.tenderdash.docker.image = base.get('platform.drive.tenderdash.docker.image');
          });

        return configFile;
      },
      '0.25.20': (configFile) => {
        Object.entries(configFile.configs)
          .forEach(([name, options]) => {
            options.platform.dapi.envoy.http.connectTimeout = '5s';
            options.platform.dapi.envoy.http.responseTimeout = '15s';

            options.platform.drive.tenderdash.rpc.maxOpenConnections = base.get('platform.drive.tenderdash.rpc.maxOpenConnections');

            let defaultConfigName = 'base';
            if (options.group === 'local' || name === 'local') {
              defaultConfigName = 'local';
            }
            const defaultConfig = defaultConfigs.get(defaultConfigName);

            options.platform.drive.tenderdash.p2p.flushThrottleTimeout = defaultConfig.get('platform.drive.tenderdash.p2p.flushThrottleTimeout');
            options.platform.drive.tenderdash.p2p.maxPacketMsgPayloadSize = defaultConfig.get('platform.drive.tenderdash.p2p.maxPacketMsgPayloadSize');
            options.platform.drive.tenderdash.p2p.sendRate = defaultConfig.get('platform.drive.tenderdash.p2p.sendRate');
            options.platform.drive.tenderdash.p2p.recvRate = defaultConfig.get('platform.drive.tenderdash.p2p.recvRate');

            options.platform.drive.tenderdash.mempool = lodash.clone(base.get('platform.drive.tenderdash.mempool'));
            options.platform.drive.tenderdash.consensus.peer = base.get('platform.drive.tenderdash.consensus.peer');
            options.platform.drive.tenderdash.consensus.unsafeOverride = base.get('platform.drive.tenderdash.consensus.unsafeOverride');
          });

        return configFile;
      },
      '1.0.0-dev.2': (configFile) => {
        Object.entries(configFile.configs)
          .forEach(([name, options]) => {
            if (defaultConfigs.has(name)) {
              options.platform.drive.tenderdash.genesis = defaultConfigs.get(name)
                .get('platform.drive.tenderdash.genesis');
            }
            options.platform.dapi.api.docker.deploy = base.get('platform.dapi.api.docker.deploy');

            let baseConfigName = name;
            if (options.group !== null && defaultConfigs.has(options.group)) {
              baseConfigName = options.group;
            } else if (!defaultConfigs.has(baseConfigName)) {
              baseConfigName = 'testnet';
            }

            options.platform.drive.abci.chainLock = defaultConfigs.get(baseConfigName)
              .get('platform.drive.abci.chainLock');
          });

        return configFile;
      },
      '1.0.0-dev.4': (configFile) => {
        Object.entries(configFile.configs)
          .forEach(([name, options]) => {
            const defaultConfig = getDefaultConfigByNameOrGroup(name, options.group);
            options.core.docker.image = defaultConfig.get('core.docker.image');

            options.platform.drive.tenderdash.docker.image = defaultConfig.get('platform.drive.tenderdash.docker.image');
          });

        return configFile;
      },
      '1.0.0-dev.5': (configFile) => {
        Object.entries(configFile.configs)
          .forEach(([, options]) => {
            options.platform.drive.tenderdash.mempool.cacheSize = base.get('platform.drive.tenderdash.mempool.cacheSize');
          });

        return configFile;
      },
      '1.0.0-dev.6': (configFile) => {
        Object.entries(configFile.configs)
          .forEach(([name, options]) => {
            options.platform.drive.abci.tokioConsole = base.get('platform.drive.abci.tokioConsole');

            const defaultConfig = getDefaultConfigByNameOrGroup(name, options.group);
            options.platform.drive.tenderdash.docker.image = defaultConfig.get('platform.drive.tenderdash.docker.image');
          });

        return configFile;
      },
      '1.0.0-dev.7': (configFile) => {
        Object.entries(configFile.configs)
          .forEach(([name, options]) => {
            if (options.network === NETWORK_TESTNET && name !== 'base') {
              options.platform.drive.tenderdash.genesis = testnet.get('platform.drive.tenderdash.genesis');
            }

            const defaultConfig = getDefaultConfigByNameOrGroup(name, options.group);
            options.core.docker.image = defaultConfig.get('core.docker.image');
          });

        return configFile;
      },
      '1.0.0-dev.8': (configFile) => {
        Object.entries(configFile.configs)
          .forEach(([name, options]) => {
            const defaultConfig = getDefaultConfigByNameOrGroup(name, options.group);
            options.core.docker.image = defaultConfig.get('core.docker.image');
          });

        return configFile;
      },
      '1.0.0-dev.9': (configFile) => {
        Object.entries(configFile.configs)
          .forEach(([name, options]) => {
            options.platform.drive.tenderdash.docker.image = base.get('platform.drive.tenderdash.docker.image');

            const defaultConfig = getDefaultConfigByNameOrGroup(name, options.group);
            options.platform.drive.tenderdash.mempool.timeoutCheckTx = defaultConfig.get('platform.drive.tenderdash.mempool.timeoutCheckTx');
            options.platform.drive.tenderdash.mempool.txEnqueueTimeout = defaultConfig.get('platform.drive.tenderdash.mempool.txEnqueueTimeout');
            options.platform.drive.tenderdash.mempool.txSendRateLimit = defaultConfig.get('platform.drive.tenderdash.mempool.txSendRateLimit');
            options.platform.drive.tenderdash.mempool.txRecvRateLimit = defaultConfig.get('platform.drive.tenderdash.mempool.txRecvRateLimit');
            options.platform.drive.tenderdash.rpc.timeoutBroadcastTx = defaultConfig.get('platform.drive.tenderdash.rpc.timeoutBroadcastTx');
          });

        return configFile;
      },
      '1.0.0-dev.10': (configFile) => {
        Object.entries(configFile.configs)
          .forEach(([, options]) => {
            options.platform.drive.tenderdash.docker.image = base.get('platform.drive.tenderdash.docker.image');
          });

        return configFile;
      },
      '1.0.0-dev.12': (configFile) => {
        Object.entries(configFile.configs)
          .forEach(([name, options]) => {
            // Update tenderdash config
            options.platform.drive.tenderdash.docker.image = base.get('platform.drive.tenderdash.docker.image');
            options.platform.drive.tenderdash.mempool.maxConcurrentCheckTx = base.get('platform.drive.tenderdash.mempool.maxConcurrentCheckTx');

            // Add metrics to Drive ABCI
            options.platform.drive.abci.metrics = base.get('platform.drive.abci.metrics');

            // Envoy -> Gateway
            if (options.platform.dapi.envoy) {
              options.platform.gateway = lodash.cloneDeep(options.platform.dapi.envoy);

              // add new options
              options.platform.gateway.maxConnections = base.get('platform.gateway.maxConnections');
              options.platform.gateway.maxHeapSizeInBytes = base.get('platform.gateway.maxHeapSizeInBytes');
              options.platform.gateway.metrics = base.get('platform.gateway.metrics');
              options.platform.gateway.admin = base.get('platform.gateway.admin');
              options.platform.gateway.upstreams = base.get('platform.gateway.upstreams');
              options.platform.gateway.log = base.get('platform.gateway.log');

              // http -> listeners
              options.platform.gateway.listeners = lodash.cloneDeep(
                base.get('platform.gateway.listeners'),
              );

              options.platform.gateway.listeners.dapiAndDrive.host = options.platform.dapi.envoy
                .http.host;
              options.platform.gateway.listeners.dapiAndDrive.port = options.platform.dapi.envoy
                .http.port;

              delete options.platform.gateway.http;

              // update rate limiter
              options.platform.gateway.rateLimiter.docker = base.get('platform.gateway.rateLimiter.docker');
              options.platform.gateway.rateLimiter.unit = base.get('platform.gateway.rateLimiter.unit');
              options.platform.gateway.rateLimiter.requestsPerUnit = base.get('platform.gateway.rateLimiter.requestsPerUnit');
              options.platform.gateway.rateLimiter.blacklist = base.get('platform.gateway.rateLimiter.blacklist');
              options.platform.gateway.rateLimiter.whitelist = base.get('platform.gateway.rateLimiter.whitelist');
              options.platform.gateway.rateLimiter.metrics = base.get('platform.gateway.rateLimiter.metrics');

              delete options.platform.gateway.rateLimiter.fillInterval;
              delete options.platform.gateway.rateLimiter.maxTokens;
              delete options.platform.gateway.rateLimiter.tokensPerFill;

              // delete envoy
              delete options.platform.dapi.envoy;

              // update image
              options.platform.gateway.docker.image = base.get('platform.gateway.docker.image');
            }

            // rename non conventional field
            if (options.platform.drive.abci.tokioConsole.retention_secs) {
              options.platform.drive.abci.tokioConsole.retention = options.platform.drive.abci
                .tokioConsole.retention_secs;
              delete options.platform.drive.abci.tokioConsole.retention_secs;
            }

            // move SSL files
            if (options.network !== NETWORK_MAINNET) {
              const filenames = ['private.key', 'bundle.crt', 'bundle.csr', 'csr.pem'];

              for (const filename of filenames) {
                const oldFilePath = homeDir.joinPath(
                  name,
                  'platform',
                  'dapi',
                  'envoy',
                  'ssl',
                  filename,
                );
                const newFilePath = homeDir.joinPath(
                  name,
                  'platform',
                  'gateway',
                  'ssl',
                  filename,
                );

                if (fs.existsSync(oldFilePath)) {
                  fs.mkdirSync(path.dirname(newFilePath), { recursive: true });
                  fs.copyFileSync(oldFilePath, newFilePath);
                  fs.rmSync(oldFilePath, { recursive: true });
                }
              }
            }
          });

        return configFile;
      },
      '1.0.0-dev.16': (configFile) => {
        Object.entries(configFile.configs)
          .forEach(([name, options]) => {
            // Update Drive's quorum configuration
            if (name === 'base') {
              options.network = NETWORK_MAINNET;
            }

            const networkConfig = getDefaultConfigByNetwork(options.network);

            options.platform.drive.abci.chainLock.quorum = {
              llmqType: networkConfig.get('platform.drive.abci.chainLock.quorum.llmqType'),
              dkgInterval: networkConfig.get('platform.drive.abci.chainLock.quorum.dkgInterval'),
              activeSigners: networkConfig.get('platform.drive.abci.chainLock.quorum.activeSigners'),
              rotation: networkConfig.get('platform.drive.abci.chainLock.quorum.rotation'),
            };

            delete options.platform.drive.abci.chainLock.llmqType;
            delete options.platform.drive.abci.chainLock.llmqSize;
            delete options.platform.drive.abci.chainLock.dkgInterval;

            options.platform.drive.abci.validatorSet.quorum = {
              llmqType: networkConfig.get('platform.drive.abci.validatorSet.quorum.llmqType'),
              dkgInterval: networkConfig.get('platform.drive.abci.validatorSet.quorum.dkgInterval'),
              activeSigners: networkConfig.get('platform.drive.abci.validatorSet.quorum.activeSigners'),
              rotation: networkConfig.get('platform.drive.abci.validatorSet.quorum.rotation'),
            };

            delete options.platform.drive.abci.validatorSet.llmqType;

            options.platform.drive.abci.instantLock = {
              quorum: {
                llmqType: networkConfig.get('platform.drive.abci.instantLock.quorum.llmqType'),
                dkgInterval: networkConfig.get('platform.drive.abci.instantLock.quorum.dkgInterval'),
                activeSigners: networkConfig.get('platform.drive.abci.instantLock.quorum.activeSigners'),
                rotation: networkConfig.get('platform.drive.abci.instantLock.quorum.rotation'),
              },
            };
          });

        return configFile;
      },
      '1.0.0-dev.17': (configFile) => {
        Object.entries(configFile.configs)
          .forEach(([name, options]) => {
            options.platform.drive.tenderdash.docker.image = base.get('platform.drive.tenderdash.docker.image');
            options.platform.drive.abci.grovedbVisualizer = base.get('platform.drive.abci.grovedbVisualizer');

            // Update Core image
            options.core.docker.image = getDefaultConfigByNameOrGroup(name, options.group)
              .get('core.docker.image');

            // Update Core RPC auth configuration
            options.core.rpc.users = base.get('core.rpc.users');
            options.core.rpc.users.dashmate.password = options.core.rpc.password;

            delete options.core.rpc.user;
            delete options.core.rpc.password;
          });
        return configFile;
      },
      '1.0.0-beta.4': (configFile) => {
        Object.entries(configFile.configs)
          .forEach(([name, options]) => {
            // Update Core image
            options.core.docker.image = getDefaultConfigByNameOrGroup(name, options.group)
              .get('core.docker.image');

            options.core.devnet.llmq = base.get('core.devnet.llmq');

            if (options.network === NETWORK_TESTNET) {
              options.platform.drive.tenderdash.genesis = testnet.get('platform.drive.tenderdash.genesis');
            }
          });
        return configFile;
      },
      '1.0.0-rc.1': (configFile) => {
        Object.entries(configFile.configs)
          .forEach(([, options]) => {
<<<<<<< HEAD
            delete options.platform.dpns;
            delete options.platform.dashpay;
            delete options.platform.featureFlags;
            delete options.platform.masternodeRewardShares;
            delete options.platform.withdrawals;
=======
            options.platform.drive.tenderdash.docker.image = base.get('platform.drive.tenderdash.docker.image');

            // Replace quorumsign with qurumplatformsign in Core RPC Tenderdash auth whitelist
            options.core.rpc.users.tenderdash.whitelist = base.get('core.rpc.users.tenderdash.whitelist');
>>>>>>> 990bc355
          });
        return configFile;
      },
    };
  }

  return getConfigFileMigrations;
}<|MERGE_RESOLUTION|>--- conflicted
+++ resolved
@@ -706,18 +706,17 @@
       '1.0.0-rc.1': (configFile) => {
         Object.entries(configFile.configs)
           .forEach(([, options]) => {
-<<<<<<< HEAD
             delete options.platform.dpns;
             delete options.platform.dashpay;
             delete options.platform.featureFlags;
             delete options.platform.masternodeRewardShares;
             delete options.platform.withdrawals;
-=======
+
+            // Update tenderdash image
             options.platform.drive.tenderdash.docker.image = base.get('platform.drive.tenderdash.docker.image');
 
             // Replace quorumsign with qurumplatformsign in Core RPC Tenderdash auth whitelist
             options.core.rpc.users.tenderdash.whitelist = base.get('core.rpc.users.tenderdash.whitelist');
->>>>>>> 990bc355
           });
         return configFile;
       },
