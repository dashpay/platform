--- conflicted
+++ resolved
@@ -358,7 +358,8 @@
       '0.25.16-rc.7': (configFile) => {
         Object.entries(configFile.configs)
           .forEach(([, options]) => {
-<<<<<<< HEAD
+            options.platform.drive.tenderdash.docker.image = base.get('platform.drive.tenderdash.docker.image');
+
             delete options.docker.network.bindIp;
 
             options.core.p2p.host = base.get('core.p2p.host');
@@ -367,9 +368,6 @@
             options.platform.drive.tenderdash.p2p.host = base.get('platform.drive.tenderdash.p2p.host');
             options.platform.drive.tenderdash.rpc.host = base.get('platform.drive.tenderdash.rpc.host');
             options.platform.drive.tenderdash.metrics.host = base.get('platform.drive.tenderdash.metrics.host');
-=======
-            options.platform.drive.tenderdash.docker.image = base.get('platform.drive.tenderdash.docker.image');
->>>>>>> dd405937
           });
 
         return configFile;
