--- conflicted
+++ resolved
@@ -768,11 +768,10 @@
       '1.1.0-dev.1': (configFile) => {
         Object.entries(configFile.configs)
           .forEach(([name, options]) => {
-<<<<<<< HEAD
             if (name === 'local') {
               options.platform.drive.abci.epochTime = 1200;
             }
-=======
+
             if (options.network === NETWORK_MAINNET && name !== 'base') {
               options.platform.drive.tenderdash.p2p.seeds = mainnet.get('platform.drive.tenderdash.p2p.seeds');
             }
@@ -785,7 +784,6 @@
             options.platform.drive.tenderdash.genesis
               .consensus_params = base.get('platform.drive.tenderdash.genesis.consensus_params');
             options.platform.drive.tenderdash.docker.image = base.get('platform.drive.tenderdash.docker.image');
->>>>>>> 609b1bcf
           });
         return configFile;
       },
