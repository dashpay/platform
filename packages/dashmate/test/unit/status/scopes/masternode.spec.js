const MasternodeSyncAssetEnum = require('../../../../src/status/enums/masternodeSyncAsset');
const getMasternodeScopeFactory = require('../../../../src/status/scopes/masternode');
const MasternodeStateEnum = require('../../../../src/status/enums/masternodeState');
const getConfigMock = require('../../../../src/test/mock/getConfigMock');

describe('getMasternodeScopeFactory', () => {
  describe('#getMasternodeScope', () => {
    let mockRpcClient;
    let mockCreateRpcClient;
    let mockDockerCompose;
    let mockGetConnectionHost;

    let config;
    let getMasternodeScope;

    beforeEach(async function it() {
      mockRpcClient = {
        mnsync: this.sinon.stub(),
        getBlockchainInfo: this.sinon.stub(),
        masternode: this.sinon.stub(),
      };
      mockCreateRpcClient = () => mockRpcClient;
      mockDockerCompose = { execCommand: this.sinon.stub() };
      mockGetConnectionHost = this.sinon.stub();

      config = getConfigMock(this.sinon);
      getMasternodeScope = getMasternodeScopeFactory(
        mockDockerCompose,
        mockCreateRpcClient,
        mockGetConnectionHost,
      );
    });

    it('should just work', async () => {
      mockRpcClient.mnsync.returns({
        result: {
          AssetName: MasternodeSyncAssetEnum.MASTERNODE_SYNC_FINISHED,
        },
      });
<<<<<<< HEAD
=======
      mockDockerCompose.execCommand
        .withArgs(config, 'sentinel', 'python bin/sentinel.py')
        .returns({ out: '' });
      mockDockerCompose.execCommand
        .withArgs(config, 'sentinel', 'python bin/sentinel.py -v')
        .returns({ out: 'Dash Sentinel v1.7.3' });
>>>>>>> 25f5f849

      const mockProTxHash = 'deadbeefdeadbeefdeadbeefdeadbeefdeadbeefdeadbeefdeadbeefdeadbeef';
      const mockDmnState = {
        PoSePenalty: 0,
        PoSeRevivedHeight: 500,
        lastPaidHeight: 555,
        registeredHeight: 400,
      };

      mockRpcClient.getBlockchainInfo.returns({ result: { blocks: 1337 } });
      mockRpcClient.masternode.withArgs('count').returns({ result: { enabled: 666 } });
      mockRpcClient.masternode.withArgs('status').returns({
        result: {
          dmnState: mockDmnState,
          state: MasternodeStateEnum.READY,
          status: 'Ready',
          proTxHash: mockProTxHash,
        },
      });

      const scope = await getMasternodeScope(config);

      const expectedScope = {
        syncAsset: MasternodeSyncAssetEnum.MASTERNODE_SYNC_FINISHED,
        proTxHash: mockProTxHash,
        state: MasternodeStateEnum.READY,
        status: 'Ready',
        nodeState: {
          dmnState: mockDmnState,
          poSePenalty: mockDmnState.PoSePenalty,
          enabledCount: 666,
          lastPaidHeight: mockDmnState.lastPaidHeight,
          // ignore these 3
          lastPaidTime: scope.nodeState.lastPaidTime,
          nextPaymentTime: scope.nodeState.nextPaymentTime,
          paymentQueuePosition: scope.nodeState.paymentQueuePosition,
        },
      };

      expect(scope).to.deep.equal(expectedScope);
    });

    it('should set mnsync null', async () => {
      // simulate failed request to dashcore
      mockRpcClient.mnsync.throws(new Error());

<<<<<<< HEAD
      // it should not be trying to obtain masternode info
=======
      // and lets say sentinel is working
      mockDockerCompose.execCommand
        .withArgs(config, 'sentinel', 'python bin/sentinel.py')
        .returns({ out: 'Waiting for dash core sync' });
      mockDockerCompose.execCommand
        .withArgs(config, 'sentinel', 'python bin/sentinel.py -v')
        .returns({ out: 'Dash Sentinel v1.7.3' });

      const scope = await getMasternodeScope(config);

      // should return scope with no info, but sentinel is in there
      const expectedScope = {
        syncAsset: null,
        sentinel: {
          state: 'Waiting for dash core sync',
          version: '1.7.3',
        },
        proTxHash: null,
        state: MasternodeStateEnum.UNKNOWN,
        status: null,
        nodeState: {
          dmnState: null,
          poSePenalty: null,
          lastPaidHeight: null,
          lastPaidTime: null,
          paymentQueuePosition: null,
          nextPaymentTime: null,
        },
      };

      expect(scope).to.deep.equal(expectedScope);

      // and also should not be trying to obtain masternode info
>>>>>>> 25f5f849
      expect(mockRpcClient.getBlockchainInfo.notCalled).to.be.true();
    });

    it('should not request masternode info if syncing', async () => {
      mockRpcClient.mnsync.returns({
        result: {
          AssetName: MasternodeSyncAssetEnum.MASTERNODE_SYNC_BLOCKCHAIN,
        },
      });

<<<<<<< HEAD
=======
      mockDockerCompose.execCommand
        .withArgs(config, 'sentinel', 'python bin/sentinel.py')
        .returns({ out: 'Waiting for dash core sync' });

      mockDockerCompose.execCommand
        .withArgs(config, 'sentinel', 'python bin/sentinel.py -v')
        .returns({ out: 'Dash Sentinel v1.7.3' });

      const scope = await getMasternodeScope(config);

      const expectedScope = {
        syncAsset: MasternodeSyncAssetEnum.MASTERNODE_SYNC_BLOCKCHAIN,
        sentinel: {
          state: 'Waiting for dash core sync',
          version: '1.7.3',
        },
        proTxHash: null,
        state: MasternodeStateEnum.UNKNOWN,
        status: null,
        nodeState: {
          dmnState: null,
          poSePenalty: null,
          lastPaidHeight: null,
          lastPaidTime: null,
          paymentQueuePosition: null,
          nextPaymentTime: null,
        },
      };

      expect(scope).to.deep.equal(expectedScope);

>>>>>>> 25f5f849
      expect(mockRpcClient.getBlockchainInfo.notCalled).to.be.true();
      expect(mockRpcClient.masternode.notCalled).to.be.true();
    });
  });
});<|MERGE_RESOLUTION|>--- conflicted
+++ resolved
@@ -37,15 +37,6 @@
           AssetName: MasternodeSyncAssetEnum.MASTERNODE_SYNC_FINISHED,
         },
       });
-<<<<<<< HEAD
-=======
-      mockDockerCompose.execCommand
-        .withArgs(config, 'sentinel', 'python bin/sentinel.py')
-        .returns({ out: '' });
-      mockDockerCompose.execCommand
-        .withArgs(config, 'sentinel', 'python bin/sentinel.py -v')
-        .returns({ out: 'Dash Sentinel v1.7.3' });
->>>>>>> 25f5f849
 
       const mockProTxHash = 'deadbeefdeadbeefdeadbeefdeadbeefdeadbeefdeadbeefdeadbeefdeadbeef';
       const mockDmnState = {
@@ -92,43 +83,7 @@
       // simulate failed request to dashcore
       mockRpcClient.mnsync.throws(new Error());
 
-<<<<<<< HEAD
       // it should not be trying to obtain masternode info
-=======
-      // and lets say sentinel is working
-      mockDockerCompose.execCommand
-        .withArgs(config, 'sentinel', 'python bin/sentinel.py')
-        .returns({ out: 'Waiting for dash core sync' });
-      mockDockerCompose.execCommand
-        .withArgs(config, 'sentinel', 'python bin/sentinel.py -v')
-        .returns({ out: 'Dash Sentinel v1.7.3' });
-
-      const scope = await getMasternodeScope(config);
-
-      // should return scope with no info, but sentinel is in there
-      const expectedScope = {
-        syncAsset: null,
-        sentinel: {
-          state: 'Waiting for dash core sync',
-          version: '1.7.3',
-        },
-        proTxHash: null,
-        state: MasternodeStateEnum.UNKNOWN,
-        status: null,
-        nodeState: {
-          dmnState: null,
-          poSePenalty: null,
-          lastPaidHeight: null,
-          lastPaidTime: null,
-          paymentQueuePosition: null,
-          nextPaymentTime: null,
-        },
-      };
-
-      expect(scope).to.deep.equal(expectedScope);
-
-      // and also should not be trying to obtain masternode info
->>>>>>> 25f5f849
       expect(mockRpcClient.getBlockchainInfo.notCalled).to.be.true();
     });
 
@@ -139,40 +94,6 @@
         },
       });
 
-<<<<<<< HEAD
-=======
-      mockDockerCompose.execCommand
-        .withArgs(config, 'sentinel', 'python bin/sentinel.py')
-        .returns({ out: 'Waiting for dash core sync' });
-
-      mockDockerCompose.execCommand
-        .withArgs(config, 'sentinel', 'python bin/sentinel.py -v')
-        .returns({ out: 'Dash Sentinel v1.7.3' });
-
-      const scope = await getMasternodeScope(config);
-
-      const expectedScope = {
-        syncAsset: MasternodeSyncAssetEnum.MASTERNODE_SYNC_BLOCKCHAIN,
-        sentinel: {
-          state: 'Waiting for dash core sync',
-          version: '1.7.3',
-        },
-        proTxHash: null,
-        state: MasternodeStateEnum.UNKNOWN,
-        status: null,
-        nodeState: {
-          dmnState: null,
-          poSePenalty: null,
-          lastPaidHeight: null,
-          lastPaidTime: null,
-          paymentQueuePosition: null,
-          nextPaymentTime: null,
-        },
-      };
-
-      expect(scope).to.deep.equal(expectedScope);
-
->>>>>>> 25f5f849
       expect(mockRpcClient.getBlockchainInfo.notCalled).to.be.true();
       expect(mockRpcClient.masternode.notCalled).to.be.true();
     });
