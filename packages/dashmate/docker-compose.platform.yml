version: '3.7'

services:
  drive_abci:
    image: ${PLATFORM_DRIVE_ABCI_DOCKER_IMAGE:?err}
    restart: unless-stopped
    depends_on:
      - core
    volumes:
      - drive_abci_data:/platform/packages/js-drive/db
      - ${PLATFORM_DRIVE_ABCI_LOG_PRETTY_FILE_PATH:?err}:/var/log/drive-pretty.log
      - ${PLATFORM_DRIVE_ABCI_LOG_JSON_FILE_PATH:?err}:/var/log/drive-json.log
    environment:
      - CORE_JSON_RPC_USERNAME=${CORE_RPC_USER:?err}
      - CORE_JSON_RPC_PASSWORD=${CORE_RPC_PASSWORD:?err}
      - CORE_JSON_RPC_HOST=core
      - CORE_JSON_RPC_PORT=${CORE_RPC_PORT:?err}
      - CORE_ZMQ_HOST=core
      - CORE_ZMQ_PORT=29998
<<<<<<< HEAD
      - DOCUMENT_MONGODB_URL=mongodb://drive_mongodb:27017?replicaSet=driveDocumentIndices
=======
>>>>>>> 4dfb826b
      - DPNS_MASTER_PUBLIC_KEY=${PLATFORM_DPNS_MASTER_PUBLIC_KEY}
      - DASHPAY_MASTER_PUBLIC_KEY=${PLATFORM_DASHPAY_MASTER_PUBLIC_KEY}
      - FEATURE_FLAGS_MASTER_PUBLIC_KEY=${PLATFORM_FEATURE_FLAGS_MASTER_PUBLIC_KEY}
      - MASTERNODE_REWARD_SHARES_MASTER_PUBLIC_KEY=${PLATFORM_MASTERNODE_REWARD_SHARES_MASTER_PUBLIC_KEY}
      - NODE_ENV=${ENVIRONMENT:?err}
      - LOG_STDOUT_LEVEL=${PLATFORM_DRIVE_ABCI_LOG_STDOUT_LEVEL:?err}
      - LOG_PRETTY_FILE_LEVEL=${PLATFORM_DRIVE_ABCI_LOG_PRETTY_FILE_LEVEL:?err}
      - LOG_PRETTY_FILE_PATH=/var/log/drive-pretty.log
      - LOG_JSON_FILE_LEVEL=${PLATFORM_DRIVE_ABCI_LOG_JSON_FILE_LEVEL:?err}
      - LOG_JSON_FILE_PATH=/var/log/drive-json.log
      - INITIAL_CORE_CHAINLOCKED_HEIGHT=${PLATFORM_DRIVE_TENDERDASH_GENESIS_INITIAL_CORE_CHAIN_LOCKED_HEIGHT:-1}
      - VALIDATOR_SET_LLMQ_TYPE=${PLATFORM_DRIVE_ABCI_VALIDATOR_SET_LLMQ_TYPE:?err}
      - NETWORK=${NETWORK}
      - TENDERDASH_P2P_PORT=${PLATFORM_DRIVE_TENDERDASH_P2P_PORT}
    command: yarn workspace @dashevo/drive abci

  drive_tenderdash:
    image: ${PLATFORM_DRIVE_TENDERDASH_DOCKER_IMAGE:?err}
    restart: unless-stopped
    depends_on:
      - drive_abci
    ports:
      - ${PLATFORM_DRIVE_TENDERDASH_P2P_PORT:?err}:${PLATFORM_DRIVE_TENDERDASH_P2P_PORT:?err} # P2P
      - 127.0.0.1:${PLATFORM_DRIVE_TENDERDASH_RPC_PORT:?err}:${PLATFORM_DRIVE_TENDERDASH_RPC_PORT:?err} # RPC
    volumes:
      - drive_tenderdash:/tenderdash
      - ${DASHMATE_HOME_DIR:?err}/${CONFIG_NAME:?err}/platform/drive/tenderdash:/tenderdash/config:ro

  dapi_api:
    image: ${PLATFORM_DAPI_API_DOCKER_IMAGE:?err}
    restart: unless-stopped
    depends_on:
      - drive_tenderdash
      - core
    environment:
      - API_JSON_RPC_PORT=3004
      - API_GRPC_PORT=3005
      - DASHCORE_RPC_HOST=core
      - DASHCORE_RPC_PORT=${CORE_RPC_PORT:?err}
      - DASHCORE_RPC_USER=${CORE_RPC_USER:?err}
      - DASHCORE_RPC_PASS=${CORE_RPC_PASSWORD:?err}
      - DASHCORE_ZMQ_HOST=core
      - DASHCORE_ZMQ_PORT=29998
      - DASHCORE_P2P_HOST=core
      - DASHCORE_P2P_PORT=${CORE_P2P_PORT:?err}
      - DASHCORE_P2P_NETWORK=devnet
      - NETWORK=devnet
      - TENDERMINT_RPC_HOST=drive_tenderdash
      - TENDERMINT_RPC_PORT=26657
      - NODE_ENV=${ENVIRONMENT:?err}
    command: yarn workspace @dashevo/dapi api

  dapi_tx_filter_stream:
    image: ${PLATFORM_DAPI_API_DOCKER_IMAGE:?err}
    restart: unless-stopped
    depends_on:
      - core
    environment:
      - TX_FILTER_STREAM_GRPC_PORT=3006
      - DASHCORE_RPC_HOST=core
      - DASHCORE_RPC_PORT=${CORE_RPC_PORT:?err}
      - DASHCORE_RPC_USER=${CORE_RPC_USER:?err}
      - DASHCORE_RPC_PASS=${CORE_RPC_PASSWORD:?err}
      - DASHCORE_ZMQ_HOST=core
      - DASHCORE_ZMQ_PORT=29998
      - DASHCORE_P2P_HOST=core
      - DASHCORE_P2P_PORT=${CORE_P2P_PORT:?err}
      - DASHCORE_P2P_NETWORK=devnet
      - NETWORK=devnet
      - TENDERMINT_RPC_HOST=drive_tenderdash
      - TENDERMINT_RPC_PORT=26657
    command: yarn workspace @dashevo/dapi core-streams

  dapi_envoy:
    image: ${PLATFORM_DAPI_ENVOY_DOCKER_IMAGE:?err}
    restart: unless-stopped
    ports:
      - ${PLATFORM_DAPI_ENVOY_HTTP_PORT:?err}:10000 # JSON RPC and gRPC Web
      - ${PLATFORM_DAPI_ENVOY_GRPC_PORT:?err}:50051 # gRPC Native
    depends_on:
      - dapi_api
      - dapi_tx_filter_stream
    volumes:
      - ${DASHMATE_HOME_DIR:?err}/${CONFIG_NAME:?err}/platform/dapi/envoy/envoy.yaml:/etc/envoy/envoy.yaml

volumes:
  drive_abci_data:
  drive_tenderdash:<|MERGE_RESOLUTION|>--- conflicted
+++ resolved
@@ -17,10 +17,6 @@
       - CORE_JSON_RPC_PORT=${CORE_RPC_PORT:?err}
       - CORE_ZMQ_HOST=core
       - CORE_ZMQ_PORT=29998
-<<<<<<< HEAD
-      - DOCUMENT_MONGODB_URL=mongodb://drive_mongodb:27017?replicaSet=driveDocumentIndices
-=======
->>>>>>> 4dfb826b
       - DPNS_MASTER_PUBLIC_KEY=${PLATFORM_DPNS_MASTER_PUBLIC_KEY}
       - DASHPAY_MASTER_PUBLIC_KEY=${PLATFORM_DASHPAY_MASTER_PUBLIC_KEY}
       - FEATURE_FLAGS_MASTER_PUBLIC_KEY=${PLATFORM_FEATURE_FLAGS_MASTER_PUBLIC_KEY}
