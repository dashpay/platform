--- conflicted
+++ resolved
@@ -17,22 +17,10 @@
       - CORE_JSON_RPC_PORT=${CORE_RPC_PORT:?err}
       - CORE_ZMQ_HOST=core
       - CORE_ZMQ_PORT=29998
-<<<<<<< HEAD
-      - DPNS_CONTRACT_ID=${PLATFORM_DPNS_CONTRACT_ID}
-      - DPNS_CONTRACT_BLOCK_HEIGHT=${PLATFORM_DPNS_CONTRACT_BLOCK_HEIGHT}
-      - DPNS_TOP_LEVEL_IDENTITY=${PLATFORM_DPNS_OWNER_ID}
-      - DASHPAY_CONTRACT_ID=${PLATFORM_DASHPAY_CONTRACT_ID}
-      - DASHPAY_CONTRACT_BLOCK_HEIGHT=${PLATFORM_DASHPAY_CONTRACT_BLOCK_HEIGHT}
-      - FEATURE_FLAGS_CONTRACT_ID=${PLATFORM_FEATURE_FLAGS_CONTRACT_ID}
-      - FEATURE_FLAGS_CONTRACT_BLOCK_HEIGHT=${PLATFORM_FEATURE_FLAGS_CONTRACT_BLOCK_HEIGHT}
-      - FEATURE_FLAGS_TOP_LEVEL_IDENTITY=${PLATFORM_FEATURE_FLAGS_OWNER_ID}
-=======
-      - DOCUMENT_MONGODB_URL=mongodb://drive_mongodb:27017?replicaSet=driveDocumentIndices
       - DPNS_MASTER_PUBLIC_KEY=${PLATFORM_DPNS_MASTER_PUBLIC_KEY}
       - DASHPAY_MASTER_PUBLIC_KEY=${PLATFORM_DASHPAY_MASTER_PUBLIC_KEY}
       - FEATURE_FLAGS_MASTER_PUBLIC_KEY=${PLATFORM_FEATURE_FLAGS_MASTER_PUBLIC_KEY}
       - MASTERNODE_REWARD_SHARES_MASTER_PUBLIC_KEY=${PLATFORM_MASTERNODE_REWARD_SHARES_MASTER_PUBLIC_KEY}
->>>>>>> 1c5559ba
       - NODE_ENV=${ENVIRONMENT:?err}
       - LOG_STDOUT_LEVEL=${PLATFORM_DRIVE_ABCI_LOG_STDOUT_LEVEL:?err}
       - LOG_PRETTY_FILE_LEVEL=${PLATFORM_DRIVE_ABCI_LOG_PRETTY_FILE_LEVEL:?err}
