--- conflicted
+++ resolved
@@ -16,22 +16,6 @@
 
 # A custom human readable name for this node
 {{?it.platform.drive.tenderdash.moniker}}moniker = "{{=it.platform.drive.tenderdash.moniker}}"{{??}}{{?}}
-<<<<<<< HEAD
-
-# Mode of Node: full | validator | seed
-# * validator node
-#   - all reactors
-#   - with priv_validator_key.json, priv_validator_state.json
-# * full node
-#   - all reactors
-#   - No priv_validator_key.json, priv_validator_state.json
-# * seed node
-#   - only P2P, PEX Reactor
-#   - No priv_validator_key.json, priv_validator_state.json
-
-mode = {{?it.core.masternode.enable}}"validator"{{??}}"full"{{?}}
-=======
->>>>>>> 9bf129a5
 
 # Mode of Node: full | validator | seed
 # * validator node
