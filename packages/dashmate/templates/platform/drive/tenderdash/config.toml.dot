--- conflicted
+++ resolved
@@ -362,27 +362,7 @@
 wal-file = "data/cs.wal/wal"
 
 # How many blocks are inspected in order to determine if we need to create an additional proof block.
-<<<<<<< HEAD
-create-proof-block-range = 1
-=======
 create-proof-block-range = 0
-# How long we wait for a proposal block before prevoting nil
-timeout-propose = "3s"
-# How much timeout_propose increases with each round
-timeout-propose-delta = "500ms"
-# How long we wait after receiving +2/3 prevotes for “anything” (ie. not a single block or nil)
-timeout-prevote = "1s"
-# How much the timeout-prevote increases with each round
-timeout-prevote-delta = "500ms"
-# How long we wait after receiving +2/3 precommits for “anything” (ie. not a single block or nil)
-timeout-precommit = "1s"
-# How much the timeout_precommit increases with each round
-timeout-precommit-delta = "500ms"
-# How long we wait after committing a block, before starting on the new
-# height (this gives us a chance to receive some more precommits, even
-# though we already have +2/3).
-timeout-commit = "1s"
->>>>>>> 0faeac0b
 
 # How many blocks to look back to check existence of the node's consensus votes before joining consensus
 # When non-zero, the node will panic upon restart
