<<<<<<< HEAD
const { Command, Flags } = require('@oclif/core');
=======
const { Command, Flags, settings } = require('@oclif/core');
>>>>>>> 4dfb826b

const { asValue } = require('awilix');

const graceful = require('node-graceful');

const dotenv = require('dotenv');

const getFunctionParams = require('../../util/getFunctionParams');

const createDIContainer = require('../../createDIContainer');

const ConfigFileNotFoundError = require('../../config/errors/ConfigFileNotFoundError');

/**
 * @abstract
 */
class BaseCommand extends Command {
  async init() {
    // Read environment variables from .env file
    dotenv.config();

    const { args, flags } = await this.parse(this.constructor);

    this.parsedArgs = args;
    this.parsedFlags = flags;

    this.container = await createDIContainer();

    // Set up home dir
    /**
     * @type {ensureHomeDir}
     */
    const ensureHomeDir = this.container.resolve('ensureHomeDir');

    ensureHomeDir();

    // Load configs
    /**
     * @type {ConfigFileJsonRepository}
     */
    const configFileRepository = this.container.resolve('configFileRepository');

    let configFile;
    try {
      // Load config collection from config file
      configFile = await configFileRepository.read();
    } catch (e) {
      // Create default config collection if config file is not present
      // on the first start for example

      if (!(e instanceof ConfigFileNotFoundError)) {
        throw e;
      }

      /**
       * @type {createSystemConfigs}
       */
      const createSystemConfigs = this.container.resolve('createSystemConfigs');

      configFile = createSystemConfigs();
    }

    // Register config collection in the container
    this.container.register({
      configFile: asValue(configFile),
    });

    // Graceful exit
    const stopAllContainers = this.container.resolve('stopAllContainers');
    const startedContainers = this.container.resolve('startedContainers');

    graceful.exitOnDouble = false;
    graceful.on('exit', async () => {
      // remove all attached listeners from other libraries to mute there output
      process.removeAllListeners('uncaughtException');
      process.removeAllListeners('unhandledRejection');

      process.on('unhandledRejection', () => {});
      process.on('uncaughtException', () => {});

      // stop and remove all started containers
      await stopAllContainers(startedContainers.getContainers());
    });
  }

  async run() {
    if (!this.runWithDependencies) {
      throw new Error('`run` or `runWithDependencies` must be implemented');
    }

    const params = getFunctionParams(this.runWithDependencies, 2);

    const dependencies = params.map((paramName) => this.container.resolve(paramName));

    return this.runWithDependencies(this.parsedArgs, this.parsedFlags, ...dependencies);
  }

  async finally(err) {
    // Save configs collection
    if (this.container) {
      const configFileRepository = this.container.resolve('configFileRepository');

      if (this.container.has('configFile')) {
        const configFile = this.container.resolve('configFile');

        await configFileRepository.write(configFile);
      }

      // Stop all running containers
      const stopAllContainers = this.container.resolve('stopAllContainers');
      const startedContainers = this.container.resolve('startedContainers');

      await stopAllContainers(
        startedContainers.getContainers(),
        {
          remove: !settings.debug,
        },
      );
    }

    return super.finally(err);
  }
}

BaseCommand.flags = {
  verbose: Flags.boolean({
    char: 'v',
    description: 'use verbose mode for output',
    default: false,
  }),
};

module.exports = BaseCommand;<|MERGE_RESOLUTION|>--- conflicted
+++ resolved
@@ -1,8 +1,4 @@
-<<<<<<< HEAD
-const { Command, Flags } = require('@oclif/core');
-=======
 const { Command, Flags, settings } = require('@oclif/core');
->>>>>>> 4dfb826b
 
 const { asValue } = require('awilix');
 
