--- conflicted
+++ resolved
@@ -43,30 +43,7 @@
       throw new Error('Platform status is not available until core sync is complete!');
     }
 
-<<<<<<< HEAD
-    const {
-      dapiService,
-      dapiPort,
-      dapPortState,
-      p2pService,
-      p2pPort,
-      p2pPortState,
-      rpcService,
-      tenderdash,
-    } = scope;
-
-    const plain = {
-      'DAPI service': dapiService,
-      'DAPI port': `${dapiPort} ${colors.portState(dapPortState)(dapPortState)}`,
-      'P2P service': p2pService,
-      'P2P port': `${p2pPort} ${colors.portState(p2pPortState)(p2pPortState)}`,
-      'RPC service': rpcService,
-    };
-
-    if (tenderdash.version) {
-=======
     if (flags.format === OUTPUT_FORMATS.PLAIN) {
->>>>>>> 6ff2699c
       const {
         httpService,
         httpPort,
