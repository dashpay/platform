--- conflicted
+++ resolved
@@ -47,9 +47,6 @@
       httpService,
       httpPort,
       httpPortState,
-      gRPCService,
-      gRPCPort,
-      gRPCPortState,
       p2pService,
       p2pPort,
       p2pPortState,
@@ -60,8 +57,6 @@
     const plain = {
       'HTTP service': httpService,
       'HTTP port': `${httpPort} ${colors.portState(httpPortState)(httpPortState)}`,
-      'GRPC service': gRPCService,
-      'GRPC port': `${gRPCPort} ${colors.portState(gRPCPortState)(gRPCPortState)}`,
       'P2P service': p2pService,
       'P2P port': `${p2pPort} ${colors.portState(p2pPortState)(p2pPortState)}`,
       'RPC service': rpcService,
@@ -69,56 +64,6 @@
 
     if (tenderdash.version) {
       const {
-<<<<<<< HEAD
-        httpService,
-        httpPort,
-        httpPortState,
-        p2pService,
-        p2pPort,
-        p2pPortState,
-        rpcService,
-        tenderdash,
-        drive,
-      } = scope;
-
-      const plain = {
-        'HTTP service': httpService,
-        'HTTP port': `${httpPort} ${colors.portState(httpPortState)(httpPortState)}`,
-        'P2P service': p2pService,
-        'P2P port': `${p2pPort} ${colors.portState(p2pPortState)(p2pPortState)}`,
-        'RPC service': rpcService,
-      };
-
-      const { dockerStatus: tenderdashDockerStatus } = tenderdash;
-      const { serviceStatus: tenderdashServiceStatus } = tenderdash;
-
-      const { dockerStatus: driveDockerStatus } = drive;
-      const { serviceStatus: driveServiceStatus } = drive;
-
-      plain['Tenderdash Docker Status'] = colors.docker(tenderdashDockerStatus)(tenderdashDockerStatus);
-      plain['Tenderdash Service Status'] = colors.status(tenderdashServiceStatus)(tenderdashServiceStatus);
-
-      plain['Drive Docker Status'] = colors.docker(driveDockerStatus)(driveDockerStatus);
-      plain['Drive Service Status'] = colors.status(driveServiceStatus)(driveServiceStatus);
-
-      if (tenderdash.version) {
-        const {
-          version: tenderdashVersion,
-          lastBlockHeight: platformBlockHeight,
-          latestAppHash: platformLatestAppHash,
-          peers: platformPeers,
-          network: tenderdashNetwork,
-        } = tenderdash;
-
-        plain['Network'] = tenderdashNetwork;
-        plain['Tenderdash Version'] = tenderdashVersion;
-        plain['Block height'] = platformBlockHeight;
-        plain['Peer count'] = platformPeers;
-        plain['App hash'] = platformLatestAppHash;
-      }
-
-      return printObject(plain, flags.format);
-=======
         dockerStatus,
         serviceStatus,
         version: tenderdashVersion,
@@ -135,7 +80,6 @@
       plain['Block height'] = platformBlockHeight;
       plain['Peer count'] = platformPeers;
       plain['App hash'] = platformLatestAppHash;
->>>>>>> 632f5635
     }
 
     return printObject(plain, flags.format);
