/* eslint-disable dot-notation */
const { Flags } = require('@oclif/core');
const { OUTPUT_FORMATS } = require('../../constants');

const ConfigBaseCommand = require('../../oclif/command/ConfigBaseCommand');
const printObject = require('../../printers/printObject');

const ServiceIsNotRunningError = require('../../docker/errors/ServiceIsNotRunningError');

const colors = require('../../status/colors');

class PlatformStatusCommand extends ConfigBaseCommand {
  /**
   * @param {Object} args
   * @param {Object} flags
   * @param {DockerCompose} dockerCompose
   * @param {createRpcClient} createRpcClient
   * @param {Config} config
   * @param {getPlatformScope} getPlatformScope
   * @return {Promise<void>}
   */
  async runWithDependencies(
    args,
    flags,
    dockerCompose,
    createRpcClient,
    config,
    getPlatformScope,
  ) {
    if (config.get('network') === 'mainnet') {
      throw new Error('Platform is not supported on mainnet yet!');
    }

    if (!(await dockerCompose.isServiceRunning(config.toEnvs(), 'drive_tenderdash'))) {
      throw new ServiceIsNotRunningError(config.get('network'), 'drive_tenderdash');
    }

    // Collect platform data
    const scope = await getPlatformScope(config);

    // Collecting platform data fails if Tenderdash is waiting for core to sync
    if (!scope.coreIsSynced) {
      throw new Error('Platform status is not available until core sync is complete!');
    }

<<<<<<< HEAD
    const {
      httpService,
      httpPort,
      httpPortState,
      p2pService,
      p2pPort,
      p2pPortState,
      rpcService,
      tenderdash,
    } = scope;

    const plain = {
      'HTTP service': httpService,
      'HTTP port': `${httpPort} ${colors.portState(httpPortState)(httpPortState)}`,
      'P2P service': p2pService,
      'P2P port': `${p2pPort} ${colors.portState(p2pPortState)(p2pPortState)}`,
      'RPC service': rpcService,
    };

    if (tenderdash.version) {
=======
    if (flags.format === OUTPUT_FORMATS.PLAIN) {
>>>>>>> 70400b89
      const {
        httpService,
        httpPort,
        httpPortState,
        gRPCService,
        gRPCPort,
        gRPCPortState,
        p2pService,
        p2pPort,
        p2pPortState,
        rpcService,
        tenderdash,
        drive,
      } = scope;

      const plain = {
        'HTTP service': httpService,
        'HTTP port': `${httpPort} ${colors.portState(httpPortState)(httpPortState)}`,
        'GRPC service': gRPCService,
        'GRPC port': `${gRPCPort} ${colors.portState(gRPCPortState)(gRPCPortState)}`,
        'P2P service': p2pService,
        'P2P port': `${p2pPort} ${colors.portState(p2pPortState)(p2pPortState)}`,
        'RPC service': rpcService,
      };

      const { dockerStatus: tenderdashDockerStatus } = tenderdash;
      const { serviceStatus: tenderdashServiceStatus } = tenderdash;

      const { dockerStatus: driveDockerStatus } = drive;
      const { serviceStatus: driveServiceStatus } = drive;

      plain['Tenderdash Docker Status'] = colors.docker(tenderdashDockerStatus)(tenderdashDockerStatus);
      plain['Tenderdash Service Status'] = colors.status(tenderdashServiceStatus)(tenderdashServiceStatus);

      plain['Drive Docker Status'] = colors.docker(driveDockerStatus)(driveDockerStatus);
      plain['Drive Service Status'] = colors.status(driveServiceStatus)(driveServiceStatus);

      if (tenderdash.version) {
        const {
          version: tenderdashVersion,
          lastBlockHeight: platformBlockHeight,
          latestAppHash: platformLatestAppHash,
          peers: platformPeers,
          network: tenderdashNetwork,
        } = tenderdash;

        plain['Network'] = tenderdashNetwork;
        plain['Tenderdash Version'] = tenderdashVersion;
        plain['Block height'] = platformBlockHeight;
        plain['Peer count'] = platformPeers;
        plain['App hash'] = platformLatestAppHash;
      }

      return printObject(plain, flags.format);
    }

    return printObject(scope, flags.format);
  }
}

PlatformStatusCommand.description = 'Show platform status details';

PlatformStatusCommand.flags = {
  ...ConfigBaseCommand.flags,
  format: Flags.string({
    description: 'display output format',
    default: OUTPUT_FORMATS.PLAIN,
    options: Object.values(OUTPUT_FORMATS),
  }),
};

module.exports = PlatformStatusCommand;<|MERGE_RESOLUTION|>--- conflicted
+++ resolved
@@ -43,37 +43,11 @@
       throw new Error('Platform status is not available until core sync is complete!');
     }
 
-<<<<<<< HEAD
-    const {
-      httpService,
-      httpPort,
-      httpPortState,
-      p2pService,
-      p2pPort,
-      p2pPortState,
-      rpcService,
-      tenderdash,
-    } = scope;
-
-    const plain = {
-      'HTTP service': httpService,
-      'HTTP port': `${httpPort} ${colors.portState(httpPortState)(httpPortState)}`,
-      'P2P service': p2pService,
-      'P2P port': `${p2pPort} ${colors.portState(p2pPortState)(p2pPortState)}`,
-      'RPC service': rpcService,
-    };
-
-    if (tenderdash.version) {
-=======
     if (flags.format === OUTPUT_FORMATS.PLAIN) {
->>>>>>> 70400b89
       const {
         httpService,
         httpPort,
         httpPortState,
-        gRPCService,
-        gRPCPort,
-        gRPCPortState,
         p2pService,
         p2pPort,
         p2pPortState,
@@ -85,8 +59,6 @@
       const plain = {
         'HTTP service': httpService,
         'HTTP port': `${httpPort} ${colors.portState(httpPortState)(httpPortState)}`,
-        'GRPC service': gRPCService,
-        'GRPC port': `${gRPCPort} ${colors.portState(gRPCPortState)(gRPCPortState)}`,
         'P2P service': p2pService,
         'P2P port': `${p2pPort} ${colors.portState(p2pPortState)(p2pPortState)}`,
         'RPC service': rpcService,
