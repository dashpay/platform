--- conflicted
+++ resolved
@@ -70,28 +70,4 @@
       throw new MuteOneLineError(e);
     }
   }
-<<<<<<< HEAD
-}
-
-ObtainCommand.description = `Obtain SSL certificate
-
-Create a new SSL certificate or download an already existing one using ZeroSSL as provider
-Certificate will be renewed if it is about to expire (see 'expiration-days' flag)
-`;
-
-ObtainCommand.flags = {
-  ...ConfigBaseCommand.flags,
-  verbose: Flags.boolean({ char: 'v', description: 'use verbose mode for output', default: false }),
-  'no-retry': Flags.boolean({ description: 'do not retry on IP verification failure', default: false }),
-  force: Flags.boolean({ description: 'renew even if certificate is valid', default: false }),
-  'expiration-days': Flags.integer({
-    description: 'renew if certificate expires within the'
-      + ' specified number of days',
-    default: EXPIRATION_LIMIT_DAYS,
-  }),
-};
-
-module.exports = ObtainCommand;
-=======
-}
->>>>>>> faefb581
+}