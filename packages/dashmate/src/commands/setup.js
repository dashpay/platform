const { Listr } = require('listr2');

const { Flags } = require('@oclif/core');

const chalk = require('chalk');

const yosay = require('yosay');

const BaseCommand = require('../oclif/command/BaseCommand');

const MuteOneLineError = require('../oclif/errors/MuteOneLineError');

const {
  PRESET_LOCAL,
  PRESETS,
  NODE_TYPES,
  NODE_TYPE_MASTERNODE,
  SSL_PROVIDERS,
} = require('../constants');

class SetupCommand extends BaseCommand {
  /**
   * @param {Object} args
   * @param {Object} flags
   * @param {generateBlsKeys} generateBlsKeys
   * @param {setupLocalPresetTask} setupLocalPresetTask
   * @param {setupRegularPresetTask} setupRegularPresetTask
   * @return {Promise<void>}
   */
  async runWithDependencies(
    {
      preset,
      'node-type': nodeType,
    },
    {
      'external-ip': externalIp,
      'masternode-operator-private-key': operatorBlsPrivateKey,
      'funding-private-key': fundingPrivateKeyString,
      'platform-p2p-key': platformP2PKey,
      'node-count': nodeCount,
      'debug-logs': debugLogs,
      'miner-interval': minerInterval,
      verbose: isVerbose,
      'ssl-provider': certificateProvider,
      'zerossl-apikey': zeroSslApiKey,
      'ssl-certificate-file': sslCertificateFilePath,
      'ssl-privatekey-file': sslCertificatePrivateKeyFilePath,
    },
    generateBlsKeys,
    setupLocalPresetTask,
    setupRegularPresetTask,
  ) {
    if (preset === PRESET_LOCAL) {
      if (nodeType === undefined) {
        // eslint-disable-next-line no-param-reassign
        nodeType = 'masternode';
      }

      if (nodeType !== NODE_TYPE_MASTERNODE) {
        throw new Error('Local development preset uses only masternode type of node');
      }
    }

    if (nodeCount !== null && (nodeCount < 3)) {
      throw new Error('node-count flag should be not less than 3');
    }

    const tasks = new Listr([
      {
        title: 'Configuration preset',
        task: async (ctx, task) => {
          if (ctx.preset === undefined) {
            ctx.preset = await task.prompt([
              {
                type: 'select',
                header: '  Dashmate provides three default configuration presets:\n    local - Run a fully functional network environment on your machine for local development'
                  + '\n    mainnet - Run a node connected to the Dash main network'
                  + '\n    testnet - Run a node connected to the Dash test network\n',
                message: 'Select preset',
                choices: PRESETS,
                initial: 'testnet',
              },
            ]);

            // eslint-disable-next-line no-param-reassign
            task.output = ctx.preset;
          }
        },
        options: {
          persistentOutput: true,
        },
      },
      {
        task: (ctx) => {
          if (ctx.preset === PRESET_LOCAL) {
            return setupLocalPresetTask();
          }

          return setupRegularPresetTask();
        },
      },
    ],
    {
      concurrent: false,
      renderer: isVerbose ? 'verbose' : 'default',
      rendererOptions: {
        showTimer: isVerbose,
        clearOutput: false,
        collapse: false,
        showSubtasks: true,
      },
    });

    // eslint-disable-next-line no-console
    await import('begoo').then(({ begoo }) => {
      console.log(
        begoo(
          `Hello! I'm your ${chalk.bold.cyanBright('Dash')} mate!\n\nI will assist you with setting up a Dash node on mainnet or testnet. I can also help you set up a development network on your local system.`,
          { maxLength: 45 },
        ),
      );
    })



    try {
      await tasks.run({
        preset,
        nodeType,
        nodeCount,
        debugLogs,
        minerInterval,
        externalIp,
        platformP2PKey,
        operatorBlsPrivateKey,
        fundingPrivateKeyString,
        isVerbose,
        zeroSslApiKey,
        certificateProvider,
        sslCertificateFilePath,
        sslCertificatePrivateKeyFilePath,
      });
    } catch (e) {
      throw new MuteOneLineError(e);
    }
  }
}

SetupCommand.description = `Set up node config

Set up node config
`;

SetupCommand.args = [{
  name: 'preset',
  required: false,
  description: 'Node configuration preset',
  options: PRESETS,
},
{
  name: 'node-type',
  required: false,
  description: 'Node type',
  options: NODE_TYPES,
}];

SetupCommand.flags = {
  'debug-logs': Flags.boolean({ char: 'd', description: 'enable debug logs', allowNo: true }),
  'external-ip': Flags.string({ char: 'i', description: 'external ip' }),
<<<<<<< HEAD
  'masternode-operator-private-key': Flags.string({ char: 'k', description: 'masternode operator BLS private key' }),
  'platform-p2p-key': Flags.string({ char: 'p', description: 'platform p2p private key' }),
  // TODO: Remove this one?
  'funding-private-key': Flags.string({ char: 'f', description: `private key with more than ${MASTERNODE_DASH_AMOUNT} dash for funding collateral` }),
=======
  'operator-bls-private-key': Flags.string({ char: 'k', description: 'operator bls private key' }),
  'funding-private-key': Flags.string({ char: 'p', description: 'private key with enough dash for masternode collateral' }),
>>>>>>> 2cf72739
  'node-count': Flags.integer({ description: 'number of nodes to setup' }),
  'miner-interval': Flags.string({ char: 'm', description: 'interval between blocks' }),
  // TODO: Refactor this
  'ssl-provider': Flags.string({ char: 's', description: '', options: SSL_PROVIDERS.filter((item) => item !== 'selfSigned') }),
  'zerossl-apikey': Flags.string({ char: 'z', description: 'ZeroSSL API key', dependsOn: ['ssl-provider'] }),
  'ssl-certificate-file': Flags.string({ char: 'c', description: 'SSL certificate file path', dependsOn: ['ssl-provider'] }),
  'ssl-privatekey-file': Flags.string({ char: 'l', description: 'SSL certificate private key file path', dependsOn: ['ssl-provider'] }),

  verbose: Flags.boolean({ char: 'v', description: 'use verbose mode for output', default: false }),
};

module.exports = SetupCommand;<|MERGE_RESOLUTION|>--- conflicted
+++ resolved
@@ -167,15 +167,10 @@
 SetupCommand.flags = {
   'debug-logs': Flags.boolean({ char: 'd', description: 'enable debug logs', allowNo: true }),
   'external-ip': Flags.string({ char: 'i', description: 'external ip' }),
-<<<<<<< HEAD
   'masternode-operator-private-key': Flags.string({ char: 'k', description: 'masternode operator BLS private key' }),
   'platform-p2p-key': Flags.string({ char: 'p', description: 'platform p2p private key' }),
   // TODO: Remove this one?
-  'funding-private-key': Flags.string({ char: 'f', description: `private key with more than ${MASTERNODE_DASH_AMOUNT} dash for funding collateral` }),
-=======
-  'operator-bls-private-key': Flags.string({ char: 'k', description: 'operator bls private key' }),
-  'funding-private-key': Flags.string({ char: 'p', description: 'private key with enough dash for masternode collateral' }),
->>>>>>> 2cf72739
+  'funding-private-key': Flags.string({ char: 'f', description: 'private key with enough dash for masternode collateral' }),
   'node-count': Flags.integer({ description: 'number of nodes to setup' }),
   'miner-interval': Flags.string({ char: 'm', description: 'interval between blocks' }),
   // TODO: Refactor this
