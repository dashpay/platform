--- conflicted
+++ resolved
@@ -300,19 +300,13 @@
             prompts.push({
               type: 'input',
               name: 'platformNodeKey',
-<<<<<<< HEAD
-              header: 'Platform node ED25519 key. What\'s that. Must be base64 tendermint' +
-                ' format\n',
-              message: 'Enter Node key',
-              hint: 'Base64 encoded',
-=======
               header: 'Dashmate needs to collect details on your Tenderdash node key. This key'
                 + ' is used to uniquely identify your high-performance masternode on Dash'
                 + ' Platform. The node key is derived from a standard Ed25519 cryptographic'
                 + ' key pair, presented in a cached format specific to Tenderdash. You can'
                 + ' provide a key, or a new key will be generated for you.\n',
-              message: 'Enter Ed25519 node key {gray Base64 encoded}',
->>>>>>> 6d082c4d
+              message: 'Enter Ed25519 node key',
+              hint: 'Base64 encoded',
               initial: generateTenderdashNodeKey(),
               validate: validateTenderdashNodeKey,
             });
