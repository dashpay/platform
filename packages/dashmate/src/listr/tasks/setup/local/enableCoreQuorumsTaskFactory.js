import { Listr } from 'listr2';
import { LLMQ_TYPE_TEST_PLATFORM, NETWORK_LOCAL } from '../../../../constants.js';
import waitForNodesToHaveTheSameHeight from '../../../../core/waitForNodesToHaveTheSameHeight.js';
import waitForQuorumPhase from '../../../../core/quorum/waitForQuorumPhase.js';
import waitForQuorumConnections from '../../../../core/quorum/waitForQuorumConnections.js';
import waitForQuorumCommitments from '../../../../core/quorum/waitForQuorumCommitements.js';
import wait from '../../../../util/wait.js';
import waitForMasternodeProbes from '../../../../core/quorum/waitForMasternodeProbes.js';
/**
 * @param {generateBlocks} generateBlocks
 * @return {enableCoreQuorumsTask}
 */
export default function enableCoreQuorumsTaskFactory(generateBlocks) {
  /**
   * @typedef {enableCoreQuorumsTask}
   * @return {Listr}
   */
  function enableCoreQuorumsTask() {
    const WAIT_FOR_NODES_TIMEOUT = 60 * 5 * 1000;

    return new Listr([
      {
        task: (ctx) => {
          // Those are default values for the quorum size 3 with all nodes
          // behaving correctly with "llmq_test" quorum
          ctx.expectedMembers = 3;
          ctx.expectedCommitments = 3;
          ctx.expectedConnections = 2;

          ctx.expectedContributions = 3;
          ctx.expectedJustifications = 0;
          ctx.expectedComplaints = 0;

          ctx.masternodeCoreServices = ctx.coreServices
            .filter((coreService) => coreService.getConfig().getName() !== 'local_seed');

          ctx.masternodeRpcClients = ctx.masternodeCoreServices
            .map((coreService) => coreService.getRpcClient());
        },
      },
      {
        title: 'Start DKG session',
        task: async (ctx) => {
          const { result: initialQuorumList } = await ctx.seedRpcClient.quorum('list');

          ctx.initialQuorumList = initialQuorumList;

          const { result: bestBlockHeight } = await ctx.seedRpcClient.getBlockCount();

          // move forward to next DKG
          const blocksUntilNextDKG = 24 - (bestBlockHeight % 24);
          if (blocksUntilNextDKG !== 0) {
            await ctx.bumpMockTime();

            await generateBlocks(
              ctx.seedCoreService,
              blocksUntilNextDKG,
              NETWORK_LOCAL,
            );
          }

          await waitForNodesToHaveTheSameHeight(
            ctx.rpcClients,
            WAIT_FOR_NODES_TIMEOUT,
          );
        },
      },
      {
        title: 'Waiting for phase 1 (init)',
        task: async (ctx) => {
          const { result: quorumHash } = await ctx.seedRpcClient.getBestBlockHash();

          ctx.quorumHash = quorumHash;

          await waitForQuorumPhase(
            ctx.masternodeRpcClients,
            ctx.quorumHash,
            1,
            ctx.expectedMembers,
          );

          await waitForQuorumConnections(
            ctx.masternodeRpcClients,
            ctx.expectedConnections,
            ctx.bumpMockTime,
          );

          const { result: sporks } = await ctx.seedRpcClient.spork('show');
          const isSpork21Active = sporks.SPORK_21_QUORUM_ALL_CONNECTED === 0;

          if (isSpork21Active) {
            await waitForMasternodeProbes(
              ctx.masternodeRpcClients,
              ctx.bumpMockTime,
            );
          }

          await ctx.bumpMockTime();

          await generateBlocks(
            ctx.seedCoreService,
            2,
            NETWORK_LOCAL,
          );

          await waitForNodesToHaveTheSameHeight(
            ctx.rpcClients,
            WAIT_FOR_NODES_TIMEOUT,
          );
        },
      },
      {
        title: 'Waiting for phase 2 (contribute)',
        task: async (ctx) => {
          await waitForQuorumPhase(
            ctx.masternodeRpcClients,
            ctx.quorumHash,
            2,
            ctx.expectedMembers,
          );

          await ctx.bumpMockTime();

          await generateBlocks(
            ctx.seedCoreService,
            2,
            NETWORK_LOCAL,
          );

          await waitForNodesToHaveTheSameHeight(
            ctx.rpcClients,
            WAIT_FOR_NODES_TIMEOUT,
          );
        },
      },
      {
        title: 'Waiting for phase 3 (complain)',
        task: async (ctx) => {
          await waitForQuorumPhase(
            ctx.masternodeRpcClients,
            ctx.quorumHash,
            3,
            ctx.expectedMembers,
            'receivedComplaints',
            ctx.expectedComplaints,
          );

          await ctx.bumpMockTime();

          await generateBlocks(
            ctx.seedCoreService,
            2,
            NETWORK_LOCAL,
          );

          await waitForNodesToHaveTheSameHeight(
            ctx.rpcClients,
            WAIT_FOR_NODES_TIMEOUT,
          );
        },
      },
      {
        title: 'Waiting for phase 4 (justify)',
        task: async (ctx) => {
          await waitForQuorumPhase(
            ctx.masternodeRpcClients,
            ctx.quorumHash,
            4,
            ctx.expectedMembers,
            'receivedJustifications',
            ctx.expectedJustifications,
          );

          await ctx.bumpMockTime();

          await generateBlocks(
            ctx.seedCoreService,
            2,
            NETWORK_LOCAL,
          );

          await waitForNodesToHaveTheSameHeight(
            ctx.rpcClients,
            WAIT_FOR_NODES_TIMEOUT,
          );
        },
      },
      {
        title: 'Waiting for phase 5 (commit)',
        task: async (ctx) => {
          await waitForQuorumPhase(
            ctx.masternodeRpcClients,
            ctx.quorumHash,
            5,
            ctx.expectedMembers,
            'receivedPrematureCommitments',
            ctx.expectedCommitments,
          );

          await ctx.bumpMockTime();

          await generateBlocks(
            ctx.seedCoreService,
            2,
            NETWORK_LOCAL,
          );

          await waitForNodesToHaveTheSameHeight(
            ctx.rpcClients,
            WAIT_FOR_NODES_TIMEOUT,
          );
        },
      },
      {
        title: 'Waiting for phase 6 (mining)',
        task: async (ctx) => {
          await waitForQuorumPhase(
            ctx.masternodeRpcClients,
            ctx.quorumHash,
            6,
            ctx.expectedMembers,
          );
        },
      },
      {
        title: 'Waiting final commitment',
        task: (ctx) => waitForQuorumCommitments(
          ctx.masternodeRpcClients,
          ctx.quorumHash,
        ),
      },
      {
        title: 'Mining final commitment',
        task: async (ctx, task) => {
          await ctx.bumpMockTime();

          await generateBlocks(
            ctx.seedCoreService,
            1,
            NETWORK_LOCAL,
          );

          let { result: newQuorumList } = await ctx.seedRpcClient.quorum('list');
<<<<<<< HEAD
          let testPlatformQuorumHash = newQuorumList[LLMQ_TYPE_TEST_PLATFORM][0];

          while (!testPlatformQuorumHash) {
=======
          let testPlatformQuorumEnabled = !!newQuorumList[LLMQ_TYPE_TEST_PLATFORM][0];

          while (!testPlatformQuorumEnabled) {
>>>>>>> 30929ea6
            await wait(300);

            await ctx.bumpMockTime();

            await generateBlocks(
              ctx.seedCoreService,
              1,
              NETWORK_LOCAL,
            );

            await waitForNodesToHaveTheSameHeight(
              ctx.rpcClients,
              WAIT_FOR_NODES_TIMEOUT,
            );

            ({ result: newQuorumList } = await ctx.seedRpcClient.quorum('list'));
<<<<<<< HEAD
            [testPlatformQuorumHash] = newQuorumList[LLMQ_TYPE_TEST_PLATFORM];
=======
            testPlatformQuorumEnabled = !!newQuorumList[LLMQ_TYPE_TEST_PLATFORM][0];
>>>>>>> 30929ea6
          }

          const { result: quorumList } = await ctx.seedRpcClient.quorum('list', 1);

          // eslint-disable-next-line prefer-destructuring
          ctx.quorumHash = quorumList[LLMQ_TYPE_TEST_PLATFORM][0];

          const llmqType = ctx.masternodeCoreServices[0].getConfig().get('platform.drive.abci.validatorSet.llmqType');

          const { result: quorumInfo } = await ctx.seedRpcClient.quorum('info', llmqType, ctx.quorumHash);

          // Mine 8 (SIGN_HEIGHT_OFFSET) more blocks to make sure
          // that the new quorum gets eligable for signing sessions
          await generateBlocks(
            ctx.seedCoreService,
            8,
            NETWORK_LOCAL,
          );

          await waitForNodesToHaveTheSameHeight(
            ctx.rpcClients,
            WAIT_FOR_NODES_TIMEOUT,
          );

          // eslint-disable-next-line no-param-reassign
          task.output = `New quorum mined: height: ${quorumInfo.height}, quorum hash: ${ctx.quorumHash}, mined in block: ${quorumInfo.minedBlock}`;
        },
      },
    ]);
  }

  return enableCoreQuorumsTask;
}<|MERGE_RESOLUTION|>--- conflicted
+++ resolved
@@ -241,15 +241,9 @@
           );
 
           let { result: newQuorumList } = await ctx.seedRpcClient.quorum('list');
-<<<<<<< HEAD
-          let testPlatformQuorumHash = newQuorumList[LLMQ_TYPE_TEST_PLATFORM][0];
-
-          while (!testPlatformQuorumHash) {
-=======
           let testPlatformQuorumEnabled = !!newQuorumList[LLMQ_TYPE_TEST_PLATFORM][0];
 
           while (!testPlatformQuorumEnabled) {
->>>>>>> 30929ea6
             await wait(300);
 
             await ctx.bumpMockTime();
@@ -266,11 +260,7 @@
             );
 
             ({ result: newQuorumList } = await ctx.seedRpcClient.quorum('list'));
-<<<<<<< HEAD
-            [testPlatformQuorumHash] = newQuorumList[LLMQ_TYPE_TEST_PLATFORM];
-=======
             testPlatformQuorumEnabled = !!newQuorumList[LLMQ_TYPE_TEST_PLATFORM][0];
->>>>>>> 30929ea6
           }
 
           const { result: quorumList } = await ctx.seedRpcClient.quorum('list', 1);
