--- conflicted
+++ resolved
@@ -25,11 +25,8 @@
  * @param {configureNodeTask} configureNodeTask
  * @param {configureSSLCertificateTask} configureSSLCertificateTask
  * @param {DefaultConfigs} defaultConfigs
-<<<<<<< HEAD
  * @param {verifySystemRequirementsTask} verifySystemRequirementsTask
-=======
  * @param {importCoreDataTask} importCoreDataTask
->>>>>>> 6632b3b3
  */
 export default function setupRegularPresetTaskFactory(
   configFile,
@@ -40,11 +37,8 @@
   configureNodeTask,
   configureSSLCertificateTask,
   defaultConfigs,
-<<<<<<< HEAD
+  importCoreDataTask,
   verifySystemRequirementsTask,
-=======
-  importCoreDataTask,
->>>>>>> 6632b3b3
 ) {
   /**
    * @typedef {setupRegularPresetTask}
