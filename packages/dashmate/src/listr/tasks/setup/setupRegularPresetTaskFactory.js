--- conflicted
+++ resolved
@@ -1,18 +1,6 @@
 const { Listr } = require('listr2');
 
-<<<<<<< HEAD
-const publicIp = require('public-ip');
-
-const BlsSignatures = require('@dashevo/bls');
-
-const { PrivateKey, PublicKey, Address } = require('@dashevo/dashcore-lib');
-
-const crypto = require('crypto');
-
-const placeholder = require('enquirer/lib/placeholder');
-=======
 const chalk = require('chalk');
->>>>>>> eb93957a
 
 const {
   NODE_TYPE_MASTERNODE,
@@ -20,7 +8,6 @@
   NODE_TYPE_HPMN,
   NODE_TYPE_FULLNODE,
 } = require('../../../constants');
-const { base } = require('../../../../configs/system');
 
 const systemConfigs = require('../../../../configs/system');
 
@@ -42,11 +29,8 @@
  * @param {saveCertificateTask} saveCertificateTask
  * @param {listCertificates} listCertificates
  * @param {registerMasternodeGuideTask} registerMasternodeGuideTask
-<<<<<<< HEAD
-=======
  * @param {configureNodeTask} configureNodeTask
  * @param {configureSSLCertificateTask} configureSSLCertificateTask
->>>>>>> eb93957a
  */
 function setupRegularPresetTaskFactory(
   configFile,
@@ -58,11 +42,8 @@
   saveCertificateTask,
   listCertificates,
   registerMasternodeGuideTask,
-<<<<<<< HEAD
-=======
   configureNodeTask,
   configureSSLCertificateTask,
->>>>>>> eb93957a
 ) {
   /**
    * @typedef {setupRegularPresetTask}
@@ -71,59 +52,6 @@
   function setupRegularPresetTask() {
     return new Listr([
       {
-<<<<<<< HEAD
-        task: (ctx) => {
-          ctx.config = configFile.getConfig(ctx.preset);
-        },
-      },
-      {
-        title: 'Node type',
-        task: async (ctx, task) => {
-          if (ctx.nodeType === undefined) {
-            ctx.nodeType = await task.prompt([
-              {
-                type: 'select',
-                header: '  The Dash network consists of several different node types:'
-                  + ' \n    Full nodes: Host a full copy of the Dash blockchain (no collateral required)'
-                  + ' \n    Masternodes: Full node features, plus Core services such as ChainLocks and InstantSend (1000 DASH collateral)'
-                  + ' \n    High-performance masternodes: Masternode features, plus Platform services such as DAPI and Drive (4000 DASH collateral)\n',
-                message: 'Select node type',
-                choices: [
-                  { name: NODE_TYPE_MASTERNODE, hint: '1000 DASH collateral' },
-                  { name: NODE_TYPE_HPMN, message: 'high-performance masternode', hint: '4000 DASH collateral' },
-                  { name: NODE_TYPE_FULLNODE },
-                ],
-                initial: NODE_TYPE_HPMN,
-              },
-            ]);
-
-            // eslint-disable-next-line no-param-reassign
-            task.output = ctx.nodeType;
-          }
-        },
-        options: {
-          persistentOutput: true,
-        },
-      },
-      {
-        enabled: (ctx) => ctx.nodeType === NODE_TYPE_MASTERNODE || ctx.nodeType === NODE_TYPE_HPMN,
-        task: async (ctx, task) => {
-          let header;
-          if (ctx.nodeType === NODE_TYPE_HPMN) {
-            header = 'If your HP masternode is already registered, we will import your masternode'
-              + ' operator and platform node keys to configure an HP masternode.'
-              + ' Please make sure your IP address has not changed, otherwise you will need'
-              + ' to create a provider update service transaction.\n\n'
-              + ' If you are registering a new HP masternode, I will provide more information'
-              + ' and help you to generate the necessary keys.\n';
-          } else {
-            header = 'If your masternode is already registered, we will import your masternode'
-              + ' operator key to configure a masternode.'
-              + ' Please make sure your IP address has not changed, otherwise you will need'
-              + ' to create a provider update service transaction.\n\n'
-              + ' If you are registering a new masternode, I will provide more information'
-              + ' and help you to generate the necessary keys.\n';
-=======
         title: 'Node type',
         task: async (ctx, task) => {
           const nodeTypeName = await task.prompt([
@@ -156,201 +84,18 @@
 
           if (!ctx.isHP) {
             delete ctx.config.remove('platform');
->>>>>>> eb93957a
           }
 
-          ctx.isMasternodeRegistered = await task.prompt([
-            {
-              type: 'toggle',
-              header,
-              message: 'Is your masternode already registered?',
-              enabled: 'Yes',
-              disabled: 'No',
-            },
-          ]);
-
-          ctx.config.set('core.masternode.enable', true);
-        },
-      },
-      {
-        enabled: (ctx) => !ctx.isMasternodeRegistered
-        && (ctx.nodeType === NODE_TYPE_MASTERNODE || ctx.nodeType === NODE_TYPE_HPMN),
-        task: () => registerMasternodeGuideTask(),
-      },
-      {
-        title: 'Masternode operator key',
-        enabled: (ctx) => ctx.isMasternodeRegistered,
-        task: async (ctx, task) => {
-          const blsSignatures = await BlsSignatures();
-          const { PrivateKey: BlsPrivateKey } = blsSignatures;
-
-          function validateBLSPrivateKey(value) {
-            if (value.length === 0) {
-              return 'should not be empty';
-            }
-
-            const operatorBlsPrivateKeyBuffer = Buffer.from(value, 'hex');
-
-            let key;
-            try {
-              key = BlsPrivateKey.fromBytes(operatorBlsPrivateKeyBuffer, true);
-            } catch (e) {
-              return 'invalid key';
-            } finally {
-              if (key) {
-                key.delete();
-              }
-            }
-
-            return true;
-          }
-
-          if (ctx.operatorBlsPrivateKey === undefined) {
-            ctx.operatorBlsPrivateKey = await task.prompt([
-              {
-                type: 'input',
-                header: 'To import your masternode operator BLS private key, copy the\n'
-                  + '"masternodeblsprivkey" field from your masternode\'s dash.conf file.\n',
-                message: 'Enter BLS private key',
-                validate: validateBLSPrivateKey,
-              },
-            ]);
-          } else {
-            const result = validateBLSPrivateKey(ctx.operatorBlsPrivateKey);
-
-            if (result !== true) {
-              throw new Error(`operator private key: ${result}`);
-            }
-          }
-
-          ctx.config.set('core.masternode.operator.privateKey', ctx.operatorBlsPrivateKey);
+          ctx.config.set('core.masternode.enable', ctx.nodeType === NODE_TYPE_MASTERNODE);
 
           // eslint-disable-next-line no-param-reassign
-<<<<<<< HEAD
-          task.output = '*******************************************';
+          task.output = nodeTypeName;
         },
         options: {
           persistentOutput: true,
         },
       },
       {
-        title: 'Platform node key',
-        enabled: (ctx) => ctx.isMasternodeRegistered && ctx.nodeType === NODE_TYPE_HPMN,
-        task: async (ctx, task) => {
-          // TODO: Do we accept HEX or base64?
-
-          function validate(value) {
-            if (value.length < 1) {
-              return 'should not be empty';
-            }
-
-            // TODO: Implement validation
-            // const privateKeyDer = Buffer.concat([
-            //   Buffer.from('302a300506032b6570032100', 'hex'), // Static value
-            //   Buffer.from(value, 'hex'),
-            // ]);
-            //
-            // const verifyKey = crypto.createPrivateKey({
-            //   format: 'der',
-            //   type: 'pkcs8',
-            //   privateKeyDer,
-            // });
-            //
-
-            return true;
-          }
-
-          if (ctx.platformP2PKey === undefined) {
-            ctx.platformP2PKey = await task.prompt([
-              {
-                type: 'input',
-                header: 'Platform node key. Must be base64\n',
-                message: 'Enter Tenderdash Ed25519 cached key',
-                validate,
-              },
-            ]);
-          } else {
-            const result = validate(ctx.platformP2PKey);
-
-            if (result !== true) {
-              throw new Error(`platform p2p key: ${result}`);
-            }
-          }
-
-          // TODO: Derive node id from key
-          // config.set('platform.drive.tenderdash.nodeId', nodeId);
-
-          // ctx.config.set('platform.drive.tenderdash.nodeKey', ctx.platformP2PKey);
-        },
-=======
-          task.output = nodeTypeName;
-        },
->>>>>>> eb93957a
-        options: {
-          persistentOutput: true,
-        },
-      },
-      {
-<<<<<<< HEAD
-        title: 'IP address and port',
-        enabled: (ctx) => ctx.nodeType === NODE_TYPE_HPMN || ctx.nodeType === NODE_TYPE_MASTERNODE,
-        task: async (ctx, task) => {
-          if (ctx.externalIp === undefined) {
-
-            const initialIp = !ctx.isMasternodeRegistered ? publicIp.v4() : undefined;
-
-            function validateIp(ip) {
-              return Boolean(ip.match(/^((25[0-5]|(2[0-4]|1\d|[1-9]|)\d)\.?\b){4}$/));
-            }
-
-            function validatePort(port) {
-              const portNumber = Math.floor(Number(port));
-
-              return portNumber >= 1
-              && portNumber <= 65535
-              && portNumber.toString() === port;
-            }
-
-            const form = await task.prompt([
-              {
-                type: 'form',
-                header: 'The masternode public static IPv4 address and port will be included'
-                  + ' in the masternode registration transaction. Your masternode must provide'
-                  + ' service to the network at this address, or it will eventually be banned.\n',
-                message: 'Enter IP address and port:',
-                choices: [
-                  {
-                    name: 'ip',
-                    message: 'IPv4',
-                    initial: initialIp,
-                    validate: validateIp,
-                  },
-                  {
-                    name: 'port',
-                    message: 'Port',
-                    initial: base.core.p2p.port.toString(),
-                    validate: validatePort,
-                  },
-                ],
-                validate: ({ ip, port }) => validateIp(ip) && validatePort(port),
-              },
-            ]);
-
-            ctx.config.set('externalIp', form.ip);
-            ctx.config.set('core.p2p.port', form.port);
-
-            // eslint-disable-next-line no-param-reassign
-            task.output = `${form.ip}:${form.port}`;
-          }
-        },
-        options: {
-          persistentOutput: true,
-        },
-      },
-      {
-        title: 'Set masternode operator BLS private key',
-=======
->>>>>>> eb93957a
         enabled: (ctx) => ctx.nodeType === NODE_TYPE_MASTERNODE,
         task: async (ctx, task) => {
           let header;
@@ -370,94 +115,6 @@
   information and help you to generate the necessary keys.\n`;
           }
 
-<<<<<<< HEAD
-          const operatorBlsPrivateKeyBuffer = Buffer.from(ctx.operatorBlsPrivateKey, 'hex');
-
-          const blsSignatures = await BlsSignatures();
-          const { PrivateKey: BlsPrivateKey } = blsSignatures;
-
-          const privateKey = BlsPrivateKey.fromBytes(operatorBlsPrivateKeyBuffer, true);
-          const publicKey = privateKey.getG1();
-          const publicKeyHex = Buffer.from(publicKey.serialize()).toString('hex');
-
-          ctx.config.set('core.masternode.operator.privateKey', ctx.operatorBlsPrivateKey);
-
-          ctx.operator = {
-            publicKey: publicKeyHex,
-          };
-
-          privateKey.delete();
-          publicKey.delete();
-
-          // eslint-disable-next-line no-param-reassign
-          task.output = `BLS public key: ${publicKeyHex}\nBLS private key: ${ctx.operatorBlsPrivateKey}`;
-        },
-        options: { persistentOutput: true },
-      },
-      {
-        title: 'SSL certificate',
-        // TODO disable platform for mainnet preset
-        enabled: (ctx) => !ctx.certificateProvider && ctx.config.isPlatformEnabled(),
-        task: async (ctx, task) => {
-          const sslProviders = [...SSL_PROVIDERS].filter((item) => item !== 'selfSigned');
-
-          ctx.certificateProvider = await task.prompt({
-            type: 'select',
-            message: 'Select SSL certificate provider',
-            choices: sslProviders,
-            initial: sslProviders[0],
-          });
-
-          ctx.config.set('platform.dapi.envoy.ssl.provider', ctx.certificateProvider);
-        },
-      },
-      {
-        title: 'Obtain ZeroSSL certificate',
-        enabled: (ctx) => ctx.certificateProvider === 'zerossl' && ctx.config.isPlatformEnabled(),
-        task: async (ctx, task) => {
-          let apiKey = ctx.zeroSslApiKey;
-
-          if (!apiKey) {
-            apiKey = await task.prompt({
-              type: 'input',
-              message: 'Enter ZeroSSL API key',
-              validate: async (state) => {
-                try {
-                  await listCertificates(state);
-
-                  return true;
-                } catch (e) {
-                  // do nothing
-                }
-
-                return 'Please enter a valid ZeroSSL API key';
-              },
-            });
-          }
-
-          ctx.config.set('platform.dapi.envoy.ssl.providerConfigs.zerossl.apiKey', apiKey);
-
-          return obtainZeroSSLCertificateTask(ctx.config);
-        },
-      },
-      {
-        title: 'Set SSL certificate',
-        enabled: (ctx) => ctx.certificateProvider === 'manual' && ctx.config.isPlatformEnabled(),
-        task: async (ctx, task) => {
-          if (!ctx.sslCertificateFilePath) {
-            ctx.sslCertificateFilePath = await task.prompt({
-              type: 'input',
-              message: 'Enter the path to your certificate chain file',
-              validate: (state) => {
-                if (fs.existsSync(state)) {
-                  return true;
-                }
-
-                return 'Please enter a valid path to your certificate chain file';
-              },
-            });
-          }
-=======
           ctx.isMasternodeRegistered = await task.prompt({
             type: 'toggle',
             header,
@@ -488,7 +145,6 @@
         task: (ctx, task) => {
           configFile.setConfig(ctx.config);
           configFile.setDefaultConfigName(ctx.preset);
->>>>>>> eb93957a
 
           // eslint-disable-next-line no-param-reassign
           task.output = chalk`Node configuration completed successfully!
@@ -506,11 +162,6 @@
           },
         },
       },
-      {
-        task: (ctx) => {
-          configFile.setDefaultConfigName(ctx.preset);
-        },
-      },
     ]);
   }
 
