const { Listr } = require('listr2');
const { Observable } = require('rxjs');

const { NETWORK_LOCAL } = require('../../constants');
const isServiceBuildRequired = require('../../util/isServiceBuildRequired');

/**
 *
 * @param {DockerCompose} dockerCompose
 * @param {waitForCorePeersConnected} waitForCorePeersConnected
 * @param {waitForMasternodesSync} waitForMasternodesSync
 * @param {createRpcClient} createRpcClient
 * @param {buildServicesTask} buildServicesTask
 * @param {getConnectionHost} getConnectionHost
 * @param {ensureFileMountExists} ensureFileMountExists
 * @return {startNodeTask}
 */
function startNodeTaskFactory(
  dockerCompose,
  waitForCorePeersConnected,
  waitForMasternodesSync,
  createRpcClient,
  buildServicesTask,
  getConnectionHost,
  ensureFileMountExists,
) {
  /**
   * @typedef {startNodeTask}
   * @param {Config} config
   * @return {Object}
   */
  function startNodeTask(config) {
    // Check external IP is set
    if (config.get('core.masternode.enable')) {
      config.get('externalIp', true);
    }

    const isMinerEnabled = config.get('core.miner.enable');

    if (isMinerEnabled === true && config.get('network') !== NETWORK_LOCAL) {
      throw new Error(`'core.miner.enable' option only works with local network. Your network is ${config.get('network')}.`);
    }

    const coreLogFilePath = config.get('core.log.file.path');
    ensureFileMountExists(coreLogFilePath, 0o666);

    // Check Drive log files are created
    if (config.get('platform.enable')) {
<<<<<<< HEAD
      const prettyFilePath = config.get('platform.drive.abci.log.prettyFile.path');
      ensureFileMountExists(prettyFilePath, 0o666);

      const jsonFilePath = config.get('platform.drive.abci.log.jsonFile.path');
      ensureFileMountExists(jsonFilePath, 0o666);
=======
      const loggers = config.get('platform.drive.abci.logs');

      for (const logger of Object.values(loggers)) {
        if (['stdout', 'stderr'].includes(logger.destination)) {
          continue;
        }

        ensureFileMountExists(logger.destination, 0o666);
      }
>>>>>>> a847198d

      const tenderdashLogFilePath = config.get('platform.drive.tenderdash.log.path');
      if (tenderdashLogFilePath !== null) {
        ensureFileMountExists(tenderdashLogFilePath, 0o666);
      }
    }

    return new Listr([
      {
        title: 'Check node is not started',
        enabled: (ctx) => !ctx.isForce,
        task: async (ctx) => {
          const profiles = [];
          if (ctx.platformOnly) {
            profiles.push('platform');
          }

          if (await dockerCompose.isNodeRunning(config, { profiles })) {
            throw new Error('Running services detected. Please ensure all services are stopped for this config before starting');
          }
        },
      },
      {
        title: 'Check core is started',
        enabled: (ctx) => ctx.platformOnly === true,
        task: async () => {
          if (!await dockerCompose.isServiceRunning(config, 'core')) {
            throw new Error('Platform services depend on Core and can\'t be started without it. Please run "dashmate start" without "--platform" flag');
          }
        },
      },
      {
        enabled: (ctx) => !ctx.skipBuildServices
          && isServiceBuildRequired(config),
        task: () => buildServicesTask(config),
      },
      {
        title: 'Start services',
        task: async (ctx) => {
          const isMasternode = config.get('core.masternode.enable');
          if (isMasternode) {
            // Check operatorPrivateKey is set
            config.get('core.masternode.operator.privateKey', true);
          }

          const profiles = [];
          if (ctx.platformOnly) {
            profiles.push('platform');
          }

          await dockerCompose.up(config, { profiles });
        },
      },
      {
        title: 'Force nodes to sync',
        enabled: () => config.get('network') === NETWORK_LOCAL,
        task: async () => {
          const rpcClient = createRpcClient({
            port: config.get('core.rpc.port'),
            user: config.get('core.rpc.user'),
            pass: config.get('core.rpc.password'),
            host: await getConnectionHost(config, 'core'),
          });

          return new Observable(async (observer) => {
            await waitForMasternodesSync(
              rpcClient,
              (verificationProgress) => {
                observer.next(`${(verificationProgress * 100).toFixed(2)}% complete`);
              },
            );

            observer.complete();

            return this;
          });
        },
      },
    ]);
  }

  return startNodeTask;
}

module.exports = startNodeTaskFactory;<|MERGE_RESOLUTION|>--- conflicted
+++ resolved
@@ -46,13 +46,6 @@
 
     // Check Drive log files are created
     if (config.get('platform.enable')) {
-<<<<<<< HEAD
-      const prettyFilePath = config.get('platform.drive.abci.log.prettyFile.path');
-      ensureFileMountExists(prettyFilePath, 0o666);
-
-      const jsonFilePath = config.get('platform.drive.abci.log.jsonFile.path');
-      ensureFileMountExists(jsonFilePath, 0o666);
-=======
       const loggers = config.get('platform.drive.abci.logs');
 
       for (const logger of Object.values(loggers)) {
@@ -62,7 +55,6 @@
 
         ensureFileMountExists(logger.destination, 0o666);
       }
->>>>>>> a847198d
 
       const tenderdashLogFilePath = config.get('platform.drive.tenderdash.log.path');
       if (tenderdashLogFilePath !== null) {
