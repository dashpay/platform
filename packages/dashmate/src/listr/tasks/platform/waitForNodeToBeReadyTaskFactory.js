--- conflicted
+++ resolved
@@ -1,8 +1,5 @@
 import DAPIClient from '@dashevo/dapi-client';
-<<<<<<< HEAD
-=======
 import bs58 from 'bs58';
->>>>>>> 483a9c5b
 import { Listr } from 'listr2';
 import WithdrawalsContract from '@dashevo/withdrawals-contract/lib/systemIds.js';
 import wait from '../../../util/wait.js';
@@ -22,13 +19,8 @@
       {
         title: `Wait for node ${config.getName()} to be ready`,
         task: async () => {
-<<<<<<< HEAD
-          let host = config.get('platform.dapi.envoy.http.host');
-          const port = config.get('platform.dapi.envoy.http.port');
-=======
           let host = config.get('platform.gateway.listeners.dapiAndDrive.host');
           const port = config.get('platform.gateway.listeners.dapiAndDrive.port');
->>>>>>> 483a9c5b
 
           if (host === '0.0.0.0') {
             host = '127.0.0.1';
@@ -40,15 +32,6 @@
               level: 'silent',
             },
           });
-<<<<<<< HEAD
-
-          let success = false;
-          do {
-            const response = await dapiClient.platform.getEpochsInfo(0, 1, {
-              retries: 0,
-            })
-              .catch(() => {});
-=======
 
           const withdrawalsContractId = bs58.decode(WithdrawalsContract.contractId);
 
@@ -60,7 +43,6 @@
             })
               .catch(() => {
               });
->>>>>>> 483a9c5b
 
             success = Boolean(response);
 
