const { Listr } = require('listr2');

/**
 *
 * @param {DockerCompose} dockerCompose
 * @return {buildServicesTask}
 */
function buildServicesTaskFactory(
  dockerCompose,
) {
  /**
   * @typedef {buildServicesTask}
   * @param {Config} config
   * @return {Listr}
   */
  function buildServicesTask(config) {
    return new Listr({
      title: 'Build services',
      task: async (ctx, task) => {
<<<<<<< HEAD
        const envs = config.toEnvs();

        let buildArgs = [];

        const obs = await dockerCompose.build(envs, undefined, buildArgs);
=======
        const obs = await dockerCompose.build(config.toEnvs());
>>>>>>> 769340e9

        await new Promise((res, rej) => {
          obs
            .subscribe((msg) => ctx.isVerbose && task.stdout().write(msg), rej, res);
        });
      },
    });
  }

  return buildServicesTask;
}

module.exports = buildServicesTaskFactory;<|MERGE_RESOLUTION|>--- conflicted
+++ resolved
@@ -17,15 +17,7 @@
     return new Listr({
       title: 'Build services',
       task: async (ctx, task) => {
-<<<<<<< HEAD
-        const envs = config.toEnvs();
-
-        let buildArgs = [];
-
-        const obs = await dockerCompose.build(envs, undefined, buildArgs);
-=======
         const obs = await dockerCompose.build(config.toEnvs());
->>>>>>> 769340e9
 
         await new Promise((res, rej) => {
           obs
