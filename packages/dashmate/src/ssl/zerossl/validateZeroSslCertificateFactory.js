import fs from 'fs';
import path from 'path';

export const ERRORS = {
  API_KEY_IS_NOT_SET: 'API_KEY_IS_NOT_SET',
  EXTERNAL_IP_IS_NOT_SET: 'EXTERNAL_IP_IS_NOT_SET',
  CERTIFICATE_ID_IS_NOT_SET: 'CERTIFICATE_ID_IS_NOT_SET',
  PRIVATE_KEY_IS_NOT_PRESENT: 'PRIVATE_KEY_IS_NOT_PRESENT',
  EXTERNAL_IP_MISMATCH: 'EXTERNAL_IP_MISMATCH',
  CSR_FILE_IS_NOT_PRESENT: 'CSR_FILE_IS_NOT_PRESENT',
  CERTIFICATE_EXPIRES_SOON: 'CERTIFICATE_EXPIRES_SOON',
  CERTIFICATE_IS_NOT_VALIDATED: 'CERTIFICATE_IS_NOT_VALIDATED',
  CERTIFICATE_IS_NOT_VALID: 'CERTIFICATE_IS_NOT_VALID',
  ZERO_SSL_API_ERROR: 'ZERO_SSL_API_ERROR',
};

/**
 * @param {HomeDir} homeDir
 * @param {getCertificate} getCertificate
 * @return {validateZeroSslCertificate}
 */
export default function validateZeroSslCertificateFactory(homeDir, getCertificate) {
  /**
   * @typedef {validateZeroSslCertificate}
   * @param {Config} config
   * @param {number} expirationDays
   * @return {Promise<{ [error: String], [data: Object] }>}
   */
  async function validateZeroSslCertificate(config, expirationDays) {
    const data = {};

    data.sslConfigDir = homeDir.joinPath(config.getName(), 'platform', 'gateway', 'ssl');
    data.csrFilePath = path.join(data.sslConfigDir, 'csr.pem');
    data.privateKeyFilePath = path.join(data.sslConfigDir, 'private.key');
    data.bundleFilePath = path.join(data.sslConfigDir, 'bundle.crt');

    data.apiKey = config.get('platform.gateway.ssl.providerConfigs.zerossl.apiKey');

    if (!data.apiKey) {
      return {
        error: ERRORS.API_KEY_IS_NOT_SET,
        data,
      };
    }

    data.externalIp = config.get('externalIp');

    if (!data.externalIp) {
      return {
        error: ERRORS.EXTERNAL_IP_IS_NOT_SET,
        data,
      };
    }

    const certificateId = config.get('platform.gateway.ssl.providerConfigs.zerossl.id');

    if (!certificateId) {
      return {
        error: ERRORS.CERTIFICATE_ID_IS_NOT_SET,
        data,
      };
    }

    // Certificate is already configured

    // Check if certificate files are present
    data.isCsrFilePresent = fs.existsSync(data.csrFilePath);
    data.isPrivateKeyFilePresent = fs.existsSync(data.privateKeyFilePath);
    data.isBundleFilePresent = fs.existsSync(data.bundleFilePath);

    // This function will throw an error if certificate with specified ID is not present
    try {
      data.certificate = await getCertificate(data.apiKey, certificateId);
    } catch (e) {
      if (e.code) {
        data.error = e;

        return {
          error: ERRORS.ZERO_SSL_API_ERROR,
          data,
        };
      }

      throw e;
    }

    data.isExpiresSoon = data.certificate.isExpiredInDays(expirationDays);

    // If certificate exists but private key does not, then we can't setup TLS connection
    // In this case we need to regenerate a certificate or put back this private key
    if (!data.isPrivateKeyFilePresent) {
      return {
        error: ERRORS.PRIVATE_KEY_IS_NOT_PRESENT,
        data,
      };
    }

    // We need to make sure that external IP and certificate IP match
    if (data.certificate.common_name !== data.externalIp) {
      return {
        error: ERRORS.EXTERNAL_IP_MISMATCH,
        data,
      };
    }

    if (['pending_validation', 'draft'].includes(data.certificate.status)) {
<<<<<<< HEAD
      // Certificate is already created, so we just need to pass validation
      // and download certificate file

      // We need to download new certificate bundle
=======
      // We need to validate and download new certificate bundle
>>>>>>> 8aa624e3
      data.isBundleFilePresent = false;

      return {
        error: ERRORS.CERTIFICATE_IS_NOT_VALIDATED,
        data,
      };
    }

<<<<<<< HEAD
=======
    // Certificate is already created at this point, so we just need to pass validation
    // and download certificate file

>>>>>>> 8aa624e3
    if (data.certificate.status !== 'issued' || data.isExpiresSoon) {
      // Certificate is going to expire soon, or current certificate is not valid
      // we need to obtain a new one

      // We need to download new certificate bundle
      data.isBundleFilePresent = false;

      if (!data.isCsrFilePresent) {
        return {
          error: ERRORS.CSR_FILE_IS_NOT_PRESENT,
          data,
        };
      }

      data.csr = fs.readFileSync(data.csrFilePath, 'utf8');

      return {
        error: data.isExpiresSoon
          ? ERRORS.CERTIFICATE_EXPIRES_SOON
          : ERRORS.CERTIFICATE_IS_NOT_VALID,
        data,
      };
    }

    // Certificate is valid, so we might need only to download certificate bundle
    return {
      data,
    };
  }

  return validateZeroSslCertificate;
}<|MERGE_RESOLUTION|>--- conflicted
+++ resolved
@@ -104,14 +104,7 @@
     }
 
     if (['pending_validation', 'draft'].includes(data.certificate.status)) {
-<<<<<<< HEAD
-      // Certificate is already created, so we just need to pass validation
-      // and download certificate file
-
-      // We need to download new certificate bundle
-=======
       // We need to validate and download new certificate bundle
->>>>>>> 8aa624e3
       data.isBundleFilePresent = false;
 
       return {
@@ -120,12 +113,9 @@
       };
     }
 
-<<<<<<< HEAD
-=======
     // Certificate is already created at this point, so we just need to pass validation
     // and download certificate file
 
->>>>>>> 8aa624e3
     if (data.certificate.status !== 'issued' || data.isExpiresSoon) {
       // Certificate is going to expire soon, or current certificate is not valid
       // we need to obtain a new one
