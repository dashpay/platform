import https from 'https';
<<<<<<< HEAD
import { PortStateEnum } from './enums/portState.js';
=======
>>>>>>> 8aa624e3

const MAX_REQUEST_TIMEOUT = 5000;
const MAX_RESPONSE_SIZE = 1 * 1024 * 1024; // 1 MB

const request = async (url) => {
  try {
    return await fetch(url, {
      signal: AbortSignal.timeout(MAX_REQUEST_TIMEOUT),
    });
  } catch (e) {
    if (e.name === 'FetchError' || e.name === 'AbortError') {
      if (process.env.DEBUG) {
        // eslint-disable-next-line no-console
        console.warn(`Could not fetch: ${e}`);
      }
      return null;
    }
    throw e;
  }
};

const requestJSON = async (url) => {
  const response = await request(url);

  if (response) {
    return response.json();
  }

  return response;
};

const insightURLs = {
  testnet: 'https://testnet-insight.dashevo.org/insight-api',
  mainnet: 'https://insight.dash.org/insight-api',
};

export default {
  insight: (chain) => ({
    status: async () => {
      if (!insightURLs[chain]) {
        return null;
      }

      return requestJSON(`${insightURLs[chain]}/status`);
    },
  }),
  github: {
    release: async (repoSlug) => {
      const json = await requestJSON(`https://api.github.com/repos/${repoSlug}/releases/latest`);

      if (json.message) {
        if (process.env.DEBUG) {
          // eslint-disable-next-line no-console
          console.warn(`Github API: ${json.message}`);
        }

        return null;
      }

      return json.tag_name.substring(1);
    },
  },
  mnowatch: {
<<<<<<< HEAD
    checkPortStatus: async (port) => {
=======
    /**
     * Check the status of a port and optionally validate an IP address.
     *
     * @param {number} port - The port number to check.
     * @param {string} [ip] - Optional. The IP address to validate.
     * @returns {Promise<string>} A promise that resolves to the port status.
     */
    checkPortStatus: async (port, ip = undefined) => {
>>>>>>> 8aa624e3
      // We use http request instead fetch function to force
      // using IPv4 otherwise mnwatch could try to connect to IPv6 node address
      // and fail (Core listens for IPv4 only)
      // https://github.com/dashpay/platform/issues/2100

      const options = {
        hostname: 'mnowatch.org',
        port: 443,
<<<<<<< HEAD
        path: `/${port}/`,
        method: 'GET',
        family: 4, // Force IPv4
        timeout: MAX_REQUEST_TIMEOUT,
      };

      return new Promise((resolve) => {
=======
        path: ip ? `/${port}/?validateIp=${ip}` : `/${port}/`,
        method: 'GET',
        family: 4, // Force IPv4
      };

      return new Promise((resolve, reject) => {
>>>>>>> 8aa624e3
        const req = https.request(options, (res) => {
          let data = '';

          // Check if the status code is 200
          if (res.statusCode !== 200) {
            if (process.env.DEBUG) {
              // eslint-disable-next-line no-console
              console.warn(`Port check request failed with status code ${res.statusCode}`);
            }
<<<<<<< HEAD
            // Consume response data to free up memory
            res.resume();
            resolve(PortStateEnum.ERROR);
=======

            const error = new Error(`Invalid status code ${res.statusCode}`);

            res.destroy(error);

            // Do not handle request further
>>>>>>> 8aa624e3
            return;
          }

          // Optionally set the encoding to receive strings directly
          res.setEncoding('utf8');

          // Collect data chunks
          res.on('data', (chunk) => {
            data += chunk;

            if (data.length > MAX_RESPONSE_SIZE) {
<<<<<<< HEAD
              resolve(PortStateEnum.ERROR);

=======
>>>>>>> 8aa624e3
              if (process.env.DEBUG) {
                // eslint-disable-next-line no-console
                console.warn('Port check response size exceeded');
              }

<<<<<<< HEAD
              req.destroy();
=======
              const error = new Error('Response size exceeded');

              req.destroy(error);
>>>>>>> 8aa624e3
            }
          });

          // Handle the end of the response
          res.on('end', () => {
            resolve(data);
          });
        });

<<<<<<< HEAD
=======
        req.setTimeout(MAX_REQUEST_TIMEOUT, () => {
          const error = new Error('Port check timed out');

          req.destroy(error);
        });

>>>>>>> 8aa624e3
        req.on('error', (e) => {
          if (process.env.DEBUG) {
            // eslint-disable-next-line no-console
            console.warn(`Port check request failed: ${e}`);
          }

<<<<<<< HEAD
          resolve(PortStateEnum.ERROR);
=======
          reject(e);
>>>>>>> 8aa624e3
        });

        req.end();
      });
    },
  },
};<|MERGE_RESOLUTION|>--- conflicted
+++ resolved
@@ -1,8 +1,4 @@
 import https from 'https';
-<<<<<<< HEAD
-import { PortStateEnum } from './enums/portState.js';
-=======
->>>>>>> 8aa624e3
 
 const MAX_REQUEST_TIMEOUT = 5000;
 const MAX_RESPONSE_SIZE = 1 * 1024 * 1024; // 1 MB
@@ -66,9 +62,6 @@
     },
   },
   mnowatch: {
-<<<<<<< HEAD
-    checkPortStatus: async (port) => {
-=======
     /**
      * Check the status of a port and optionally validate an IP address.
      *
@@ -77,7 +70,6 @@
      * @returns {Promise<string>} A promise that resolves to the port status.
      */
     checkPortStatus: async (port, ip = undefined) => {
->>>>>>> 8aa624e3
       // We use http request instead fetch function to force
       // using IPv4 otherwise mnwatch could try to connect to IPv6 node address
       // and fail (Core listens for IPv4 only)
@@ -86,22 +78,12 @@
       const options = {
         hostname: 'mnowatch.org',
         port: 443,
-<<<<<<< HEAD
-        path: `/${port}/`,
-        method: 'GET',
-        family: 4, // Force IPv4
-        timeout: MAX_REQUEST_TIMEOUT,
-      };
-
-      return new Promise((resolve) => {
-=======
         path: ip ? `/${port}/?validateIp=${ip}` : `/${port}/`,
         method: 'GET',
         family: 4, // Force IPv4
       };
 
       return new Promise((resolve, reject) => {
->>>>>>> 8aa624e3
         const req = https.request(options, (res) => {
           let data = '';
 
@@ -111,18 +93,12 @@
               // eslint-disable-next-line no-console
               console.warn(`Port check request failed with status code ${res.statusCode}`);
             }
-<<<<<<< HEAD
-            // Consume response data to free up memory
-            res.resume();
-            resolve(PortStateEnum.ERROR);
-=======
 
             const error = new Error(`Invalid status code ${res.statusCode}`);
 
             res.destroy(error);
 
             // Do not handle request further
->>>>>>> 8aa624e3
             return;
           }
 
@@ -134,23 +110,14 @@
             data += chunk;
 
             if (data.length > MAX_RESPONSE_SIZE) {
-<<<<<<< HEAD
-              resolve(PortStateEnum.ERROR);
-
-=======
->>>>>>> 8aa624e3
               if (process.env.DEBUG) {
                 // eslint-disable-next-line no-console
                 console.warn('Port check response size exceeded');
               }
 
-<<<<<<< HEAD
-              req.destroy();
-=======
               const error = new Error('Response size exceeded');
 
               req.destroy(error);
->>>>>>> 8aa624e3
             }
           });
 
@@ -160,26 +127,19 @@
           });
         });
 
-<<<<<<< HEAD
-=======
         req.setTimeout(MAX_REQUEST_TIMEOUT, () => {
           const error = new Error('Port check timed out');
 
           req.destroy(error);
         });
 
->>>>>>> 8aa624e3
         req.on('error', (e) => {
           if (process.env.DEBUG) {
             // eslint-disable-next-line no-console
             console.warn(`Port check request failed: ${e}`);
           }
 
-<<<<<<< HEAD
-          resolve(PortStateEnum.ERROR);
-=======
           reject(e);
->>>>>>> 8aa624e3
         });
 
         req.end();
