version: '3.7'

services:
  drive_abci:
    build:
      context: ${PLATFORM_SOURCE_PATH:?err}
      dockerfile: ${PLATFORM_SOURCE_PATH:?err}/packages/js-drive/Dockerfile
    image: drive:local
    stop_grace_period: 30s

  dapi_api:
    build:
      context: ${PLATFORM_SOURCE_PATH:?err}
      dockerfile: ${PLATFORM_SOURCE_PATH:?err}/packages/dapi/Dockerfile
    image: dapi:local
    stop_grace_period: 10s

  dapi_tx_filter_stream:
    build:
      context: ${PLATFORM_SOURCE_PATH:?err}
      dockerfile: ${PLATFORM_SOURCE_PATH:?err}/packages/dapi/Dockerfile
    image: dapi:local
<<<<<<< HEAD

  dapi_envoy:
    build:
      context: ${PLATFORM_SOURCE_PATH:?err}
      dockerfile: ${PLATFORM_SOURCE_PATH:?err}/packages/envoy/Dockerfile
    image: dapi-envoy:local

  dashamte_helper:
    build:
      context: ${PLATFORM_SOURCE_PATH:?err}
      dockerfile: ${PLATFORM_SOURCE_PATH:?err}/packages/dashmate/Dockerfile
    image: dashamte_helper:local
=======
    stop_grace_period: 10s
>>>>>>> 1c4c168f
<|MERGE_RESOLUTION|>--- conflicted
+++ resolved
@@ -20,19 +20,18 @@
       context: ${PLATFORM_SOURCE_PATH:?err}
       dockerfile: ${PLATFORM_SOURCE_PATH:?err}/packages/dapi/Dockerfile
     image: dapi:local
-<<<<<<< HEAD
+    stop_grace_period: 10s
 
   dapi_envoy:
     build:
       context: ${PLATFORM_SOURCE_PATH:?err}
       dockerfile: ${PLATFORM_SOURCE_PATH:?err}/packages/envoy/Dockerfile
     image: dapi-envoy:local
+    stop_grace_period: 10s
 
   dashamte_helper:
     build:
       context: ${PLATFORM_SOURCE_PATH:?err}
       dockerfile: ${PLATFORM_SOURCE_PATH:?err}/packages/dashmate/Dockerfile
     image: dashamte_helper:local
-=======
-    stop_grace_period: 10s
->>>>>>> 1c4c168f
+    stop_grace_period: 10s