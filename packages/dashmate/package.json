{
  "name": "@dashevo/dashmate",
  "version": "0.21.0",
  "description": "Distribution package for Dash Masternode installation",
  "main": "src/index.js",
  "scripts": {
    "lint": "eslint .",
    "postpack": "rm -f oclif.manifest.json",
    "posttest": "eslint .",
    "prepack": "oclif-dev manifest && oclif-dev readme",
    "version": "oclif-dev readme && git add README.md"
  },
  "repository": {
    "type": "git",
    "url": "git+https://github.com/dashevo/dashmate.git"
  },
  "bin": {
    "dashmate": "bin/dashmate"
  },
  "contributors": [
    {
      "name": "Ivan Shumkov",
      "email": "ivan@shumkov.ru",
      "url": "https://github.com/shumkov"
    },
    {
      "name": "Djavid Gabibiyan",
      "email": "djavid@dash.org",
      "url": "https://github.com/jawid-h"
    },
    {
      "name": "Anton Suprunchuk",
      "email": "anton.suprunchuk@dash.org",
      "url": "https://github.com/antouhou"
    },
    {
      "name": "Konstantin Shuplenkov",
      "email": "konstantin.shuplenkov@dash.org",
      "url": "https://github.com/shuplenkov"
    }
  ],
  "engines": {
    "node": ">=12"
  },
  "license": "MIT",
  "bugs": {
    "url": "https://github.com/dashevo/dashmate/issues"
  },
  "homepage": "https://github.com/dashevo/dashmate#readme",
  "dependencies": {
    "@dashevo/dashcore-lib": "~0.19.26",
    "@dashevo/dashd-rpc": "^2.3.1",
    "@dashevo/dashpay-contract": "0.4.1",
    "@dashevo/dpns-contract": "0.4.0",
    "@dashevo/dpp": "0.21.0",
    "@dashevo/feature-flags-contract": "0.2.1",
    "@dashevo/wallet-lib": "~7.21.0",
    "@oclif/command": "^1.8.0",
    "@oclif/config": "^1.17.0",
    "@oclif/errors": "^1.3.4",
    "@oclif/plugin-help": "^3.2.2",
    "ajv": "^8.6.0",
<<<<<<< HEAD
=======
    "ajv-formats": "^2.1.1",
>>>>>>> c1075faf
    "awilix": "^4.2.6",
    "bls-signatures": "^0.2.5",
    "chalk": "^4.1.0",
    "dash": "~3.21.2",
    "docker-compose": "0.23.3",
    "dockerode": "^3.2.0",
    "dot": "^1.1.3",
    "dotenv": "^8.6.0",
    "enquirer": "^2.3.6",
    "glob": "^7.1.6",
    "hasbin": "^1.2.3",
    "jayson": "^3.3.4",
    "listr2": "3.5.0",
    "lodash.clonedeep": "^4.5.0",
    "lodash.get": "^4.4.2",
    "lodash.isequal": "^4.5.0",
    "lodash.merge": "^4.6.2",
    "lodash.set": "^4.3.2",
    "memory-streams": "^0.1.3",
    "node-fetch": "^2.6.1",
    "node-graceful": "^3.0.1",
    "pretty-bytes": "^5.3.0",
    "pretty-ms": "^7.0.0",
    "public-ip": "^4.0.1",
    "rimraf": "^3.0.2",
    "rxjs": "^6.6.7",
    "semver": "^7.3.2",
    "table": "^5.4.6"
  },
  "devDependencies": {
    "@oclif/dev-cli": "^1.22.2",
    "eslint": "^7.32.0",
    "eslint-config-airbnb-base": "^14.2.1",
    "eslint-plugin-import": "^2.24.2",
    "globby": "^10.0.2"
  },
  "files": [
    "bin",
    "oclif.manifest.json",
    "src"
  ],
  "oclif": {
    "commands": "./src/commands",
    "bin": "dashmate",
    "plugins": [
      "@oclif/plugin-help"
    ],
    "topics": {
      "wallet": {
        "description": "Wallet related commands"
      },
      "status": {
        "description": "Show status details"
      }
    }
  }
}<|MERGE_RESOLUTION|>--- conflicted
+++ resolved
@@ -60,10 +60,7 @@
     "@oclif/errors": "^1.3.4",
     "@oclif/plugin-help": "^3.2.2",
     "ajv": "^8.6.0",
-<<<<<<< HEAD
-=======
     "ajv-formats": "^2.1.1",
->>>>>>> c1075faf
     "awilix": "^4.2.6",
     "bls-signatures": "^0.2.5",
     "chalk": "^4.1.0",
