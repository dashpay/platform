--- conflicted
+++ resolved
@@ -1,10 +1,6 @@
 {
   "name": "dashmate",
-<<<<<<< HEAD
-  "version": "2.1.0-dev.3",
-=======
   "version": "2.1.0-dev.4",
->>>>>>> aa20d17e
   "description": "Distribution package for Dash node installation",
   "scripts": {
     "lint": "eslint .",
