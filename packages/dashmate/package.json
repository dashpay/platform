--- conflicted
+++ resolved
@@ -64,10 +64,6 @@
     "ajv-formats": "^2.1.1",
     "awilix": "^4.2.6",
     "begoo": "^2.0.2",
-<<<<<<< HEAD
-    "bs58": "^5.0.0",
-=======
->>>>>>> eb93957a
     "chalk": "^4.1.0",
     "cron": "^2.1.0",
     "dash": "workspace:*",
@@ -91,8 +87,7 @@
     "qs": "^6.11.0",
     "rxjs": "^6.6.7",
     "semver": "^7.3.2",
-    "table": "^5.4.6",
-    "yosay": "^2.0.2"
+    "table": "^5.4.6"
   },
   "devDependencies": {
     "@dashevo/oclif": "^1.0.0",
