--- conflicted
+++ resolved
@@ -48,11 +48,7 @@
   "homepage": "https://github.com/dashevo/dashmate#readme",
   "dependencies": {
     "@dashevo/bls": "~1.2.9",
-<<<<<<< HEAD
     "@dashevo/dashcore-lib": "github:dashpay/dashcore-lib#eb06ed89bea5e287612729aac58dc22546dc252a",
-=======
-    "@dashevo/dashcore-lib": "~0.20.2",
->>>>>>> d1915732
     "@dashevo/dashd-rpc": "^18.2.0",
     "@dashevo/dashpay-contract": "workspace:*",
     "@dashevo/docker-compose": "^0.24.1",
