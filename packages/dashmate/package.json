{
  "name": "dashmate",
<<<<<<< HEAD
  "version": "1.1.0-pr.2012.6",
=======
  "version": "1.2.0",
>>>>>>> b4255f50
  "description": "Distribution package for Dash node installation",
  "scripts": {
    "lint": "eslint .",
    "postpack": "rm -f oclif.manifest.json",
    "prepack": "oclif manifest && oclif readme",
    "version": "oclif readme && git add README.md",
    "test": "yarn run test:unit && yarn run test:e2e",
    "test:unit": "mocha --recursive test/unit",
    "test:e2e": "mocha --recursive test/e2e",
    "helper": "node scripts/helper.js"
  },
  "repository": {
    "type": "git",
    "url": "git+https://github.com/dashevo/dashmate.git"
  },
  "type": "module",
  "bin": "./bin/run.js",
  "contributors": [
    {
      "name": "Ivan Shumkov",
      "email": "ivan@shumkov.ru",
      "url": "https://github.com/shumkov"
    },
    {
      "name": "Djavid Gabibiyan",
      "email": "djavid@dash.org",
      "url": "https://github.com/jawid-h"
    },
    {
      "name": "Anton Suprunchuk",
      "email": "anton.suprunchuk@dash.org",
      "url": "https://github.com/antouhou"
    },
    {
      "name": "Konstantin Shuplenkov",
      "email": "konstantin.shuplenkov@dash.org",
      "url": "https://github.com/shuplenkov"
    },
    {
      "name": "Mikhail Pshenichnikov",
      "email": "pshenmic@gmail.com",
      "url": "https://github.com/pshenmic"
    }
  ],
  "engines": {
    "node": ">=20"
  },
  "license": "MIT",
  "bugs": {
    "url": "https://github.com/dashevo/dashmate/issues"
  },
  "homepage": "https://github.com/dashevo/dashmate#readme",
  "dependencies": {
    "@dashevo/bls": "~1.2.9",
    "@dashevo/dapi-client": "workspace:*",
    "@dashevo/dashcore-lib": "~0.21.3",
    "@dashevo/dashd-rpc": "^19.0.0",
    "@dashevo/docker-compose": "^0.24.4",
    "@dashevo/wallet-lib": "workspace:*",
    "@dashevo/withdrawals-contract": "workspace:*",
    "@oclif/core": "^3.10.8",
    "@oclif/plugin-help": "^6.0.5",
    "ajv": "^8.6.0",
    "ajv-formats": "^2.1.1",
    "awilix": "^4.2.6",
    "begoo": "^2.0.2",
    "bs58": "^4.0.1",
    "chalk": "^4.1.0",
    "cron": "^2.1.0",
    "diskusage": "^1.2.0",
    "dockerode": "^3.3.5",
    "dot": "^1.1.3",
    "dotenv": "^8.6.0",
    "enquirer": "github:dashpay/enquirer#patch-1",
    "glob": "^10.3.4",
    "hasbin": "^1.2.3",
    "is-wsl": "2.2.0",
    "jayson": "^4.1.0",
    "js-yaml": "^4.1.0",
    "listr2": "5.0.7",
    "lodash": "^4.17.21",
    "memory-streams": "^0.1.3",
    "node-forge": "^1.3.1",
    "node-graceful": "^3.0.1",
    "pretty-bytes": "^5.3.0",
    "pretty-ms": "^7.0.0",
    "public-ip": "^6.0.1",
    "qs": "^6.11.0",
    "rxjs": "^6.6.7",
    "semver": "^7.5.3",
    "systeminformation": "^5.22.11",
    "table": "^6.8.1",
    "tar": "7.4.3",
    "wrap-ansi": "^7.0.0"
  },
  "devDependencies": {
    "@babel/core": "^7.23.3",
    "@babel/eslint-parser": "^7.23.3",
    "chai": "^4.3.10",
    "chai-as-promised": "^7.1.1",
    "dirty-chai": "^2.0.1",
    "eslint": "^8.53.0",
    "eslint-config-airbnb-base": "^15.0.0",
    "eslint-plugin-import": "^2.29.0",
    "globby": "^11",
    "mocha": "^10.2.0",
    "mocha-sinon": "^2.1.2",
    "oclif": "^4.0.3",
    "sinon": "^17.0.1",
    "sinon-chai": "^3.7.0"
  },
  "resolutions": {
    "cpu-features": "https://registry.yarnpkg.com/@favware/skip-dependency/-/skip-dependency-1.2.1.tgz"
  },
  "files": [
    "bin",
    "configs",
    "docker",
    "src",
    "templates",
    "docker-compose.*",
    "oclif.manifest.json",
    "npm-shrinkwrap.json"
  ],
  "oclif": {
    "additionalHelpFlags": [
      "-h"
    ],
    "commands": "./src/commands",
    "bin": "dashmate",
    "macos": {
      "identifier": "org.dash.dashmate",
      "sign": "'Developer ID Installer: The Dash Foundation, Inc.'"
    },
    "plugins": [
      "@oclif/plugin-help"
    ],
    "topics": {
      "config": {
        "description": "Manage configs"
      },
      "core": {
        "description": "Manage Core"
      },
      "group": {
        "description": "Orchestrate a group of nodes"
      },
      "platform": {
        "description": "Manage Platform"
      },
      "ssl": {
        "description": "Manage SSL"
      },
      "status": {
        "description": "Show node status details"
      },
      "wallet": {
        "description": "Wallet related commands"
      }
    },
    "topicSeparator": " "
  }
}<|MERGE_RESOLUTION|>--- conflicted
+++ resolved
@@ -1,10 +1,6 @@
 {
   "name": "dashmate",
-<<<<<<< HEAD
-  "version": "1.1.0-pr.2012.6",
-=======
   "version": "1.2.0",
->>>>>>> b4255f50
   "description": "Distribution package for Dash node installation",
   "scripts": {
     "lint": "eslint .",
