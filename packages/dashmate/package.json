{
  "name": "dashmate",
  "version": "0.24.0-dev.0",
  "description": "Distribution package for Dash Masternode installation",
  "scripts": {
    "lint": "eslint .",
    "postpack": "rm -f oclif.manifest.json",
    "posttest": "yarn lint",
    "prepack": "oclif manifest && oclif readme",
    "version": "oclif readme && git add README.md",
<<<<<<< HEAD
    "helper": "node scripts/helper.js"
=======
    "test": ""
>>>>>>> f6b089db
  },
  "repository": {
    "type": "git",
    "url": "git+https://github.com/dashevo/dashmate.git"
  },
  "bin": "bin/dashmate",
  "contributors": [
    {
      "name": "Ivan Shumkov",
      "email": "ivan@shumkov.ru",
      "url": "https://github.com/shumkov"
    },
    {
      "name": "Djavid Gabibiyan",
      "email": "djavid@dash.org",
      "url": "https://github.com/jawid-h"
    },
    {
      "name": "Anton Suprunchuk",
      "email": "anton.suprunchuk@dash.org",
      "url": "https://github.com/antouhou"
    },
    {
      "name": "Konstantin Shuplenkov",
      "email": "konstantin.shuplenkov@dash.org",
      "url": "https://github.com/shuplenkov"
    }
  ],
  "engines": {
    "node": ">=12"
  },
  "license": "MIT",
  "bugs": {
    "url": "https://github.com/dashevo/dashmate/issues"
  },
  "homepage": "https://github.com/dashevo/dashmate#readme",
  "dependencies": {
    "@dashevo/dashcore-lib": "~0.19.44",
    "@dashevo/dashd-rpc": "^2.4.2",
    "@dashevo/dashpay-contract": "workspace:~",
    "@dashevo/docker-compose": "^0.24.1",
    "@dashevo/dpns-contract": "workspace:~",
    "@dashevo/dpp": "workspace:~",
    "@dashevo/feature-flags-contract": "workspace:~",
    "@dashevo/masternode-reward-shares-contract": "workspace:~",
    "@dashevo/wallet-lib": "workspace:~",
    "@oclif/core": "^1.16.3",
    "@oclif/plugin-help": "^5.1.12",
    "ajv": "^8.6.0",
    "ajv-formats": "^2.1.1",
    "awilix": "^4.2.6",
    "axios": "^0.27.2",
    "bls-signatures": "^0.2.5",
    "chalk": "^4.1.0",
    "cron": "^2.1.0",
    "dash": "workspace:~",
    "dockerode": "^3.2.0",
    "dot": "^1.1.3",
    "dotenv": "^8.6.0",
    "enquirer": "^2.3.6",
    "glob": "^7.1.6",
    "hasbin": "^1.2.3",
    "jayson": "^3.3.4",
    "listr2": "3.5.0",
    "lodash.clonedeep": "^4.5.0",
    "lodash.get": "^4.4.2",
    "lodash.isequal": "^4.5.0",
    "lodash.merge": "^4.6.2",
    "lodash.set": "^4.3.2",
    "memory-streams": "^0.1.3",
    "node-fetch": "^2.6.1",
    "node-forge": "^1.3.1",
    "node-graceful": "^3.0.1",
    "pretty-bytes": "^5.3.0",
    "pretty-ms": "^7.0.0",
    "public-ip": "^4.0.4",
    "qs": "^6.11.0",
    "rxjs": "^6.6.7",
    "semver": "^7.3.2",
    "strip-ansi": "^6.0.1",
    "table": "^5.4.6"
  },
  "devDependencies": {
    "eslint": "^7.32.0",
    "eslint-config-airbnb-base": "^14.2.1",
    "eslint-plugin-import": "^2.24.2",
    "globby": "^11",
    "oclif": "^3.2.2"
  },
  "files": [
    "bin",
    "configs",
    "docker",
    "src",
    "templates",
    "docker-compose.*",
    "oclif.manifest.json",
    "npm-shrinkwrap.json"
  ],
  "oclif": {
    "additionalHelpFlags": [
      "-h"
    ],
    "commands": "./src/commands",
    "bin": "dashmate",
    "plugins": [
      "@oclif/plugin-help"
    ],
    "topics": {
      "group": {
        "description": "Orchestrate group of nodes"
      },
      "wallet": {
        "description": "Wallet related commands"
      },
      "status": {
        "description": "Show node status details"
      }
    },
    "topicSeparator": " "
  }
}<|MERGE_RESOLUTION|>--- conflicted
+++ resolved
@@ -8,11 +8,8 @@
     "posttest": "yarn lint",
     "prepack": "oclif manifest && oclif readme",
     "version": "oclif readme && git add README.md",
-<<<<<<< HEAD
+    "test": "",
     "helper": "node scripts/helper.js"
-=======
-    "test": ""
->>>>>>> f6b089db
   },
   "repository": {
     "type": "git",
