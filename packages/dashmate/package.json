--- conflicted
+++ resolved
@@ -55,19 +55,13 @@
     "@dashevo/feature-flags-contract": "workspace:~",
     "@dashevo/masternode-reward-shares-contract": "workspace:~",
     "@dashevo/wallet-lib": "workspace:~",
-<<<<<<< HEAD
-    "@oclif/core": "^1.1.2",
-    "@oclif/plugin-help": "^5",
-    "ajv": "^8.9.0",
-=======
     "@oclif/core": "^1.16.3",
     "@oclif/plugin-help": "^5.1.12",
-    "ajv": "^8.6.0",
->>>>>>> 6523b9d2
+    "ajv": "^8.9.0",
     "ajv-formats": "^2.1.1",
     "awilix": "^6.0.0",
     "bls-signatures": "^0.2.5",
-    "chalk": "^4.0.0",
+    "chalk": "^4.1.0",
     "dash": "workspace:~",
     "dockerode": "^3.2.0",
     "dot": "^1.1.3",
@@ -88,10 +82,6 @@
     "pretty-bytes": "^5.3.0",
     "pretty-ms": "^7.0.0",
     "public-ip": "^4.0.4",
-<<<<<<< HEAD
-    "rimraf": "^3.0.2",
-=======
->>>>>>> 6523b9d2
     "rxjs": "^6.6.7",
     "semver": "^7.3.2",
     "strip-ansi": "^6.0.1",
@@ -101,13 +91,8 @@
     "eslint": "^8.7.0",
     "eslint-config-airbnb-base": "^15.0.0",
     "eslint-plugin-import": "^2.24.2",
-<<<<<<< HEAD
     "globby": "^11.1.0",
-    "oclif": "^2.2.0"
-=======
-    "globby": "^11",
     "oclif": "^3.2.2"
->>>>>>> 6523b9d2
   },
   "files": [
     "bin",
