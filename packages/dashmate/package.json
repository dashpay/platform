--- conflicted
+++ resolved
@@ -1,10 +1,6 @@
 {
   "name": "dashmate",
-<<<<<<< HEAD
-  "version": "0.25.22",
-=======
   "version": "1.1.0",
->>>>>>> 483a9c5b
   "description": "Distribution package for Dash node installation",
   "scripts": {
     "lint": "eslint .",
@@ -60,14 +56,8 @@
   "dependencies": {
     "@dashevo/bls": "~1.2.9",
     "@dashevo/dapi-client": "workspace:*",
-<<<<<<< HEAD
-    "@dashevo/dashcore-lib": "~0.21.0",
-    "@dashevo/dashd-rpc": "^18.2.0",
-    "@dashevo/dashpay-contract": "workspace:*",
-=======
     "@dashevo/dashcore-lib": "~0.21.3",
     "@dashevo/dashd-rpc": "^19.0.0",
->>>>>>> 483a9c5b
     "@dashevo/docker-compose": "^0.24.4",
     "@dashevo/wallet-lib": "workspace:*",
     "@dashevo/withdrawals-contract": "workspace:*",
