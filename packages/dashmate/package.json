{
  "name": "dashmate",
  "version": "0.24.0-dev.11",
  "description": "Distribution package for Dash Masternode installation",
  "scripts": {
    "lint": "eslint .",
    "postpack": "rm -f oclif.manifest.json",
    "posttest": "yarn lint",
    "prepack": "oclif manifest && oclif readme",
    "version": "oclif readme && git add README.md",
    "test": "mocha --recursive test/",
    "helper": "node scripts/helper.js"
  },
  "repository": {
    "type": "git",
    "url": "git+https://github.com/dashevo/dashmate.git"
  },
  "bin": "bin/dashmate",
  "contributors": [
    {
      "name": "Ivan Shumkov",
      "email": "ivan@shumkov.ru",
      "url": "https://github.com/shumkov"
    },
    {
      "name": "Djavid Gabibiyan",
      "email": "djavid@dash.org",
      "url": "https://github.com/jawid-h"
    },
    {
      "name": "Anton Suprunchuk",
      "email": "anton.suprunchuk@dash.org",
      "url": "https://github.com/antouhou"
    },
    {
      "name": "Konstantin Shuplenkov",
      "email": "konstantin.shuplenkov@dash.org",
      "url": "https://github.com/shuplenkov"
    }
  ],
  "engines": {
    "node": ">=12"
  },
  "license": "MIT",
  "bugs": {
    "url": "https://github.com/dashevo/dashmate/issues"
  },
  "homepage": "https://github.com/dashevo/dashmate#readme",
  "dependencies": {
    "@dashevo/dashcore-lib": "~0.19.44",
    "@dashevo/dashd-rpc": "^2.4.2",
    "@dashevo/dashpay-contract": "workspace:*",
    "@dashevo/docker-compose": "^0.24.1",
    "@dashevo/dpns-contract": "workspace:*",
    "@dashevo/dpp": "workspace:*",
    "@dashevo/feature-flags-contract": "workspace:*",
    "@dashevo/masternode-reward-shares-contract": "workspace:*",
    "@dashevo/wallet-lib": "workspace:*",
    "@oclif/core": "^1.21.0",
    "@oclif/plugin-help": "^5.1.20",
    "ajv": "^8.6.0",
    "ajv-formats": "^2.1.1",
    "awilix": "^4.2.6",
    "axios": "^0.27.2",
    "bls-signatures": "^0.2.5",
    "chalk": "^4.1.0",
    "cron": "^2.1.0",
    "dash": "workspace:*",
    "dockerode": "^3.2.0",
    "dot": "^1.1.3",
    "dotenv": "^8.6.0",
    "enquirer": "^2.3.6",
    "glob": "^7.1.6",
    "hasbin": "^1.2.3",
    "jayson": "^3.3.4",
    "listr2": "3.5.0",
    "lodash": "^4.17.21",
    "memory-streams": "^0.1.3",
    "node-fetch": "^2.6.1",
    "node-forge": "^1.3.1",
    "node-graceful": "^3.0.1",
    "pretty-bytes": "^5.3.0",
    "pretty-ms": "^7.0.0",
    "public-ip": "^4.0.4",
    "qs": "^6.11.0",
    "rxjs": "^6.6.7",
    "semver": "^7.3.2",
    "strip-ansi": "^6.0.1",
    "table": "^5.4.6"
  },
  "devDependencies": {
    "chai": "^4.3.4",
    "chai-as-promised": "^7.1.1",
    "dirty-chai": "^2.0.1",
    "eslint": "^7.32.0",
    "eslint-config-airbnb-base": "^14.2.1",
    "eslint-plugin-import": "^2.24.2",
    "globby": "^11",
<<<<<<< HEAD
    "mocha": "^9.1.2",
    "mocha-sinon": "^2.1.2",
    "oclif": "^3.2.2",
    "sinon": "^11.1.2",
    "sinon-chai": "^3.7.0"
=======
    "oclif": "^3.4.2"
>>>>>>> b8ef807f
  },
  "files": [
    "bin",
    "configs",
    "docker",
    "src",
    "templates",
    "docker-compose.*",
    "oclif.manifest.json",
    "npm-shrinkwrap.json"
  ],
  "oclif": {
    "additionalHelpFlags": [
      "-h"
    ],
    "commands": "./src/commands",
    "bin": "dashmate",
    "macos": {
      "identifier": "org.dash.dashmate"
    },
    "plugins": [
      "@oclif/plugin-help"
    ],
    "topics": {
      "group": {
        "description": "Orchestrate group of nodes"
      },
      "wallet": {
        "description": "Wallet related commands"
      },
      "status": {
        "description": "Show node status details"
      }
    },
    "topicSeparator": " "
  }
}<|MERGE_RESOLUTION|>--- conflicted
+++ resolved
@@ -96,15 +96,11 @@
     "eslint-config-airbnb-base": "^14.2.1",
     "eslint-plugin-import": "^2.24.2",
     "globby": "^11",
-<<<<<<< HEAD
     "mocha": "^9.1.2",
     "mocha-sinon": "^2.1.2",
-    "oclif": "^3.2.2",
     "sinon": "^11.1.2",
-    "sinon-chai": "^3.7.0"
-=======
+    "sinon-chai": "^3.7.0",
     "oclif": "^3.4.2"
->>>>>>> b8ef807f
   },
   "files": [
     "bin",
