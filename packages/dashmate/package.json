--- conflicted
+++ resolved
@@ -1,10 +1,6 @@
 {
   "name": "dashmate",
-<<<<<<< HEAD
-  "version": "0.22.0-dev.7",
-=======
   "version": "0.22.0-dev.7.alpha.2",
->>>>>>> 4dfb826b
   "description": "Distribution package for Dash Masternode installation",
   "main": "src/index.js",
   "scripts": {
@@ -58,13 +54,8 @@
     "@dashevo/feature-flags-contract": "workspace:~",
     "@dashevo/masternode-reward-shares-contract": "workspace:~",
     "@dashevo/wallet-lib": "workspace:~",
-<<<<<<< HEAD
-    "@oclif/core": "^1.0.10",
-    "@oclif/plugin-help": "^5",
-=======
     "@oclif/core": "^1.3.4",
     "@oclif/plugin-help": "^5.1.11",
->>>>>>> 4dfb826b
     "ajv": "^8.6.0",
     "ajv-formats": "^2.1.1",
     "awilix": "^4.2.6",
@@ -102,11 +93,7 @@
     "eslint-config-airbnb-base": "^14.2.1",
     "eslint-plugin-import": "^2.24.2",
     "globby": "^11",
-<<<<<<< HEAD
-    "oclif": "^2.1.0"
-=======
     "oclif": "^2.4.5"
->>>>>>> 4dfb826b
   },
   "files": [
     "bin",
