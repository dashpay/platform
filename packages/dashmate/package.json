--- conflicted
+++ resolved
@@ -47,13 +47,8 @@
   },
   "homepage": "https://github.com/dashevo/dashmate#readme",
   "dependencies": {
-<<<<<<< HEAD
-    "@dashevo/bls": "~1.2.7",
-    "@dashevo/dashcore-lib": "github:dashevo/dashcore-lib#1179c8be52dcd4f5ded55ef5337790533917f904",
-=======
     "@dashevo/bls": "~1.2.9",
     "@dashevo/dashcore-lib": "~0.20.0",
->>>>>>> 3f48ff60
     "@dashevo/dashd-rpc": "^18.2.0",
     "@dashevo/dashpay-contract": "workspace:*",
     "@dashevo/docker-compose": "^0.24.1",
