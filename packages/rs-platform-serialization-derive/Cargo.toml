[package]
name = "platform-serialization-derive"
authors = ["Samuel Westrich <sam@dash.org>"]
description = "Bincode serialization and deserialization derivations"
<<<<<<< HEAD
version = "0.25.22"
=======
version = "1.1.0"
>>>>>>> 483a9c5b
edition = "2021"
rust-version = "1.76"
license = "MIT"

[lib]
proc-macro = true

[dependencies]
proc-macro2 = "1.0.56"
virtue = "0.0.14"
quote = "1.0.26"
syn = "2.0.15"<|MERGE_RESOLUTION|>--- conflicted
+++ resolved
@@ -2,11 +2,7 @@
 name = "platform-serialization-derive"
 authors = ["Samuel Westrich <sam@dash.org>"]
 description = "Bincode serialization and deserialization derivations"
-<<<<<<< HEAD
-version = "0.25.22"
-=======
 version = "1.1.0"
->>>>>>> 483a9c5b
 edition = "2021"
 rust-version = "1.76"
 license = "MIT"
