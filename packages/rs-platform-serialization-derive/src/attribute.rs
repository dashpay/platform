--- conflicted
+++ resolved
@@ -5,11 +5,6 @@
 pub struct ContainerAttributes {
     pub crate_name: String,
     pub untagged: bool,
-<<<<<<< HEAD
-    #[allow(unused)]
-    pub unversioned: bool,
-=======
->>>>>>> b265bb81
     pub bounds: Option<(String, Literal)>,
     pub decode_bounds: Option<(String, Literal)>,
     pub borrow_decode_bounds: Option<(String, Literal)>,
@@ -114,11 +109,6 @@
 pub struct FieldAttributes {
     pub with_serde: bool,
     pub with_platform_version: bool,
-<<<<<<< HEAD
-    #[allow(unused)]
-    pub platform_version_path_bounds: String,
-=======
->>>>>>> b265bb81
 }
 
 impl FromAttribute for FieldAttributes {
