--- conflicted
+++ resolved
@@ -69,11 +69,7 @@
   "dependencies": {
     "@dashevo/abci": "github:dashpay/js-abci#09f72120bc2059144f72eb7a246d632ead3fc3c6",
     "@dashevo/dapi-grpc": "workspace:*",
-<<<<<<< HEAD
-    "@dashevo/dashcore-lib": "github:dashevo/dashcore-lib#1179c8be52dcd4f5ded55ef5337790533917f904",
-=======
     "@dashevo/dashcore-lib": "~0.20.0",
->>>>>>> 3f48ff60
     "@dashevo/dashd-rpc": "^18.2.0",
     "@dashevo/dashpay-contract": "workspace:*",
     "@dashevo/dpns-contract": "workspace:*",
