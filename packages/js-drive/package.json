--- conflicted
+++ resolved
@@ -1,11 +1,7 @@
 {
   "name": "@dashevo/drive",
   "private": true,
-<<<<<<< HEAD
   "version": "0.22.8-pr.405.2",
-=======
-  "version": "0.22.9",
->>>>>>> 2f0eb471
   "description": "Replicated state machine for Dash Platform",
   "engines": {
     "node": ">=12"
@@ -71,11 +67,7 @@
   "dependencies": {
     "@dashevo/abci": "github:dashevo/js-abci#v0.22-dev",
     "@dashevo/dapi-grpc": "workspace:~",
-<<<<<<< HEAD
-    "@dashevo/dashcore-lib": "~0.19.36",
-=======
     "@dashevo/dashcore-lib": "~0.19.37",
->>>>>>> 2f0eb471
     "@dashevo/dashd-rpc": "^2.3.1",
     "@dashevo/dashpay-contract": "workspace:~",
     "@dashevo/dpns-contract": "workspace:~",
