--- conflicted
+++ resolved
@@ -65,13 +65,8 @@
   "dependencies": {
     "@dashevo/abci": "github:dashevo/js-abci#v0.22-dev",
     "@dashevo/dapi-grpc": "workspace:~",
-<<<<<<< HEAD
-    "@dashevo/dashcore-lib": "~0.19.29",
+    "@dashevo/dashcore-lib": "~0.19.30",
     "@dashevo/dashd-rpc": "^2.3.2",
-=======
-    "@dashevo/dashcore-lib": "~0.19.30",
-    "@dashevo/dashd-rpc": "^2.3.1",
->>>>>>> 53c308e3
     "@dashevo/dashpay-contract": "workspace:~",
     "@dashevo/dpns-contract": "workspace:~",
     "@dashevo/dpp": "workspace:~",
