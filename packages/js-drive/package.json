{
  "name": "@dashevo/drive",
  "private": true,
  "version": "0.23.0-dev.10",
  "description": "Replicated state machine for Dash Platform",
  "engines": {
    "node": ">=12"
  },
  "contributors": [
    {
      "name": "Ivan Shumkov",
      "email": "ivan@shumkov.ru",
      "url": "https://github.com/shumkov"
    },
    {
      "name": "Djavid Gabibiyan",
      "email": "djavid@dash.org",
      "url": "https://github.com/jawid-h"
    },
    {
      "name": "Anton Suprunchuk",
      "email": "anton.suprunchuk@dash.org",
      "url": "https://github.com/antouhou"
    },
    {
      "name": "Konstantin Shuplenkov",
      "email": "konstantin.shuplenkov@dash.org",
      "url": "https://github.com/shuplenkov"
    }
  ],
  "scripts": {
    "abci": "node scripts/abci",
    "lint": "eslint .",
    "test": "yarn run test:coverage",
    "test:coverage": "nyc --check-coverage --stmts=93 --branch=85 --funcs=90 --lines=90 yarn run mocha './test/unit/**/*.spec.js' './test/integration/**/*.spec.js'",
    "test:unit": "mocha './test/unit/**/*.spec.js'",
    "test:integration": "mocha './test/integration/**/*.spec.js'"
  },
  "repository": {
    "type": "git",
    "url": "git+https://github.com/dashevo/js-drive.git"
  },
  "license": "MIT",
  "bugs": {
    "url": "https://github.com/dashevo/js-drive/issues"
  },
  "homepage": "https://github.com/dashevo/js-drive",
  "devDependencies": {
    "@dashevo/dp-services-ctl": "github:dashevo/js-dp-services-ctl#v0.19-dev",
<<<<<<< HEAD
    "@types/pino": "^7.0.5",
=======
    "@types/pino": "^6.3.0",
    "babel-eslint": "^10.1.0",
>>>>>>> 6523b9d2
    "chai": "^4.3.4",
    "chai-as-promised": "^7.1.1",
    "chai-string": "^1.5.0",
    "dirty-chai": "^2.0.1",
    "eslint": "^8.7.0",
    "eslint-config-airbnb-base": "^15.0.0",
    "eslint-plugin-import": "^2.24.2",
    "levelup": "^4.4.0",
    "memdown": "^5.1.0",
    "mocha": "^9.1.2",
    "moment": "^2.29.4",
    "nyc": "^15.1.0",
<<<<<<< HEAD
    "sinon": "^12.0.1",
=======
    "rimraf": "^3.0.2",
    "sinon": "^11.1.2",
>>>>>>> 6523b9d2
    "sinon-chai": "^3.7.0"
  },
  "dependencies": {
    "@dashevo/abci": "~0.23.0-dev.1",
    "@dashevo/dapi-grpc": "workspace:~",
    "@dashevo/dashcore-lib": "~0.19.44",
    "@dashevo/dashd-rpc": "^2.4.2",
    "@dashevo/dashpay-contract": "workspace:~",
    "@dashevo/dpns-contract": "workspace:~",
    "@dashevo/dpp": "workspace:~",
    "@dashevo/feature-flags-contract": "workspace:~",
    "@dashevo/grpc-common": "workspace:~",
    "@dashevo/masternode-reward-shares-contract": "workspace:~",
<<<<<<< HEAD
    "@dashevo/merk": "github:dashevo/node-merk#eb37003300d22c6c04604463bcd7e861dd07000f",
    "ajv": "^8.9.0",
    "ajv-keywords": "^5.1.0",
    "awilix": "^6.0.0",
=======
    "@dashevo/rs-drive": "0.23.0-dev.8",
    "ajv": "^8.6.0",
    "ajv-keywords": "^5.0.0",
    "awilix": "^4.2.6",
>>>>>>> 6523b9d2
    "blake3": "^2.1.4",
    "bs58": "^4.0.1",
    "cbor": "^8.0.0",
    "chalk": "^4.0.0",
    "dotenv-expand": "^6.0.1",
    "dotenv-safe": "^8.2.0",
    "find-my-way": "^5.1.1",
    "js-merkle": "^0.1.5",
    "lodash.clonedeep": "^4.5.0",
    "lodash.get": "^4.4.2",
    "lodash.set": "^4.3.2",
    "long": "^5.2.0",
<<<<<<< HEAD
    "lru-cache": "^6.0.0",
    "mongodb": "^3.5.5",
=======
    "lru-cache": "^5.1.1",
>>>>>>> 6523b9d2
    "node-graceful": "^3.0.1",
    "pino": "^7.6.3",
    "pino-pretty": "^7.4.0",
    "rimraf": "^3.0.2",
    "setimmediate": "^1.0.5",
<<<<<<< HEAD
    "through2": "^4.0.2",
    "zeromq": "5.2.0"
=======
    "through2": "^3.0.1",
    "zeromq": "^5.2.8"
>>>>>>> 6523b9d2
  }
}<|MERGE_RESOLUTION|>--- conflicted
+++ resolved
@@ -47,12 +47,8 @@
   "homepage": "https://github.com/dashevo/js-drive",
   "devDependencies": {
     "@dashevo/dp-services-ctl": "github:dashevo/js-dp-services-ctl#v0.19-dev",
-<<<<<<< HEAD
     "@types/pino": "^7.0.5",
-=======
-    "@types/pino": "^6.3.0",
     "babel-eslint": "^10.1.0",
->>>>>>> 6523b9d2
     "chai": "^4.3.4",
     "chai-as-promised": "^7.1.1",
     "chai-string": "^1.5.0",
@@ -65,12 +61,8 @@
     "mocha": "^9.1.2",
     "moment": "^2.29.4",
     "nyc": "^15.1.0",
-<<<<<<< HEAD
+    "rimraf": "^3.0.2",
     "sinon": "^12.0.1",
-=======
-    "rimraf": "^3.0.2",
-    "sinon": "^11.1.2",
->>>>>>> 6523b9d2
     "sinon-chai": "^3.7.0"
   },
   "dependencies": {
@@ -84,21 +76,14 @@
     "@dashevo/feature-flags-contract": "workspace:~",
     "@dashevo/grpc-common": "workspace:~",
     "@dashevo/masternode-reward-shares-contract": "workspace:~",
-<<<<<<< HEAD
-    "@dashevo/merk": "github:dashevo/node-merk#eb37003300d22c6c04604463bcd7e861dd07000f",
+    "@dashevo/rs-drive": "0.23.0-dev.8",
     "ajv": "^8.9.0",
     "ajv-keywords": "^5.1.0",
     "awilix": "^6.0.0",
-=======
-    "@dashevo/rs-drive": "0.23.0-dev.8",
-    "ajv": "^8.6.0",
-    "ajv-keywords": "^5.0.0",
-    "awilix": "^4.2.6",
->>>>>>> 6523b9d2
     "blake3": "^2.1.4",
     "bs58": "^4.0.1",
     "cbor": "^8.0.0",
-    "chalk": "^4.0.0",
+    "chalk": "^4.1.0",
     "dotenv-expand": "^6.0.1",
     "dotenv-safe": "^8.2.0",
     "find-my-way": "^5.1.1",
@@ -107,23 +92,13 @@
     "lodash.get": "^4.4.2",
     "lodash.set": "^4.3.2",
     "long": "^5.2.0",
-<<<<<<< HEAD
     "lru-cache": "^6.0.0",
-    "mongodb": "^3.5.5",
-=======
-    "lru-cache": "^5.1.1",
->>>>>>> 6523b9d2
     "node-graceful": "^3.0.1",
     "pino": "^7.6.3",
     "pino-pretty": "^7.4.0",
     "rimraf": "^3.0.2",
     "setimmediate": "^1.0.5",
-<<<<<<< HEAD
     "through2": "^4.0.2",
-    "zeromq": "5.2.0"
-=======
-    "through2": "^3.0.1",
     "zeromq": "^5.2.8"
->>>>>>> 6523b9d2
   }
 }