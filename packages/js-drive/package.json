--- conflicted
+++ resolved
@@ -1,11 +1,7 @@
 {
   "name": "@dashevo/drive",
   "private": true,
-<<<<<<< HEAD
   "version": "0.24.0-dev.2",
-=======
-  "version": "0.23.0-alpha.7",
->>>>>>> 6f567f37
   "description": "Replicated state machine for Dash Platform",
   "engines": {
     "node": ">=12"
