{
  "name": "@dashevo/drive",
  "private": true,
<<<<<<< HEAD
  "version": "0.24.0-dev.1",
=======
  "version": "0.23.0-alpha.6",
>>>>>>> fa464859
  "description": "Replicated state machine for Dash Platform",
  "engines": {
    "node": ">=12"
  },
  "contributors": [
    {
      "name": "Ivan Shumkov",
      "email": "ivan@shumkov.ru",
      "url": "https://github.com/shumkov"
    },
    {
      "name": "Djavid Gabibiyan",
      "email": "djavid@dash.org",
      "url": "https://github.com/jawid-h"
    },
    {
      "name": "Anton Suprunchuk",
      "email": "anton.suprunchuk@dash.org",
      "url": "https://github.com/antouhou"
    },
    {
      "name": "Konstantin Shuplenkov",
      "email": "konstantin.shuplenkov@dash.org",
      "url": "https://github.com/shuplenkov"
    }
  ],
  "scripts": {
    "abci": "node scripts/abci",
    "lint": "eslint .",
    "test": "yarn run test:coverage",
    "test:coverage": "nyc --check-coverage --stmts=93 --branch=85 --funcs=90 --lines=90 yarn run mocha './test/unit/**/*.spec.js' './test/integration/**/*.spec.js'",
    "test:unit": "mocha './test/unit/**/*.spec.js'",
    "test:integration": "mocha './test/integration/**/*.spec.js'"
  },
  "repository": {
    "type": "git",
    "url": "git+https://github.com/dashevo/js-drive.git"
  },
  "license": "MIT",
  "bugs": {
    "url": "https://github.com/dashevo/js-drive/issues"
  },
  "homepage": "https://github.com/dashevo/js-drive",
  "devDependencies": {
    "@dashevo/dp-services-ctl": "github:dashevo/js-dp-services-ctl#v0.19-dev",
    "@types/pino": "^6.3.0",
    "babel-eslint": "^10.1.0",
    "chai": "^4.3.4",
    "chai-as-promised": "^7.1.1",
    "chai-string": "^1.5.0",
    "dirty-chai": "^2.0.1",
    "eslint": "^7.32.0",
    "eslint-config-airbnb-base": "^14.2.1",
    "eslint-plugin-import": "^2.24.2",
    "levelup": "^4.4.0",
    "memdown": "^5.1.0",
    "mocha": "^9.1.2",
    "moment": "^2.29.4",
    "nyc": "^15.1.0",
    "rimraf": "^3.0.2",
    "sinon": "^11.1.2",
    "sinon-chai": "^3.7.0"
  },
  "dependencies": {
<<<<<<< HEAD
    "@dashevo/abci": "~0.24.0-dev.1",
    "@dashevo/dapi-grpc": "workspace:~",
=======
    "@dashevo/abci": "~0.23.0-dev.1",
    "@dashevo/dapi-grpc": "workspace:*",
>>>>>>> fa464859
    "@dashevo/dashcore-lib": "~0.19.44",
    "@dashevo/dashd-rpc": "^2.4.2",
    "@dashevo/dashpay-contract": "workspace:*",
    "@dashevo/dpns-contract": "workspace:*",
    "@dashevo/dpp": "workspace:*",
    "@dashevo/feature-flags-contract": "workspace:*",
    "@dashevo/grpc-common": "workspace:*",
    "@dashevo/masternode-reward-shares-contract": "workspace:*",
    "@dashevo/rs-drive": "0.23.0-dev.8",
    "ajv": "^8.6.0",
    "ajv-keywords": "^5.0.0",
    "awilix": "^4.2.6",
    "blake3": "^2.1.4",
    "bs58": "^4.0.1",
    "cbor": "^8.0.0",
    "chalk": "^4.1.0",
    "dotenv-expand": "^5.1.0",
    "dotenv-safe": "^8.2.0",
    "find-my-way": "^2.2.2",
    "js-merkle": "^0.1.5",
    "lodash.clonedeep": "^4.5.0",
    "lodash.get": "^4.4.2",
    "lodash.set": "^4.3.2",
    "long": "^5.2.0",
    "lru-cache": "^5.1.1",
    "node-graceful": "^3.0.1",
    "pino": "^6.4.0",
    "pino-multi-stream": "^5.2.0",
    "pino-pretty": "^4.0.3",
    "rimraf": "^3.0.2",
    "setimmediate": "^1.0.5",
    "through2": "^3.0.1",
    "zeromq": "^5.2.8"
  }
}<|MERGE_RESOLUTION|>--- conflicted
+++ resolved
@@ -1,11 +1,7 @@
 {
   "name": "@dashevo/drive",
   "private": true,
-<<<<<<< HEAD
   "version": "0.24.0-dev.1",
-=======
-  "version": "0.23.0-alpha.6",
->>>>>>> fa464859
   "description": "Replicated state machine for Dash Platform",
   "engines": {
     "node": ">=12"
@@ -70,13 +66,8 @@
     "sinon-chai": "^3.7.0"
   },
   "dependencies": {
-<<<<<<< HEAD
     "@dashevo/abci": "~0.24.0-dev.1",
-    "@dashevo/dapi-grpc": "workspace:~",
-=======
-    "@dashevo/abci": "~0.23.0-dev.1",
     "@dashevo/dapi-grpc": "workspace:*",
->>>>>>> fa464859
     "@dashevo/dashcore-lib": "~0.19.44",
     "@dashevo/dashd-rpc": "^2.4.2",
     "@dashevo/dashpay-contract": "workspace:*",
