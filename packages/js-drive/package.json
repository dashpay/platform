--- conflicted
+++ resolved
@@ -64,21 +64,12 @@
   },
   "dependencies": {
     "@dashevo/abci": "~0.21.0",
-<<<<<<< HEAD
     "@dashevo/dapi-grpc": "workspace:~",
     "@dashevo/dashcore-lib": "~0.19.28",
     "@dashevo/dashd-rpc": "^2.3.1",
     "@dashevo/dpp": "workspace:~",
     "@dashevo/feature-flags-contract": "workspace:~",
     "@dashevo/grpc-common": "workspace:~",
-=======
-    "@dashevo/dapi-grpc": "~0.21.5",
-    "@dashevo/dashcore-lib": "~0.19.28",
-    "@dashevo/dashd-rpc": "^2.3.1",
-    "@dashevo/dpp": "~0.21.5",
-    "@dashevo/feature-flags-contract": "~0.21.5",
-    "@dashevo/grpc-common": "~0.21.5",
->>>>>>> 64766e9c
     "@dashevo/merk": "github:dashevo/node-merk",
     "ajv": "^8.6.0",
     "ajv-keywords": "^5.0.0",
