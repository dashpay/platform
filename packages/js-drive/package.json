--- conflicted
+++ resolved
@@ -75,11 +75,7 @@
     "@dashevo/feature-flags-contract": "workspace:~",
     "@dashevo/grpc-common": "workspace:~",
     "@dashevo/masternode-reward-shares-contract": "workspace:~",
-<<<<<<< HEAD
     "@dashevo/rs-drive": "0.23.0-dev.3.pr.103.2",
-=======
-    "@dashevo/rs-drive": "~0.23.0-dev.3.pr.104.2",
->>>>>>> b844fa24
     "ajv": "^8.6.0",
     "ajv-keywords": "^5.0.0",
     "awilix": "^4.2.6",
