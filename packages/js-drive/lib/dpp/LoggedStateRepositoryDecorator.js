--- conflicted
+++ resolved
@@ -459,23 +459,6 @@
   }
 
   /**
-   * Fetch the latest platform block time
-   *
-   * @return {Promise<protobuf.Timestamp>}
-   */
-  async fetchLatestPlatformBlockTime() {
-    let response;
-
-    try {
-      response = await this.stateRepository.fetchLatestPlatformBlockTime();
-    } finally {
-      this.log('fetchLatestPlatformBlockTime', {}, response);
-    }
-
-    return response;
-  }
-
-  /**
    * Fetch the latest platform core chainlocked height
    *
    * @return {Promise<number>}
@@ -513,7 +496,23 @@
   }
 
   /**
-<<<<<<< HEAD
+   * Returns block time
+   *
+   * @returns {number}
+   */
+  fetchLatestPlatformBlockTime() {
+    let response;
+
+    try {
+      response = this.stateRepository.fetchLatestPlatformBlockTime();
+    } finally {
+      this.log('fetchLatestPlatformBlockTime', { }, response);
+    }
+
+    return response;
+  }
+
+  /**
    * Fetch latest withdrawal transaction index
    *
    * @returns {Promise<number>}
@@ -525,24 +524,10 @@
       response = await this.stateRepository.fetchLatestWithdrawalTransactionIndex();
     } finally {
       this.log('fetchLatestWithdrawalTransactionIndex', {}, response);
-=======
-   * Returns block time
-   *
-   * @returns {number}
-   */
-  getTimeMs() {
-    let response;
-
-    try {
-      response = this.blockExecutionContext.getTimeMs();
-    } finally {
-      this.log('getTimeMs', { }, response);
->>>>>>> 4ed94136
-    }
-
-    return response;
-  }
-<<<<<<< HEAD
+    }
+
+    return response;
+  }
 
   /**
    * Enqueue withdrawal transaction bytes into the queue
@@ -553,17 +538,17 @@
    * @returns {Promise<void>}
    */
   async enqueueWithdrawalTransaction(index, transactionBytes) {
-    try {
-      await this.stateRepository.enqueueWithdrawalTransaction(
+    let response;
+
+    try {
+      response = await this.stateRepository.enqueueWithdrawalTransaction(
         index,
         transactionBytes,
       );
     } finally {
-      this.log('enqueueWithdrawalTransaction', { index, transactionBytes });
-    }
-  }
-=======
->>>>>>> 4ed94136
+      this.log('enqueueWithdrawalTransaction', { index, transactionBytes }, response);
+    }
+  }
 }
 
 module.exports = LoggedStateRepositoryDecorator;