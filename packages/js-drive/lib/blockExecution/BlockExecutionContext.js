const DataContract = require('@dashevo/dpp/lib/dataContract/DataContract');

const {
  tendermint: {
    abci: {
      CommitInfo,
    },
    version: {
      Consensus,
    },
  },
  google: {
    protobuf: {
      Timestamp,
    },
  },
} = require('@dashevo/abci/types');

const Long = require('long');

class BlockExecutionContext {
  constructor() {
<<<<<<< HEAD
    this.dataContracts = [];
    this.cumulativeFees = 0;
    this.coreChainLockedHeight = null;
    this.height = null;
    this.version = null;
    this.time = null;
    this.lastCommitInfo = null;
    this.validTxs = 0;
    this.invalidTxs = 0;
    this.consensusLogger = null;
=======
    this.reset();
>>>>>>> 0faeac0b
  }

  /**
   * Add Data Contract
   *
   * @param {DataContract|null} dataContract
   */
  addDataContract(dataContract) {
    this.dataContracts.push(dataContract);
  }

  /**
   * Check is data contract with specific ID is persistent in the context
   *
   * @param {Identifier} dataContractId
   * @return {boolean}
   */
  hasDataContract(dataContractId) {
    const index = this.dataContracts
      .findIndex((dataContract) => dataContractId.equals(dataContract.getId()));

    return index !== -1;
  }

  /**
   * Get Data Contracts
   *
   * @returns {DataContract[]}
   */
  getDataContracts() {
    return this.dataContracts;
  }

  /**
   * @return {number}
   */
  getCumulativeStorageFee() {
    return this.cumulativeStorageFee;
  }

  /**
   * @return {number}
   */
  getCumulativeProcessingFee() {
    return this.cumulativeProcessingFee;
  }

  /**
   * Increment cumulative fees
   *
   * @param {number} fee
   */
  incrementCumulativeStorageFee(fee) {
    this.cumulativeStorageFee += fee;

    return this;
  }

  /**
   * Increment cumulative fees
   *
   * @param {number} fee
   */
  incrementCumulativeProcessingFee(fee) {
    this.cumulativeProcessingFee += fee;

    return this;
  }

  /**
   *
   * @param {number} coreChainLockedHeight
   * @return {BlockExecutionContext}
   */
  setCoreChainLockedHeight(coreChainLockedHeight) {
    this.coreChainLockedHeight = coreChainLockedHeight;

    return this;
  }

  /**
   *
   * @return {number}
   */
  getCoreChainLockedHeight() {
    return this.coreChainLockedHeight;
  }

  /**
   * @param {Long} height
   * @return {BlockExecutionContext}
   */
  setHeight(height) {
    this.height = height;

    return this;
  }

  /**
   *
   * @return {Long}
   */
  getHeight() {
    return this.height;
  }

  /**
   *
   * @param {IConsensus} version
   * @return {BlockExecutionContext}
   */
  setVersion(version) {
    this.version = version;

    return this;
  }

  /**
   *
   * @return {IConsensus}
   */
  getVersion() {
    return this.version;
  }

  /**
   *
   * @param {ITimestamp} time
   * @return {BlockExecutionContext}
   */
  setTime(time) {
    this.time = time;

    return this;
  }

  /**
   *
   * @return {IConsensus}
   */
  getTime() {
    return this.time;
  }

  /**
   * Set current block lastCommitInfo
   * @param {ILastCommitInfo} lastCommitInfo
   * @return {BlockExecutionContext}
   */
  setLastCommitInfo(lastCommitInfo) {
    this.lastCommitInfo = lastCommitInfo;

    return this;
  }

  /**
   * Get block lastCommitInfo
   *
   * @return {ILastCommitInfo|null}
   */
  getLastCommitInfo() {
    return this.lastCommitInfo;
  }

  /**
   * Increment number of valid txs processed
   *
   * @return {BlockExecutionContext}
   */
  incrementValidTxCount() {
    this.validTxs += 1;

    return this;
  }

  /**
   * Increment number of invalid txs processed
   *
   * @return {BlockExecutionContext}
   */
  incrementInvalidTxCount() {
    this.invalidTxs += 1;

    return this;
  }

  /**
   * Get number of valid txs processed
   *
   * @return {number}
   */
  getValidTxCount() {
    return this.validTxs;
  }

  /**
   * Get number of invalid txs processed
   *
   * @return {number}
   */
  getInvalidTxCount() {
    return this.invalidTxs;
  }

  /**
   * Set consensus logger
   *
   * @param {BaseLogger} logger
   */
  setConsensusLogger(logger) {
    this.consensusLogger = logger;
  }

  /**
   * Get consensus logger
   *
   * @return {BaseLogger}
   */
  getConsensusLogger() {
    if (!this.consensusLogger) {
      throw new Error('Consensus logger has not been set');
    }

    return this.consensusLogger;
  }

  /**
   * Reset state
   */
  reset() {
    this.dataContracts = [];
<<<<<<< HEAD
    this.cumulativeFees = 0;
    this.coreChainLockedHeight = null;
    this.height = null;
    this.version = null;
    this.time = null;
=======
    this.cumulativeProcessingFee = 0;
    this.cumulativeStorageFee = 0;
    this.header = null;
>>>>>>> 0faeac0b
    this.lastCommitInfo = null;
    this.validTxs = 0;
    this.invalidTxs = 0;
    this.consensusLogger = null;
  }

  /**
   * Check is the context is not set
   *
   * @return {boolean}
   */
  isEmpty() {
    return this.height === null;
  }

  /**
   * Populate the current instance with data from another instance
   *
   * @param {BlockExecutionContext} blockExecutionContext
   */
  populate(blockExecutionContext) {
    this.dataContracts = blockExecutionContext.dataContracts;
    this.lastCommitInfo = blockExecutionContext.lastCommitInfo;
<<<<<<< HEAD
    this.cumulativeFees = blockExecutionContext.cumulativeFees;
    this.time = blockExecutionContext.time;
    this.height = blockExecutionContext.height;
    this.coreChainLockedHeight = blockExecutionContext.coreChainLockedHeight;
    this.version = blockExecutionContext.version;
=======
    this.cumulativeProcessingFee = blockExecutionContext.cumulativeProcessingFee;
    this.cumulativeStorageFee = blockExecutionContext.cumulativeStorageFee;
    this.header = blockExecutionContext.header;
>>>>>>> 0faeac0b
    this.validTxs = blockExecutionContext.validTxs;
    this.invalidTxs = blockExecutionContext.invalidTxs;
    this.consensusLogger = blockExecutionContext.consensusLogger;
  }

  /**
   * Populate the current instance with data
   *
   * @param {Object} object
   */
  fromObject(object) {
    this.dataContracts = object.dataContracts
      .map((rawDataContract) => new DataContract(rawDataContract));
<<<<<<< HEAD
    this.lastCommitInfo = CommitInfo.fromObject(object.lastCommitInfo);
    this.cumulativeFees = object.cumulativeFees;
=======
    this.lastCommitInfo = LastCommitInfo.fromObject(object.lastCommitInfo);

    this.cumulativeProcessingFee = object.cumulativeProcessingFee;
    this.cumulativeStorageFee = object.cumulativeStorageFee;

    this.header = Header.fromObject(object.header);
>>>>>>> 0faeac0b
    this.validTxs = object.validTxs;
    this.invalidTxs = object.invalidTxs;
    this.consensusLogger = object.consensusLogger;
    this.time = object.time;

    if (this.time) {
      this.time.seconds = Long.fromNumber(this.time.seconds);
      this.time = new Timestamp(this.time);
    }

    this.height = Long.fromNumber(object.height);
    this.coreChainLockedHeight = object.coreChainLockedHeight;
    this.version = Consensus.fromObject(object.version);
  }

  /**
   * @param {Object} options
   * @param {boolean} [options.skipConsensusLogger=false]
   * @return {{
   *  dataContracts: Object[],
   *  invalidTxs: number,
   *  header: null,
   *  validTxs: number,
   *  cumulativeProcessingFee: number,
   *  cumulativeStorageFee: number
   * }}
   */
  toObject(options = {}) {
    let time = null;

    if (this.time) {
      time = this.time.toJSON();
      time.seconds = Number(time.seconds);
    }

    const object = {
      dataContracts: this.dataContracts.map((dataContract) => dataContract.toObject()),
<<<<<<< HEAD
      cumulativeFees: this.cumulativeFees,
      time,
      height: this.height ? this.height.toNumber() : null,
      version: this.version ? this.version.toJSON() : null,
      coreChainLockedHeight: this.coreChainLockedHeight,
      lastCommitInfo: CommitInfo.toObject(this.lastCommitInfo),
=======
      cumulativeProcessingFee: this.cumulativeProcessingFee,
      cumulativeStorageFee: this.cumulativeStorageFee,
      header,
      lastCommitInfo: LastCommitInfo.toObject(this.lastCommitInfo),
>>>>>>> 0faeac0b
      validTxs: this.validTxs,
      invalidTxs: this.invalidTxs,
    };

    if (!options.skipConsensusLogger) {
      object.consensusLogger = this.consensusLogger;
    }

    return object;
  }
}

module.exports = BlockExecutionContext;<|MERGE_RESOLUTION|>--- conflicted
+++ resolved
@@ -20,9 +20,240 @@
 
 class BlockExecutionContext {
   constructor() {
-<<<<<<< HEAD
+    this.reset();
+  }
+
+  /**
+   * Add Data Contract
+   *
+   * @param {DataContract|null} dataContract
+   */
+  addDataContract(dataContract) {
+    this.dataContracts.push(dataContract);
+  }
+
+  /**
+   * Check is data contract with specific ID is persistent in the context
+   *
+   * @param {Identifier} dataContractId
+   * @return {boolean}
+   */
+  hasDataContract(dataContractId) {
+    const index = this.dataContracts
+      .findIndex((dataContract) => dataContractId.equals(dataContract.getId()));
+
+    return index !== -1;
+  }
+
+  /**
+   * Get Data Contracts
+   *
+   * @returns {DataContract[]}
+   */
+  getDataContracts() {
+    return this.dataContracts;
+  }
+
+  /**
+   * @return {number}
+   */
+  getCumulativeStorageFee() {
+    return this.cumulativeStorageFee;
+  }
+
+  /**
+   * @return {number}
+   */
+  getCumulativeProcessingFee() {
+    return this.cumulativeProcessingFee;
+  }
+
+  /**
+   * Increment cumulative fees
+   *
+   * @param {number} fee
+   */
+  incrementCumulativeStorageFee(fee) {
+    this.cumulativeStorageFee += fee;
+
+    return this;
+  }
+
+  /**
+   * Increment cumulative fees
+   *
+   * @param {number} fee
+   */
+  incrementCumulativeProcessingFee(fee) {
+    this.cumulativeProcessingFee += fee;
+
+    return this;
+  }
+
+  /**
+   *
+   * @param {number} coreChainLockedHeight
+   * @return {BlockExecutionContext}
+   */
+  setCoreChainLockedHeight(coreChainLockedHeight) {
+    this.coreChainLockedHeight = coreChainLockedHeight;
+
+    return this;
+  }
+
+  /**
+   *
+   * @return {number}
+   */
+  getCoreChainLockedHeight() {
+    return this.coreChainLockedHeight;
+  }
+
+  /**
+   * @param {Long} height
+   * @return {BlockExecutionContext}
+   */
+  setHeight(height) {
+    this.height = height;
+
+    return this;
+  }
+
+  /**
+   *
+   * @return {Long}
+   */
+  getHeight() {
+    return this.height;
+  }
+
+  /**
+   *
+   * @param {IConsensus} version
+   * @return {BlockExecutionContext}
+   */
+  setVersion(version) {
+    this.version = version;
+
+    return this;
+  }
+
+  /**
+   *
+   * @return {IConsensus}
+   */
+  getVersion() {
+    return this.version;
+  }
+
+  /**
+   *
+   * @param {ITimestamp} time
+   * @return {BlockExecutionContext}
+   */
+  setTime(time) {
+    this.time = time;
+
+    return this;
+  }
+
+  /**
+   *
+   * @return {ITimestamp}
+   */
+  getTime() {
+    return this.time;
+  }
+
+  /**
+   * Set current block lastCommitInfo
+   * @param {ILastCommitInfo} lastCommitInfo
+   * @return {BlockExecutionContext}
+   */
+  setLastCommitInfo(lastCommitInfo) {
+    this.lastCommitInfo = lastCommitInfo;
+
+    return this;
+  }
+
+  /**
+   * Get block lastCommitInfo
+   *
+   * @return {ILastCommitInfo|null}
+   */
+  getLastCommitInfo() {
+    return this.lastCommitInfo;
+  }
+
+  /**
+   * Increment number of valid txs processed
+   *
+   * @return {BlockExecutionContext}
+   */
+  incrementValidTxCount() {
+    this.validTxs += 1;
+
+    return this;
+  }
+
+  /**
+   * Increment number of invalid txs processed
+   *
+   * @return {BlockExecutionContext}
+   */
+  incrementInvalidTxCount() {
+    this.invalidTxs += 1;
+
+    return this;
+  }
+
+  /**
+   * Get number of valid txs processed
+   *
+   * @return {number}
+   */
+  getValidTxCount() {
+    return this.validTxs;
+  }
+
+  /**
+   * Get number of invalid txs processed
+   *
+   * @return {number}
+   */
+  getInvalidTxCount() {
+    return this.invalidTxs;
+  }
+
+  /**
+   * Set consensus logger
+   *
+   * @param {BaseLogger} logger
+   */
+  setConsensusLogger(logger) {
+    this.consensusLogger = logger;
+  }
+
+  /**
+   * Get consensus logger
+   *
+   * @return {BaseLogger}
+   */
+  getConsensusLogger() {
+    if (!this.consensusLogger) {
+      throw new Error('Consensus logger has not been set');
+    }
+
+    return this.consensusLogger;
+  }
+
+  /**
+   * Reset state
+   */
+  reset() {
     this.dataContracts = [];
-    this.cumulativeFees = 0;
+    this.cumulativeProcessingFee = 0;
+    this.cumulativeStorageFee = 0;
     this.coreChainLockedHeight = null;
     this.height = null;
     this.version = null;
@@ -31,255 +262,6 @@
     this.validTxs = 0;
     this.invalidTxs = 0;
     this.consensusLogger = null;
-=======
-    this.reset();
->>>>>>> 0faeac0b
-  }
-
-  /**
-   * Add Data Contract
-   *
-   * @param {DataContract|null} dataContract
-   */
-  addDataContract(dataContract) {
-    this.dataContracts.push(dataContract);
-  }
-
-  /**
-   * Check is data contract with specific ID is persistent in the context
-   *
-   * @param {Identifier} dataContractId
-   * @return {boolean}
-   */
-  hasDataContract(dataContractId) {
-    const index = this.dataContracts
-      .findIndex((dataContract) => dataContractId.equals(dataContract.getId()));
-
-    return index !== -1;
-  }
-
-  /**
-   * Get Data Contracts
-   *
-   * @returns {DataContract[]}
-   */
-  getDataContracts() {
-    return this.dataContracts;
-  }
-
-  /**
-   * @return {number}
-   */
-  getCumulativeStorageFee() {
-    return this.cumulativeStorageFee;
-  }
-
-  /**
-   * @return {number}
-   */
-  getCumulativeProcessingFee() {
-    return this.cumulativeProcessingFee;
-  }
-
-  /**
-   * Increment cumulative fees
-   *
-   * @param {number} fee
-   */
-  incrementCumulativeStorageFee(fee) {
-    this.cumulativeStorageFee += fee;
-
-    return this;
-  }
-
-  /**
-   * Increment cumulative fees
-   *
-   * @param {number} fee
-   */
-  incrementCumulativeProcessingFee(fee) {
-    this.cumulativeProcessingFee += fee;
-
-    return this;
-  }
-
-  /**
-   *
-   * @param {number} coreChainLockedHeight
-   * @return {BlockExecutionContext}
-   */
-  setCoreChainLockedHeight(coreChainLockedHeight) {
-    this.coreChainLockedHeight = coreChainLockedHeight;
-
-    return this;
-  }
-
-  /**
-   *
-   * @return {number}
-   */
-  getCoreChainLockedHeight() {
-    return this.coreChainLockedHeight;
-  }
-
-  /**
-   * @param {Long} height
-   * @return {BlockExecutionContext}
-   */
-  setHeight(height) {
-    this.height = height;
-
-    return this;
-  }
-
-  /**
-   *
-   * @return {Long}
-   */
-  getHeight() {
-    return this.height;
-  }
-
-  /**
-   *
-   * @param {IConsensus} version
-   * @return {BlockExecutionContext}
-   */
-  setVersion(version) {
-    this.version = version;
-
-    return this;
-  }
-
-  /**
-   *
-   * @return {IConsensus}
-   */
-  getVersion() {
-    return this.version;
-  }
-
-  /**
-   *
-   * @param {ITimestamp} time
-   * @return {BlockExecutionContext}
-   */
-  setTime(time) {
-    this.time = time;
-
-    return this;
-  }
-
-  /**
-   *
-   * @return {IConsensus}
-   */
-  getTime() {
-    return this.time;
-  }
-
-  /**
-   * Set current block lastCommitInfo
-   * @param {ILastCommitInfo} lastCommitInfo
-   * @return {BlockExecutionContext}
-   */
-  setLastCommitInfo(lastCommitInfo) {
-    this.lastCommitInfo = lastCommitInfo;
-
-    return this;
-  }
-
-  /**
-   * Get block lastCommitInfo
-   *
-   * @return {ILastCommitInfo|null}
-   */
-  getLastCommitInfo() {
-    return this.lastCommitInfo;
-  }
-
-  /**
-   * Increment number of valid txs processed
-   *
-   * @return {BlockExecutionContext}
-   */
-  incrementValidTxCount() {
-    this.validTxs += 1;
-
-    return this;
-  }
-
-  /**
-   * Increment number of invalid txs processed
-   *
-   * @return {BlockExecutionContext}
-   */
-  incrementInvalidTxCount() {
-    this.invalidTxs += 1;
-
-    return this;
-  }
-
-  /**
-   * Get number of valid txs processed
-   *
-   * @return {number}
-   */
-  getValidTxCount() {
-    return this.validTxs;
-  }
-
-  /**
-   * Get number of invalid txs processed
-   *
-   * @return {number}
-   */
-  getInvalidTxCount() {
-    return this.invalidTxs;
-  }
-
-  /**
-   * Set consensus logger
-   *
-   * @param {BaseLogger} logger
-   */
-  setConsensusLogger(logger) {
-    this.consensusLogger = logger;
-  }
-
-  /**
-   * Get consensus logger
-   *
-   * @return {BaseLogger}
-   */
-  getConsensusLogger() {
-    if (!this.consensusLogger) {
-      throw new Error('Consensus logger has not been set');
-    }
-
-    return this.consensusLogger;
-  }
-
-  /**
-   * Reset state
-   */
-  reset() {
-    this.dataContracts = [];
-<<<<<<< HEAD
-    this.cumulativeFees = 0;
-    this.coreChainLockedHeight = null;
-    this.height = null;
-    this.version = null;
-    this.time = null;
-=======
-    this.cumulativeProcessingFee = 0;
-    this.cumulativeStorageFee = 0;
-    this.header = null;
->>>>>>> 0faeac0b
-    this.lastCommitInfo = null;
-    this.validTxs = 0;
-    this.invalidTxs = 0;
-    this.consensusLogger = null;
   }
 
   /**
@@ -299,17 +281,12 @@
   populate(blockExecutionContext) {
     this.dataContracts = blockExecutionContext.dataContracts;
     this.lastCommitInfo = blockExecutionContext.lastCommitInfo;
-<<<<<<< HEAD
-    this.cumulativeFees = blockExecutionContext.cumulativeFees;
+    this.cumulativeProcessingFee = blockExecutionContext.cumulativeProcessingFee;
+    this.cumulativeStorageFee = blockExecutionContext.cumulativeStorageFee;
     this.time = blockExecutionContext.time;
     this.height = blockExecutionContext.height;
     this.coreChainLockedHeight = blockExecutionContext.coreChainLockedHeight;
     this.version = blockExecutionContext.version;
-=======
-    this.cumulativeProcessingFee = blockExecutionContext.cumulativeProcessingFee;
-    this.cumulativeStorageFee = blockExecutionContext.cumulativeStorageFee;
-    this.header = blockExecutionContext.header;
->>>>>>> 0faeac0b
     this.validTxs = blockExecutionContext.validTxs;
     this.invalidTxs = blockExecutionContext.invalidTxs;
     this.consensusLogger = blockExecutionContext.consensusLogger;
@@ -323,25 +300,17 @@
   fromObject(object) {
     this.dataContracts = object.dataContracts
       .map((rawDataContract) => new DataContract(rawDataContract));
-<<<<<<< HEAD
     this.lastCommitInfo = CommitInfo.fromObject(object.lastCommitInfo);
-    this.cumulativeFees = object.cumulativeFees;
-=======
-    this.lastCommitInfo = LastCommitInfo.fromObject(object.lastCommitInfo);
-
     this.cumulativeProcessingFee = object.cumulativeProcessingFee;
     this.cumulativeStorageFee = object.cumulativeStorageFee;
-
-    this.header = Header.fromObject(object.header);
->>>>>>> 0faeac0b
     this.validTxs = object.validTxs;
     this.invalidTxs = object.invalidTxs;
     this.consensusLogger = object.consensusLogger;
-    this.time = object.time;
-
-    if (this.time) {
-      this.time.seconds = Long.fromNumber(this.time.seconds);
-      this.time = new Timestamp(this.time);
+
+    if (object.time) {
+      this.time = new Timestamp({
+        seconds: Long.fromNumber(object.time.seconds),
+      });
     }
 
     this.height = Long.fromNumber(object.height);
@@ -355,10 +324,14 @@
    * @return {{
    *  dataContracts: Object[],
    *  invalidTxs: number,
-   *  header: null,
+   *  height: number,
+   *  version: Object,
+   *  time: Object,
    *  validTxs: number,
    *  cumulativeProcessingFee: number,
-   *  cumulativeStorageFee: number
+   *  cumulativeStorageFee: number,
+   *  coreChainLockedHeight: number,
+   *  lastCommitInfo: number,
    * }}
    */
   toObject(options = {}) {
@@ -371,19 +344,13 @@
 
     const object = {
       dataContracts: this.dataContracts.map((dataContract) => dataContract.toObject()),
-<<<<<<< HEAD
-      cumulativeFees: this.cumulativeFees,
+      cumulativeProcessingFee: this.cumulativeProcessingFee,
+      cumulativeStorageFee: this.cumulativeStorageFee,
       time,
       height: this.height ? this.height.toNumber() : null,
       version: this.version ? this.version.toJSON() : null,
       coreChainLockedHeight: this.coreChainLockedHeight,
       lastCommitInfo: CommitInfo.toObject(this.lastCommitInfo),
-=======
-      cumulativeProcessingFee: this.cumulativeProcessingFee,
-      cumulativeStorageFee: this.cumulativeStorageFee,
-      header,
-      lastCommitInfo: LastCommitInfo.toObject(this.lastCommitInfo),
->>>>>>> 0faeac0b
       validTxs: this.validTxs,
       invalidTxs: this.invalidTxs,
     };
