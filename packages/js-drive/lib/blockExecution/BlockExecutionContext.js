--- conflicted
+++ resolved
@@ -9,11 +9,6 @@
       Consensus,
     },
   },
-  google: {
-    protobuf: {
-      Timestamp,
-    },
-  },
 } = require('@dashevo/abci/types');
 
 const Long = require('long');
@@ -108,25 +103,6 @@
    */
   getVersion() {
     return this.version;
-  }
-
-  /**
-   *
-   * @param {ITimestamp} time
-   * @return {BlockExecutionContext}
-   */
-  setTime(time) {
-    this.time = time;
-
-    return this;
-  }
-
-  /**
-   *
-   * @return {ITimestamp}
-   */
-  getTime() {
-    return this.time;
   }
 
   /**
@@ -186,6 +162,20 @@
   }
 
   /**
+   * @param {EpochInfo} epochInfo
+   */
+  setEpochInfo(epochInfo) {
+    this.epochInfo = epochInfo;
+  }
+
+  /**
+   * @returns {EpochInfo}
+   */
+  getEpochInfo() {
+    return this.epochInfo;
+  }
+
+  /**
    * Set withdrawal transactions hash map
    *
    * @param {Object} withdrawalTransactionsMap
@@ -227,20 +217,6 @@
    */
   getRound() {
     return this.round;
-  }
-
-  /**
-   * @param {EpochInfo} epochInfo
-   */
-  setEpochInfo(epochInfo) {
-    this.epochInfo = epochInfo;
-  }
-
-  /**
-   * @returns {EpochInfo}
-   */
-  getEpochInfo() {
-    return this.epochInfo;
   }
 
   /**
@@ -254,13 +230,10 @@
     this.time = null;
     this.lastCommitInfo = null;
     this.consensusLogger = null;
-<<<<<<< HEAD
     this.withdrawalTransactionsMap = {};
     this.round = null;
-=======
     this.epochInfo = null;
     this.timeMs = null;
->>>>>>> 7aa661c1
   }
 
   /**
@@ -285,13 +258,10 @@
     this.coreChainLockedHeight = blockExecutionContext.coreChainLockedHeight;
     this.version = blockExecutionContext.version;
     this.consensusLogger = blockExecutionContext.consensusLogger;
-<<<<<<< HEAD
     this.withdrawalTransactionsMap = blockExecutionContext.withdrawalTransactionsMap;
     this.round = blockExecutionContext.round;
-=======
     this.epochInfo = blockExecutionContext.epochInfo;
     this.timeMs = blockExecutionContext.timeMs;
->>>>>>> 7aa661c1
   }
 
   /**
@@ -302,38 +272,15 @@
   fromObject(object) {
     this.dataContracts = object.dataContracts
       .map((rawDataContract) => new DataContract(rawDataContract));
-<<<<<<< HEAD
     this.lastCommitInfo = CommitInfo.fromObject(object.lastCommitInfo);
-=======
-    this.lastCommitInfo = LastCommitInfo.fromObject(object.lastCommitInfo);
-
-    this.cumulativeProcessingFee = object.cumulativeProcessingFee;
-    this.cumulativeStorageFee = object.cumulativeStorageFee;
-
-    this.validTxs = object.validTxs;
-    this.invalidTxs = object.invalidTxs;
->>>>>>> 7aa661c1
     this.consensusLogger = object.consensusLogger;
     this.epochInfo = object.epochInfo;
     this.timeMs = object.timeMs;
-
-<<<<<<< HEAD
-    if (object.time) {
-      this.time = new Timestamp({
-        seconds: Long.fromNumber(object.time.seconds),
-      });
-    }
-
     this.height = Long.fromNumber(object.height);
     this.coreChainLockedHeight = object.coreChainLockedHeight;
     this.version = Consensus.fromObject(object.version);
     this.withdrawalTransactionsMap = object.withdrawalTransactionsMap;
     this.round = object.round;
-=======
-    this.header = Header.fromObject(object.header);
-    this.header.time.seconds = Long.fromNumber(this.header.time.seconds);
-    this.header.height = Long.fromNumber(this.header.height);
->>>>>>> 7aa661c1
   }
 
   /**
@@ -341,26 +288,14 @@
    * @param {boolean} [options.skipConsensusLogger=false]
    * @return {{
    *  dataContracts: Object[],
-<<<<<<< HEAD
    *  height: number,
    *  version: Object,
-   *  time: Object,
+   *  timeMs: number,
    *  coreChainLockedHeight: number,
    *  lastCommitInfo: number,
-   *  previousBlockTime: number,
-   *  previousHeight: number,
-   *  previousCoreChainLockedHeight: number,
+   *  epochInfo: EpochInfo,
    *  withdrawalTransactionsMap: Object,
    *  round: number,
-=======
-   *  invalidTxs: number,
-   *  header: null,
-   *  validTxs: number,
-   *  cumulativeProcessingFee: number,
-   *  cumulativeStorageFee: number,
-   *  epochInfo: EpochInfo
-   *  timeMs: number
->>>>>>> 7aa661c1
    * }}
    */
   toObject(options = {}) {
@@ -373,24 +308,14 @@
 
     const object = {
       dataContracts: this.dataContracts.map((dataContract) => dataContract.toObject()),
-<<<<<<< HEAD
-      time,
+      timeMs: this.timeMs,
       height: this.height ? this.height.toNumber() : null,
       version: this.version ? this.version.toJSON() : null,
       coreChainLockedHeight: this.coreChainLockedHeight,
       lastCommitInfo: this.lastCommitInfo ? CommitInfo.toObject(this.lastCommitInfo) : null,
       withdrawalTransactionsMap: this.withdrawalTransactionsMap,
       round: this.round,
-=======
-      cumulativeProcessingFee: this.cumulativeProcessingFee,
-      cumulativeStorageFee: this.cumulativeStorageFee,
-      header,
-      lastCommitInfo: LastCommitInfo.toObject(this.lastCommitInfo),
-      validTxs: this.validTxs,
-      invalidTxs: this.invalidTxs,
       epochInfo: this.epochInfo,
-      timeMs: this.timeMs,
->>>>>>> 7aa661c1
     };
 
     if (!options.skipConsensusLogger) {
