--- conflicted
+++ resolved
@@ -48,12 +48,9 @@
 
 const dashpayDocuments = require('@dashevo/dashpay-contract/schema/dashpay.schema.json');
 
-<<<<<<< HEAD
 const withdrawalsSystemIds = require('@dashevo/withdrawals-contract/lib/systemIds');
 const withdrawalsDocuments = require('@dashevo/withdrawals-contract/schema/withdrawals-documents.json');
-=======
 const calculateStateTransitionFeeFromOperationsFactory = require('@dashevo/dpp/lib/stateTransition/fee/calculateStateTransitionFeeFromOperationsFactory');
->>>>>>> 4b258c05
 
 const packageJSON = require('../package.json');
 
@@ -141,12 +138,9 @@
 
 const getWithdrawPubKeyTypeFromPayoutScriptFactory = require('./identity/masternode/getWithdrawPubKeyTypeFromPayoutScriptFactory');
 const getPublicKeyFromPayoutScript = require('./identity/masternode/getPublicKeyFromPayoutScript');
-<<<<<<< HEAD
 const updateWithdrawalTransactionIdAndStatusFactory = require('./identity/withdrawals/updateWithdrawalTransactionIdAndStatusFactory');
 const broadcastWithdrawalTransactionsFactory = require('./abci/handlers/proposal/broadcastWithdrawalTransactionsFactory');
 
-=======
->>>>>>> 4b258c05
 const DocumentRepository = require('./document/DocumentRepository');
 const ExecutionTimer = require('./util/ExecutionTimer');
 const noopLoggerInstance = require('./util/noopLogger');
@@ -450,19 +444,19 @@
       logJsonFileLevel,
       logJsonFileStream,
     ) => [
-      {
-        level: logStdoutLevel,
-        stream: logStdoutStream,
-      },
-      {
-        level: logPrettyFileLevel,
-        stream: logPrettyFileStream,
-      },
-      {
-        level: logJsonFileLevel,
-        stream: logJsonFileStream,
-      },
-    ]),
+        {
+          level: logStdoutLevel,
+          stream: logStdoutStream,
+        },
+        {
+          level: logPrettyFileLevel,
+          stream: logPrettyFileStream,
+        },
+        {
+          level: logJsonFileLevel,
+          stream: logJsonFileStream,
+        },
+      ]),
 
     logger: asFunction(
       (loggerStreams) => pino({
