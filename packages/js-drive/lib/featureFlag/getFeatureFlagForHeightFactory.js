--- conflicted
+++ resolved
@@ -17,11 +17,7 @@
    *
    * @return {Promise<Document|null>}
    */
-<<<<<<< HEAD
-  async function getFeatureFlagForHeight(flagType, blockHeight, transaction = undefined) {
-=======
   async function getFeatureFlagForHeight(flagType, blockHeight, useTransaction = false) {
->>>>>>> 4dfb826b
     if (!featureFlagsContractId) {
       return null;
     }
