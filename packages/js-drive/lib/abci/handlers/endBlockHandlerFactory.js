const {
  tendermint: {
    abci: {
      ResponseEndBlock,
    },
    types: {
      CoreChainLock,
      ConsensusParams,
    },
  },
} = require('@dashevo/abci/types');

const featureFlagTypes = require('@dashevo/feature-flags-contract/lib/featureFlagTypes');

const timeToMillis = require('../../util/timeToMillis');

/**
 * Begin block ABCI handler
 *
 * @param {BlockExecutionContext} blockExecutionContext
 * @param {BlockExecutionContextStack} blockExecutionContextStack
 * @param {LatestCoreChainLock} latestCoreChainLock
 * @param {ValidatorSet} validatorSet
 * @param {createValidatorSetUpdate} createValidatorSetUpdate
 * @param {BaseLogger} logger
 * @param {getFeatureFlagForHeight} getFeatureFlagForHeight
 * @param {RSAbci} rsAbci
 *
 * @return {endBlockHandler}
 */
function endBlockHandlerFactory(
  blockExecutionContext,
  blockExecutionContextStack,
  latestCoreChainLock,
  validatorSet,
  createValidatorSetUpdate,
  logger,
  getFeatureFlagForHeight,
  rsAbci,
) {
  /**
   * @typedef endBlockHandler
   *
   * @param {abci.RequestEndBlock} request
   * @return {Promise<abci.ResponseEndBlock>}
   */
  async function endBlockHandler(request) {
    const { height } = request;

    const consensusLogger = logger.child({
      height: height.toString(),
      abciMethod: 'endBlock',
    });

    consensusLogger.debug('EndBlock ABCI method requested');

    blockExecutionContext.setConsensusLogger(consensusLogger);

    const header = blockExecutionContext.getHeader();
    const lastCommitInfo = blockExecutionContext.getLastCommitInfo();
    const coreChainLock = latestCoreChainLock.getChainLock();

    // Call RS ABCI
    const processingFees = blockExecutionContext.getCumulativeProcessingFee();
    const storageFees = blockExecutionContext.getCumulativeStorageFee();

    const rsRequest = {
      fees: {
        processingFees,
        storageFees,
      },
    };

    logger.debug(rsRequest, 'Request RS Drive\'s BlockEnd method');

    const rsResponse = await rsAbci.blockEnd(rsRequest, true);

    logger.debug(rsResponse, 'RS Drive\'s BlockEnd method response');

    const { currentEpochIndex, isEpochChange } = rsResponse;

    if (isEpochChange) {
      const previousContext = blockExecutionContextStack.getFirst();

      const blockTime = timeToMillis(header.time.seconds, header.time.nanos);

      const debugData = {
        currentEpochIndex,
        blockTime,
      };

      if (previousContext) {
        const latestHeader = previousContext.getHeader();
        debugData.previousBlockTimeMs = timeToMillis(
          latestHeader.time.seconds, latestHeader.time.nanos,
        );
      }

      const blockTimeFormatted = new Date(blockTime).toUTCString();

      consensusLogger.debug(debugData, `Fee epoch #${currentEpochIndex} started on block #${height} at ${blockTimeFormatted}`);
    }

    if (processingFees > 0 || storageFees > 0) {
      consensusLogger.debug({
        currentEpochIndex,
        processingFees,
        storageFees,
      }, `${processingFees} processing fees added to epoch #${currentEpochIndex}. ${storageFees} storage fees added to distribution pool`);
    }

    if (rsResponse.proposersPaidCount) {
      consensusLogger.debug({
        currentEpochIndex,
        proposersPaidCount: rsResponse.proposersPaidCount,
        paidEpochIndex: rsResponse.paidEpochIndex,
      }, `${rsResponse.proposersPaidCount} masternodes were paid for epoch #${rsResponse.paidEpochIndex}`);
    }

    // Rotate validators

    let validatorSetUpdate;
    const rotationEntropy = Buffer.from(lastCommitInfo.stateSignature);
    if (await validatorSet.rotate(height, coreChainLock.height, rotationEntropy)) {
      validatorSetUpdate = createValidatorSetUpdate(validatorSet);

      const { quorumHash } = validatorSet.getQuorum();

      consensusLogger.debug(
        {
          quorumHash,
        },
        `Validator set switched to ${quorumHash} quorum`,
      );
    }

    // Update Core Chain Locks

    let nextCoreChainLockUpdate;
    if (coreChainLock && coreChainLock.height > header.coreChainLockedHeight) {
      nextCoreChainLockUpdate = new CoreChainLock({
        coreBlockHeight: coreChainLock.height,
        coreBlockHash: coreChainLock.blockHash,
        signature: coreChainLock.signature,
      });

      consensusLogger.trace(
        {
          nextCoreChainLockHeight: coreChainLock.height,
        },
        `Provide next chain lock for Core height ${coreChainLock.height}`,
      );
    }

    // Update consensus params feature flag

    const updateConsensusParamsFeatureFlag = await getFeatureFlagForHeight(
      featureFlagTypes.UPDATE_CONSENSUS_PARAMS,
      height,
<<<<<<< HEAD
      documentsTransaction,
=======
      true,
>>>>>>> 6523b9d2
    );

    let consensusParamUpdates;
    if (updateConsensusParamsFeatureFlag) {
      // Use previous version if we aren't going to update it
      let version = {
        appVersion: header.version.app,
      };

      if (updateConsensusParamsFeatureFlag.get('version')) {
        version = updateConsensusParamsFeatureFlag.get('version');
      }

      consensusParamUpdates = new ConsensusParams({
        block: updateConsensusParamsFeatureFlag.get('block'),
        evidence: updateConsensusParamsFeatureFlag.get('evidence'),
        version,
      });

      consensusLogger.info(
        {
          consensusParamUpdates,
        },
        'Update consensus params',
      );
    }

    const validTxCount = blockExecutionContext.getValidTxCount();
    const invalidTxCount = blockExecutionContext.getInvalidTxCount();

    consensusLogger.info(
      {
        validTxCount,
        invalidTxCount,
      },
      `Block end #${height} (valid txs = ${validTxCount}, invalid txs = ${invalidTxCount})`,
    );

    return new ResponseEndBlock({
      consensusParamUpdates,
      validatorSetUpdate,
      nextCoreChainLockUpdate,
    });
  }

  return endBlockHandler;
}

module.exports = endBlockHandlerFactory;<|MERGE_RESOLUTION|>--- conflicted
+++ resolved
@@ -157,11 +157,7 @@
     const updateConsensusParamsFeatureFlag = await getFeatureFlagForHeight(
       featureFlagTypes.UPDATE_CONSENSUS_PARAMS,
       height,
-<<<<<<< HEAD
-      documentsTransaction,
-=======
       true,
->>>>>>> 6523b9d2
     );
 
     let consensusParamUpdates;
