--- conflicted
+++ resolved
@@ -50,86 +50,9 @@
 
     consensusLogger.debug('Commit ABCI method requested');
 
-<<<<<<< HEAD
-    let nextPreviousBlockExecutionStoreTransactions;
-    try {
-      for (const dataContract of blockExecutionContext.getDataContracts()) {
-        // Create document databases for dataContracts created in the current block
-        await documentDatabaseManager.create(dataContract);
-
-        // Update data contract cache with new version of
-        // commited data contract
-        const idString = dataContract.getId().toString();
-
-        if (dataContractCache.has(idString)) {
-          dataContractCache.set(idString, dataContract);
-        }
-      }
-
-      // Store ST fees from the block to distribution pool
-      creditsDistributionPool.incrementAmount(
-        blockExecutionContext.getCumulativeFees(),
-      );
-
-      const commonStoreTransaction = blockExecutionStoreTransactions.getTransaction('common');
-      await creditsDistributionPoolRepository.store(
-        creditsDistributionPool,
-        commonStoreTransaction,
-      );
-
-      // Clone changes from the current block to previous transactions
-      nextPreviousBlockExecutionStoreTransactions = await cloneToPreviousStoreTransactions(
-        blockExecutionStoreTransactions,
-      );
-
-      // Commit the current block db transactions
-      await blockExecutionStoreTransactions.commit();
-
-      // Store block execution contexts to external storage (outside of state trees, otherwise it
-      // will change appHash even if we nave no transactions inside of the block)
-      await blockExecutionContextRepository.store(
-        BlockExecutionContextRepository.KEY_PREFIX_CURRENT,
-        blockExecutionContext,
-      );
-
-      if (!previousBlockExecutionContext.isEmpty()) {
-        await blockExecutionContextRepository.store(
-          BlockExecutionContextRepository.KEY_PREFIX_PREVIOUS,
-          previousBlockExecutionContext,
-        );
-      }
-    } catch (e) {
-      // Abort DB transactions. It doesn't work since some of transaction may already be committed
-      // and will produce "transaction in not started" error.
-      if (blockExecutionStoreTransactions.isStarted()) {
-        await blockExecutionStoreTransactions.abort();
-      }
-
-      // NOTE: we're calling drop only on the newly created data contracts
-      // in case of contract update we keep any created data for now
-      const newlyCreatedDataContracts = blockExecutionContext.getDataContracts()
-        .filter((dataContract) => dataContract.getVersion() === 1);
-
-      for (const dataContract of newlyCreatedDataContracts) {
-        await documentDatabaseManager.drop(dataContract);
-      }
-
-      throw e;
-    }
-
-    // rebuild root tree with committed data from the current block
-    rootTree.rebuild();
-
-    // Commit previous block data to previous stores if available
-    if (container.hasRegistration('previousBlockExecutionStoreTransactions')) {
-      const previousBlockExecutionStoreTransactions = container.resolve(
-        'previousBlockExecutionStoreTransactions',
-      );
-=======
     // Store block execution context
     const clonedBlockExecutionContext = new BlockExecutionContext();
     clonedBlockExecutionContext.populate(blockExecutionContext);
->>>>>>> 6523b9d2
 
     blockExecutionContextStack.add(clonedBlockExecutionContext);
 
@@ -150,7 +73,7 @@
 
       const cacheItem = new DataContractCacheItem(dataContract, operations);
 
-      if (dataContractCache.has(cacheItem.getKey())) {
+      if (dataContractCache.hasRegistration(cacheItem.getKey())) {
         dataContractCache.set(cacheItem.getKey(), cacheItem);
       }
     }
