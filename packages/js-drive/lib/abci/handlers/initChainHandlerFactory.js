--- conflicted
+++ resolved
@@ -16,10 +16,8 @@
  * @param {ValidatorSet} validatorSet
  * @param {createValidatorSetUpdate} createValidatorSetUpdate
  * @param {BaseLogger} logger
-<<<<<<< HEAD
  * @param {createInitialStateStructure} createInitialStateStructure
  * @param {groveDBStore} groveDBStore
-=======
  * @param {registerSystemDataContract} registerSystemDataContract
  * @param {registerTopLevelDomain} registerTopLevelDomain
  * @param {registerFeatureFlag} registerFeatureFlag
@@ -45,7 +43,6 @@
  * @param {BlockExecutionStoreTransactions} blockExecutionStoreTransactions
  * @param {cloneToPreviousStoreTransactions} cloneToPreviousStoreTransactions
  * @param {AwilixContainer} container
->>>>>>> fadb650d
  *
  * @return {initChainHandler}
  */
@@ -55,10 +52,8 @@
   validatorSet,
   createValidatorSetUpdate,
   logger,
-<<<<<<< HEAD
   createInitialStateStructure,
   groveDBStore,
-=======
   registerSystemDataContract,
   registerTopLevelDomain,
   registerFeatureFlag,
@@ -84,7 +79,6 @@
   blockExecutionStoreTransactions,
   cloneToPreviousStoreTransactions,
   container,
->>>>>>> fadb650d
 ) {
   /**
    * @typedef initChainHandler
@@ -234,16 +228,11 @@
 
     contextLogger.trace(validatorSetUpdate, `Validator set initialized with ${quorumHash} quorum`);
 
-<<<<<<< HEAD
     const appHash = groveDBStore.getRootHash();
-=======
-    const appHash = rootTree.getRootHash();
->>>>>>> fadb650d
 
     return new ResponseInitChain({
       appHash,
       validatorSetUpdate,
-      appHash,
       initialCoreHeight: initialCoreChainLockedHeight,
     });
   }
