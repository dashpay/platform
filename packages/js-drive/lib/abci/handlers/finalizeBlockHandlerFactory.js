--- conflicted
+++ resolved
@@ -19,12 +19,9 @@
  * @param {BlockExecutionContext} latestBlockExecutionContext
  * @param {BlockExecutionContext} proposalBlockExecutionContext
  * @param {processProposal} processProposal
-<<<<<<< HEAD
  * @param {broadcastWithdrawalTransactions} broadcastWithdrawalTransactions
-=======
  * @param {createContextLogger} createContextLogger
  *
->>>>>>> 7ba83220
  */
 function finalizeBlockHandlerFactory(
   groveDBStore,
@@ -34,11 +31,8 @@
   latestBlockExecutionContext,
   proposalBlockExecutionContext,
   processProposal,
-<<<<<<< HEAD
   broadcastWithdrawalTransactions,
-=======
   createContextLogger,
->>>>>>> 7ba83220
 ) {
   /**
    * @typedef finalizeBlockHandler
