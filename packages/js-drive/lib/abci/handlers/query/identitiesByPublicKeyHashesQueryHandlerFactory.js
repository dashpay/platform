const {
  tendermint: {
    abci: {
      ResponseQuery,
    },
  },
} = require('@dashevo/abci/types');

const cbor = require('cbor');

const {
  v0: {
    GetIdentitiesByPublicKeyHashesResponse,
    ResponseMetadata,
    StoreTreeProofs,
  },
} = require('@dashevo/dapi-grpc');

const Identifier = require('@dashevo/dpp/lib/identifier/Identifier');
const InvalidArgumentAbciError = require('../../errors/InvalidArgumentAbciError');

/**
 *
 * @param {PublicKeyToIdentityIdStoreRepository} signedPublicKeyToIdentityIdRepository
 * @param {IdentityStoreRepository} signedIdentityRepository
 * @param {number} maxIdentitiesPerRequest
 * @param {createQueryResponse} createQueryResponse
 * @param {BlockExecutionContextStack} blockExecutionContextStack
 * @return {identitiesByPublicKeyHashesQueryHandler}
 */
function identitiesByPublicKeyHashesQueryHandlerFactory(
  signedPublicKeyToIdentityIdRepository,
  signedIdentityRepository,
  maxIdentitiesPerRequest,
  createQueryResponse,
  blockExecutionContextStack,
) {
  /**
   * @typedef identitiesByPublicKeyHashesQueryHandler
   * @param {Object} params
   * @param {Object} data
   * @param {Buffer[]} data.publicKeyHashes
   * @param {RequestQuery} request
   * @return {Promise<ResponseQuery>}
   */
  async function identitiesByPublicKeyHashesQueryHandler(params, { publicKeyHashes }, request) {
    if (publicKeyHashes && publicKeyHashes.length > maxIdentitiesPerRequest) {
      throw new InvalidArgumentAbciError(
        `Maximum number of ${maxIdentitiesPerRequest} requested items exceeded.`, {
          maxIdentitiesPerRequest,
        },
      );
    }

    // There is no signed state (current committed block height less than 3)
    if (!blockExecutionContextStack.getLast()) {
      const response = new GetIdentitiesByPublicKeyHashesResponse();

      response.setIdentitiesList(publicKeyHashes.map(() => cbor.encode([])));
      response.setMetadata(new ResponseMetadata());

      return new ResponseQuery({
        value: response.serializeBinary(),
      });
    }

    const response = createQueryResponse(GetIdentitiesByPublicKeyHashesResponse, request.prove);

    const identityIds = await Promise.all(
      publicKeyHashes.map((publicKeyHash) => (
        previousPublicKeyToIdentityIdRepository.fetchBuffer(publicKeyHash)
      )),
    );

    const notFoundIdentityPublicKeyHashes = [];
    const foundIdentityIds = [];

    for (let i = 0; i < identityIds.length; i++) {
      // If identity id was not found, we need to request non-inclusion proof by public key hash
      if (!identityIds[i]) {
        notFoundIdentityPublicKeyHashes.push(publicKeyHashes[i]);
      } else {
        // If identity was found, we need to request ordinary identity proof by id
        const ids = cbor.decode(identityIds[i]);

        ids.forEach((id) => foundIdentityIds.push(id));
      }
    }

    if (request.prove) {
      const proof = response.getProof();
      const storeTreeProofs = new StoreTreeProofs();

      const identitiesStoreTreeProof = previousIdentitiesStoreRootTreeLeaf.getProof(
        foundIdentityIds,
      );

      const publicKeyStoreTreeProof = previousPublicKeyToIdentityIdStoreRootTreeLeaf.getProof(
        notFoundIdentityPublicKeyHashes,
      );

      const rootTreeProof = previousRootTree.getProof([
        previousIdentitiesStoreRootTreeLeaf,
        previousPublicKeyToIdentityIdStoreRootTreeLeaf,
      ]);

      storeTreeProofs.setIdentitiesProof(identitiesStoreTreeProof);
      storeTreeProofs.setPublicKeyHashesToIdentityIdsProof(publicKeyStoreTreeProof);

      proof.setRootTreeProof(rootTreeProof);
      proof.setStoreTreeProofs(storeTreeProofs);
    } else {
      const identityBuffers = await Promise.all(
        identityIds.map(async (serializedIds) => {
          if (!serializedIds) {
            return cbor.encode([]);
          }

<<<<<<< HEAD
          const identity = await signedIdentityRepository.fetch(identityId);
=======
          const ids = cbor.decode(serializedIds);

          const identities = await Promise.all(
            ids.map(async (id) => {
              const identity = await previousIdentityRepository.fetch(
                Identifier.from(id),
              );

              return identity.toBuffer();
            }),
          );
>>>>>>> 7830a9c3

          return cbor.encode(identities);
        }),
      );

      response.setIdentitiesList(identityBuffers);
    }

    return new ResponseQuery({
      value: response.serializeBinary(),
    });
  }

  return identitiesByPublicKeyHashesQueryHandler;
}

module.exports = identitiesByPublicKeyHashesQueryHandlerFactory;<|MERGE_RESOLUTION|>--- conflicted
+++ resolved
@@ -116,21 +116,17 @@
             return cbor.encode([]);
           }
 
-<<<<<<< HEAD
-          const identity = await signedIdentityRepository.fetch(identityId);
-=======
           const ids = cbor.decode(serializedIds);
 
           const identities = await Promise.all(
             ids.map(async (id) => {
-              const identity = await previousIdentityRepository.fetch(
+              const identity = await signedIdentityRepository.fetch(
                 Identifier.from(id),
               );
 
               return identity.toBuffer();
             }),
           );
->>>>>>> 7830a9c3
 
           return cbor.encode(identities);
         }),
