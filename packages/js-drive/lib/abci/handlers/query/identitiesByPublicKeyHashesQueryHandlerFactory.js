const {
  tendermint: {
    abci: {
      ResponseQuery,
    },
  },
} = require('@dashevo/abci/types');

const cbor = require('cbor');

const {
  v0: {
    GetIdentitiesByPublicKeyHashesResponse,
    ResponseMetadata,
  },
} = require('@dashevo/dapi-grpc');

const Identifier = require('@dashevo/dpp/lib/identifier/Identifier');
const InvalidArgumentAbciError = require('../../errors/InvalidArgumentAbciError');
const UnimplementedAbciError = require('../../errors/UnimplementedAbciError');

/**
 *
 * @param {PublicKeyToIdentityIdStoreRepository} signedPublicKeyToIdentityIdRepository
 * @param {IdentityStoreRepository} signedIdentityRepository
 * @param {number} maxIdentitiesPerRequest
 * @param {createQueryResponse} createQueryResponse
 * @param {BlockExecutionContextStack} blockExecutionContextStack
 * @return {identitiesByPublicKeyHashesQueryHandler}
 */
function identitiesByPublicKeyHashesQueryHandlerFactory(
  signedPublicKeyToIdentityIdRepository,
  signedIdentityRepository,
  maxIdentitiesPerRequest,
  createQueryResponse,
  blockExecutionContextStack,
) {
  /**
   * @typedef identitiesByPublicKeyHashesQueryHandler
   * @param {Object} params
   * @param {Object} data
   * @param {Buffer[]} data.publicKeyHashes
   * @param {RequestQuery} request
   * @return {Promise<ResponseQuery>}
   */
  async function identitiesByPublicKeyHashesQueryHandler(params, { publicKeyHashes }, request) {
    if (publicKeyHashes && publicKeyHashes.length > maxIdentitiesPerRequest) {
      throw new InvalidArgumentAbciError(
        `Maximum number of ${maxIdentitiesPerRequest} requested items exceeded.`, {
          maxIdentitiesPerRequest,
        },
      );
    }

    // There is no signed state (current committed block height less than 3)
    if (!blockExecutionContextStack.getLast()) {
      const response = new GetIdentitiesByPublicKeyHashesResponse();

      response.setIdentitiesList(publicKeyHashes.map(() => cbor.encode([])));
      response.setMetadata(new ResponseMetadata());

      return new ResponseQuery({
        value: response.serializeBinary(),
      });
    }

    if (request.prove) {
      throw new UnimplementedAbciError('Proofs are not implemented yet');
    }

    const response = createQueryResponse(GetIdentitiesByPublicKeyHashesResponse, request.prove);

    const identityIds = await Promise.all(
      publicKeyHashes.map((publicKeyHash) => (
<<<<<<< HEAD
        previousPublicKeyToIdentityIdRepository.fetchBuffer(publicKeyHash)
=======
        signedPublicKeyToIdentityIdRepository.fetchBuffer(publicKeyHash)
>>>>>>> 4dfb826b
      )),
    );

    const foundIdentityIds = [];

    for (let i = 0; i < identityIds.length; i++) {
      if (identityIds[i]) {
        // If identity was found, we need to request ordinary identity proof by id
        const ids = cbor.decode(identityIds[i]);

        ids.forEach((id) => foundIdentityIds.push(id));
      }
    }

<<<<<<< HEAD
    if (request.prove) {
      const proof = response.getProof();
      const storeTreeProofs = new StoreTreeProofs();

      const identitiesStoreTreeProof = previousIdentitiesStoreRootTreeLeaf.getProof(
        foundIdentityIds,
      );

      const publicKeyStoreTreeProof = previousPublicKeyToIdentityIdStoreRootTreeLeaf.getProof(
        notFoundIdentityPublicKeyHashes,
      );

      const rootTreeProof = previousRootTree.getProof([
        previousIdentitiesStoreRootTreeLeaf,
        previousPublicKeyToIdentityIdStoreRootTreeLeaf,
      ]);
=======
    const identityBuffers = await Promise.all(
      identityIds.map(async (serializedIds) => {
        if (!serializedIds) {
          return cbor.encode([]);
        }

        const ids = cbor.decode(serializedIds);
>>>>>>> 4dfb826b

        const identities = await Promise.all(
          ids.map(async (id) => {
            const identity = await signedIdentityRepository.fetch(
              Identifier.from(id),
            );

<<<<<<< HEAD
      proof.setRootTreeProof(rootTreeProof);
      proof.setStoreTreeProofs(storeTreeProofs);
    } else {
      const identityBuffers = await Promise.all(
        identityIds.map(async (serializedIds) => {
          if (!serializedIds) {
            return cbor.encode([]);
          }

          const ids = cbor.decode(serializedIds);

          const identities = await Promise.all(
            ids.map(async (id) => {
              const identity = await previousIdentityRepository.fetch(
                Identifier.from(id),
              );

              return identity.toBuffer();
            }),
          );

          return cbor.encode(identities);
        }),
      );
=======
            return identity.toBuffer();
          }),
        );

        return cbor.encode(identities);
      }),
    );
>>>>>>> 4dfb826b

    response.setIdentitiesList(identityBuffers);

    return new ResponseQuery({
      value: response.serializeBinary(),
    });
  }

  return identitiesByPublicKeyHashesQueryHandler;
}

module.exports = identitiesByPublicKeyHashesQueryHandlerFactory;<|MERGE_RESOLUTION|>--- conflicted
+++ resolved
@@ -72,11 +72,7 @@
 
     const identityIds = await Promise.all(
       publicKeyHashes.map((publicKeyHash) => (
-<<<<<<< HEAD
-        previousPublicKeyToIdentityIdRepository.fetchBuffer(publicKeyHash)
-=======
         signedPublicKeyToIdentityIdRepository.fetchBuffer(publicKeyHash)
->>>>>>> 4dfb826b
       )),
     );
 
@@ -91,24 +87,6 @@
       }
     }
 
-<<<<<<< HEAD
-    if (request.prove) {
-      const proof = response.getProof();
-      const storeTreeProofs = new StoreTreeProofs();
-
-      const identitiesStoreTreeProof = previousIdentitiesStoreRootTreeLeaf.getProof(
-        foundIdentityIds,
-      );
-
-      const publicKeyStoreTreeProof = previousPublicKeyToIdentityIdStoreRootTreeLeaf.getProof(
-        notFoundIdentityPublicKeyHashes,
-      );
-
-      const rootTreeProof = previousRootTree.getProof([
-        previousIdentitiesStoreRootTreeLeaf,
-        previousPublicKeyToIdentityIdStoreRootTreeLeaf,
-      ]);
-=======
     const identityBuffers = await Promise.all(
       identityIds.map(async (serializedIds) => {
         if (!serializedIds) {
@@ -116,7 +94,6 @@
         }
 
         const ids = cbor.decode(serializedIds);
->>>>>>> 4dfb826b
 
         const identities = await Promise.all(
           ids.map(async (id) => {
@@ -124,32 +101,6 @@
               Identifier.from(id),
             );
 
-<<<<<<< HEAD
-      proof.setRootTreeProof(rootTreeProof);
-      proof.setStoreTreeProofs(storeTreeProofs);
-    } else {
-      const identityBuffers = await Promise.all(
-        identityIds.map(async (serializedIds) => {
-          if (!serializedIds) {
-            return cbor.encode([]);
-          }
-
-          const ids = cbor.decode(serializedIds);
-
-          const identities = await Promise.all(
-            ids.map(async (id) => {
-              const identity = await previousIdentityRepository.fetch(
-                Identifier.from(id),
-              );
-
-              return identity.toBuffer();
-            }),
-          );
-
-          return cbor.encode(identities);
-        }),
-      );
-=======
             return identity.toBuffer();
           }),
         );
@@ -157,7 +108,6 @@
         return cbor.encode(identities);
       }),
     );
->>>>>>> 4dfb826b
 
     response.setIdentitiesList(identityBuffers);
 
