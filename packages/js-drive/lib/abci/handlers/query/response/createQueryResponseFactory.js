const {
  v0: {
    Proof,
    ResponseMetadata,
  },
} = require('@dashevo/dapi-grpc');

const UnavailableAbciError = require('../../../errors/UnavailableAbciError');
const timeToMillis = require('../../../../util/timeToMillis');

/**
 * @param {BlockExecutionContext} latestBlockExecutionContext
 * @return {createQueryResponse}
 */
function createQueryResponseFactory(
  latestBlockExecutionContext,
) {
  /**
   * @typedef {createQueryResponse}
   * @param {Function} ResponseClass
   * @param {boolean} [prove=false]
   */
  function createQueryResponse(ResponseClass, prove = false) {
    if (latestBlockExecutionContext.isEmpty()) {
      throw new UnavailableAbciError('data is not available');
    }

    const blockHeight = latestBlockExecutionContext.getHeight();
    const coreChainLockedHeight = latestBlockExecutionContext.getCoreChainLockedHeight();
<<<<<<< HEAD
=======
    const time = latestBlockExecutionContext.getTime();
    const version = latestBlockExecutionContext.getVersion();
>>>>>>> f487a31d

    const response = new ResponseClass();

    const metadata = new ResponseMetadata();
    metadata.setHeight(blockHeight);
    metadata.setCoreChainLockedHeight(coreChainLockedHeight);
<<<<<<< HEAD
=======
    metadata.setTimeMs(timeToMillis(time.seconds, time.nanos));
    metadata.setProtocolVersion(version.app);
>>>>>>> f487a31d

    response.setMetadata(metadata);

    if (prove) {
      const {
<<<<<<< HEAD
        quorumHash: signatureLlmqHash,
        stateSignature: signature,
      } = latestBlockExecutionContext.getLastCommitInfo();
=======
        quorumHash,
        blockSignature: signature,
      } = latestBlockExecutionContext.getLastCommitInfo();

      const round = latestBlockExecutionContext.getRound();
>>>>>>> f487a31d

      const proof = new Proof();

      proof.setQuorumHash(quorumHash);
      proof.setSignature(signature);
      proof.setRound(round);

      response.setProof(proof);
    }

    return response;
  }

  return createQueryResponse;
}

module.exports = createQueryResponseFactory;<|MERGE_RESOLUTION|>--- conflicted
+++ resolved
@@ -27,38 +27,26 @@
 
     const blockHeight = latestBlockExecutionContext.getHeight();
     const coreChainLockedHeight = latestBlockExecutionContext.getCoreChainLockedHeight();
-<<<<<<< HEAD
-=======
     const time = latestBlockExecutionContext.getTime();
     const version = latestBlockExecutionContext.getVersion();
->>>>>>> f487a31d
 
     const response = new ResponseClass();
 
     const metadata = new ResponseMetadata();
     metadata.setHeight(blockHeight);
     metadata.setCoreChainLockedHeight(coreChainLockedHeight);
-<<<<<<< HEAD
-=======
     metadata.setTimeMs(timeToMillis(time.seconds, time.nanos));
     metadata.setProtocolVersion(version.app);
->>>>>>> f487a31d
 
     response.setMetadata(metadata);
 
     if (prove) {
       const {
-<<<<<<< HEAD
-        quorumHash: signatureLlmqHash,
-        stateSignature: signature,
-      } = latestBlockExecutionContext.getLastCommitInfo();
-=======
         quorumHash,
         blockSignature: signature,
       } = latestBlockExecutionContext.getLastCommitInfo();
 
       const round = latestBlockExecutionContext.getRound();
->>>>>>> f487a31d
 
       const proof = new Proof();
 
