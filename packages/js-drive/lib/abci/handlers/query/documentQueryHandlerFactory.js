const {
  tendermint: {
    abci: {
      ResponseQuery,
    },
  },
} = require('@dashevo/abci/types');

const {
  v0: {
    GetDocumentsResponse,
  },
} = require('@dashevo/dapi-grpc');

const InvalidArgumentAbciError = require('../../errors/InvalidArgumentAbciError');
const InvalidQueryError = require('../../../document/errors/InvalidQueryError');

/**
 *
 * @param {fetchDocuments} fetchSignedDocuments
 * @param {proveDocuments} proveSignedDocuments
 * @param {createQueryResponse} createQueryResponse
 * @return {documentQueryHandler}
 */
function documentQueryHandlerFactory(
  fetchSignedDocuments,
  proveSignedDocuments,
  createQueryResponse,
) {
  /**
   * @typedef {documentQueryHandler}
   * @param {Object} params
   * @param {Object} data
   * @param {Buffer} data.contractId
   * @param {string} data.type
   * @param {string} [data.where]
   * @param {string} [data.orderBy]
   * @param {string} [data.limit]
   * @param {Buffer} [data.startAfter]
   * @param {Buffer} [data.startAt]
   * @param {RequestQuery} request
   * @return {Promise<ResponseQuery>}
   */
  async function documentQueryHandler(
    params,
    {
      contractId,
      type,
      where,
      orderBy,
      limit,
      startAfter,
      startAt,
    },
    request,
  ) {
    const response = createQueryResponse(GetDocumentsResponse, request.prove);

<<<<<<< HEAD
    if (!container.hasRegistration('previousBlockExecutionStoreTransactions')) {
      throw new UnavailableAbciError('Documents temporary unavailable');
    }
=======
    const options = {
      where,
      orderBy,
      limit,
      startAfter: startAfter ? Buffer.from(startAfter) : startAfter,
      startAt: startAt ? Buffer.from(startAt) : startAt,
    };
>>>>>>> 6523b9d2

    try {
      if (request.prove) {
        const proof = await proveSignedDocuments(contractId, type, options);

        response.getProof().setMerkleProof(proof.getValue());
      } else {
        const documentsResult = await fetchSignedDocuments(contractId, type, options);

        const documents = documentsResult.getValue();

        response.setDocumentsList(
          documents.map((document) => document.toBuffer()),
        );
      }
    } catch (e) {
      if (e instanceof InvalidQueryError) {
        throw new InvalidArgumentAbciError(`Invalid query: ${e.message}`);
      }

      throw e;
    }

    return new ResponseQuery({
      value: response.serializeBinary(),
    });
  }

  return documentQueryHandler;
}

module.exports = documentQueryHandlerFactory;<|MERGE_RESOLUTION|>--- conflicted
+++ resolved
@@ -56,11 +56,6 @@
   ) {
     const response = createQueryResponse(GetDocumentsResponse, request.prove);
 
-<<<<<<< HEAD
-    if (!container.hasRegistration('previousBlockExecutionStoreTransactions')) {
-      throw new UnavailableAbciError('Documents temporary unavailable');
-    }
-=======
     const options = {
       where,
       orderBy,
@@ -68,7 +63,6 @@
       startAfter: startAfter ? Buffer.from(startAfter) : startAfter,
       startAt: startAt ? Buffer.from(startAt) : startAt,
     };
->>>>>>> 6523b9d2
 
     try {
       if (request.prove) {
