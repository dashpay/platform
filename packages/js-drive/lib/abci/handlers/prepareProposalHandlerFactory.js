--- conflicted
+++ resolved
@@ -6,12 +6,8 @@
   },
 } = require('@dashevo/abci/types');
 
-<<<<<<< HEAD
+const lodashCloneDeep = require('lodash/cloneDeep');
 const addToFeeTxResults = require('./proposal/fees/addToFeeTxResults');
-=======
-const lodashCloneDeep = require('lodash/cloneDeep');
-const aggregateFees = require('./proposal/fees/aggregateFees');
->>>>>>> b3df106c
 
 const txAction = {
   UNKNOWN: 0, // Unknown action
