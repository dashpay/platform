const {
  tendermint: {
    abci: {
      ResponseVerifyVoteExtension,
    },
  },
} = require('@dashevo/abci/types');

const verifyStatus = {
  UNKNOWN: 0, // Unknown status. Returning this from the application is always an error.
  ACCEPT: 1, // Status that signals that the application finds the vote extension valid.
  REJECT: 2, // Status that signals that the application finds the vote extension invalid.
};

/**
<<<<<<< HEAD
 * @param {ProposalBlockExecutionContextCollection} proposalBlockExecutionContextCollection
 *
 * @return {verifyVoteExtensionHandler}
 */
function verifyVoteExtensionHandlerFactory(proposalBlockExecutionContextCollection) {
=======
 * @param {BlockExecutionContext} proposalBlockExecutionContext
 * @return {verifyVoteExtensionHandler}
 */
function verifyVoteExtensionHandlerFactory(proposalBlockExecutionContext) {
>>>>>>> 14f06b2d
  /**
   * @typedef verifyVoteExtensionHandler
   * @return {Promise<abci.ResponseVerifyVoteExtension>}
   */
  async function verifyVoteExtensionHandler() {
<<<<<<< HEAD
    const proposalBlockExecutionContext = proposalBlockExecutionContextCollection.get(round);
    const unsignedWithdrawalTransactionsMap = proposalBlockExecutionContext
      .getWithdrawalTransactionsMap();
=======
    const consensusLogger = proposalBlockExecutionContext.getConsensusLogger()
      .child({
        abciMethod: 'verifyVoteExtension',
      });

    consensusLogger.debug('VerifyVote ABCI method requested');

    // TODO Verify withdrawal vote extensions and add logs
>>>>>>> 14f06b2d

    return new ResponseVerifyVoteExtension({
      status: verifyStatus.ACCEPT,
    });
  }

  return verifyVoteExtensionHandler;
}

module.exports = verifyVoteExtensionHandlerFactory;<|MERGE_RESOLUTION|>--- conflicted
+++ resolved
@@ -13,28 +13,15 @@
 };
 
 /**
-<<<<<<< HEAD
- * @param {ProposalBlockExecutionContextCollection} proposalBlockExecutionContextCollection
- *
- * @return {verifyVoteExtensionHandler}
- */
-function verifyVoteExtensionHandlerFactory(proposalBlockExecutionContextCollection) {
-=======
  * @param {BlockExecutionContext} proposalBlockExecutionContext
  * @return {verifyVoteExtensionHandler}
  */
 function verifyVoteExtensionHandlerFactory(proposalBlockExecutionContext) {
->>>>>>> 14f06b2d
   /**
    * @typedef verifyVoteExtensionHandler
    * @return {Promise<abci.ResponseVerifyVoteExtension>}
    */
   async function verifyVoteExtensionHandler() {
-<<<<<<< HEAD
-    const proposalBlockExecutionContext = proposalBlockExecutionContextCollection.get(round);
-    const unsignedWithdrawalTransactionsMap = proposalBlockExecutionContext
-      .getWithdrawalTransactionsMap();
-=======
     const consensusLogger = proposalBlockExecutionContext.getConsensusLogger()
       .child({
         abciMethod: 'verifyVoteExtension',
@@ -43,7 +30,6 @@
     consensusLogger.debug('VerifyVote ABCI method requested');
 
     // TODO Verify withdrawal vote extensions and add logs
->>>>>>> 14f06b2d
 
     return new ResponseVerifyVoteExtension({
       status: verifyStatus.ACCEPT,
