const Identifier = require('@dashevo/dpp/lib/identifier/Identifier');
const SimplifiedMNList = require('@dashevo/dashcore-lib/lib/deterministicmnlist/SimplifiedMNList');
const Address = require('@dashevo/dashcore-lib/lib/address');
const Script = require('@dashevo/dashcore-lib/lib/script');
const createOperatorIdentifier = require('./createOperatorIdentifier');

/**
 *
 * @param {DataContractStoreRepository} dataContractRepository
 * @param {SimplifiedMasternodeList} simplifiedMasternodeList
 * @param {Identifier} masternodeRewardSharesContractId
 * @param {handleNewMasternode} handleNewMasternode
 * @param {handleUpdatedPubKeyOperator} handleUpdatedPubKeyOperator
 * @param {handleRemovedMasternode} handleRemovedMasternode
 * @param {handleUpdatedScriptPayout} handleUpdatedScriptPayout
 * @param {handleUpdatedVotingAddress} handleUpdatedVotingAddress
 * @param {number} smlMaxListsLimit
 * @param {RpcClient} coreRpcClient
 * @return {synchronizeMasternodeIdentities}
 */
function synchronizeMasternodeIdentitiesFactory(
  dataContractRepository,
  simplifiedMasternodeList,
  masternodeRewardSharesContractId,
  handleNewMasternode,
  handleUpdatedPubKeyOperator,
  handleRemovedMasternode,
  handleUpdatedScriptPayout,
  handleUpdatedVotingAddress,
  smlMaxListsLimit,
  coreRpcClient,
) {
  let lastSyncedCoreHeight = 0;

  /**
   * @typedef synchronizeMasternodeIdentities
   * @param {number} coreHeight
   * @return {Promise<{
   *  created: Array<Identity|Document>,
   *  updated: Array<Identity|Document>,
   *  removed: Array<Document>,
   *  fromHeight: number,
   *  toHeight: number,
   * }>}
   */
  async function synchronizeMasternodeIdentities(coreHeight) {
    let newMasternodes = [];

    let previousMNList = [];

    let updatedEntities = [];

    const currentMNList = simplifiedMasternodeList.getStore()
      .getSMLbyHeight(coreHeight)
      .mnList;

    const dataContractResult = await dataContractRepository.fetch(
      masternodeRewardSharesContractId,
      {
        useTransaction: true,
      },
    );

    const dataContract = dataContractResult.getValue();

    if (lastSyncedCoreHeight === 0) {
      // Create identities for all masternodes on the first sync
      newMasternodes = currentMNList;
    } else {
      // simplifiedMasternodeList contains sml only for the last `smlMaxListsLimit` number of blocks
      if (coreHeight - lastSyncedCoreHeight >= smlMaxListsLimit) {
        // get diff directly from core
        const { result: rawDiff } = await coreRpcClient.protx('diff', 1, lastSyncedCoreHeight, true);

        previousMNList = new SimplifiedMNList(rawDiff).mnList;
      } else {
        previousMNList = simplifiedMasternodeList.getStore()
          .getSMLbyHeight(lastSyncedCoreHeight)
          .mnList;
      }

      // Get the difference between last sync and requested core height
      newMasternodes = currentMNList.filter((currentMnListEntry) => (
        !previousMNList.find((previousMnListEntry) => (
          previousMnListEntry.proRegTxHash === currentMnListEntry.proRegTxHash
        ))
      ));

      // Update operator identities (PubKeyOperator is changed)
      for (const mnEntry of currentMNList) {
        const previousMnEntry = previousMNList.find((previousMnListEntry) => (
          previousMnListEntry.proRegTxHash === mnEntry.proRegTxHash
          && previousMnListEntry.pubKeyOperator !== mnEntry.pubKeyOperator
        ));

        if (previousMnEntry) {
          updatedEntities = updatedEntities.concat(
            await handleUpdatedPubKeyOperator(
              mnEntry,
              previousMnEntry,
              dataContract,
            ),
          );
        }

<<<<<<< HEAD
        const previousVotingMnEntry = previousMNList.find((previousMnListEntry) => (
          previousMnListEntry.proRegTxHash === mnEntry.proRegTxHash
          && previousMnListEntry.votingAddress !== mnEntry.votingAddress
        ));

        if (previousVotingMnEntry) {
          updatedEntities = updatedEntities.concat(
            await handleUpdatedVotingAddress(
              mnEntry,
            ),
          );
        }

        // if (mnEntry.payoutAddress) {
        //   const mnEntryWithChangedPayoutAddress = previousMNList.find((previousMnListEntry) => (
        //     previousMnListEntry.proRegTxHash === mnEntry.proRegTxHash
        //     && previousMnListEntry.payoutAddress !== mnEntry.payoutAddress
        //   ));
        //
        //   if (mnEntryWithChangedPayoutAddress) {
        //     const newPayoutScript = new Script(Address.fromString(mnEntry.payoutAddress));
        //     const previousPayoutScript = mnEntryWithChangedPayoutAddress.payoutAddress
        //       ? new Script(Address.fromString(mnEntryWithChangedPayoutAddress.payoutAddress))
        //       : undefined;
        //
        //     await handleUpdatedScriptPayout(
        //       Identifier.from(Buffer.from(mnEntry.proRegTxHash, 'hex')),
        //       newPayoutScript,
        //       previousPayoutScript,
        //     );
        //   }
        // }

        // if (mnEntry.operatorPayoutAddress) {
        //   const mnEntryWithChangedOperatorPayoutAddress = previousMNList
        //     .find((previousMnListEntry) => (
        //       previousMnListEntry.proRegTxHash === mnEntry.proRegTxHash
        //       && previousMnListEntry.operatorPayoutAddress !== mnEntry.operatorPayoutAddress
        //     ));
        //
        //   if (mnEntryWithChangedOperatorPayoutAddress) {
        //     const newOperatorPayoutAddress = Address.fromString(mnEntry.operatorPayoutAddress);
        //
        //     const { operatorPayoutAddress } = mnEntryWithChangedOperatorPayoutAddress;
        //
        //     const previousOperatorPayoutScript = operatorPayoutAddress
        //       ? new Script(Address.fromString(operatorPayoutAddress))
        //       : undefined;
        //
        //     await handleUpdatedScriptPayout(
        //       createOperatorIdentifier(mnEntry),
        //       new Script(newOperatorPayoutAddress),
        //       previousOperatorPayoutScript,
        //     );
        //   }
        // }
=======
        if (mnEntry.payoutAddress) {
          const mnEntryWithChangedPayoutAddress = previousMNList.find((previousMnListEntry) => (
            previousMnListEntry.proRegTxHash === mnEntry.proRegTxHash
            && previousMnListEntry.payoutAddress !== mnEntry.payoutAddress
          ));

          if (mnEntryWithChangedPayoutAddress) {
            const newPayoutScript = new Script(Address.fromString(mnEntry.payoutAddress));
            const previousPayoutScript = mnEntryWithChangedPayoutAddress.payoutAddress
              ? new Script(Address.fromString(mnEntryWithChangedPayoutAddress.payoutAddress))
              : undefined;

            await handleUpdatedScriptPayout(
              Identifier.from(Buffer.from(mnEntry.proRegTxHash, 'hex')),
              newPayoutScript,
              previousPayoutScript,
            );
          }
        }

        if (mnEntry.operatorPayoutAddress) {
          const mnEntryWithChangedOperatorPayoutAddress = previousMNList
            .find((previousMnListEntry) => (
              previousMnListEntry.proRegTxHash === mnEntry.proRegTxHash
              && previousMnListEntry.operatorPayoutAddress !== mnEntry.operatorPayoutAddress
            ));

          if (mnEntryWithChangedOperatorPayoutAddress) {
            const newOperatorPayoutAddress = Address.fromString(mnEntry.operatorPayoutAddress);

            const { operatorPayoutAddress } = mnEntryWithChangedOperatorPayoutAddress;

            const previousOperatorPayoutScript = operatorPayoutAddress
              ? new Script(Address.fromString(operatorPayoutAddress))
              : undefined;

            await handleUpdatedScriptPayout(
              createOperatorIdentifier(mnEntry),
              new Script(newOperatorPayoutAddress),
              previousOperatorPayoutScript,
            );
          }
        }
>>>>>>> 017527c0
      }
    }

    // Create identities and shares for new masternodes
    let createdEntities = [];

    for (const newMasternodeEntry of newMasternodes) {
      createdEntities = createdEntities.concat(
        await handleNewMasternode(newMasternodeEntry, dataContract),
      );
    }

    // Remove masternode reward shares for invalid/removed masternodes

    let removedEntities = [];

    const disappearedOrInvalidMasterNodes = previousMNList
      .filter((previousMnListEntry) =>
        // eslint-disable-next-line max-len,implicit-arrow-linebreak
        (!currentMNList.find((currentMnListEntry) => currentMnListEntry.proRegTxHash === previousMnListEntry.proRegTxHash)))
      .concat(currentMNList.filter((currentMnListEntry) => !currentMnListEntry.isValid));

    for (const masternodeEntry of disappearedOrInvalidMasterNodes) {
      const masternodeIdentifier = Identifier.from(
        Buffer.from(masternodeEntry.proRegTxHash, 'hex'),
      );

      removedEntities = removedEntities.concat(
        await handleRemovedMasternode(
          masternodeIdentifier,
          dataContract,
        ),
      );
    }

    const fromHeight = lastSyncedCoreHeight;

    lastSyncedCoreHeight = coreHeight;

    return {
      fromHeight,
      toHeight: coreHeight,
      createdEntities,
      updatedEntities,
      removedEntities,
    };
  }

  return synchronizeMasternodeIdentities;
}

module.exports = synchronizeMasternodeIdentitiesFactory;<|MERGE_RESOLUTION|>--- conflicted
+++ resolved
@@ -103,7 +103,6 @@
           );
         }
 
-<<<<<<< HEAD
         const previousVotingMnEntry = previousMNList.find((previousMnListEntry) => (
           previousMnListEntry.proRegTxHash === mnEntry.proRegTxHash
           && previousMnListEntry.votingAddress !== mnEntry.votingAddress
@@ -117,50 +116,6 @@
           );
         }
 
-        // if (mnEntry.payoutAddress) {
-        //   const mnEntryWithChangedPayoutAddress = previousMNList.find((previousMnListEntry) => (
-        //     previousMnListEntry.proRegTxHash === mnEntry.proRegTxHash
-        //     && previousMnListEntry.payoutAddress !== mnEntry.payoutAddress
-        //   ));
-        //
-        //   if (mnEntryWithChangedPayoutAddress) {
-        //     const newPayoutScript = new Script(Address.fromString(mnEntry.payoutAddress));
-        //     const previousPayoutScript = mnEntryWithChangedPayoutAddress.payoutAddress
-        //       ? new Script(Address.fromString(mnEntryWithChangedPayoutAddress.payoutAddress))
-        //       : undefined;
-        //
-        //     await handleUpdatedScriptPayout(
-        //       Identifier.from(Buffer.from(mnEntry.proRegTxHash, 'hex')),
-        //       newPayoutScript,
-        //       previousPayoutScript,
-        //     );
-        //   }
-        // }
-
-        // if (mnEntry.operatorPayoutAddress) {
-        //   const mnEntryWithChangedOperatorPayoutAddress = previousMNList
-        //     .find((previousMnListEntry) => (
-        //       previousMnListEntry.proRegTxHash === mnEntry.proRegTxHash
-        //       && previousMnListEntry.operatorPayoutAddress !== mnEntry.operatorPayoutAddress
-        //     ));
-        //
-        //   if (mnEntryWithChangedOperatorPayoutAddress) {
-        //     const newOperatorPayoutAddress = Address.fromString(mnEntry.operatorPayoutAddress);
-        //
-        //     const { operatorPayoutAddress } = mnEntryWithChangedOperatorPayoutAddress;
-        //
-        //     const previousOperatorPayoutScript = operatorPayoutAddress
-        //       ? new Script(Address.fromString(operatorPayoutAddress))
-        //       : undefined;
-        //
-        //     await handleUpdatedScriptPayout(
-        //       createOperatorIdentifier(mnEntry),
-        //       new Script(newOperatorPayoutAddress),
-        //       previousOperatorPayoutScript,
-        //     );
-        //   }
-        // }
-=======
         if (mnEntry.payoutAddress) {
           const mnEntryWithChangedPayoutAddress = previousMNList.find((previousMnListEntry) => (
             previousMnListEntry.proRegTxHash === mnEntry.proRegTxHash
@@ -204,7 +159,6 @@
             );
           }
         }
->>>>>>> 017527c0
       }
     }
 
