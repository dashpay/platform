const cbor = require('cbor');

const Identifier = require('@dashevo/dpp/lib/Identifier');

class PublicKeyToIdentityIdStoreRepository {
  /**
   *
   * @param {GroveDBStore} groveDBStore
   */
  constructor(groveDBStore) {
    this.storage = groveDBStore;
  }

  /**
   * Store public key to identity ids map into database
   *
   * @param {Buffer} publicKeyHash
   * @param {Identifier} identityId
   * @param {boolean} [useTransaction=false]
   *
   * @return {Promise<PublicKeyToIdentityIdStoreRepository>}
   */
<<<<<<< HEAD
  async store(publicKeyHash, identityId, transaction = undefined) {
    const identityIdsSerialized = this.storage.get(publicKeyHash, transaction);

    let identityIds = [];
    if (identityIdsSerialized) {
      identityIds = cbor.decode(identityIdsSerialized);
    }

    if (identityIds.find((id) => id.equals(identityId)) === undefined) {
      identityIds.push(identityId.toBuffer());

      this.storage.put(
        publicKeyHash,
        cbor.encode(identityIds),
        transaction,
      );
    }
=======
  async store(publicKeyHash, identityId, useTransaction = false) {
    const identityIdsSerialized = await this.fetchBuffer(publicKeyHash, useTransaction);
>>>>>>> 4dfb826b

    let identityIds = [];
    if (identityIdsSerialized) {
      identityIds = cbor.decode(identityIdsSerialized);
    }

    if (identityIds.find((id) => id.equals(identityId)) === undefined) {
      identityIds.push(identityId.toBuffer());

      await this.storage.put(
        PublicKeyToIdentityIdStoreRepository.TREE_PATH,
        publicKeyHash,
        cbor.encode(identityIds),
        { useTransaction },
      );
    }
    return this;
  }

  /**
   * Fetch serialized identity ids by public key hash from database
<<<<<<< HEAD
=======
   *
   * @param {Buffer} publicKeyHash
   * @param {boolean} [useTransaction=false]
   *
   * @return {Promise<Buffer|null>}
   */
  async fetchBuffer(publicKeyHash, useTransaction = false) {
    return this.storage.get(
      PublicKeyToIdentityIdStoreRepository.TREE_PATH,
      publicKeyHash,
      { useTransaction },
    );
  }

  /**
   * Fetch deserialized identity ids by public key hash from database
>>>>>>> 4dfb826b
   *
   * @param {Buffer} publicKeyHash
   * @param {boolean} [useTransaction=false]
   *
<<<<<<< HEAD
   * @return {Promise<Buffer|null>}
   */
  async fetchBuffer(publicKeyHash, transaction = undefined) {
    return this.storage.get(publicKeyHash, transaction);
  }

  /**
   * Fetch deserialized identity ids by public key hash from database
   *
   * @param {Buffer} publicKeyHash
   * @param {MerkDbTransaction} [transaction]
   *
   * @return {Promise<Identifier[]>}
   */
  async fetch(publicKeyHash, transaction = undefined) {
    const identityIdsSerialized = this.storage.get(publicKeyHash, transaction);
=======
   * @return {Promise<Identifier[]>}
   */
  async fetch(publicKeyHash, useTransaction = false) {
    const identityIdsSerialized = await this.fetchBuffer(publicKeyHash, useTransaction);
>>>>>>> 4dfb826b

    if (!identityIdsSerialized) {
      return [];
    }

    const identityIds = cbor.decode(identityIdsSerialized);

    return identityIds.map((id) => new Identifier(id));
<<<<<<< HEAD
=======
  }

  /**
   * @param {Object} [options]
   * @param {boolean} [options.useTransaction=false]
   * @param {boolean} [options.skipIfExists]
   *
   * @return {Promise<PublicKeyToIdentityIdStoreRepository>}
   */
  async createTree(options = {}) {
    await this.storage.createTree([], PublicKeyToIdentityIdStoreRepository.TREE_PATH[0], options);

    return this;
>>>>>>> 4dfb826b
  }
}

PublicKeyToIdentityIdStoreRepository.TREE_PATH = [Buffer.from([2])];

module.exports = PublicKeyToIdentityIdStoreRepository;<|MERGE_RESOLUTION|>--- conflicted
+++ resolved
@@ -20,28 +20,8 @@
    *
    * @return {Promise<PublicKeyToIdentityIdStoreRepository>}
    */
-<<<<<<< HEAD
-  async store(publicKeyHash, identityId, transaction = undefined) {
-    const identityIdsSerialized = this.storage.get(publicKeyHash, transaction);
-
-    let identityIds = [];
-    if (identityIdsSerialized) {
-      identityIds = cbor.decode(identityIdsSerialized);
-    }
-
-    if (identityIds.find((id) => id.equals(identityId)) === undefined) {
-      identityIds.push(identityId.toBuffer());
-
-      this.storage.put(
-        publicKeyHash,
-        cbor.encode(identityIds),
-        transaction,
-      );
-    }
-=======
   async store(publicKeyHash, identityId, useTransaction = false) {
     const identityIdsSerialized = await this.fetchBuffer(publicKeyHash, useTransaction);
->>>>>>> 4dfb826b
 
     let identityIds = [];
     if (identityIdsSerialized) {
@@ -63,8 +43,6 @@
 
   /**
    * Fetch serialized identity ids by public key hash from database
-<<<<<<< HEAD
-=======
    *
    * @param {Buffer} publicKeyHash
    * @param {boolean} [useTransaction=false]
@@ -81,34 +59,14 @@
 
   /**
    * Fetch deserialized identity ids by public key hash from database
->>>>>>> 4dfb826b
    *
    * @param {Buffer} publicKeyHash
    * @param {boolean} [useTransaction=false]
    *
-<<<<<<< HEAD
-   * @return {Promise<Buffer|null>}
-   */
-  async fetchBuffer(publicKeyHash, transaction = undefined) {
-    return this.storage.get(publicKeyHash, transaction);
-  }
-
-  /**
-   * Fetch deserialized identity ids by public key hash from database
-   *
-   * @param {Buffer} publicKeyHash
-   * @param {MerkDbTransaction} [transaction]
-   *
-   * @return {Promise<Identifier[]>}
-   */
-  async fetch(publicKeyHash, transaction = undefined) {
-    const identityIdsSerialized = this.storage.get(publicKeyHash, transaction);
-=======
    * @return {Promise<Identifier[]>}
    */
   async fetch(publicKeyHash, useTransaction = false) {
     const identityIdsSerialized = await this.fetchBuffer(publicKeyHash, useTransaction);
->>>>>>> 4dfb826b
 
     if (!identityIdsSerialized) {
       return [];
@@ -117,8 +75,6 @@
     const identityIds = cbor.decode(identityIdsSerialized);
 
     return identityIds.map((id) => new Identifier(id));
-<<<<<<< HEAD
-=======
   }
 
   /**
@@ -132,7 +88,6 @@
     await this.storage.createTree([], PublicKeyToIdentityIdStoreRepository.TREE_PATH[0], options);
 
     return this;
->>>>>>> 4dfb826b
   }
 }
 
