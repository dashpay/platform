--- conflicted
+++ resolved
@@ -5,11 +5,7 @@
  * @param {IdentityStoreRepository} identityRepository
  * @param {DataContractStoreRepository} dataContractRepository
  * @param {PublicKeyToIdentitiesStoreRepository} publicKeyToIdentitiesRepository
-<<<<<<< HEAD
- * @param {BlockExecutionContext} latestBlockExecutionContext
  * @param {LRUCache} dataContractCache
-=======
->>>>>>> 7aa661c1
  *
  * @return {registerSystemDataContract}
  */
@@ -18,11 +14,6 @@
   identityRepository,
   dataContractRepository,
   publicKeyToIdentitiesRepository,
-<<<<<<< HEAD
-  latestBlockExecutionContext,
-  dataContractCache,
-=======
->>>>>>> 7aa661c1
 ) {
   /**
    * @typedef registerSystemDataContract
