--- conflicted
+++ resolved
@@ -55,14 +55,9 @@
       useTransaction: true,
     });
 
-<<<<<<< HEAD
-    await publicKeyToIdentityIdRepository.store(publicKey.hash, ownerId, {
+    await publicKeyToIdentityIdRepository.store(masterPublicKey.hash, ownerId, {
       useTransaction: true,
     });
-=======
-    await publicKeyToIdentityIdRepository.store(masterPublicKey.hash, ownerId, true);
-    await publicKeyToIdentityIdRepository.store(secondPublicKey.hash, ownerId, true);
->>>>>>> b844fa24
 
     const dataContract = dpp.dataContract.create(
       ownerIdentity.getId(),
