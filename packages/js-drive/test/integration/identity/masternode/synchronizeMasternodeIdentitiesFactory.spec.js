--- conflicted
+++ resolved
@@ -362,11 +362,7 @@
 
   beforeEach(async function beforeEach() {
     coreHeight = 3;
-<<<<<<< HEAD
-    firstSyncAppHash = '419f4fd8095bcfb9f4f349d1f09b6f713002be429305ff65df88c18724cd81a9';
-=======
     firstSyncAppHash = 'bd4cca5581d96db60093fa558b10653569b38e250556a5a03f612df80562113d';
->>>>>>> 4b258c05
     blockInfo = new BlockInfo(10, 0, 1668702100799);
 
     container = await createTestDIContainer();
@@ -692,11 +688,7 @@
 
     // Nothing happened
 
-<<<<<<< HEAD
-    await expectDeterministicAppHash('66cdaf71e956daebb3f7978f5adac91526ab6d610b0f649196c1de868de2a7a2');
-=======
     await expectDeterministicAppHash('a4d95c27d3b5f5cf814d09842ea05e1d4afa2b42c1208c97166d55f639c44344');
->>>>>>> 4b258c05
 
     // Core RPC should be called
 
@@ -732,11 +724,7 @@
     expect(result2.updatedEntities).to.have.lengthOf(0);
     expect(result2.removedEntities).to.have.lengthOf(0);
 
-<<<<<<< HEAD
-    await expectDeterministicAppHash('bab239def5796ff31d1749b086326439ea937eca80ab02609c9c4a80204fd023');
-=======
     await expectDeterministicAppHash('dce0865c7d806e06e895321b7ca58916b71800439deccd80b8e3352083400f0d');
->>>>>>> 4b258c05
 
     // New masternode identity should be created
 
@@ -820,11 +808,7 @@
     expect(result.updatedEntities).to.have.lengthOf(0);
     expect(result.removedEntities).to.have.lengthOf(1);
 
-<<<<<<< HEAD
-    await expectDeterministicAppHash('a55ed533379c6b3a4b4cbddc72b3c3052840ee6d462eb1b7b1270460fa09262f');
-=======
     await expectDeterministicAppHash('6b9affb683180a216cf4565b036032caa746a6552382caa54c791799436e1ee5');
->>>>>>> 4b258c05
 
     // Masternode identity should stay
 
@@ -892,11 +876,7 @@
     expect(result.updatedEntities).to.have.lengthOf(0);
     expect(result.removedEntities).to.have.lengthOf(1);
 
-<<<<<<< HEAD
-    await expectDeterministicAppHash('a55ed533379c6b3a4b4cbddc72b3c3052840ee6d462eb1b7b1270460fa09262f');
-=======
     await expectDeterministicAppHash('6b9affb683180a216cf4565b036032caa746a6552382caa54c791799436e1ee5');
->>>>>>> 4b258c05
 
     const invalidMasternodeIdentifier = Identifier.from(
       Buffer.from(invalidSmlEntry.proRegTxHash, 'hex'),
@@ -946,11 +926,7 @@
     expect(result.updatedEntities).to.have.lengthOf(1);
     expect(result.removedEntities).to.have.lengthOf(1);
 
-<<<<<<< HEAD
-    await expectDeterministicAppHash('4881d021f980d7b4879886aadb495ab807f6629c495dfae1ffea3e227ae01100');
-=======
     await expectDeterministicAppHash('81a4ab92c4b7907fb5c9eef1992aa3c0c2f5d851f12d1e7f26c2db3b39a6cecd');
->>>>>>> 4b258c05
 
     // Masternode identity should stay
 
@@ -1025,11 +1001,7 @@
 
     await synchronizeMasternodeIdentities(coreHeight + 1, blockInfo);
 
-<<<<<<< HEAD
-    await expectDeterministicAppHash('09bdd2d52c4006cbcb405699020da89c8b0edc69849bfca9092febfacda9ac75');
-=======
     await expectDeterministicAppHash('3c3c466ede7f55b76dea66b0f143ef00eac6f7c731b0e8f9b7153aedca79602d');
->>>>>>> 4b258c05
 
     // Masternode identity should contain new public key
 
@@ -1112,11 +1084,7 @@
 
     await synchronizeMasternodeIdentities(coreHeight, blockInfo);
 
-<<<<<<< HEAD
-    await expectDeterministicAppHash('e66038a956d6d32560e36e2990d1d02d4354cbc9b7070d89db011121a38caf95');
-=======
     await expectDeterministicAppHash('e30027e4927c6e661129b46fe314cb7bf73e207e77fba565a80a6af458fff49d');
->>>>>>> 4b258c05
 
     const votingIdentifier = createVotingIdentifier(smlFixture[0]);
 
