const {
  asValue,
} = require('awilix');

const SimplifiedMNListEntry = require('@dashevo/dashcore-lib/lib/deterministicmnlist/SimplifiedMNListEntry');
const { hash } = require('@dashevo/dpp/lib/util/hash');
const Identifier = require('@dashevo/dpp/lib/identifier/Identifier');
const IdentityPublicKey = require('@dashevo/dpp/lib/identity/IdentityPublicKey');

const Address = require('@dashevo/dashcore-lib/lib/address');
const Script = require('@dashevo/dashcore-lib/lib/script');
const createTestDIContainer = require('../../../../lib/test/createTestDIContainer');
const createOperatorIdentifier = require('../../../../lib/identity/masternode/createOperatorIdentifier');
<<<<<<< HEAD
const createVotingIdentifier = require('../../../../lib/identity/masternode/createVotingIdentifier');
=======
const BlockInfo = require('../../../../lib/blockExecution/BlockInfo');
>>>>>>> 7aa661c1

/**
 * @param {IdentityStoreRepository} identityRepository
 * @param {PublicKeyToIdentitiesStoreRepository} publicKeyToIdentitiesRepository
 * @param {getWithdrawPubKeyTypeFromPayoutScript} getWithdrawPubKeyTypeFromPayoutScript
 * @param {getPublicKeyFromPayoutScript} getPublicKeyFromPayoutScript
 * @returns {expectOperatorIdentity}
 */
function expectOperatorIdentityFactory(
  identityRepository,
  publicKeyToIdentitiesRepository,
  getWithdrawPubKeyTypeFromPayoutScript,
  getPublicKeyFromPayoutScript,
) {
  /**
   * @typedef {expectOperatorIdentity}
   * @param {SimplifiedMNListEntry} smlEntry
   * @param {Address} [previousPayoutAddress]
   * @param {Address} [payoutAddress]
   * @returns {Promise<void>}
   */
  async function expectOperatorIdentity(
    smlEntry,
    previousPayoutAddress,
    payoutAddress,
  ) {
    // Validate operator identity

    const operatorIdentifier = createOperatorIdentifier(smlEntry);

    const operatorIdentityResult = await identityRepository.fetch(
      operatorIdentifier,
      { useTransaction: true },
    );

    const operatorIdentity = operatorIdentityResult.getValue();

    expect(operatorIdentity)
      .to
      .exist();

    // Validate operator public keys

    const operatorPubKey = Buffer.from(smlEntry.pubKeyOperator, 'hex');

    let publicKeysNum = 1;
    if (payoutAddress) {
      publicKeysNum += 1;
    }
    if (previousPayoutAddress) {
      publicKeysNum += 1;
    }

    expect(operatorIdentity.getPublicKeys())
      .to
      .have
      .lengthOf(publicKeysNum);

    const firstOperatorMasternodePublicKey = operatorIdentity.getPublicKeyById(0);
    expect(firstOperatorMasternodePublicKey.getType())
      .to
      .equal(IdentityPublicKey.TYPES.BLS12_381);
    expect(firstOperatorMasternodePublicKey.getData())
      .to
      .deep
      .equal(operatorPubKey);

    const firstOperatorIdentityByPublicKeyHashResult = await publicKeyToIdentitiesRepository
      .fetch(firstOperatorMasternodePublicKey.hash(), { useTransaction: true });

    const firstOperatorIdentityByPublicKeyHash = firstOperatorIdentityByPublicKeyHashResult
      .getValue();

    expect(firstOperatorIdentityByPublicKeyHash)
      .to
      .have
      .lengthOf(1);
    expect(firstOperatorIdentityByPublicKeyHash[0].getId())
      .to
      .deep
      .equal(operatorIdentifier);

    let i = 0;

    if (previousPayoutAddress) {
      i += 1;
      const payoutScript = new Script(previousPayoutAddress);
      const publicKeyType = getWithdrawPubKeyTypeFromPayoutScript(payoutScript);

      const payoutPublicKey = operatorIdentity.getPublicKeyById(i);
      expect(payoutPublicKey.getType()).to.equal(publicKeyType);
      expect(payoutPublicKey.getData()).to.deep.equal(
        getPublicKeyFromPayoutScript(payoutScript, publicKeyType),
      );

      const masternodeIdentityByPayoutPublicKeyHashResult = await publicKeyToIdentitiesRepository
        .fetch(payoutPublicKey.hash(), { useTransaction: true });

      const masternodeIdentityByPayoutPublicKeyHash = masternodeIdentityByPayoutPublicKeyHashResult
        .getValue();

      expect(masternodeIdentityByPayoutPublicKeyHash).to.have.lengthOf(1);
      expect(masternodeIdentityByPayoutPublicKeyHash[0].toBuffer())
        .to.deep.equal(operatorIdentifier);
    }

    if (payoutAddress) {
      i += 1;
      const payoutScript = new Script(payoutAddress);
      const publicKeyType = getWithdrawPubKeyTypeFromPayoutScript(payoutScript);

      const payoutPublicKey = operatorIdentity.getPublicKeyById(i);
      expect(payoutPublicKey.getType()).to.equal(publicKeyType);
      expect(payoutPublicKey.getData()).to.deep.equal(
        getPublicKeyFromPayoutScript(payoutScript, publicKeyType),
      );

      const masternodeIdentityByPayoutPublicKeyHashResult = await publicKeyToIdentitiesRepository
        .fetch(payoutPublicKey.hash(), { useTransaction: true });

      const masternodeIdentityByPayoutPublicKeyHash = masternodeIdentityByPayoutPublicKeyHashResult
        .getValue();

      expect(masternodeIdentityByPayoutPublicKeyHash).to.have.lengthOf(1);
      expect(masternodeIdentityByPayoutPublicKeyHash[0].getId())
        .to.deep.equal(operatorIdentifier);
    }
  }

  return expectOperatorIdentity;
}

/**
 * @param {IdentityStoreRepository} identityRepository
 * @param {PublicKeyToIdentitiesStoreRepository} publicKeyToIdentitiesRepository
 * @returns {expectVotingIdentity}
 */
function expectVotingIdentityFactory(
  identityRepository,
  publicKeyToIdentitiesRepository,
) {
  /**
   * @typedef {expectVotingIdentity}
   * @param {SimplifiedMNListEntry} smlEntry
   * @param {Buffer} proRegTx
   * @returns {Promise<void>}
   */
  async function expectVotingIdentity(
    smlEntry,
    proRegTx,
  ) {
    // Validate voting identity

    const votingIdentifier = createVotingIdentifier(smlEntry);

    const votingIdentityResult = await identityRepository.fetch(votingIdentifier, {
      useTransaction: true,
    });

    const votingIdentity = votingIdentityResult.getValue();

    expect(votingIdentity)
      .to
      .exist();

    // Validate voting public keys

    expect(votingIdentity.getPublicKeys())
      .to
      .have
      .lengthOf(1);

    const masternodePublicKey = votingIdentity.getPublicKeyById(0);
    expect(masternodePublicKey.getType()).to.equal(IdentityPublicKey.TYPES.ECDSA_HASH160);
    expect(masternodePublicKey.getData()).to.deep.equal(
      Buffer.from(proRegTx.extraPayload.keyIDVoting, 'hex').reverse(),
    );

    const masternodeIdentityByPublicKeyHashResult = await publicKeyToIdentitiesRepository
      .fetch(masternodePublicKey.hash(), {
        useTransaction: true,
      });

    const masternodeIdentityByPublicKeyHash = masternodeIdentityByPublicKeyHashResult.getValue();

    expect(masternodeIdentityByPublicKeyHash).to.have.lengthOf(1);
    expect(masternodeIdentityByPublicKeyHash[0].getId())
      .to.deep.equal(votingIdentifier);
  }

  return expectVotingIdentity;
}

/**
 * @param {IdentityStoreRepository} identityRepository
 * @param {PublicKeyToIdentitiesStoreRepository} publicKeyToIdentitiesRepository
 * @param {getWithdrawPubKeyTypeFromPayoutScript} getWithdrawPubKeyTypeFromPayoutScript
 * @param {getPublicKeyFromPayoutScript} getPublicKeyFromPayoutScript
 * @returns {expectMasternodeIdentity}
 */
function expectMasternodeIdentityFactory(
  identityRepository,
  publicKeyToIdentitiesRepository,
  getWithdrawPubKeyTypeFromPayoutScript,
  getPublicKeyFromPayoutScript,
) {
  /**
   * @typedef {expectMasternodeIdentity}
   * @param {SimplifiedMNListEntry} smlEntry
   * @param {Object} proRegTx
   * @param {Address} [previousPayoutAddress]
   * @param {Address} [payoutAddress]
   * @returns {Promise<void>}
   */
  async function expectMasternodeIdentity(
    smlEntry,
    proRegTx,
    previousPayoutAddress,
    payoutAddress,
  ) {
    const masternodeIdentifier = Identifier.from(
      Buffer.from(smlEntry.proRegTxHash, 'hex'),
    );

    const masternodeIdentityResult = await identityRepository.fetch(
      masternodeIdentifier,
      { useTransaction: true },
    );

    const masternodeIdentity = masternodeIdentityResult.getValue();

    expect(masternodeIdentity).to.be.not.null();

    // Validate masternode identity public keys
    let publicKeysNum = 1;
    if (payoutAddress) {
      publicKeysNum += 1;
    }
    if (previousPayoutAddress) {
      publicKeysNum += 1;
    }

    expect(masternodeIdentity.getPublicKeys()).to.have.lengthOf(publicKeysNum);

    const masternodePublicKey = masternodeIdentity.getPublicKeyById(0);
    expect(masternodePublicKey.getType()).to.equal(IdentityPublicKey.TYPES.ECDSA_HASH160);
    expect(masternodePublicKey.getData()).to.deep.equal(
      Buffer.from(proRegTx.extraPayload.keyIDOwner, 'hex').reverse(),
    );

    const masternodeIdentityByPublicKeyHashResult = await publicKeyToIdentitiesRepository
      .fetch(masternodePublicKey.hash(), { useTransaction: true });

    const masternodeIdentityByPublicKeyHash = masternodeIdentityByPublicKeyHashResult.getValue();

    expect(masternodeIdentityByPublicKeyHash).to.have.lengthOf(1);
    expect(masternodeIdentityByPublicKeyHash[0].getId())
      .to.deep.equal(masternodeIdentifier);

    let i = 0;

    if (previousPayoutAddress) {
      i += 1;
      const payoutScript = new Script(previousPayoutAddress);
      const publicKeyType = getWithdrawPubKeyTypeFromPayoutScript(payoutScript);

      const payoutPublicKey = masternodeIdentity.getPublicKeyById(i);
      expect(payoutPublicKey.getType()).to.equal(publicKeyType);
      expect(payoutPublicKey.getData()).to.deep.equal(
        getPublicKeyFromPayoutScript(payoutScript, publicKeyType),
      );

      const masternodeIdentityByPayoutPublicKeyHashResult = await publicKeyToIdentitiesRepository
        .fetch(payoutPublicKey.hash(), { useTransaction: true });

      const masternodeIdentityByPayoutPublicKeyHash = masternodeIdentityByPayoutPublicKeyHashResult
        .getValue();

      expect(masternodeIdentityByPayoutPublicKeyHash).to.have.lengthOf(1);
      expect(masternodeIdentityByPayoutPublicKeyHash[0].getId())
        .to.deep.equal(masternodeIdentifier);
    }

    if (payoutAddress) {
      i += 1;
      const payoutScript = new Script(payoutAddress);
      const publicKeyType = getWithdrawPubKeyTypeFromPayoutScript(payoutScript);

      const payoutPublicKey = masternodeIdentity.getPublicKeyById(i);
      expect(payoutPublicKey.getType()).to.equal(publicKeyType);
      expect(payoutPublicKey.getData()).to.deep.equal(
        getPublicKeyFromPayoutScript(payoutScript, publicKeyType),
      );

      const masternodeIdentityByPayoutPublicKeyHashResult = await publicKeyToIdentitiesRepository
        .fetch(payoutPublicKey.hash(), { useTransaction: true });

      const masternodeIdentityByPayoutPublicKeyHash = masternodeIdentityByPayoutPublicKeyHashResult
        .getValue();

      expect(masternodeIdentityByPayoutPublicKeyHash).to.have.lengthOf(1);
      expect(masternodeIdentityByPayoutPublicKeyHash[0].getId())
        .to.deep.equal(masternodeIdentifier);
    }
  }

  return expectMasternodeIdentity;
}

/**
 * @param {GroveDBStore} groveDBStore
 * @returns {expectDeterministicAppHash}
 */
function expectDeterministicAppHashFactory(groveDBStore) {
  /**
   * @typedef {expectDeterministicAppHash}
   * @param {string} appHash
   * @returns {Promise<void>}
   */
  async function expectDeterministicAppHash(appHash) {
    const actualAppHash = await groveDBStore.getRootHash({ useTransaction: true });

    const actualAppHashHex = actualAppHash.toString('hex');

    expect(actualAppHashHex).to.deep.equal(appHash);
  }

  return expectDeterministicAppHash;
}

describe('synchronizeMasternodeIdentitiesFactory', () => {
  let container;
  let coreHeight;
  let fetchSimplifiedMNListMock;
  let fetchedSimplifiedMNList;
  let fetchTransactionMock;
  let smlStoreMock;
  let smlFixture;
  let transaction1;
  let transaction2;
  let synchronizeMasternodeIdentities;
  let rewardsDataContract;
  let identityRepository;
  let documentRepository;
  let publicKeyToIdentitiesRepository;
  let expectOperatorIdentity;
  let expectVotingIdentity;
  let expectMasternodeIdentity;
  let expectDeterministicAppHash;
  let firstSyncAppHash;
  let blockInfo;

  beforeEach(async function beforeEach() {
    coreHeight = 3;
<<<<<<< HEAD
    firstSyncAppHash = 'e88347d40ef5bc5c9b7bbf927b46435577fe0948afae12cf96a184990c3b4709';

    container = await createTestDIContainer();

    const latestBlockExecutionContext = container.resolve('latestBlockExecutionContext');
    latestBlockExecutionContext.getTime = this.sinon.stub().returns(
      { seconds: 1651585250 },
    );

=======
    firstSyncAppHash = 'fd89ac711662e6e9eb127110d5a17e0192ae5fe71b8ddb2f19df74422e44224d';
    blockInfo = new BlockInfo(10, 0, 1668702100799);

    container = await createTestDIContainer();

>>>>>>> 7aa661c1
    // Mock fetchTransaction

    fetchTransactionMock = this.sinon.stub();

    transaction1 = {
      extraPayload: {
        operatorReward: 100,
        keyIDOwner: Buffer.alloc(20).fill('a').toString('hex'),
        keyIDVoting: Buffer.alloc(20).fill('c').toString('hex'),
      },
    };

    transaction2 = {
      extraPayload: {
        operatorReward: 0,
        keyIDOwner: Buffer.alloc(20).fill('b').toString('hex'),
        keyIDVoting: Buffer.alloc(20).fill('d').toString('hex'),
      },
    };

    fetchTransactionMock.withArgs('954112bb018895896cfa3c3d00761a045fc16b22f2170c1fbb029a2936c68f16').resolves(transaction1);
    fetchTransactionMock.withArgs('9673b21f45b216dce2b4ffb4a85e1471d57aed6bf8e34d961a48296fe9b7f51a').resolves(transaction2);

    container.register('fetchTransaction', asValue(fetchTransactionMock));

    // Mock Core RPC

    fetchedSimplifiedMNList = {
      mnList: [],
    };

    fetchSimplifiedMNListMock = this.sinon.stub().resolves(fetchedSimplifiedMNList);

    container.register('fetchSimplifiedMNList', asValue(fetchSimplifiedMNListMock));

    // Mock SML

    smlFixture = [
      new SimplifiedMNListEntry({
        proRegTxHash: '954112bb018895896cfa3c3d00761a045fc16b22f2170c1fbb029a2936c68f16',
        confirmedHash: '1de71625dbc973e2377ebd7da4fe6f8a8eb8af8c5a99373e36151a4fbe9947cc',
        service: '192.168.65.2:20101',
        pubKeyOperator: '8e4c8c144bd6c62640fe3ae295973d512f83f7f541525a5da3c91e77ec02ff4dcd214e7431b7d2cc28e420ebfeb612ee',
        votingAddress: 'yfLLjdEynGQBdoPcCDUNAxu6pksYGzXKA4',
        isValid: true,
        payoutAddress: 'yR843jN58m5dubmQjfUmKDDJMJzNatFV9M',
        payoutOperatorAddress: 'yNjsnYM16J5NZPA2P8BKJG3MKfUD7XHAFE',
      }),
      new SimplifiedMNListEntry({
        proRegTxHash: '9673b21f45b216dce2b4ffb4a85e1471d57aed6bf8e34d961a48296fe9b7f51a',
        confirmedHash: '25e1884e4251cbf42a0f9f42666443c62d89b3bc1aae73fb1e9d753e0b2732f4',
        service: '192.168.65.2:20201',
        pubKeyOperator: '06a9789fab00deae1464ed80bda281fc833f85959b04201645e5fc25635e3e7ecda30d13d328b721af0809fca3bf3b63',
        votingAddress: 'yVRXh9Tgf9qt9tCbXmeX9FQsEYa526FMxR',
        isValid: true,
        payoutAddress: 'ycL7L4mhYoaZdm9TH85svvpfeKtdfo249u',
      }),
    ];

    smlStoreMock = {
      getSMLbyHeight: this.sinon.stub().returns({ mnList: smlFixture }),
    };

    const simplifiedMasternodeListMock = {
      getStore: this.sinon.stub().returns(smlStoreMock),
    };

    container.register('simplifiedMasternodeList', asValue(simplifiedMasternodeListMock));

    const groveDBStore = container.resolve('groveDBStore');
    await groveDBStore.startTransaction();

    /**
     * @type {Drive}
     */
    const rsDrive = container.resolve('rsDrive');
    await rsDrive.createInitialStateStructure(true);

    const registerSystemDataContract = container.resolve('registerSystemDataContract');
    const masternodeRewardSharesContractId = container.resolve('masternodeRewardSharesContractId');
    const masternodeRewardSharesOwnerId = container.resolve('masternodeRewardSharesOwnerId');
    const masternodeRewardSharesOwnerMasterPublicKey = container.resolve('masternodeRewardSharesOwnerMasterPublicKey');
    const masternodeRewardSharesOwnerSecondPublicKey = container.resolve('masternodeRewardSharesOwnerSecondPublicKey');
    const masternodeRewardSharesDocuments = container.resolve('masternodeRewardSharesDocuments');

    rewardsDataContract = await registerSystemDataContract(
      masternodeRewardSharesOwnerId,
      masternodeRewardSharesContractId,
      masternodeRewardSharesOwnerMasterPublicKey,
      masternodeRewardSharesOwnerSecondPublicKey,
      masternodeRewardSharesDocuments,
      blockInfo,
    );

    /**
     * @type {synchronizeMasternodeIdentities}
     */
    synchronizeMasternodeIdentities = container.resolve('synchronizeMasternodeIdentities');

    identityRepository = container.resolve('identityRepository');
    documentRepository = container.resolve('documentRepository');
    publicKeyToIdentitiesRepository = container.resolve('publicKeyToIdentitiesRepository');
    const getWithdrawPubKeyTypeFromPayoutScript = container.resolve('getWithdrawPubKeyTypeFromPayoutScript');
    const getPublicKeyFromPayoutScript = container.resolve('getPublicKeyFromPayoutScript');

    expectOperatorIdentity = expectOperatorIdentityFactory(
      identityRepository,
      publicKeyToIdentitiesRepository,
      getWithdrawPubKeyTypeFromPayoutScript,
      getPublicKeyFromPayoutScript,
    );

    expectVotingIdentity = expectVotingIdentityFactory(
      identityRepository,
      publicKeyToIdentitiesRepository,
    );

    expectMasternodeIdentity = expectMasternodeIdentityFactory(
      identityRepository,
      publicKeyToIdentitiesRepository,
      getWithdrawPubKeyTypeFromPayoutScript,
      getPublicKeyFromPayoutScript,
    );

    expectDeterministicAppHash = expectDeterministicAppHashFactory(
      container.resolve('groveDBStore'),
    );
  });

  afterEach(async () => {
    if (container) {
      await container.dispose();
    }
  });

  it('should create identities for all masternodes on the first sync', async () => {
    const result = await synchronizeMasternodeIdentities(coreHeight, blockInfo);

    expect(result.fromHeight).to.be.equal(0);
    expect(result.toHeight).to.be.equal(3);
    expect(result.createdEntities).to.have.lengthOf(6);
    expect(result.updatedEntities).to.have.lengthOf(0);
    expect(result.removedEntities).to.have.lengthOf(0);

    await expectDeterministicAppHash(firstSyncAppHash);

    /**
     * Validate first masternode
     */

    // Masternode identity should be created

    await expectMasternodeIdentity(
      smlFixture[0],
      transaction1,
      undefined,
      Address.fromString(smlFixture[0].payoutAddress),
    );

    // voting identity should be created
    await expectVotingIdentity(
      smlFixture[0],
      transaction1,
    );

    // Operator identity should be created

    await expectOperatorIdentity(smlFixture[0]);

    // Masternode reward shares should be created

    const firstMasternodeIdentifier = Identifier.from(
      Buffer.from(smlFixture[0].proRegTxHash, 'hex'),
    );

    const firstOperatorIdentifier = createOperatorIdentifier(smlFixture[0]);

    let documentsResult = await documentRepository.find(
      rewardsDataContract,
      'rewardShare',
      {
        where: [
          ['$ownerId', '==', firstMasternodeIdentifier],
          ['payToId', '==', firstOperatorIdentifier],
        ],
        useTransaction: true,
      },
    );

    let documents = documentsResult.getValue();

    expect(documents).to.have.lengthOf(1);

    const expectedDocumentId = Identifier.from(
      hash(
        Buffer.concat([
          firstMasternodeIdentifier,
          firstOperatorIdentifier,
        ]),
      ),
    );

    expect(documents[0].getId()).to.deep.equal(expectedDocumentId);
    expect(documents[0].getOwnerId()).to.deep.equal(firstMasternodeIdentifier);
    expect(documents[0].get('percentage')).to.equal(100);
    expect(documents[0].get('payToId')).to.deep.equal(firstOperatorIdentifier);

    /**
     * Validate second masternode
     */

    // Masternode identity should be created

    await expectMasternodeIdentity(
      smlFixture[1],
      transaction2,
      undefined,
      Address.fromString(smlFixture[1].payoutAddress),
    );

    // Voting identity should be created
    await expectVotingIdentity(
      smlFixture[1],
      transaction2,
    );

    // Operator identity shouldn't be created

    const secondOperatorPubKey = Buffer.from(smlFixture[1].pubKeyOperator, 'hex');

    const secondOperatorIdentifier = Identifier.from(
      hash(
        Buffer.concat([
          Buffer.from(smlFixture[1].proRegTxHash, 'hex'),
          secondOperatorPubKey,
        ]),
      ),
    );

    const secondOperatorIdentityResult = await identityRepository.fetch(
      secondOperatorIdentifier,
      { useTransaction: true },
    );

    const secondOperatorIdentity = secondOperatorIdentityResult.getValue();

    expect(secondOperatorIdentity).to.be.null();

    // Masternode reward shares shouldn't be created

    const secondMasternodeIdentifier = Identifier.from(
      Buffer.from(smlFixture[1].proRegTxHash, 'hex'),
    );

    documentsResult = await documentRepository.find(
      rewardsDataContract,
      'rewardShare',
      {
        where: [
          ['$ownerId', '==', secondMasternodeIdentifier],
          ['payToId', '==', secondOperatorIdentifier],
        ],
        useTransaction: true,
      },
    );

    documents = documentsResult.getValue();

    expect(documents).to.have.lengthOf(0);
  });

  it('should sync identities if the gap between coreHeight and lastSyncedCoreHeight > smlMaxListsLimit', async () => {
    // Sync initial list

    await synchronizeMasternodeIdentities(coreHeight, blockInfo);

    await expectDeterministicAppHash(firstSyncAppHash);

    const nextCoreHeight = coreHeight + 42;

    // Mock SML

    const newSmlFixture = [
      new SimplifiedMNListEntry({
        proRegTxHash: '3b73b21f45b216dce2b4ffb4a85e1471d57aed6bf8e34d961a48296fe9b7f53b',
        confirmedHash: '3be1884e4251cbf42a0f9f42666443c62d89b3bc1aae73fb1e9d753e0b27323b',
        service: '192.168.65.3:20201',
        pubKeyOperator: '3ba9789fab00deae1464ed80bda281fc833f85959b04201645e5fc25635e3e7ecda30d13d328b721af0809fca3bf3b3b',
        votingAddress: 'yVey9g4fsN3RY3ZjQ7HqiKEH2zEVAG95EN',
        isValid: true,
        payoutAddress: '7UkJidhNjEPJCQnCTXeaJKbJmL4JuyV66w',
        payoutOperatorAddress: 'yPDBTHAjPwJfZSSQYczccA78XRS2tZ5fZF',
      }),
    ];

    smlStoreMock.getSMLbyHeight.withArgs(nextCoreHeight).returns({
      mnList: smlFixture.concat(newSmlFixture),
    });

    fetchedSimplifiedMNList.mnList = smlFixture;

    const transaction3 = {
      extraPayload: {
        operatorReward: 0,
        keyIDOwner: Buffer.alloc(20).fill('c').toString('hex'),
      },
    };

    fetchTransactionMock.withArgs('3b73b21f45b216dce2b4ffb4a85e1471d57aed6bf8e34d961a48296fe9b7f53b').resolves(transaction3);

    // Second call

    const result = await synchronizeMasternodeIdentities(nextCoreHeight, blockInfo);

    expect(result.fromHeight).to.be.equal(3);
    expect(result.toHeight).to.be.equal(45);
<<<<<<< HEAD
    expect(result.createdEntities).to.have.lengthOf(5);
=======
    expect(result.createdEntities).to.have.lengthOf(1);
>>>>>>> 7aa661c1
    expect(result.updatedEntities).to.have.lengthOf(0);
    expect(result.removedEntities).to.have.lengthOf(0);

    // Nothing happened

<<<<<<< HEAD
    await expectDeterministicAppHash('1548214100ae9a98f43a393eadbcb5c24b143ec52b6de35570bf1166fd56ef2d');
=======
    await expectDeterministicAppHash('8d461c8480554d083624adf76649a5e3a06f0138943c8866ecda8aeb9a4f6265');
>>>>>>> 7aa661c1

    // Core RPC should be called

    expect(fetchSimplifiedMNListMock).to.have.been.calledOnceWithExactly(1, coreHeight);
  });

  it('should create masternode identities if new masternode appeared', async () => {
    // Sync initial list

    await synchronizeMasternodeIdentities(coreHeight, blockInfo);

    await expectDeterministicAppHash(firstSyncAppHash);

    // Mock SML

    const newSmlFixture = [
      new SimplifiedMNListEntry({
        proRegTxHash: '3b73b21f45b216dce2b4ffb4a85e1471d57aed6bf8e34d961a48296fe9b7f53b',
        confirmedHash: '3be1884e4251cbf42a0f9f42666443c62d89b3bc1aae73fb1e9d753e0b27323b',
        service: '192.168.65.3:20201',
        pubKeyOperator: '3ba9789fab00deae1464ed80bda281fc833f85959b04201645e5fc25635e3e7ecda30d13d328b721af0809fca3bf3b3b',
        votingAddress: 'yVey9g4fsN3RY3ZjQ7HqiKEH2zEVAG95EN',
        isValid: true,
        payoutAddress: '7UkJidhNjEPJCQnCTXeaJKbJmL4JuyV66w',
        payoutOperatorAddress: 'yPDBTHAjPwJfZSSQYczccA78XRS2tZ5fZF',
      }),
    ];

    smlStoreMock.getSMLbyHeight.withArgs(coreHeight + 1).returns(
      { mnList: smlFixture.concat(newSmlFixture) },
    );

    // Mock fetchTransaction

    const transaction3 = {
      extraPayload: {
        operatorReward: 200,
        keyIDOwner: Buffer.alloc(20).fill('e').toString('hex'),
        keyIDVoting: Buffer.alloc(20).fill('f').toString('hex'),
      },
    };

    fetchTransactionMock.withArgs('3b73b21f45b216dce2b4ffb4a85e1471d57aed6bf8e34d961a48296fe9b7f53b').resolves(transaction3);

    // Second call

    const result = await synchronizeMasternodeIdentities(coreHeight + 1, blockInfo);

    expect(result.fromHeight).to.be.equal(3);
    expect(result.toHeight).to.be.equal(4);
    expect(result.createdEntities).to.have.lengthOf(4);
    expect(result.updatedEntities).to.have.lengthOf(0);
    expect(result.removedEntities).to.have.lengthOf(0);

<<<<<<< HEAD
    await expectDeterministicAppHash('89846a677b14cbb7124f02bf9b1f08741ec7e30fa4b5d9ad2c31094adddcf35d');
=======
    await expectDeterministicAppHash('7b042c138540aa250e9633817764d7c2ab623bceaecb76c58e55b72e3a2f4a8d');
>>>>>>> 7aa661c1

    // New masternode identity should be created

    await expectMasternodeIdentity(
      newSmlFixture[0],
      transaction3,
      undefined,
      Address.fromString(newSmlFixture[0].payoutAddress),
    );

    // New voting identity should be created

    await expectVotingIdentity(
      newSmlFixture[0],
      transaction3,
    );

    // New operator should be created

    await expectOperatorIdentity(newSmlFixture[0]);

    // Masternode reward shares should be created

    const newMasternodeIdentifier = Identifier.from(
      Buffer.from(newSmlFixture[0].proRegTxHash, 'hex'),
    );

    const newOperatorIdentifier = createOperatorIdentifier(newSmlFixture[0]);

    const documentsResult = await documentRepository.find(
      rewardsDataContract,
      'rewardShare',
      {
        where: [
          ['$ownerId', '==', newMasternodeIdentifier],
          ['payToId', '==', newOperatorIdentifier],
        ],
        useTransaction: true,
      },
    );

    const documents = documentsResult.getValue();

    expect(documents).to.have.lengthOf(1);

    const expectedDocumentId = Identifier.from(
      hash(
        Buffer.concat([
          newMasternodeIdentifier,
          newOperatorIdentifier,
        ]),
      ),
    );

    expect(documents[0].getId()).to.deep.equal(expectedDocumentId);
    expect(documents[0].getOwnerId()).to.deep.equal(newMasternodeIdentifier);
    expect(documents[0].get('percentage')).to.equal(200);
    expect(documents[0].get('payToId')).to.deep.equal(newOperatorIdentifier);
  });

  it('should remove reward shares if masternode disappeared', async () => {
    // Sync initial list

    await synchronizeMasternodeIdentities(coreHeight, blockInfo);

    await expectDeterministicAppHash(firstSyncAppHash);

    // Mock SML

    smlStoreMock.getSMLbyHeight.withArgs(coreHeight + 1).returns(
      { mnList: [smlFixture[1]] },
    );

    // Second call

    const result = await synchronizeMasternodeIdentities(coreHeight + 1, blockInfo);

    expect(result.fromHeight).to.be.equal(3);
    expect(result.toHeight).to.be.equal(4);
    expect(result.createdEntities).to.have.lengthOf(0);
    expect(result.updatedEntities).to.have.lengthOf(0);
    expect(result.removedEntities).to.have.lengthOf(1);

<<<<<<< HEAD
    await expectDeterministicAppHash('9dbd0f88aa6a7fa12d1cdf7238d2af5e4aa49fe8a6a7933829e3aff97236eefc');
=======
    await expectDeterministicAppHash('e9f09669066a21c07fe1dd783242420364f7561fc354fe8320159c57858d7e85');
>>>>>>> 7aa661c1

    // Masternode identity should stay

    await expectMasternodeIdentity(
      smlFixture[0],
      transaction1,
      undefined,
      Address.fromString(smlFixture[0].payoutAddress),
    );

    // Voting identity should stay

    await expectVotingIdentity(
      smlFixture[0],
      transaction1,
    );

    // Operator identity should stay

    await expectOperatorIdentity(smlFixture[0]);

    // Masternode reward shares should be removed

    const removedMasternodeIdentifier = Buffer.from(smlFixture[0].proRegTxHash, 'hex');

    const documentsResult = await documentRepository.find(
      rewardsDataContract,
      'rewardShare',
      {
        where: [
          ['$ownerId', '==', removedMasternodeIdentifier],
        ],
        useTransaction: true,
      },
    );

    const documents = documentsResult.getValue();

    expect(documents).to.have.lengthOf(0);
  });

  it('should remove reward shares if masternode is not valid', async () => {
    // Sync initial list

    await synchronizeMasternodeIdentities(coreHeight, blockInfo);

    await expectDeterministicAppHash(firstSyncAppHash);

    // Mock SML

    const invalidSmlEntry = smlFixture[0].copy();
    invalidSmlEntry.isValid = false;

    smlStoreMock.getSMLbyHeight.withArgs(coreHeight + 1).returns(
      { mnList: [smlFixture[1], invalidSmlEntry] },
    );

    // Second call

    const result = await synchronizeMasternodeIdentities(coreHeight + 1, blockInfo);

    expect(result.fromHeight).to.be.equal(3);
    expect(result.toHeight).to.be.equal(4);
    expect(result.createdEntities).to.have.lengthOf(0);
    expect(result.updatedEntities).to.have.lengthOf(0);
    expect(result.removedEntities).to.have.lengthOf(1);

<<<<<<< HEAD
    await expectDeterministicAppHash('9dbd0f88aa6a7fa12d1cdf7238d2af5e4aa49fe8a6a7933829e3aff97236eefc');
=======
    await expectDeterministicAppHash('e9f09669066a21c07fe1dd783242420364f7561fc354fe8320159c57858d7e85');
>>>>>>> 7aa661c1

    const invalidMasternodeIdentifier = Identifier.from(
      Buffer.from(invalidSmlEntry.proRegTxHash, 'hex'),
    );

    // Masternode reward shares should be removed

    const documentsResult = await documentRepository.find(
      rewardsDataContract,
      'rewardShare',
      {
        where: [
          ['$ownerId', '==', invalidMasternodeIdentifier],
        ],
        useTransaction: true,
      },
    );

    const documents = documentsResult.getValue();

    expect(documents).to.have.lengthOf(0);
  });

  it('should create operator identity and reward shares if PubKeyOperator was changed', async () => {
    // Initial sync

    await synchronizeMasternodeIdentities(coreHeight, blockInfo);

    await expectDeterministicAppHash(firstSyncAppHash);

    // Mock SML

    const changedSmlEntry = smlFixture[0].copy();
    changedSmlEntry.pubKeyOperator = '3ba9789fab00deae1464ed80bda281fc833f85959b04201645e5fc25635e3e7ecda30d13d328b721af0809fca3bf3b3b';

    smlStoreMock.getSMLbyHeight.withArgs(coreHeight + 1).returns(
      { mnList: [smlFixture[1], changedSmlEntry] },
    );

    // Second call

    const result = await synchronizeMasternodeIdentities(coreHeight + 1, blockInfo);

    expect(result.fromHeight).to.be.equal(3);
    expect(result.toHeight).to.be.equal(4);
    expect(result.createdEntities).to.have.lengthOf(0);
    expect(result.updatedEntities).to.have.lengthOf(3);
    expect(result.removedEntities).to.have.lengthOf(0);

<<<<<<< HEAD
    await expectDeterministicAppHash('4cf8d3110e5732064084645c8d98d9e29dab43c04927014918d0e1b40a661893');
=======
    await expectDeterministicAppHash('28cdbff1397a7f8729d3e173098571bc810d98eff26a4951377fc25e0eb4cb26');
>>>>>>> 7aa661c1

    // Masternode identity should stay

    await expectMasternodeIdentity(
      smlFixture[0],
      transaction1,
      undefined,
      Address.fromString(smlFixture[0].payoutAddress),
    );

    // Previous voting identity should stay

    await expectVotingIdentity(
      smlFixture[0],
      transaction1,
    );

    // Previous operator identity should stay

    await expectOperatorIdentity(smlFixture[0]);

    // New operator identity should be created

    await expectOperatorIdentity(changedSmlEntry);

    // Only new masternode reward shares should exist

    const changedMasternodeIdentifier = Identifier.from(
      Buffer.from(changedSmlEntry.proRegTxHash, 'hex'),
    );

    const documentsResult = await documentRepository.find(
      rewardsDataContract,
      'rewardShare',
      {
        where: [
          ['$ownerId', '==', changedMasternodeIdentifier],
        ],
        useTransaction: true,
      },
    );

    const documents = documentsResult.getValue();

    expect(documents).to.have.lengthOf(1);

    const [document] = documents;

    const newOperatorIdentifier = createOperatorIdentifier(changedSmlEntry);

    expect(document.get('payToId')).to.deep.equal(newOperatorIdentifier);
  });

  it('should handle changed payout, voting and operator payout addresses', async () => {
    // Sync initial list

    await synchronizeMasternodeIdentities(coreHeight, blockInfo);

    await expectDeterministicAppHash(firstSyncAppHash);

    // Mock SML

    const changedSmlEntry = smlFixture[0].copy();
    changedSmlEntry.payoutAddress = 'yMLrhooXyJtpV3R2ncsxvkrh6wRennNPoG';
    changedSmlEntry.operatorPayoutAddress = 'yT8DDY5NkX4ZtBkUVz7y1RgzbakCnMPogh';

    smlStoreMock.getSMLbyHeight.withArgs(coreHeight + 1).returns(
      { mnList: [smlFixture[1], changedSmlEntry] },
    );

    // Second call

    await synchronizeMasternodeIdentities(coreHeight + 1, blockInfo);

<<<<<<< HEAD
    await expectDeterministicAppHash('dbc709eb1b395a14e0273e9032db554b97db95b21c5cb76417567815ed2bfaa9');
=======
    await expectDeterministicAppHash('94972e199db592928935b871841c762985352a9127cb677ab6e2afaa1b198a46');
>>>>>>> 7aa661c1

    // Masternode identity should contain new public key

    await expectMasternodeIdentity(
      smlFixture[0],
      transaction1,
      Address.fromString(smlFixture[0].payoutAddress),
      Address.fromString(changedSmlEntry.payoutAddress),
    );

    // Previous voting identity should stay

    await expectVotingIdentity(
      smlFixture[0],
      transaction1,
    );

    // Previous operator identity should stay

    await expectOperatorIdentity(
      smlFixture[0],
      undefined,
      Address.fromString(changedSmlEntry.operatorPayoutAddress),
    );

    // New operator identity should be created

    await expectOperatorIdentity(
      changedSmlEntry,
      undefined,
      Address.fromString(changedSmlEntry.operatorPayoutAddress),
    );

    // new voting Identity should exist
    await expectVotingIdentity(
      changedSmlEntry,
      transaction1,
    );

    // Only new masternode reward shares should exist

    const changedMasternodeIdentifier = Identifier.from(
      Buffer.from(changedSmlEntry.proRegTxHash, 'hex'),
    );

    const documentsResult = await documentRepository.find(
      rewardsDataContract,
      'rewardShare',
      {
        where: [
          ['$ownerId', '==', changedMasternodeIdentifier],
        ],
        useTransaction: true,
      },
    );

    const documents = documentsResult.getValue();

    expect(documents).to.have.lengthOf(1);

    const [document] = documents;

    const newOperatorIdentifier = createOperatorIdentifier(changedSmlEntry);

    expect(document.get('payToId')).to.deep.equal(newOperatorIdentifier);
  });

  it('should not create voting Identity if owner and voting keys are the same', async () => {
    transaction1 = {
      extraPayload: {
        operatorReward: 100,
        keyIDOwner: Buffer.alloc(20).fill('a').toString('hex'),
        keyIDVoting: Buffer.alloc(20).fill('a').toString('hex'),
      },
    };

    fetchTransactionMock.withArgs('954112bb018895896cfa3c3d00761a045fc16b22f2170c1fbb029a2936c68f16').resolves(transaction1);

    // Initial sync

    await synchronizeMasternodeIdentities(coreHeight);

    await expectDeterministicAppHash('ea6cc46ee4a871407271bae35280a1d573e359989d815eaed295f60535b40389');

    const votingIdentifier = createVotingIdentifier(smlFixture[0]);

    const votingIdentityResult = await identityRepository.fetch(votingIdentifier);

    const votingIdentity = votingIdentityResult.getValue();

    expect(votingIdentity)
      .to
      .not
      .exist();
  });
});<|MERGE_RESOLUTION|>--- conflicted
+++ resolved
@@ -11,11 +11,8 @@
 const Script = require('@dashevo/dashcore-lib/lib/script');
 const createTestDIContainer = require('../../../../lib/test/createTestDIContainer');
 const createOperatorIdentifier = require('../../../../lib/identity/masternode/createOperatorIdentifier');
-<<<<<<< HEAD
+const BlockInfo = require('../../../../lib/blockExecution/BlockInfo');
 const createVotingIdentifier = require('../../../../lib/identity/masternode/createVotingIdentifier');
-=======
-const BlockInfo = require('../../../../lib/blockExecution/BlockInfo');
->>>>>>> 7aa661c1
 
 /**
  * @param {IdentityStoreRepository} identityRepository
@@ -370,23 +367,11 @@
 
   beforeEach(async function beforeEach() {
     coreHeight = 3;
-<<<<<<< HEAD
-    firstSyncAppHash = 'e88347d40ef5bc5c9b7bbf927b46435577fe0948afae12cf96a184990c3b4709';
+    firstSyncAppHash = '20a1b452ad2b98fb8c6250d501c636e1b6a3bf95af1dc952fc7cf21904f226a7';
+    blockInfo = new BlockInfo(10, 0, 1668702100799);
 
     container = await createTestDIContainer();
 
-    const latestBlockExecutionContext = container.resolve('latestBlockExecutionContext');
-    latestBlockExecutionContext.getTime = this.sinon.stub().returns(
-      { seconds: 1651585250 },
-    );
-
-=======
-    firstSyncAppHash = 'fd89ac711662e6e9eb127110d5a17e0192ae5fe71b8ddb2f19df74422e44224d';
-    blockInfo = new BlockInfo(10, 0, 1668702100799);
-
-    container = await createTestDIContainer();
-
->>>>>>> 7aa661c1
     // Mock fetchTransaction
 
     fetchTransactionMock = this.sinon.stub();
@@ -692,6 +677,7 @@
       extraPayload: {
         operatorReward: 0,
         keyIDOwner: Buffer.alloc(20).fill('c').toString('hex'),
+        keyIDVoting: Buffer.alloc(20).fill('d').toString('hex'),
       },
     };
 
@@ -703,21 +689,13 @@
 
     expect(result.fromHeight).to.be.equal(3);
     expect(result.toHeight).to.be.equal(45);
-<<<<<<< HEAD
-    expect(result.createdEntities).to.have.lengthOf(5);
-=======
-    expect(result.createdEntities).to.have.lengthOf(1);
->>>>>>> 7aa661c1
+    expect(result.createdEntities).to.have.lengthOf(2);
     expect(result.updatedEntities).to.have.lengthOf(0);
     expect(result.removedEntities).to.have.lengthOf(0);
 
     // Nothing happened
 
-<<<<<<< HEAD
-    await expectDeterministicAppHash('1548214100ae9a98f43a393eadbcb5c24b143ec52b6de35570bf1166fd56ef2d');
-=======
-    await expectDeterministicAppHash('8d461c8480554d083624adf76649a5e3a06f0138943c8866ecda8aeb9a4f6265');
->>>>>>> 7aa661c1
+    await expectDeterministicAppHash('34cfbd49f7d8b3b18791c51966821fd5343efb67d3bd41805585ce21dad6fe91');
 
     // Core RPC should be called
 
@@ -772,11 +750,7 @@
     expect(result.updatedEntities).to.have.lengthOf(0);
     expect(result.removedEntities).to.have.lengthOf(0);
 
-<<<<<<< HEAD
-    await expectDeterministicAppHash('89846a677b14cbb7124f02bf9b1f08741ec7e30fa4b5d9ad2c31094adddcf35d');
-=======
-    await expectDeterministicAppHash('7b042c138540aa250e9633817764d7c2ab623bceaecb76c58e55b72e3a2f4a8d');
->>>>>>> 7aa661c1
+    await expectDeterministicAppHash('c5bfc7b21f420b4dac0201c6a941aa0801ff0aa55d0f0ff70ca5d369ec31bd65');
 
     // New masternode identity should be created
 
@@ -860,11 +834,7 @@
     expect(result.updatedEntities).to.have.lengthOf(0);
     expect(result.removedEntities).to.have.lengthOf(1);
 
-<<<<<<< HEAD
-    await expectDeterministicAppHash('9dbd0f88aa6a7fa12d1cdf7238d2af5e4aa49fe8a6a7933829e3aff97236eefc');
-=======
-    await expectDeterministicAppHash('e9f09669066a21c07fe1dd783242420364f7561fc354fe8320159c57858d7e85');
->>>>>>> 7aa661c1
+    await expectDeterministicAppHash('25bd044189691f61a872ab485c70554fa86136d8aa34b3d0b30cf5e75f15670a');
 
     // Masternode identity should stay
 
@@ -932,11 +902,7 @@
     expect(result.updatedEntities).to.have.lengthOf(0);
     expect(result.removedEntities).to.have.lengthOf(1);
 
-<<<<<<< HEAD
-    await expectDeterministicAppHash('9dbd0f88aa6a7fa12d1cdf7238d2af5e4aa49fe8a6a7933829e3aff97236eefc');
-=======
-    await expectDeterministicAppHash('e9f09669066a21c07fe1dd783242420364f7561fc354fe8320159c57858d7e85');
->>>>>>> 7aa661c1
+    await expectDeterministicAppHash('25bd044189691f61a872ab485c70554fa86136d8aa34b3d0b30cf5e75f15670a');
 
     const invalidMasternodeIdentifier = Identifier.from(
       Buffer.from(invalidSmlEntry.proRegTxHash, 'hex'),
@@ -986,11 +952,7 @@
     expect(result.updatedEntities).to.have.lengthOf(3);
     expect(result.removedEntities).to.have.lengthOf(0);
 
-<<<<<<< HEAD
-    await expectDeterministicAppHash('4cf8d3110e5732064084645c8d98d9e29dab43c04927014918d0e1b40a661893');
-=======
-    await expectDeterministicAppHash('28cdbff1397a7f8729d3e173098571bc810d98eff26a4951377fc25e0eb4cb26');
->>>>>>> 7aa661c1
+    await expectDeterministicAppHash('955896708aa0372060544d21311e2fc8f21205fe3c52e53e6777787f443f08bc');
 
     // Masternode identity should stay
 
@@ -1065,11 +1027,7 @@
 
     await synchronizeMasternodeIdentities(coreHeight + 1, blockInfo);
 
-<<<<<<< HEAD
-    await expectDeterministicAppHash('dbc709eb1b395a14e0273e9032db554b97db95b21c5cb76417567815ed2bfaa9');
-=======
-    await expectDeterministicAppHash('94972e199db592928935b871841c762985352a9127cb677ab6e2afaa1b198a46');
->>>>>>> 7aa661c1
+    await expectDeterministicAppHash('1910be205225620460d2205149138ef3c0ef8fcef883e6894280a37edf0dee65');
 
     // Masternode identity should contain new public key
 
@@ -1150,19 +1108,17 @@
 
     // Initial sync
 
-    await synchronizeMasternodeIdentities(coreHeight);
-
-    await expectDeterministicAppHash('ea6cc46ee4a871407271bae35280a1d573e359989d815eaed295f60535b40389');
+    await synchronizeMasternodeIdentities(coreHeight, blockInfo);
+
+    await expectDeterministicAppHash('5b0ff77efd9d3a4894263c284ebb9be416bfb15ba64b59e584405cfa0fd5ab24');
 
     const votingIdentifier = createVotingIdentifier(smlFixture[0]);
 
-    const votingIdentityResult = await identityRepository.fetch(votingIdentifier);
-
-    const votingIdentity = votingIdentityResult.getValue();
-
-    expect(votingIdentity)
-      .to
-      .not
-      .exist();
+    const votingIdentityResult = await identityRepository.fetch(
+      votingIdentifier,
+      { useTransaction: true },
+    );
+
+    expect(votingIdentityResult.isNull()).to.be.true();
   });
 });