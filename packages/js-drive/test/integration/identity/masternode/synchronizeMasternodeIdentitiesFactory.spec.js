--- conflicted
+++ resolved
@@ -367,11 +367,7 @@
 
   beforeEach(async function beforeEach() {
     coreHeight = 3;
-<<<<<<< HEAD
     firstSyncAppHash = '6dc2a81f029eff542d9f40ead09e929615b10744809d26259173b0f9f44a5144';
-=======
-    firstSyncAppHash = '5121fd70b91071bd1bec6bfd67763ed61c5797ce3256156e467bd455f1dc0227';
->>>>>>> 2a38d641
     blockInfo = new BlockInfo(10, 0, 1668702100799);
 
     container = await createTestDIContainer();
@@ -699,11 +695,7 @@
 
     // Nothing happened
 
-<<<<<<< HEAD
     await expectDeterministicAppHash('ca14fde445978315558fd4d1ce77b52003daa2f9e0da7e769c27f7950ef4304b');
-=======
-    await expectDeterministicAppHash('570b71849a365109f6190e3dbf02d1ff961529dc36deb5798f6aa57fdd23f2db');
->>>>>>> 2a38d641
 
     // Core RPC should be called
 
@@ -758,11 +750,7 @@
     expect(result.updatedEntities).to.have.lengthOf(0);
     expect(result.removedEntities).to.have.lengthOf(0);
 
-<<<<<<< HEAD
     await expectDeterministicAppHash('984a2868aa1cba0b8606fface2fdb1b99a75e1dc5456a449a4b9488699fff6f7');
-=======
-    await expectDeterministicAppHash('4bc6f9c7852e4db9a02c5fc517538cac779f49e4ad99926a278c5a3500c99e95');
->>>>>>> 2a38d641
 
     // New masternode identity should be created
 
@@ -846,11 +834,7 @@
     expect(result.updatedEntities).to.have.lengthOf(0);
     expect(result.removedEntities).to.have.lengthOf(1);
 
-<<<<<<< HEAD
     await expectDeterministicAppHash('553d688a16811ba92d9ede063ffbf6985f78f6ee4065fbadfbea3c96a88cfd59');
-=======
-    await expectDeterministicAppHash('468ff1dc0db7bec9541bf036e6ab60ead37f679d9f4f958b46c7d1cc94a51c00');
->>>>>>> 2a38d641
 
     // Masternode identity should stay
 
@@ -918,11 +902,7 @@
     expect(result.updatedEntities).to.have.lengthOf(0);
     expect(result.removedEntities).to.have.lengthOf(1);
 
-<<<<<<< HEAD
     await expectDeterministicAppHash('553d688a16811ba92d9ede063ffbf6985f78f6ee4065fbadfbea3c96a88cfd59');
-=======
-    await expectDeterministicAppHash('468ff1dc0db7bec9541bf036e6ab60ead37f679d9f4f958b46c7d1cc94a51c00');
->>>>>>> 2a38d641
 
     const invalidMasternodeIdentifier = Identifier.from(
       Buffer.from(invalidSmlEntry.proRegTxHash, 'hex'),
@@ -972,11 +952,7 @@
     expect(result.updatedEntities).to.have.lengthOf(1);
     expect(result.removedEntities).to.have.lengthOf(1);
 
-<<<<<<< HEAD
     await expectDeterministicAppHash('ba35e7bc3c3e347c7724da0e9ff3fcf7798abf8b32735bde8f9e5e534483f593');
-=======
-    await expectDeterministicAppHash('7395fde7492c722a2d4e119550e893b5961726849facc1c6f01272cb130de21d');
->>>>>>> 2a38d641
 
     // Masternode identity should stay
 
@@ -1051,11 +1027,7 @@
 
     await synchronizeMasternodeIdentities(coreHeight + 1, blockInfo);
 
-<<<<<<< HEAD
     await expectDeterministicAppHash('058a528131c4eba0e3f766d934a004cdc72f71f29ccc96c95507d0f450e5a262');
-=======
-    await expectDeterministicAppHash('1662fdf2f72f1082479b28044f8090dcac94a3a6210555a87e363a4d5a2ab407');
->>>>>>> 2a38d641
 
     // Masternode identity should contain new public key
 
@@ -1138,11 +1110,7 @@
 
     await synchronizeMasternodeIdentities(coreHeight, blockInfo);
 
-<<<<<<< HEAD
     await expectDeterministicAppHash('3fbb1f504303d8ddc4334ad1501ba62acca77213f87b3b2665368362b9628883');
-=======
-    await expectDeterministicAppHash('96dba6e9a051b795ce900fbfe17eda7f48c4f6b1dcf156a32f085c364ce537e9');
->>>>>>> 2a38d641
 
     const votingIdentifier = createVotingIdentifier(smlFixture[0]);
 
