--- conflicted
+++ resolved
@@ -367,11 +367,7 @@
 
   beforeEach(async function beforeEach() {
     coreHeight = 3;
-<<<<<<< HEAD
-    firstSyncAppHash = '48002d90813b6536f11b1927760311d978c514aac5940a90a897f713950b2464';
-=======
     firstSyncAppHash = '56964579e1cd1814f0a7ee7c8340881b208b7253d3b574d15007ff585d6d9be6';
->>>>>>> 9bf129a5
     blockInfo = new BlockInfo(10, 0, 1668702100799);
 
     container = await createTestDIContainer();
@@ -699,11 +695,7 @@
 
     // Nothing happened
 
-<<<<<<< HEAD
-    await expectDeterministicAppHash('0cc76cc02c67b21d6b60289f9e68fae070fa7e2ae77a72c00f61b860647d5810');
-=======
     await expectDeterministicAppHash('72a6582fa713e6a0188c5037beb6a5c3f3c68bf4f62f9a083b0f848d98b4e394');
->>>>>>> 9bf129a5
 
     // Core RPC should be called
 
@@ -758,11 +750,7 @@
     expect(result.updatedEntities).to.have.lengthOf(0);
     expect(result.removedEntities).to.have.lengthOf(0);
 
-<<<<<<< HEAD
-    await expectDeterministicAppHash('af64cbf6303f7a9977385d622113c96f3704a1000d4ff48a6961d986499b2347');
-=======
     await expectDeterministicAppHash('de31529588ed3545988367dfbeccc29704f3de95da0b8f1dc59d734dcfe20542');
->>>>>>> 9bf129a5
 
     // New masternode identity should be created
 
@@ -846,11 +834,7 @@
     expect(result.updatedEntities).to.have.lengthOf(0);
     expect(result.removedEntities).to.have.lengthOf(1);
 
-<<<<<<< HEAD
-    await expectDeterministicAppHash('7c68e136e95c2f8e638c0bf3eecb67a2cf32f35eaf9b782b75134cc6ae4a6b85');
-=======
     await expectDeterministicAppHash('4055b1fd4ddfe79a43a90cb7fe8102bdf4eba2fcc565dc5f3f27d0552961c8d0');
->>>>>>> 9bf129a5
 
     // Masternode identity should stay
 
@@ -918,11 +902,7 @@
     expect(result.updatedEntities).to.have.lengthOf(0);
     expect(result.removedEntities).to.have.lengthOf(1);
 
-<<<<<<< HEAD
-    await expectDeterministicAppHash('7c68e136e95c2f8e638c0bf3eecb67a2cf32f35eaf9b782b75134cc6ae4a6b85');
-=======
     await expectDeterministicAppHash('4055b1fd4ddfe79a43a90cb7fe8102bdf4eba2fcc565dc5f3f27d0552961c8d0');
->>>>>>> 9bf129a5
 
     const invalidMasternodeIdentifier = Identifier.from(
       Buffer.from(invalidSmlEntry.proRegTxHash, 'hex'),
@@ -972,11 +952,7 @@
     expect(result.updatedEntities).to.have.lengthOf(1);
     expect(result.removedEntities).to.have.lengthOf(1);
 
-<<<<<<< HEAD
-    await expectDeterministicAppHash('fcb68d208398ec82404510f0a5ebe64d127ba0610bdab697f2017820d2857df8');
-=======
     await expectDeterministicAppHash('5cb5a8dc96548735498e532a0a24749efa4e945fa396c2cf03cf58e54ae5c6ab');
->>>>>>> 9bf129a5
 
     // Masternode identity should stay
 
@@ -1051,11 +1027,7 @@
 
     await synchronizeMasternodeIdentities(coreHeight + 1, blockInfo);
 
-<<<<<<< HEAD
-    await expectDeterministicAppHash('4a640e22f8740d5f8fbb6723ef1caef958e2832264cf3dabe3222a5f30a4fb5f');
-=======
     await expectDeterministicAppHash('09aa8c14efcd1b1d1e0aa025c54a9bd4510dd6bc5eb63fa5fea1bf047d9ae9a7');
->>>>>>> 9bf129a5
 
     // Masternode identity should contain new public key
 
@@ -1138,11 +1110,7 @@
 
     await synchronizeMasternodeIdentities(coreHeight, blockInfo);
 
-<<<<<<< HEAD
-    await expectDeterministicAppHash('d71afa23ed2f58e7e83d14ffdd6e31ab413b5063159759622b5860ae53f64e03');
-=======
     await expectDeterministicAppHash('ca2f5dde68e9d8bc3ad4cfab2919880a1018c807e22b726c5d59f3e021d2fe95');
->>>>>>> 9bf129a5
 
     const votingIdentifier = createVotingIdentifier(smlFixture[0]);
 
