const {
  asValue,
} = require('awilix');

const SimplifiedMNListEntry = require('@dashevo/dashcore-lib/lib/deterministicmnlist/SimplifiedMNListEntry');
const { hash } = require('@dashevo/dpp/lib/util/hash');
const { contractId } = require('@dashevo/masternode-reward-shares-contract/lib/systemIds');
const Identifier = require('@dashevo/dpp/lib/identifier/Identifier');
const createTestDIContainer = require('../../../../lib/test/createTestDIContainer');
const IdentityPublicKey = require('@dashevo/dpp/lib/identity/IdentityPublicKey');

describe('synchronizeMasternodeIdentitiesFactory', () => {
  let container;
  let coreHeight;
  let rawDiff;
  let fetchTransactionMock;
  let smlStoreMock;
  let smlFixture;
  let transaction1;
  let transaction2;
  let synchronizeMasternodeIdentities;
  let rewardsDataContract;
  let identityRepository;
  let documentRepository;

  beforeEach(async function beforeEach() {
    // rawDiff = {
    //   baseBlockHash: '644bd9dcbc0537026af6d31181570f934d868f121c55513009bb36f509ec816e',
    //   blockHash: '23beac1b700c4a49855a9653e036219384ac2fab7eeba2ec45b3e2d0063d1285',
    //   cbTxMerkleTree: '03000000032f7f142e19bee0c595dac9f900695d1e428a4db70a805fda6c834cfec0de506a0d39baea39dbbaf9827a1f3b8f381a65ebcf4c2ef415025bc4d20afd372e680d12c226f084a6e28e421fbedff22b13aa1191d6a80744d104fa75ede12332467d0107',
    //   cbTx: '03000500010000000000000000000000000000000000000000000000000000000000000000ffffffff0502e9030101ffffffff01a2567a76070000001976a914f713c2fa5ef0e7c48f0d1b3ad2a79150037c72d788ac00000000460200e90300003fdbe53b9a4cd0b62284195cbd4f4c1655ebdd70e9117ed3c0e49c37bfce46060000000000000000000000000000000000000000000000000000000000000000',
    //   deletedMNs: [],
    //   mnList: [
    //     {
    //       proRegTxHash: 'e57402007ca10454d77437d9c1156b1c4ff8af86d699c08e9a31dbd1dfe3c991',
    //       confirmedHash: '0000000000000000000000000000000000000000000000000000000000000000',
    //       service: '127.0.0.1:20001',
    //       pubKeyOperator: '906d84cb88f532145d8838414f777b971c976ffcf8ccfc57413a13cf2f8a7750a92f9b997a5a741f1afa34d989f4312b',
    //       votingAddress: 'ydC3Qkhq6qc1qgHD8PVSHyAB6t3NYa7aw4',
    //       isValid: true,
    //     },
    //   ],
    //   deletedQuorums: [],
    //   newQuorums: [],
    //   merkleRootMNList: '0646cebf379ce4c0d37e11e970ddeb55164c4fbd5c198422b6d04c9a3be5db3f',
    //   merkleRootQuorums: '0000000000000000000000000000000000000000000000000000000000000000',
    // };

    coreHeight = 3;

    container = await createTestDIContainer();

    // Mock Core

    fetchTransactionMock = this.sinon.stub();

    transaction1 = {
      extraPayload: {
        operatorReward: 100,
        keyIDOwner: Buffer.alloc(20).fill('a').toString('hex'),
      },
    };

    transaction2 = {
      extraPayload: {
        operatorReward: 0,
        keyIDOwner: Buffer.alloc(20).fill('b').toString('hex'),
      },
    };

    fetchTransactionMock.withArgs('954112bb018895896cfa3c3d00761a045fc16b22f2170c1fbb029a2936c68f16').resolves(transaction1);
    fetchTransactionMock.withArgs('9673b21f45b216dce2b4ffb4a85e1471d57aed6bf8e34d961a48296fe9b7f51a').resolves(transaction2);

    container.register('fetchTransaction', asValue(fetchTransactionMock));

    // Mock Core RPC
    coreRpcClientMock = {
      protx: this.sinon.stub().resolves({
        result: rawDiff,
      }),
    };

    container.register('coreRpcClient', asValue(coreRpcClientMock));

    // Mock SML
    smlFixture = [
      new SimplifiedMNListEntry({
        proRegTxHash: '954112bb018895896cfa3c3d00761a045fc16b22f2170c1fbb029a2936c68f16',
        confirmedHash: '1de71625dbc973e2377ebd7da4fe6f8a8eb8af8c5a99373e36151a4fbe9947cc',
        service: '192.168.65.2:20101',
        pubKeyOperator: '8e4c8c144bd6c62640fe3ae295973d512f83f7f541525a5da3c91e77ec02ff4dcd214e7431b7d2cc28e420ebfeb612ee',
        votingAddress: 'yfLLjdEynGQBdoPcCDUNAxu6pksYGzXKA4',
        isValid: true,
      }),
      new SimplifiedMNListEntry({
        proRegTxHash: '9673b21f45b216dce2b4ffb4a85e1471d57aed6bf8e34d961a48296fe9b7f51a',
        confirmedHash: '25e1884e4251cbf42a0f9f42666443c62d89b3bc1aae73fb1e9d753e0b2732f4',
        service: '192.168.65.2:20201',
        pubKeyOperator: '06a9789fab00deae1464ed80bda281fc833f85959b04201645e5fc25635e3e7ecda30d13d328b721af0809fca3bf3b63',
        votingAddress: 'yVRXh9Tgf9qt9tCbXmeX9FQsEYa526FMxR',
        isValid: true,
      }),
    ];

    smlStoreMock = {
      getSMLbyHeight: this.sinon.stub().returns({ mnList: smlFixture }),
    };

    const simplifiedMasternodeListMock = {
      getStore: this.sinon.stub().returns(smlStoreMock),
    };

    container.register('simplifiedMasternodeList', asValue(simplifiedMasternodeListMock));

    const createInitialStateStructure = container.resolve('createInitialStateStructure');
    await createInitialStateStructure();

    const registerSystemDataContract = container.resolve('registerSystemDataContract');
    const masternodeRewardSharesContractId = container.resolve('masternodeRewardSharesContractId');
    const masternodeRewardSharesOwnerId = container.resolve('masternodeRewardSharesOwnerId');
    const masternodeRewardSharesOwnerPublicKey = container.resolve('masternodeRewardSharesOwnerPublicKey');
    const masternodeRewardSharesDocuments = container.resolve('masternodeRewardSharesDocuments');

    rewardsDataContract = await registerSystemDataContract(
      masternodeRewardSharesOwnerId,
      masternodeRewardSharesContractId,
      masternodeRewardSharesOwnerPublicKey,
      masternodeRewardSharesDocuments,
    );

    synchronizeMasternodeIdentities = container.resolve('synchronizeMasternodeIdentities');

    identityRepository = container.resolve('identityRepository');
    documentRepository = container.resolve('documentRepository');
  });

  afterEach(async () => {
    if (container) {
      await container.dispose();
    }
  });

  it('should create identities for all masternodes on the first sync', async () => {
    await synchronizeMasternodeIdentities(coreHeight);

    // Validate first masternode identity

    const firstMasternodeIdentifier = hash(
      Buffer.from(smlFixture[0].proRegTxHash, 'hex'),
    );

    const firstMasternodeIdentity = await identityRepository.fetch(
      Identifier.from(firstMasternodeIdentifier),
    );

    expect(firstMasternodeIdentity).to.exist();

    expect(firstMasternodeIdentity.getPublicKeys()).to.have.lengthOf(1);

    const firstMasternodePublicKey = firstMasternodeIdentity.getPublicKeyById(0);
    expect(firstMasternodePublicKey.getType()).to.equal(IdentityPublicKey.TYPES.ECDSA_HASH160);
    expect(firstMasternodePublicKey.getData()).to.deep.equal(Buffer.from(transaction1.extraPayload.keyIDOwner, 'hex'));

    const secondMasternodeIdentifier = hash(
      Buffer.from(smlFixture[1].proRegTxHash, 'hex'),
    );

    const secondMasternodeIdentity = await identityRepository.fetch(
      Identifier.from(secondMasternodeIdentifier),
    );

    expect(secondMasternodeIdentity).to.exist();

    // Validate first operator identity

    expect(secondMasternodeIdentity.getPublicKeys()).to.have.lengthOf(1);

    const secondMasternodePublicKey = secondMasternodeIdentity.getPublicKeyById(0);
    expect(secondMasternodePublicKey.getType()).to.equal(IdentityPublicKey.TYPES.ECDSA_HASH160);
    expect(secondMasternodePublicKey.getData()).to.deep.equal(Buffer.from(transaction2.extraPayload.keyIDOwner, 'hex'));

    const firstOperatorPubKey = Buffer.from(smlFixture[0].pubKeyOperator, 'hex');

    const firstOperatorIdentityId = hash(
      Buffer.concat([
        Buffer.from(smlFixture[0].proRegTxHash, 'hex'),
        firstOperatorPubKey,
      ]),
    );

    // Validate first masternode reward shares

    let documents = await documentRepository.find(
      rewardsDataContract,
      'rewardShare',
      {
        where: [
          ['$ownerId', '==', firstMasternodeIdentifier],
          ['payToId', '==', firstOperatorIdentityId],
        ],
      },
    );

    expect(documents).to.have.lengthOf(1);

    expect(documents[0].getOwnerId()).to.deep.equal(firstMasternodeIdentifier);
    expect(documents[0].getData().percentage).to.equal(100);
    expect(documents[0].getData().payToId).to.deep.equal(firstOperatorIdentityId);
    // TODO check ID is deterministic

    // Validate second operator identity (shouldn't be created)

    const firstOperatorIdentity = await identityRepository.fetch(
      Identifier.from(firstOperatorIdentityId),
    );

    expect(firstOperatorIdentity).to.exist();

    expect(firstOperatorIdentity.getPublicKeys()).to.have.lengthOf(1);

    const firstOperatorMasternodePublicKey = firstOperatorIdentity.getPublicKeyById(0);
    expect(firstOperatorMasternodePublicKey.getType()).to.equal(IdentityPublicKey.TYPES.BLS12_381);
    expect(firstOperatorMasternodePublicKey.getData()).to.deep.equal(firstOperatorPubKey);

    const secondOperatorPubKey = Buffer.from(smlFixture[1].pubKeyOperator, 'hex');

    const secondOperatorIdentityId = hash(
      Buffer.concat([
        Buffer.from(smlFixture[1].proRegTxHash, 'hex'),
        secondOperatorPubKey,
      ]),
    );

    // TODO: Check identity not exists

    // Validate second masternode reward shares

    documents = await documentRepository.find(
      rewardsDataContract,
      'rewardShare',
      {
        where: [
          ['$ownerId', '==', secondMasternodeIdentifier],
          ['payToId', '==', secondOperatorIdentityId],
        ],
      },
    );

    expect(documents).to.have.lengthOf(0);

    const secondOperatorIdentity = await identityRepository.fetch(
      Identifier.from(secondOperatorIdentityId),
    );

    expect(secondOperatorIdentity).to.be.null();
  });

<<<<<<< HEAD
  it('should sync identities if the gap between coreHeight and lastSyncedCoreHeight > smlMaxListsLimit', async () => {
    await synchronizeMasternodeIdentities(coreHeight);
=======
  it.skip('should sync identities if the gap between coreHeight and lastSyncedCoreHeight > smlMaxListsLimit', async () => {
    // coreRpcClient
>>>>>>> a4efa8c7

    coreHeight = 42;

    await synchronizeMasternodeIdentities(coreHeight);

<<<<<<< HEAD
    expect(coreRpcClientMock.protx).to.have.been.calledOnceWithExactly('diff', 1, 3);
=======
    await synchronizeMasternodeIdentities(coreHeight + smlMaxListsLimit + 1);
>>>>>>> a4efa8c7
  });

  it('should create masternode identities if new masternode appeared', async () => {
    // Sync initial list

    await synchronizeMasternodeIdentities(coreHeight);

    // Mock SML

    const newSmlFixture = [
      new SimplifiedMNListEntry({
        proRegTxHash: '3b73b21f45b216dce2b4ffb4a85e1471d57aed6bf8e34d961a48296fe9b7f53b',
        confirmedHash: '3be1884e4251cbf42a0f9f42666443c62d89b3bc1aae73fb1e9d753e0b27323b',
        service: '192.168.65.3:20201',
        pubKeyOperator: '3ba9789fab00deae1464ed80bda281fc833f85959b04201645e5fc25635e3e7ecda30d13d328b721af0809fca3bf3b3b',
        votingAddress: 'yVey9g4fsN3RY3ZjQ7HqiKEH2zEVAG95EN',
        isValid: true,
      }),
    ];

    smlStoreMock.getSMLbyHeight.withArgs(coreHeight + 1).returns(
      { mnList: smlFixture.concat(newSmlFixture) },
    );

    // Mock Core

    const transaction3 = {
      extraPayload: {
        operatorReward: 200,
        keyIDOwner: Buffer.alloc(20).fill('c').toString('hex'),
      },
    };

    fetchTransactionMock.withArgs('3b73b21f45b216dce2b4ffb4a85e1471d57aed6bf8e34d961a48296fe9b7f53b').resolves(transaction3);

    // Second call

    await synchronizeMasternodeIdentities(coreHeight + 1);

    const newIdentifier = hash(
      Buffer.from(newSmlFixture.proRegTxHash, 'hex'),
    );
    const newIdentity = await transactionalStateRepository.fetchIdentity(newIdentifier);

    expect(newIdentity).to.exist();
  });

  it('should remove reward shares if masternode disappeared', async () => {
    // Sync initial list

    await synchronizeMasternodeIdentities(coreHeight);

    // Mock SML

    smlStoreMock.getSMLbyHeight.withArgs(coreHeight + 1).returns(
      { mnList: [smlFixture[0]] },
    );

    // delete smlFixture[1];

    // Second call

    await synchronizeMasternodeIdentities(coreHeight + 1);
    const removedIdentifier = hash(
      Buffer.from(smlFixture[0].proRegTxHash, 'hex'),
    );
    const removedIdentity = await transactionalStateRepository.fetchIdentity(removedIdentifier);

    expect(removedIdentity).to.be.null();

    const documents = await transactionalStateRepository.fetchDocuments(
      contractId,
      'rewardShare',
      { where: [['$id', '==', rewardShare.getId()]] },
    );
  });

  it('should remove reward shares if masternode is not valid', async () => {
    // Sync initial list

    await synchronizeMasternodeIdentities(coreHeight);

    // Mock SML

    const invalidSmlEntry = smlFixture[1].copy();
    invalidSmlEntry.isValid = false;

    smlStoreMock.getSMLbyHeight.withArgs(coreHeight + 1, false).returns(
      { mnList: [smlFixture[0], invalidSmlEntry] },
    );

    // Second call

    await synchronizeMasternodeIdentities(coreHeight + 1);

    const removedIdentifier = hash(
      Buffer.from(smlFixture[0].proRegTxHash, 'hex'),
    );
    const removedIdentity = await transactionalStateRepository.fetchIdentity(removedIdentifier);

    expect(removedIdentity).to.be.null();
  });

  it('should update create operator identity and reward shares if PubKeyOperator was changed', async () => {
    // Initial sync

    await synchronizeMasternodeIdentities(coreHeight);

    // Mock SML

    const changedSmlEntry = smlFixture[1].copy();
    changedSmlEntry.pubKeyOperator = '3ba9789fab00deae1464ed80bda281fc833f85959b04201645e5fc25635e3e7ecda30d13d328b721af0809fca3bf3b3b';

    smlStoreMock.getSMLbyHeight.withArgs(coreHeight + 1).returns(
      { mnList: [smlFixture[0], changedSmlEntry] },
    );

    // smlFixture[1].pubKeyOperator = 'cca9789fab00deae1464ed80bda281fc833f85959b04201645e5fc25635e3e7ecda30d13d328b721af0809fca3bf3bcc'

    await synchronizeMasternodeIdentities(coreHeight + 1);

    const removedIdentifier = hash(
      Buffer.from(smlFixture[0].proRegTxHash, 'hex'),
    );
    const removedIdentity = await transactionalStateRepository.fetchIdentity(removedIdentifier);

    expect(removedIdentity).to.be.null();
  });
});<|MERGE_RESOLUTION|>--- conflicted
+++ resolved
@@ -255,23 +255,14 @@
     expect(secondOperatorIdentity).to.be.null();
   });
 
-<<<<<<< HEAD
   it('should sync identities if the gap between coreHeight and lastSyncedCoreHeight > smlMaxListsLimit', async () => {
     await synchronizeMasternodeIdentities(coreHeight);
-=======
-  it.skip('should sync identities if the gap between coreHeight and lastSyncedCoreHeight > smlMaxListsLimit', async () => {
-    // coreRpcClient
->>>>>>> a4efa8c7
 
     coreHeight = 42;
 
     await synchronizeMasternodeIdentities(coreHeight);
 
-<<<<<<< HEAD
     expect(coreRpcClientMock.protx).to.have.been.calledOnceWithExactly('diff', 1, 3);
-=======
-    await synchronizeMasternodeIdentities(coreHeight + smlMaxListsLimit + 1);
->>>>>>> a4efa8c7
   });
 
   it('should create masternode identities if new masternode appeared', async () => {
