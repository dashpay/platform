const generateRandomIdentifier = require('@dashevo/dpp/lib/test/utils/generateRandomIdentifier');
const validateQueryFactory = require('../../../../lib/document/query/validateQueryFactory');
const ValidationResult = require('../../../../lib/document/query/ValidationResult');

const ConflictingConditionsError = require('../../../../lib/document/query/errors/ConflictingConditionsError');
const InvalidPropertiesInOrderByError = require('../../../../lib/document/query/errors/InvalidPropertiesInOrderByError');
const NotIndexedPropertiesInWhereConditionsError = require('../../../../lib/document/query/errors/NotIndexedPropertiesInWhereConditionsError');
const RangeOperatorAllowedOnlyForLastIndexedPropertyError = require('../../../../lib/document/query/errors/RangeOperatorAllowedOnlyForLastIndexedPropertyError');
const MultipleRangeOperatorsError = require('../../../../lib/document/query/errors/MultipleRangeOperatorsError');
const InOperatorAllowedOnlyForLastTwoIndexedPropertiesError = require('../../../../lib/document/query/errors/InOperatorAllowedOnlyForLastTwoIndexedPropertiesError');
const RangeOperatorAllowedOnlyWithEqualOperatorsError = require('../../../../lib/document/query/errors/RangeOperatorAllowedOnlyWithEqualOperatorsError');
const RangePropertyDoesNotHaveOrderByError = require('../../../../lib/document/query/errors/RangePropertyDoesNotHaveOrderByError');

const typesTestCases = {
  number: {
    type: 'number',
    value: 1,
  },
  boolean: {
    type: 'boolean',
    value: true,
  },
  string: {
    type: 'string',
    value: 'test',
  },
  null: {
    type: 'null',
    value: null,
  },
  undefined: {
    type: 'undefined',
    value: undefined,
  },
  function: {
    type: 'function',
    value: () => {},
  },
  object: {
    type: 'object',
    value: {},
  },
  buffer: {
    type: 'buffer',
    value: Buffer.alloc(32),
  },
};

const notObjectTestCases = [
  typesTestCases.number,
  typesTestCases.boolean,
  typesTestCases.string,
  typesTestCases.null,
  typesTestCases.undefined,
  typesTestCases.function,
];

const notArrayTestCases = [
  typesTestCases.number,
  typesTestCases.boolean,
  typesTestCases.string,
  typesTestCases.null,
  typesTestCases.object,
  typesTestCases.function,
  typesTestCases.buffer,
];

const nonScalarTestCases = [
  typesTestCases.null,
  typesTestCases.undefined,
  typesTestCases.function,
  typesTestCases.object,
];

const scalarTestCases = [
  typesTestCases.number,
  typesTestCases.string,
  typesTestCases.boolean,
  typesTestCases.buffer,
];

const nonStringTestCases = [
  typesTestCases.number,
  typesTestCases.boolean,
  typesTestCases.null,
  typesTestCases.undefined,
  typesTestCases.object,
  typesTestCases.function,
  typesTestCases.buffer,
];

const nonNumberTestCases = [
  typesTestCases.string,
  typesTestCases.boolean,
  typesTestCases.null,
  typesTestCases.undefined,
  typesTestCases.object,
  typesTestCases.function,
  typesTestCases.buffer,
];

const nonNumberAndUndefinedTestCases = [
  typesTestCases.string,
  typesTestCases.boolean,
  typesTestCases.null,
  typesTestCases.object,
  typesTestCases.function,
  typesTestCases.buffer,
];

const validFieldNameTestCases = [
  'a',
  'a.b',
  'a.b.c',
  'array.element',
  'a.0',
  'a.0.b',
  'a_._b',
  'a-b.c_',
  '$id',
  '$ownerId',
  '$createdAt',
  '$updatedAt',
];

const invalidFieldNameTestCases = [
  '$a',
  '$#1321',
  'a...',
  '.a',
  'a.b.c.',
];

const validOrderByOperators = {
  '>': {
    value: 42,
  },
  '<': {
    value: 42,
  },
  startsWith: {
    value: 'rt-',
  },
  in: {
    value: ['a', 'b'],
  },
};

describe('validateQueryFactory', () => {
  let findConflictingConditionsStub;
  let findAppropriateIndexStub;
  let sortWhereClausesAccordingToIndexStub;
  let validateQuery;
  let documentSchema;

  beforeEach(function beforeEach() {
    findConflictingConditionsStub = this.sinon.stub().returns([]);
<<<<<<< HEAD
    findAppropriateIndexStub = this.sinon.stub();
    sortWhereClausesAccordingToIndexStub = this.sinon.stub();
=======
    findAppropriateIndexStub = this.sinon.stub().returns({});
    sortWhereClausesAccordingToIndexStub = this.sinon.stub().returns([]);
>>>>>>> 5c0a3014
    documentSchema = {};

    validateQuery = validateQueryFactory(
      findConflictingConditionsStub,
      findAppropriateIndexStub,
      sortWhereClausesAccordingToIndexStub,
    );
  });

  it('should return valid result if empty query is specified', () => {
    const result = validateQuery({}, {});

    expect(result).to.be.instanceOf(ValidationResult);
    expect(result.isValid()).to.be.true();
  });

  notObjectTestCases.forEach(({ type, value }) => {
    it(`should return invalid result if query is a ${type}`, () => {
      const result = validateQuery(value, documentSchema);

      expect(result).to.be.instanceOf(ValidationResult);
      expect(result.isValid()).to.be.false();
      expect(result.errors[0].keyword).to.be.equal('type');
      expect(result.errors[0].params.type).to.be.equal('object');
    });
  });

  it('should return valid result when some valid sample query is passed', () => {
    sortWhereClausesAccordingToIndexStub.returns([['$id', '>', 1]]);
    findAppropriateIndexStub.returns({
      properties: [{ $id: 'asc' }],
    });

    const result = validateQuery({ where: [['$id', '>', 1]] }, documentSchema);
    console.log(result);
    expect(result).to.be.instanceOf(ValidationResult);
    expect(result.isValid()).to.be.true();
  });

  describe('where', () => {
    notArrayTestCases.forEach(({ type, value }) => {
      it(`should return invalid result if "where" is not an array, but ${type}`, () => {
        const result = validateQuery({ where: value }, documentSchema);

        expect(result).to.be.instanceOf(ValidationResult);
        expect(result.isValid()).to.be.false();
        expect(result.errors[0].instancePath).to.be.equal('/where');
        expect(result.errors[0].keyword).to.be.equal('type');
        expect(result.errors[0].params.type).to.be.equal('array');
      });
    });

    it('should return invalid result if "where" is an empty array', () => {
      const result = validateQuery({ where: [] }, documentSchema);

      expect(result).to.be.instanceOf(ValidationResult);
      expect(result.isValid()).to.be.false();
      expect(result.errors[0].instancePath).to.be.equal('/where');
      expect(result.errors[0].keyword).to.be.equal('minItems');
      expect(result.errors[0].params.limit).to.be.equal(1);
    });

    it('should return invalid result if "where" contains more than 10 conditions', () => {
      const where = Array(11).fill(['a', '<', 1]);

      const result = validateQuery({ where }, documentSchema);

      expect(result).to.be.instanceOf(ValidationResult);
      expect(result.isValid()).to.be.false();
      expect(result.errors[0].instancePath).to.be.equal('/where');
      expect(result.errors[0].keyword).to.be.equal('maxItems');
      expect(result.errors[0].params.limit).to.be.equal(10);
    });

    it('should return invalid result if "where" contains conflicting conditions', () => {
      findConflictingConditionsStub.returns([['a', ['<', '>']]]);

      const result = validateQuery({
        where: [
          ['a', '<', 1],
          ['a', '>', 1],
        ],
      },
      documentSchema);

      expect(result).to.be.instanceOf(ValidationResult);
      expect(result.isValid()).to.be.false();
      expect(result.errors[0]).to.be.an.instanceOf(ConflictingConditionsError);
      expect(result.errors[0].getField()).to.be.equal('a');
      expect(result.errors[0].getOperators()).to.be.deep.equal(['<', '>']);
    });

    describe('condition', () => {
      describe('property', () => {
        it('should return valid result if condition contains "$id" field', () => {
          const result = validateQuery({ where: [['$id', '==', 'idvalue']] }, documentSchema);

          expect(result).to.be.instanceOf(ValidationResult);
          expect(result.isValid()).to.be.true();
        });

        it('should return valid result if condition contains top-level field', () => {
          documentSchema = {
            indices: [
              {
                properties: [{ a: 'asc' }],
              },
            ],
          };

          const result = validateQuery({ where: [['a', '==', '1']] }, documentSchema);

          expect(result).to.be.instanceOf(ValidationResult);
          expect(result.isValid()).to.be.true();
        });

        it('should return valid result if condition contains nested path field', () => {
          documentSchema = {
            indices: [
              {
                properties: [{ 'a.b': 'asc' }],
              },
            ],
          };

          const result = validateQuery({ where: [['a.b', '==', '1']] }, documentSchema);

          expect(result).to.be.instanceOf(ValidationResult);
          expect(result.isValid()).to.be.true();
        });

        it('should return invalid result if property is not specified in document indices', () => {
          findAppropriateIndexStub.returns(null);

          const result = validateQuery({ where: [['a', '==', '1']] }, documentSchema);

          expect(result).to.be.instanceOf(ValidationResult);
          expect(result.isValid()).to.be.false();

          expect(result.errors).to.have.lengthOf(1);
          expect(result.errors[0]).to.be.instanceOf(NotIndexedPropertiesInWhereConditionsError);
        });

        it('should return invalid result if field name is more than 255 characters long', () => {
          const validPropertyName = 'a'.repeat(255);
          const longPropertyName = 'a'.repeat(256);

          documentSchema = {
            indices: [
              {
                properties: [{ [validPropertyName]: 'asc' }],
              },
              {
                properties: [{ [longPropertyName]: 'asc' }],
              },
            ],
          };

          let result = validateQuery({ where: [[validPropertyName, '==', '1']] }, documentSchema);

          expect(result).to.be.instanceOf(ValidationResult);
          expect(result.isValid()).to.be.true();

          result = validateQuery({ where: [[longPropertyName, '==', '1']] }, documentSchema);

          expect(result).to.be.instanceOf(ValidationResult);
          expect(result.isValid()).to.be.false();

          expect(result.errors[0].instancePath).to.be.equal('/where/0/0');
          expect(result.errors[0].keyword).to.be.equal('maxLength');
          expect(result.errors[0].params.limit).to.be.equal(255);
        });

        invalidFieldNameTestCases.forEach((fieldName) => {
          it(`should return invalid result if field name contains restricted symbols: ${fieldName}`, () => {
            const result = validateQuery({ where: [[fieldName, '==', '1']] }, documentSchema);

            expect(result).to.be.instanceOf(ValidationResult);
            expect(result.isValid()).to.be.false();
            expect(result.errors[0].instancePath).to.be.equal('/where/0/0');
            expect(result.errors[0].keyword).to.be.equal('pattern');
            expect(result.errors[0].params.pattern).to.be.equal(
              '^(\\$id|\\$ownerId|[a-zA-Z0-9-_]|[a-zA-Z0-9-_]+(.[a-zA-Z0-9-_]+)+?)$',
            );
          });
        });
      });

      it('should return invalid result if condition array has less than 3 elements (field, operator, value)', () => {
        const result = validateQuery({ where: [['a', '==']] }, documentSchema);

        expect(result).to.be.instanceOf(ValidationResult);
        expect(result.isValid()).to.be.false();

        expect(result.errors[0].instancePath).to.be.equal('/where/0');
        expect(result.errors[0].keyword).to.be.equal('minItems');
        expect(result.errors[0].params.limit).to.be.equal(3);
      });

      it('should return invalid result if condition array has more than 3 elements (field, operator, value)', () => {
        const result = validateQuery({ where: [['a', '==', '1', '2']] }, documentSchema);

        expect(result).to.be.instanceOf(ValidationResult);
        expect(result.isValid()).to.be.false();
        expect(result.errors[0].instancePath).to.be.equal('/where/0');
        expect(result.errors[0].keyword).to.be.equal('maxItems');
        expect(result.errors[0].params.limit).to.be.equal(3);
      });

      describe('operators', () => {
        describe('comparisons', () => {
          it('should return invalid result if condition contains invalid comparison operator', () => {
            documentSchema = {
              indices: [
                {
                  properties: [{ a: 'asc' }],
                },
              ],
            };

            const operators = ['<', '<=', '==', '>', '>='];

            operators.forEach((operator) => {
              const result = validateQuery({ where: [['a', operator, '1']] }, documentSchema);

              expect(result).to.be.instanceOf(ValidationResult);
              expect(result.isValid()).to.be.true();
            });
            const result = validateQuery({ where: [['a', '===', '1']] }, documentSchema);

            expect(result).to.be.instanceOf(ValidationResult);
            expect(result.isValid()).to.be.false();

            expect(result.errors).to.have.lengthOf(5);

            expect(result.errors[4].instancePath).to.be.equal('/where/0');
            expect(result.errors[4].keyword).to.be.equal('oneOf');
          });

          it('should return valid result if "<" operator used with a numeric value', () => {
            documentSchema = {
              indices: [
                {
                  properties: [{ a: 'asc' }],
                },
              ],
            };

            const result = validateQuery({ where: [['a', '<', 1]] }, documentSchema);

            expect(result).to.be.instanceOf(ValidationResult);
            expect(result.isValid()).to.be.true();
          });

          it('should return valid result if "<" operator used with a string value', () => {
            documentSchema = {
              indices: [
                {
                  properties: [{ a: 'asc' }],
                },
              ],
            };

            const result = validateQuery({ where: [['a', '<', 'test']] }, documentSchema);

            expect(result).to.be.instanceOf(ValidationResult);
            expect(result.isValid()).to.be.true();
          });

          it('should return invalid result if "<" operator used with a string value longer than 1024 chars', () => {
            documentSchema = {
              indices: [
                {
                  properties: [{ a: 'asc' }],
                },
              ],
            };

            const longString = 't'.repeat(1024);

            let result = validateQuery({ where: [['a', '<', longString]] }, documentSchema);

            expect(result).to.be.instanceOf(ValidationResult);
            expect(result.isValid()).to.be.true();

            const veryLongString = 't'.repeat(1025);

            result = validateQuery({ where: [['a', '<', veryLongString]] }, documentSchema);

            expect(result).to.be.instanceOf(ValidationResult);
            expect(result.isValid()).to.be.false();
            expect(result.errors[0].instancePath).to.be.equal('/where/0/2');
            expect(result.errors[0].keyword).to.be.equal('maxLength');
            expect(result.errors[0].params.limit).to.be.equal(1024);
          });

          it('should return valid result if "<" operator used with a boolean value', () => {
            documentSchema = {
              indices: [
                {
                  properties: [{ a: 'asc' }],
                },
              ],
            };

            const result = validateQuery({ where: [['a', '<', true]] }, documentSchema);

            expect(result).to.be.instanceOf(ValidationResult);
            expect(result.isValid()).to.be.true();
          });

          nonScalarTestCases.forEach(({ type, value }) => {
            it(`should return invalid result if "<" operator used with a not scalar value, but ${type}`, () => {
              documentSchema = {
                indices: [
                  {
                    properties: [{ a: 'asc' }],
                  },
                ],
              };

              const result = validateQuery({ where: [['a', '<', value]] }, documentSchema);

              expect(result).to.be.instanceOf(ValidationResult);
              expect(result.isValid()).to.be.false();
              expect(result.errors[0].instancePath).to.be.equal('/where/0/2');
              expect(result.errors[0].keyword).to.be.equal('type');
              expect(result.errors[0].params.type).to.be.equal('string');
              expect(result.errors[1].instancePath).to.be.equal('/where/0/2');
              expect(result.errors[1].keyword).to.be.equal('type');
              expect(result.errors[1].params.type).to.be.equal('number');
              expect(result.errors[2].instancePath).to.be.equal('/where/0/2');
              expect(result.errors[2].keyword).to.be.equal('type');
              expect(result.errors[2].params.type).to.be.equal('boolean');
            });
          });

          scalarTestCases.forEach(({ type, value }) => {
            it(`should return valid result if "<" operator used with a scalar value ${type}`, () => {
              documentSchema = {
                indices: [
                  {
                    properties: [{ a: 'asc' }],
                  },
                ],
              };

              const result = validateQuery({ where: [['a', '<', value]] }, documentSchema);

              expect(result).to.be.instanceOf(ValidationResult);
              expect(result.isValid()).to.be.true();
            });
          });

          scalarTestCases.forEach(({ type, value }) => {
            it(`should return valid result if "<=" operator used with a scalar value ${type}`, () => {
              documentSchema = {
                indices: [
                  {
                    properties: [{ a: 'asc' }],
                  },
                ],
              };

              const result = validateQuery({ where: [['a', '<=', value]] }, documentSchema);

              expect(result).to.be.instanceOf(ValidationResult);
              expect(result.isValid()).to.be.true();
            });
          });

          scalarTestCases.forEach(({ type, value }) => {
            it(`should return valid result if "==" operator used with a scalar value ${type}`, () => {
              documentSchema = {
                indices: [
                  {
                    properties: [{ a: 'asc' }],
                  },
                ],
              };

              const result = validateQuery({ where: [['a', '==', value]] }, documentSchema);

              expect(result).to.be.instanceOf(ValidationResult);
              expect(result.isValid()).to.be.true();
            });
          });

          scalarTestCases.forEach(({ type, value }) => {
            it(`should return valid result if ">=" operator used with a scalar value ${type}`, () => {
              documentSchema = {
                indices: [
                  {
                    properties: [{ a: 'asc' }],
                  },
                ],
              };

              const result = validateQuery({ where: [['a', '<=', value]] }, documentSchema);

              expect(result).to.be.instanceOf(ValidationResult);
              expect(result.isValid()).to.be.true();
            });
          });

          scalarTestCases.forEach(({ type, value }) => {
            it(`should return valid result if ">=" operator used with a scalar value ${type}`, () => {
              documentSchema = {
                indices: [
                  {
                    properties: [{ a: 'asc' }],
                  },
                ],
              };

              const result = validateQuery({ where: [['a', '>', value]] }, documentSchema);

              expect(result).to.be.instanceOf(ValidationResult);
              expect(result.isValid()).to.be.true();
            });
          });

          ['>', '<', '<=', '>='].forEach((operator) => {
            it(`should return invalid results if "${operator}" used not in the last 2 where conditions`, () => {
              documentSchema = {
                indices: [
                  {
                    properties: [{ a: 'asc' }],
                  },
                ],
              };

              const result = validateQuery(
                {
                  where: [
                    ['a', operator, 1],
                    ['a', 'startsWith', 'rt-'],
                    ['a', 'startsWith', 'r-'],
                  ],
                },
                documentSchema,
              );

              expect(result).to.be.instanceOf(ValidationResult);
              expect(result.isValid()).to.be.false();

              const error = result.getErrors()[0];

              expect(error).to.be.an.instanceOf(
                RangeOperatorAllowedOnlyForLastIndexedPropertyError,
              );
            });
          });

          describe('ranges', () => {
            ['>', '<', '<=', '>='].forEach((operator) => {
              it(`should return invalid result if ${operator} operator used with another range operator`, () => {
                documentSchema = {
                  indices: [
                    {
                      properties: [{ a: 'asc' }, { b: 'asc' }],
                    },
                  ],
                };

                findAppropriateIndexStub.returns(documentSchema.indices[0].properties);

                ['>', '<', '>=', '<=', 'startsWith'].forEach((additionalOperator) => {
                  const query = { where: [['a', operator, '1'], ['b', additionalOperator, 'a']] };
                  sortWhereClausesAccordingToIndexStub.returns(query.where);

                  const result = validateQuery(query, documentSchema);

                  expect(result).to.be.instanceOf(ValidationResult);
                  expect(result.isValid()).to.be.false();

                  const [error] = result.getErrors();

                  expect(error).to.be.an.instanceOf(
                    MultipleRangeOperatorsError,
                  );
                });
              });
            });

            it('should return invalid result if "in" operator is used before last two indexed conditions', () => {
              documentSchema = {
                indices: [
                  {
                    properties: [{ a: 'asc' }, { b: 'asc' }, { c: 'asc' }],
                  },
                ],
              };

              findAppropriateIndexStub.returns(documentSchema.indices[0].properties);

              const query = { where: [['b', 'in', [1, 2]]] };
              sortWhereClausesAccordingToIndexStub.returns(query.where);

              let result = validateQuery(query, documentSchema);

              expect(result).to.be.instanceOf(ValidationResult);
              expect(result.isValid()).to.be.true();

              query.where = [['c', 'in', [1, 2]]];
              sortWhereClausesAccordingToIndexStub.returns(query.where);

              result = validateQuery(query, documentSchema);

              expect(result).to.be.instanceOf(ValidationResult);
              expect(result.isValid()).to.be.true();

              query.where = [['a', 'in', [1, 2]]];
              sortWhereClausesAccordingToIndexStub.returns(query.where);

              result = validateQuery(query, documentSchema);

              expect(result).to.be.instanceOf(ValidationResult);
              expect(result.isValid()).to.be.false();

              const [error] = result.getErrors();
              expect(error).to.be.an.instanceOf(
                InOperatorAllowedOnlyForLastTwoIndexedPropertiesError,
              );
            });

            ['>', '<', '>=', '<='].forEach((operator) => {
              it(`should return invalid result if ${operator} operator is used before "=="`, () => {
                documentSchema = {
                  indices: [
                    {
                      properties: [{ a: 'asc' }, { b: 'asc' }, { c: 'asc' }],
                    },
                  ],
                };

                findAppropriateIndexStub.returns(documentSchema.indices[0].properties);

                const query = { where: [['b', '==', 1], ['a', operator, 2]] };
                sortWhereClausesAccordingToIndexStub.returns(query.where);

                let result = validateQuery(query, documentSchema);

                expect(result).to.be.instanceOf(ValidationResult);
                expect(result.isValid()).to.be.true();

                query.where = [['a', operator, 2], ['b', '==', 1]];
                sortWhereClausesAccordingToIndexStub.returns(query.where);

                result = validateQuery(query, documentSchema);

                expect(result).to.be.instanceOf(ValidationResult);
                expect(result.isValid()).to.be.false();

                const [error] = result.getErrors();
                expect(error).to.be.an.instanceOf(
                  RangeOperatorAllowedOnlyWithEqualOperatorsError,
                );
              });
            });

            // ['>', '<', '>=', '<='].forEach((operator) => {
            // TODO fails with RangeOperatorAllowedOnlyForLastIndexedPropertyError

            //   it(`should return invalid result if ${operator} operator is used before "in"`, () => {
            //     documentSchema = {
            //       indices: [
            //         {
            //           properties: [{ b: 'asc' }, { a: 'asc' }],
            //         },
            //         {
            //           properties: [{ a: 'asc' }, { b: 'asc' }],
            //         },
            //       ],
            //     };
            //
            //     findAppropriateIndexStub.returns(documentSchema.indices[1].properties);
            //
            //     const query = { where: [['b', 'in', [1, 2]], ['a', operator, 2]] };
            //     sortWhereClausesAccordingToIndexStub.returns(query.where);
            //
            //     let result = validateQuery(query, documentSchema);
            //
            //     if (!result.isValid()) {
            //       console.log(query.where ,result, documentSchema.indices[1].properties);
            //     }
            //     expect(result).to.be.instanceOf(ValidationResult);
            //
            //     expect(result.isValid()).to.be.true();
            //
            //     query.where = [['a', operator, 2], ['b', 'in', [1, 2]]];
            //     sortWhereClausesAccordingToIndexStub.returns(query.where);
            //     findAppropriateIndexStub.returns(documentSchema.indices[1].properties);
            //
            //     result = validateQuery(query, documentSchema);
            //
            //     expect(result).to.be.instanceOf(ValidationResult);
            //     expect(result.isValid()).to.be.false();
            //
            //     const [error] = result.getErrors();
            //     expect(error).to.be.an.instanceOf(
            //       RangeOperatorAllowedOnlyWithEqualOperatorsError,
            //     );
            //   });
            // });

            it('should return invalid result if "in" or range operators are not in orderBy', () => {
              documentSchema = {
                indices: [
                  {
                    properties: [{ a: 'asc', b: 'asc', c: 'asc' }],
                  },
                ],
              };

              findAppropriateIndexStub.returns(documentSchema.indices[0].properties);

              const query = {
                where: [
                  ['a', '==', 1],
                  ['b', '>', 1],
                ],
                orderBy: [['b', 'asc']],
              };
              sortWhereClausesAccordingToIndexStub.returns(query.where);

              let result = validateQuery(query, documentSchema);

              expect(result.isValid()).to.be.true();

              delete query.orderBy;
              sortWhereClausesAccordingToIndexStub.returns(query.where);

              result = validateQuery(query, documentSchema);

              expect(result.isValid()).to.be.false();

              const [error] = result.getErrors();
              expect(error).to.be.an.instanceOf(
                RangePropertyDoesNotHaveOrderByError,
              );
            });
          });
        });

        describe('timestamps', () => {
          nonNumberTestCases.forEach(({ type, value }) => {
            it(`should return invalid result if $createdAt timestamp used with ${type} value`, () => {
              const result = validateQuery({ where: [['$createdAt', '>', value]] }, documentSchema);

              expect(result).to.be.instanceOf(ValidationResult);
              expect(result.isValid()).to.be.false();
              expect(result.errors[1].instancePath).to.be.equal('/where/0/2');
              expect(result.errors[1].keyword).to.be.equal('type');
              expect(result.errors[1].params.type).to.be.equal('integer');
            });
          });

          nonNumberTestCases.forEach(({ type, value }) => {
            it(`should return invalid result if $updatedAt timestamp used with ${type} value`, () => {
              documentSchema = {
                indices: [
                  {
                    properties: [{ $updatedAt: 'asc' }],
                  },
                ],
              };

              const result = validateQuery({ where: [['$updatedAt', '>', value]] }, documentSchema);

              expect(result).to.be.instanceOf(ValidationResult);
              expect(result.isValid()).to.be.false();
              expect(result.errors[1].instancePath).to.be.equal('/where/0/2');
              expect(result.errors[1].keyword).to.be.equal('type');
              expect(result.errors[1].params.type).to.be.equal('integer');
            });
          });

          it('should return valid result if condition contains "$createdAt" field', () => {
            documentSchema = {
              indices: [
                {
                  properties: [{ $createdAt: 'asc' }],
                },
              ],
            };

            const result = validateQuery({ where: [['$createdAt', '==', Date.now()]] }, documentSchema);

            expect(result).to.be.instanceOf(ValidationResult);
            expect(result.isValid()).to.be.true();
          });

          it('should return valid result if condition contains "$updatedAt" field', () => {
            documentSchema = {
              indices: [
                {
                  properties: [{ $updatedAt: 'asc' }],
                },
              ],
            };

            const result = validateQuery({ where: [['$updatedAt', '==', Date.now()]] }, documentSchema);

            expect(result).to.be.instanceOf(ValidationResult);
            expect(result.isValid()).to.be.true();
          });
        });

        describe('in', () => {
          it('should return valid result if "in" operator used with an array value', () => {
            documentSchema = {
              indices: [
                {
                  properties: [{ a: 'asc' }],
                },
              ],
            };

            const result = validateQuery({ where: [['a', 'in', [1, 2]]] }, documentSchema);

            expect(result).to.be.instanceOf(ValidationResult);
            expect(result.isValid()).to.be.true();
          });

          notArrayTestCases.forEach(({ type, value }) => {
            it(`should return invalid result if "in" operator used with not an array value, but ${type}`, () => {
              const result = validateQuery({ where: [['a', 'in', value]] }, documentSchema);

              expect(result).to.be.instanceOf(ValidationResult);
              expect(result.isValid()).to.be.false();
              expect(result.errors[2].instancePath).to.be.equal('/where/0/2');
              expect(result.errors[2].keyword).to.be.equal('type');
              expect(result.errors[2].params.type).to.be.equal('array');
            });
          });

          it('should return invalid result if "in" operator used with an empty array value', () => {
            const result = validateQuery({ where: [['a', 'in', []]] }, documentSchema);

            expect(result).to.be.instanceOf(ValidationResult);
            expect(result.isValid()).to.be.false();
            expect(result.errors[2].instancePath).to.be.equal('/where/0/2');
            expect(result.errors[2].keyword).to.be.equal('minItems');
            expect(result.errors[2].params.limit).to.be.equal(1);
          });

          it('should return invalid result if "in" operator used with an array value which contains more than 100'
            + ' elements', () => {
            documentSchema = {
              indices: [
                {
                  properties: [{ a: 'asc' }],
                },
              ],
            };

            const arr = [];

            for (let i = 0; i < 100; i++) {
              arr.push(i);
            }

            let result = validateQuery({ where: [['a', 'in', arr]] }, documentSchema);

            expect(result).to.be.instanceOf(ValidationResult);
            expect(result.isValid()).to.be.true();

            arr.push(101);

            result = validateQuery({ where: [['a', 'in', arr]] }, documentSchema);

            expect(result).to.be.instanceOf(ValidationResult);
            expect(result.isValid()).to.be.false();
            expect(result.errors[2].instancePath).to.be.equal('/where/0/2');
            expect(result.errors[2].keyword).to.be.equal('maxItems');
            expect(result.errors[2].params.limit).to.be.equal(100);
          });

          it('should return invalid result if "in" operator used with an array which contains not unique elements', () => {
            const arr = [1, 1];
            const result = validateQuery({ where: [['a', 'in', arr]] }, documentSchema);

            expect(result).to.be.instanceOf(ValidationResult);
            expect(result.isValid()).to.be.false();
            expect(result.errors[2].instancePath).to.be.equal('/where/0/2');
            expect(result.errors[2].keyword).to.be.equal('uniqueItems');
            expect(result.errors[2].message).to.be.equal('must NOT have duplicate items (items ## 0 and 1 are identical)');
          });

          it('should return invalid results if condition contains empty arrays', () => {
            const arr = [[], []];
            const result = validateQuery({ where: [['a', 'in', arr]] }, documentSchema);

            expect(result).to.be.instanceOf(ValidationResult);
            expect(result.isValid()).to.be.false();
          });

          it('should return invalid results if used not in the last where condition', () => {
            documentSchema = {
              indices: [
                {
                  properties: [{ a: 'asc' }],
                },
              ],
            };

            const arr = [1, 2];

            const result = validateQuery(
              {
                where: [
                  ['a', 'in', arr],
                  ['a', '>', 1],
                ],
              },
              documentSchema,
            );

            expect(result).to.be.instanceOf(ValidationResult);
            expect(result.isValid()).to.be.false();

            const error = result.getErrors()[0];

            expect(error).to.be.an.instanceOf(RangeOperatorAllowedOnlyForLastIndexedPropertyError);
          });
        });

        describe('startsWith', () => {
          it('should return valid result if "startsWith" operator used with a string value', () => {
            documentSchema = {
              indices: [
                {
                  properties: [{ a: 'asc' }],
                },
              ],
            };

            const result = validateQuery({ where: [['a', 'startsWith', 'b']] }, documentSchema);

            expect(result).to.be.instanceOf(ValidationResult);
            expect(result.isValid()).to.be.true();
          });

          it('should return invalid result if "startsWith" operator used with an empty string value', () => {
            const result = validateQuery({ where: [['a', 'startsWith', '']] }, documentSchema);

            expect(result).to.be.instanceOf(ValidationResult);
            expect(result.isValid()).to.be.false();
            expect(result.errors[3].instancePath).to.be.equal('/where/0/2');
            expect(result.errors[3].keyword).to.be.equal('minLength');
            expect(result.errors[3].params.limit).to.be.equal(1);
          });

          it('should return invalid result if "startsWith" operator used with a string value which is more than 255'
            + ' chars long', () => {
            const value = 'b'.repeat(256);
            const result = validateQuery({ where: [['a', 'startsWith', value]] }, documentSchema);

            expect(result).to.be.instanceOf(ValidationResult);
            expect(result.isValid()).to.be.false();
            expect(result.errors[3].instancePath).to.be.equal('/where/0/2');
            expect(result.errors[3].keyword).to.be.equal('maxLength');
            expect(result.errors[3].params.limit).to.be.equal(255);
          });

          nonStringTestCases.forEach(({ type, value }) => {
            it(`should return invalid result if "startWith" operator used with a not string value, but ${type}`, () => {
              const result = validateQuery({ where: [['a', 'startsWith', value]] }, documentSchema);

              expect(result).to.be.instanceOf(ValidationResult);
              expect(result.isValid()).to.be.false();
              expect(result.errors[3].instancePath).to.be.equal('/where/0/2');
              expect(result.errors[3].keyword).to.be.equal('type');
              expect(result.errors[3].params.type).to.be.equal('string');
            });
          });

          it('should return invalid results if used not in the last where condition', () => {
            documentSchema = {
              indices: [
                {
                  properties: [{ a: 'asc' }],
                },
              ],
            };

            const result = validateQuery(
              {
                where: [
                  ['a', 'startsWith', 'r-'],
                  ['a', '>', 1],
                ],
              },
              documentSchema,
            );

            expect(result).to.be.instanceOf(ValidationResult);
            expect(result.isValid()).to.be.false();

            const error = result.getErrors()[0];

            expect(error).to.be.an.instanceOf(RangeOperatorAllowedOnlyForLastIndexedPropertyError);
          });
        });

        describe.skip('elementMatch', () => {
          it('should return valid result if "elementMatch" operator used with "where" conditions', () => {
            const result = validateQuery({
              where: [
                ['arr', 'elementMatch',
                  [['elem', '>', 1], ['elem', '<', 3]],
                ],
              ],
            },
            documentSchema);

            expect(result).to.be.instanceOf(ValidationResult);
            expect(result.isValid()).to.be.true();
          });

          it('should return invalid result if "elementMatch" operator used with invalid "where" conditions', () => {
            const result = validateQuery({
              where: [
                ['arr', 'elementMatch',
                  [['elem', 'startsWith', 1], ['elem', '<', 3]],
                ],
              ],
            },
            documentSchema);

            expect(result).to.be.instanceOf(ValidationResult);
            expect(result.isValid()).to.be.false();
            expect(result.errors[11].instancePath).to.be.equal('/where/0/2/0');
            expect(result.errors[11].keyword).to.be.equal('oneOf');
          });

          it('should return invalid result if "elementMatch" operator used with less than 2 "where" conditions', () => {
            const result = validateQuery({
              where: [
                ['arr', 'elementMatch',
                  [['elem', '>', 1]],
                ],
              ],
            },
            documentSchema);

            expect(result).to.be.instanceOf(ValidationResult);
            expect(result.isValid()).to.be.false();
            expect(result.errors[4].instancePath).to.be.equal('/where/0/2');
            expect(result.errors[4].keyword).to.be.equal('minItems');
            expect(result.errors[4].params.limit).to.be.equal(2);
          });

          it('should return invalid result if value contains conflicting conditions', () => {
            findConflictingConditionsStub.returns([['elem', ['>', '>']]]);

            const result = validateQuery({
              where: [
                ['arr', 'elementMatch',
                  [['elem', '>', 1], ['elem', '>', 1]],
                ],
              ],
            },
            documentSchema);

            expect(result).to.be.instanceOf(ValidationResult);
            expect(result.isValid()).to.be.false();
            expect(result.errors[0]).to.be.an.instanceOf(ConflictingConditionsError);
            expect(result.errors[0].getField()).to.be.equal('elem');
            expect(result.errors[0].getOperators()).to.be.deep.equal(['>', '>']);
          });

          it('should return invalid result if $id field is specified', () => {
            const result = validateQuery({
              where: [
                ['arr', 'elementMatch',
                  [['$id', '>', 1], ['$id', '<', 3]],
                ],
              ],
            },
            documentSchema);

            expect(result).to.be.instanceOf(ValidationResult);
            expect(result.isValid()).to.be.false();
            // expect(result.errors[0]).to.be.an.instanceOf(NestedSystemFieldError);
            expect(result.errors[0].getField()).to.be.equal('$id');
          });

          it('should return invalid result if $ownerId field is specified', () => {
            const result = validateQuery({
              where: [
                ['arr', 'elementMatch',
                  [['$ownerId', '>', 1], ['$ownerId', '<', 3]],
                ],
              ],
            },
            documentSchema);

            expect(result).to.be.instanceOf(ValidationResult);
            expect(result.isValid()).to.be.false();
            // expect(result.errors[0]).to.be.an.instanceOf(NestedSystemFieldError);
            expect(result.errors[0].getField()).to.be.equal('$ownerId');
          });

          it('should return invalid result if value contains nested "elementMatch" operator', () => {
            findConflictingConditionsStub.returns([]);

            const result = validateQuery({
              where: [
                ['arr', 'elementMatch',
                  [['subArr', 'elementMatch', [
                    ['subArrElem', '>', 1], ['subArrElem', '<', 3],
                  ]], ['subArr', '<', 3]],
                ],
              ],
            },
            documentSchema);

            expect(result).to.be.instanceOf(ValidationResult);
            expect(result.isValid()).to.be.false();
            // expect(result.errors[0]).to.be.an.instanceOf(NestedElementMatchError);
            expect(result.errors[0].getField()).to.be.equal('subArr');
          });
        });

        describe.skip('length', () => {
          it('should return valid result if "length" operator used with a positive numeric value', () => {
            const result = validateQuery({
              where: [
                ['arr', 'length', 2],
              ],
            }, documentSchema);

            expect(result).to.be.instanceOf(ValidationResult);
            expect(result.isValid()).to.be.true();
          });

          it('should return valid result if "length" operator used with zero', () => {
            const result = validateQuery({
              where: [
                ['arr', 'length', 0],
              ],
            }, documentSchema);

            expect(result).to.be.instanceOf(ValidationResult);
            expect(result.isValid()).to.be.true();
          });

          it('should return invalid result if "length" operator used with a float numeric value', () => {
            const result = validateQuery({
              where: [
                ['arr', 'length', 1.2],
              ],
            },
            documentSchema);

            expect(result).to.be.instanceOf(ValidationResult);
            expect(result.isValid()).to.be.false();
            expect(result.errors[5].instancePath).to.be.equal('/where/0/2');
            expect(result.errors[5].keyword).to.be.equal('multipleOf');
            expect(result.errors[5].params.multipleOf).to.be.equal(1);
          });

          it('should return invalid result if "length" operator used with a NaN', () => {
            const result = validateQuery({
              where: [
                ['arr', 'length', NaN],
              ],
            },
            documentSchema);

            expect(result).to.be.instanceOf(ValidationResult);
            expect(result.isValid()).to.be.false();
            expect(result.errors[5].instancePath).to.be.equal('/where/0/2');
            expect(result.errors[5].keyword).to.be.equal('type');
            expect(result.errors[5].params.type).to.be.equal('number');
          });

          it('should return invalid result if "length" operator used with a numeric value which is less than 0', () => {
            const result = validateQuery({
              where: [
                ['arr', 'length', -1],
              ],
            },
            documentSchema);

            expect(result).to.be.instanceOf(ValidationResult);
            expect(result.isValid()).to.be.false();
            expect(result.errors[5].instancePath).to.be.equal('/where/0/2');
            expect(result.errors[5].keyword).to.be.equal('minimum');
            expect(result.errors[5].params.comparison).to.be.equal('>=');
            expect(result.errors[5].params.limit).to.be.equal(0);
          });

          nonNumberTestCases.forEach(({ type, value }) => {
            it(`should return invalid result if "length" operator used with a ${type} instead of numeric value`, () => {
              const result = validateQuery({
                where: [
                  ['arr', 'length', value],
                ],
              },
              documentSchema);

              expect(result).to.be.instanceOf(ValidationResult);
              expect(result.isValid()).to.be.false();
              expect(result.errors[5].instancePath).to.be.equal('/where/0/2');
              expect(result.errors[5].keyword).to.be.equal('type');
              expect(result.errors[5].params.type).to.be.equal('number');
            });
          });
        });

        describe.skip('contains', () => {
          scalarTestCases.forEach(({ type, value }) => {
            it(`should return valid result if "contains" operator used with a scalar value ${type}`, () => {
              const result = validateQuery({
                where: [
                  ['arr', 'contains', value],
                ],
              },
              documentSchema);

              expect(result).to.be.instanceOf(ValidationResult);
              expect(result.isValid()).to.be.true();
            });
          });

          scalarTestCases.forEach(({ type, value }) => {
            it(`should return valid result if "contains" operator used with an array of scalar values ${type}`, () => {
              const result = validateQuery({
                where: [
                  ['arr', 'contains', [value]],
                ],
              },
              documentSchema);

              expect(result).to.be.instanceOf(ValidationResult);
              expect(result.isValid()).to.be.true();
            });
          });

          it('should return invalid result if "contains" operator used with an array which has '
            + ' more than 100 elements', () => {
            const arr = [];
            for (let i = 0; i < 100; i++) {
              arr.push(i);
            }

            let result = validateQuery({
              where: [
                ['arr', 'contains', arr],
              ],
            },
            documentSchema);

            expect(result).to.be.instanceOf(ValidationResult);
            expect(result.isValid()).to.be.true();

            arr.push(101);

            result = validateQuery({
              where: [
                ['arr', 'contains', arr],
              ],
            },
            documentSchema);

            expect(result).to.be.instanceOf(ValidationResult);
            expect(result.isValid()).to.be.false();
            expect(result.errors[12].instancePath).to.be.equal('/where/0/2');
            expect(result.errors[12].keyword).to.be.equal('maxItems');
            expect(result.errors[12].params.limit).to.be.equal(100);
          });

          it('should return invalid result if "contains" operator used with an empty array', () => {
            const result = validateQuery({
              where: [
                ['arr', 'contains', []],
              ],
            },
            documentSchema);

            expect(result).to.be.instanceOf(ValidationResult);
            expect(result.isValid()).to.be.false();
            expect(result.errors[12].instancePath).to.be.equal('/where/0/2');
            expect(result.errors[12].keyword).to.be.equal('minItems');
            expect(result.errors[12].params.limit).to.be.equal(1);
          });

          it('should return invalid result if "contains" operator used with an array which contains not unique'
            + ' elements', () => {
            const result = validateQuery({
              where: [
                ['arr', 'contains', [1, 1]],
              ],
            },
            documentSchema);

            expect(result).to.be.instanceOf(ValidationResult);
            expect(result.isValid()).to.be.false();
            expect(result.errors[12].instancePath).to.be.equal('/where/0/2');
            expect(result.errors[12].keyword).to.be.equal('uniqueItems');
            expect(result.errors[12].message).to.be.equal('must NOT have duplicate items (items ## 0 and 1 are identical)');
          });

          nonScalarTestCases.forEach(({ type, value }) => {
            it(`should return invalid result if used with non-scalar value ${type}`, () => {
              const result = validateQuery({
                where: [
                  ['arr', 'contains', value],
                ],
              },
              documentSchema);

              expect(result).to.be.instanceOf(ValidationResult);
              expect(result.isValid()).to.be.false();
              expect(result.errors[6].instancePath).to.be.equal('/where/0/2');
              expect(result.errors[6].keyword).to.be.equal('type');
              expect(result.errors[6].params.type).to.be.equal('string');
              expect(result.errors[7].instancePath).to.be.equal('/where/0/2');
              expect(result.errors[7].keyword).to.be.equal('type');
              expect(result.errors[7].params.type).to.be.equal('number');
              expect(result.errors[8].instancePath).to.be.equal('/where/0/2');
              expect(result.errors[8].keyword).to.be.equal('type');
              expect(result.errors[8].params.type).to.be.equal('boolean');
            });
          });

          nonScalarTestCases.forEach(({ type, value }) => {
            it(`should return invalid result if used with an array of non-scalar values ${type}`, () => {
              const result = validateQuery({
                where: [
                  ['arr', 'contains', [value]],
                ],
              },
              documentSchema);

              expect(result).to.be.instanceOf(ValidationResult);
              expect(result.isValid()).to.be.false();
              expect(result.errors[12].instancePath).to.be.equal('/where/0/2/0');
              expect(result.errors[12].keyword).to.be.equal('type');
              expect(result.errors[12].params.type).to.be.equal('string');
              expect(result.errors[13].instancePath).to.be.equal('/where/0/2/0');
              expect(result.errors[13].keyword).to.be.equal('type');
              expect(result.errors[13].params.type).to.be.equal('number');
              expect(result.errors[14].instancePath).to.be.equal('/where/0/2/0');
              expect(result.errors[14].keyword).to.be.equal('type');
              expect(result.errors[14].params.type).to.be.equal('boolean');
            });
          });
        });
      });
    });
  });

  describe('limit', () => {
    it('should return valid result if "limit" is a number', () => {
      documentSchema = {
        indices: [
          {
            properties: [{ a: 'asc' }],
          },
        ],
      };

      const result = validateQuery({
        where: [
          ['a', '>', 1],
        ],
        limit: 1,
      },
      documentSchema);

      expect(result).to.be.instanceOf(ValidationResult);
      expect(result.isValid()).to.be.true();
    });

    it('should return invalid result if "limit" is less than 1', () => {
      const where = [
        ['a', '>', 1],
      ];

      let result = validateQuery({ where, limit: 0 }, documentSchema);

      expect(result).to.be.instanceOf(ValidationResult);
      expect(result.isValid()).to.be.false();
      expect(result.errors[0].instancePath).to.be.equal('/limit');
      expect(result.errors[0].keyword).to.be.equal('minimum');
      expect(result.errors[0].params.limit).to.be.equal(1);

      result = validateQuery({ where, limit: -1 }, documentSchema);

      expect(result).to.be.instanceOf(ValidationResult);
      expect(result.isValid()).to.be.false();
      expect(result.errors[0].instancePath).to.be.equal('/limit');
      expect(result.errors[0].keyword).to.be.equal('minimum');
      expect(result.errors[0].params.comparison).to.be.equal('>=');
      expect(result.errors[0].params.limit).to.be.equal(1);
    });

    it('should return invalid result if "limit" is bigger than 100', () => {
      documentSchema = {
        indices: [
          {
            properties: [{ a: 'asc' }],
          },
        ],
      };

      const where = [
        ['a', '>', 1],
      ];

      let result = validateQuery({ where, limit: 100 }, documentSchema);

      expect(result).to.be.instanceOf(ValidationResult);
      expect(result.isValid()).to.be.true();

      result = validateQuery({ where, limit: 101 }, documentSchema);

      expect(result).to.be.instanceOf(ValidationResult);
      expect(result.isValid()).to.be.false();
      expect(result.errors[0].instancePath).to.be.equal('/limit');
      expect(result.errors[0].keyword).to.be.equal('maximum');
      expect(result.errors[0].params.comparison).to.be.equal('<=');
      expect(result.errors[0].params.limit).to.be.equal(100);
    });

    it('should return invalid result if "limit" is a float number', () => {
      const where = [
        ['a', '>', 1],
      ];

      const result = validateQuery({ where, limit: 1.5 }, documentSchema);

      expect(result).to.be.instanceOf(ValidationResult);
      expect(result.isValid()).to.be.false();
      expect(result.errors[0].instancePath).to.be.equal('/limit');
      expect(result.errors[0].keyword).to.be.equal('multipleOf');
      expect(result.errors[0].params.multipleOf).to.be.equal(1);
    });

    nonNumberAndUndefinedTestCases.forEach(({ type, value }) => {
      it(`should return invalid result if "limit" is not a number, but ${type}`, () => {
        const result = validateQuery({
          where: [
            ['a', '>', 1],
          ],
          limit: value,
        },
        documentSchema);

        expect(result).to.be.instanceOf(ValidationResult);
        expect(result.isValid()).to.be.false();

        expect(result.errors[0].instancePath).to.be.equal('/limit');
        expect(result.errors[0].keyword).to.be.equal('type');
        expect(result.errors[0].params.type).to.be.equal('number');
      });
    });
  });

  describe('orderBy', () => {
    it('should return valid result if "orderBy" contains 1 sorting field', () => {
      documentSchema = {
        indices: [
          {
            properties: [{ a: 'asc' }],
          },
        ],
      };

      const result = validateQuery({
        where: [
          ['a', '>', 1],
        ],
        orderBy: [['a', 'asc']],
      },
      documentSchema);

      expect(result).to.be.instanceOf(ValidationResult);
      expect(result.isValid()).to.be.true();
    });

    it('should return invalid result if "orderBy" contains 2 sorting fields', () => {
      documentSchema = {
        indices: [
          {
            properties: [{ a: 'asc' }],
          },
        ],
      };

      const result = validateQuery({
        where: [
          ['a', '>', 1],
        ],
        orderBy: [['a', 'asc'], ['b', 'desc']],
      },
      documentSchema);

      expect(result).to.be.instanceOf(ValidationResult);
      expect(result.isValid()).to.be.false();

      expect(result.errors).to.have.lengthOf(1);
      expect(result.errors[0]).to.be.an.instanceOf(InvalidPropertiesInOrderByError);
    });

    it('should return invalid result if "orderBy" is an empty array', () => {
      const result = validateQuery({
        where: [
          ['a', '>', 1],
        ],
        orderBy: [],
      },
      documentSchema);

      expect(result).to.be.instanceOf(ValidationResult);
      expect(result.isValid()).to.be.false();
      expect(result.errors[0].instancePath).to.be.equal('/orderBy');
      expect(result.errors[0].keyword).to.be.equal('minItems');
      expect(result.errors[0].params.limit).to.be.equal(1);
    });

    it('should return invalid result if sorting applied to not range condition', () => {
      documentSchema = {
        indices: [
          {
            properties: [{ a: 'asc' }],
          },
        ],
      };

      const result = validateQuery({
        where: [['a', '==', 'b']],
        orderBy: [['a', 'asc']],
      },
      documentSchema);

      expect(result).to.be.instanceOf(ValidationResult);
      expect(result.isValid()).to.be.false();

      expect(result.errors).to.have.lengthOf(1);

      expect(result.errors[0]).to.be.instanceOf(InvalidPropertiesInOrderByError);
    });

    it('should return invalid result if there is no where conditions', () => {
      const result = validateQuery({
        orderBy: [['a', 'asc']],
      },
      documentSchema);

      expect(result).to.be.instanceOf(ValidationResult);
      expect(result.isValid()).to.be.false();

      expect(result.errors).to.have.lengthOf(1);

      expect(result.errors[0]).to.be.instanceOf(InvalidPropertiesInOrderByError);
    });

    it('should return invalid result if the field inside an "orderBy" is an empty array', () => {
      const result = validateQuery({
        where: [
          ['a', '>', 1],
        ],
        orderBy: [[]],
      },
      documentSchema);

      expect(result).to.be.instanceOf(ValidationResult);
      expect(result.isValid()).to.be.false();
      expect(result.errors[0].instancePath).to.be.equal('/orderBy/0');
      expect(result.errors[0].keyword).to.be.equal('minItems');
      expect(result.errors[0].params.limit).to.be.equal(2);
    });

    it('should return invalid result if "orderBy" has more than 2 sorting fields', () => {
      const result = validateQuery({
        where: [
          ['a', '>', 1],
        ],
        orderBy: [['a', 'asc'], ['b', 'desc'], ['c', 'asc']],
      },
      documentSchema);

      expect(result).to.be.instanceOf(ValidationResult);
      expect(result.isValid()).to.be.false();
      expect(result.errors[0].instancePath).to.be.equal('/orderBy');
      expect(result.errors[0].keyword).to.be.equal('maxItems');
      expect(result.errors[0].params.limit).to.be.equal(2);
    });

    validFieldNameTestCases.forEach((fieldName) => {
      it(`should return true if "orderBy" has valid field format, ${fieldName}`, () => {
        documentSchema = {
          indices: [
            {
              properties: [{ [fieldName]: 'asc' }],
            },
          ],
        };

        const result = validateQuery({
          where: [
            [fieldName, '>', 1],
          ],
          orderBy: [[fieldName, 'asc']],
        },
        documentSchema);

        expect(result).to.be.instanceOf(ValidationResult);
        expect(result.isValid()).to.be.true();
      });
    });

    invalidFieldNameTestCases.forEach((fieldName) => {
      it(`should return invalid result if "orderBy" has invalid field format, ${fieldName}`, () => {
        documentSchema = {
          indices: [
            {
              properties: [{ [fieldName]: 'asc' }],
            },
          ],
        };

        const result = validateQuery({
          where: [
            ['a', '>', 1],
          ],
          orderBy: [['$a', 'asc']],
        },
        documentSchema);

        expect(result).to.be.instanceOf(ValidationResult);
        expect(result.isValid()).to.be.false();
        expect(result.errors[0].instancePath).to.be.equal('/orderBy/0/0');
        expect(result.errors[0].keyword).to.be.equal('pattern');
        expect(result.errors[0].params.pattern).to.be.equal(
          '^(\\$id|\\$ownerId|\\$createdAt|\\$updatedAt|[a-zA-Z0-9-_]|[a-zA-Z0-9-_]+(.[a-zA-Z0-9-_]+)+?)$',
        );
      });
    });

    it('should return invalid result if "orderBy" has wrong direction', () => {
      const result = validateQuery({
        where: [
          ['a', '>', 1],
        ],
        orderBy: [['a', 'a']],
      },
      documentSchema);

      expect(result).to.be.instanceOf(ValidationResult);
      expect(result.isValid()).to.be.false();
      expect(result.errors[0].instancePath).to.be.equal('/orderBy/0/1');
      expect(result.errors[0].keyword).to.be.equal('enum');
    });

    it('should return invalid result if "orderBy" field array has less than 2 elements (field, direction)', () => {
      const result = validateQuery({
        where: [
          ['a', '>', 1],
        ],
        orderBy: [['a']],
      },
      documentSchema);

      expect(result).to.be.instanceOf(ValidationResult);
      expect(result.isValid()).to.be.false();
      expect(result.errors[0].instancePath).to.be.equal('/orderBy/0');
      expect(result.errors[0].keyword).to.be.equal('minItems');
      expect(result.errors[0].params.limit).to.be.equal(2);
    });

    it('should return invalid result if "orderBy" field array has more than 2 elements (field, direction)', () => {
      const result = validateQuery({
        where: [
          ['a', '>', 1],
        ],
        orderBy: [['a', 'asc', 'desc']],
      },
      documentSchema);

      expect(result).to.be.instanceOf(ValidationResult);
      expect(result.isValid()).to.be.false();
      expect(result.errors[0].instancePath).to.be.equal('/orderBy/0');
      expect(result.errors[0].keyword).to.be.equal('maxItems');
      expect(result.errors[0].params.limit).to.be.equal(2);
    });

    Object.keys(validOrderByOperators).forEach((operator) => {
      it(`should return true if "orderBy" has valid field with valid operator in "where" clause - "${operator}"`, () => {
        documentSchema = {
          indices: [
            {
              properties: [{ a: 'asc' }],
            },
          ],
        };

        const result = validateQuery({
          where: [
            ['a', operator, validOrderByOperators[operator].value],
          ],
          orderBy: [['a', 'asc']],
        },
        documentSchema);

        expect(result).to.be.instanceOf(ValidationResult);
        expect(result.isValid()).to.be.true();
      });
    });

    it('should return invalid result if "orderBy" was not used with range operator', () => {
      documentSchema = {
        indices: [
          {
            properties: [{ b: 'asc' }],
          },
        ],
      };

      findAppropriateIndexStub.returns(documentSchema.indices[0].properties);

      const query = {
        orderBy: [['b', 'asc']],
      };

      let result = validateQuery(query, documentSchema);

      expect(result.isValid()).to.be.false();

      expect(result.getErrors()[0]).to.be.an.instanceOf(
        InvalidPropertiesInOrderByError,
      );

      query.where = [['a', '==', 1]];
      sortWhereClausesAccordingToIndexStub.returns(query.where);

      result = validateQuery(query, documentSchema);

      expect(result.isValid()).to.be.false();

      expect(result.getErrors()[0]).to.be.an.instanceOf(
        InvalidPropertiesInOrderByError,
      );

      ['>', '<', '>=', '<=', 'startsWith', 'in'].forEach((operator) => {
        let value = '1';
        if (operator === 'in') {
          value = [1];
        }

        query.where = [['b', operator, value]];
        sortWhereClausesAccordingToIndexStub.returns(query.where);

        result = validateQuery(query, documentSchema);

        expect(result.isValid()).to.be.true();
      });
    });
  });

  describe('startAt', () => {
    it('should return valid result if "startAt" is a number', () => {
      const result = validateQuery({
        startAt: 1,
      },
      documentSchema);

      expect(result).to.be.instanceOf(ValidationResult);
      expect(result.isValid()).to.be.true();
    });

    nonNumberAndUndefinedTestCases.forEach(({ type, value }) => {
      it(`should return invalid result if "startAt" is not a number, but ${type}`, () => {
        const result = validateQuery({
          startAt: value,
        },
        documentSchema);

        expect(result).to.be.instanceOf(ValidationResult);
        expect(result.isValid()).to.be.false();
        expect(result.errors[0].instancePath).to.be.equal('/startAt');
        expect(result.errors[0].keyword).to.be.equal('type');
        expect(result.errors[0].params.type).to.be.equal('number');
      });
    });

    it('should return valid result if "startAt" is up to 20000', () => {
      const result = validateQuery({
        startAt: 20000,
      },
      documentSchema);

      expect(result).to.be.instanceOf(ValidationResult);
      expect(result.isValid()).to.be.true();
    });

    it('should return invalid result if "startAt" less than 1', () => {
      const result = validateQuery({
        startAt: 0,
      },
      documentSchema);

      expect(result).to.be.instanceOf(ValidationResult);
      expect(result.isValid()).to.be.false();
      expect(result.errors[0].instancePath).to.be.equal('/startAt');
      expect(result.errors[0].keyword).to.be.equal('minimum');
      expect(result.errors[0].params.comparison).to.be.equal('>=');
      expect(result.errors[0].params.limit).to.be.equal(1);
    });

    it('should return invalid result if "startAt" more than 20000', () => {
      const result = validateQuery({
        startAt: 20001,
      },
      documentSchema);

      expect(result).to.be.instanceOf(ValidationResult);
      expect(result.isValid()).to.be.false();
      expect(result.errors[0].instancePath).to.be.equal('/startAt');
      expect(result.errors[0].keyword).to.be.equal('maximum');
      expect(result.errors[0].params.comparison).to.be.equal('<=');
      expect(result.errors[0].params.limit).to.be.equal(20000);
    });

    it('should return invalid result if "startAt" is not an integer', () => {
      const result = validateQuery({
        startAt: 1.1,
      },
      documentSchema);

      expect(result).to.be.instanceOf(ValidationResult);
      expect(result.isValid()).to.be.false();
      expect(result.errors[0].instancePath).to.be.equal('/startAt');
      expect(result.errors[0].keyword).to.be.equal('multipleOf');
      expect(result.errors[0].params.multipleOf).to.be.equal(1);
    });

    it('should return valid result if "startAt" is an Identifier', () => {
      const result = validateQuery(
        {
          startAt: generateRandomIdentifier(),
        },
        documentSchema,
      );

      expect(result).to.be.instanceOf(ValidationResult);
      expect(result.isValid()).to.be.true();
    });
  });

  describe('startAfter', () => {
    it('should return invalid result if both "startAt" and "startAfter" are present', () => {
      const result = validateQuery({
        startAfter: 1,
        startAt: 1,
      },
      documentSchema);

      expect(result).to.be.instanceOf(ValidationResult);
      expect(result.isValid()).to.be.false();
      expect(result.getErrors()).to.have.lengthOf(1);

      const [error] = result.getErrors();

      expect(error.schemaPath).to.equal('#/dependentSchemas/startAt/not');
      expect(error.keyword).to.equal('not');
    });

    it('should return valid result if "startAfter" is a number', () => {
      const result = validateQuery({
        startAfter: 1,
      },
      documentSchema);

      expect(result).to.be.instanceOf(ValidationResult);
      expect(result.isValid()).to.be.true();
    });

    nonNumberAndUndefinedTestCases.forEach(({ type, value }) => {
      it(`should return invalid result if "startAfter" is not a number, but ${type}`, () => {
        const result = validateQuery({
          startAfter: value,
        },
        documentSchema);

        expect(result).to.be.instanceOf(ValidationResult);
        expect(result.isValid()).to.be.false();
        expect(result.errors[0].instancePath).to.be.equal('/startAfter');
        expect(result.errors[0].keyword).to.be.equal('type');
        expect(result.errors[0].params.type).to.be.equal('number');
      });
    });

    it('should return valid result if "startAfter" is up to 20000', () => {
      const result = validateQuery({
        startAfter: 20000,
      },
      documentSchema);

      expect(result).to.be.instanceOf(ValidationResult);
      expect(result.isValid()).to.be.true();
    });

    it('should return invalid result if "startAfter" less than 1', () => {
      const result = validateQuery({
        startAfter: 0,
      },
      documentSchema);

      expect(result).to.be.instanceOf(ValidationResult);
      expect(result.isValid()).to.be.false();
      expect(result.errors[0].instancePath).to.be.equal('/startAfter');
      expect(result.errors[0].keyword).to.be.equal('minimum');
      expect(result.errors[0].params.comparison).to.be.equal('>=');
      expect(result.errors[0].params.limit).to.be.equal(1);
    });

    it('should return invalid result if "startAfter" more than 20000', () => {
      const result = validateQuery({
        startAfter: 20001,
      },
      documentSchema);

      expect(result).to.be.instanceOf(ValidationResult);
      expect(result.isValid()).to.be.false();
      expect(result.errors[0].instancePath).to.be.equal('/startAfter');
      expect(result.errors[0].keyword).to.be.equal('maximum');
      expect(result.errors[0].params.comparison).to.be.equal('<=');
      expect(result.errors[0].params.limit).to.be.equal(20000);
    });

    it('should return invalid result if "startAfter" is not an integer', () => {
      const result = validateQuery({
        startAfter: 1.1,
      },
      documentSchema);

      expect(result).to.be.instanceOf(ValidationResult);
      expect(result.isValid()).to.be.false();
      expect(result.errors[0].instancePath).to.be.equal('/startAfter');
      expect(result.errors[0].keyword).to.be.equal('multipleOf');
      expect(result.errors[0].params.multipleOf).to.be.equal(1);
    });

    it('should return valid result if "startAfter" is an Identifier', () => {
      const result = validateQuery(
        {
          startAfter: generateRandomIdentifier(),
        },
        documentSchema,
      );

      expect(result).to.be.instanceOf(ValidationResult);
      expect(result.isValid()).to.be.true();
    });
  });
});<|MERGE_RESOLUTION|>--- conflicted
+++ resolved
@@ -155,13 +155,8 @@
 
   beforeEach(function beforeEach() {
     findConflictingConditionsStub = this.sinon.stub().returns([]);
-<<<<<<< HEAD
-    findAppropriateIndexStub = this.sinon.stub();
-    sortWhereClausesAccordingToIndexStub = this.sinon.stub();
-=======
     findAppropriateIndexStub = this.sinon.stub().returns({});
     sortWhereClausesAccordingToIndexStub = this.sinon.stub().returns([]);
->>>>>>> 5c0a3014
     documentSchema = {};
 
     validateQuery = validateQueryFactory(
