--- conflicted
+++ resolved
@@ -126,9 +126,6 @@
   'a.b.c.',
 ];
 
-<<<<<<< HEAD
-describe.only('validateQueryFactory', () => {
-=======
 const validOrderByOperators = {
   '>': {
     value: 42,
@@ -145,7 +142,6 @@
 };
 
 describe('validateQueryFactory', () => {
->>>>>>> ec8454f4
   let findConflictingConditionsStub;
   let validateQuery;
   let documentSchema;
