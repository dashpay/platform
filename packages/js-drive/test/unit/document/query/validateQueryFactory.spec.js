--- conflicted
+++ resolved
@@ -5,9 +5,6 @@
 const ConflictingConditionsError = require('../../../../lib/document/query/errors/ConflictingConditionsError');
 const InvalidPropertiesInOrderByError = require('../../../../lib/document/query/errors/InvalidPropertiesInOrderByError');
 const NotIndexedPropertiesInWhereConditionsError = require('../../../../lib/document/query/errors/NotIndexedPropertiesInWhereConditionsError');
-<<<<<<< HEAD
-const RangeOperatorAllowedOnlyForLastIndexedPropertyError = require('../../../../lib/document/query/errors/RangeOperatorAllowedOnlyForLastIndexedPropertyError');
-=======
 const MultipleRangeOperatorsError = require('../../../../lib/document/query/errors/MultipleRangeOperatorsError');
 const InOperatorAllowedOnlyForLastTwoIndexedPropertiesError = require('../../../../lib/document/query/errors/InOperatorAllowedOnlyForLastTwoIndexedPropertiesError');
 const RangeOperatorAllowedOnlyWithEqualOperatorsError = require('../../../../lib/document/query/errors/RangeOperatorAllowedOnlyWithEqualOperatorsError');
@@ -15,7 +12,6 @@
 const RangeOperatorAllowedOnlyForLastTwoWhereConditionsError = require('../../../../lib/document/query/errors/RangeOperatorAllowedOnlyForLastTwoWhereConditionsError');
 const OrderByWithoutWhereConditionsError = require('../../../../lib/document/query/errors/OrderByWithoutWhereConditionsError');
 const QueriedPropertyIsToFarAwayError = require('../../../../lib/document/query/errors/QueriedPropertyIsToFarAwayError');
->>>>>>> 4dfb826b
 
 const typesTestCases = {
   number: {
@@ -163,25 +159,19 @@
 
   beforeEach(function beforeEach() {
     findConflictingConditionsStub = this.sinon.stub().returns([]);
-<<<<<<< HEAD
-=======
     findAppropriateIndexStub = this.sinon.stub().returns(undefined);
     sortWhereClausesAccordingToIndexStub = this.sinon.stub().returnsArg(0);
     findThreesomeOfIndexedPropertiesStub = this.sinon.stub().returns([]);
     findIndexedPropertiesSinceStub = this.sinon.stub().returns([]);
 
->>>>>>> 4dfb826b
     documentSchema = {};
 
     validateQuery = validateQueryFactory(
       findConflictingConditionsStub,
-<<<<<<< HEAD
-=======
       findAppropriateIndexStub,
       sortWhereClausesAccordingToIndexStub,
       findThreesomeOfIndexedPropertiesStub,
       findIndexedPropertiesSinceStub,
->>>>>>> 4dfb826b
     );
   });
 
@@ -204,16 +194,12 @@
   });
 
   it('should return valid result when some valid sample query is passed', () => {
-<<<<<<< HEAD
-    const result = validateQuery({ where: [['$id', '>', 1]] }, documentSchema);
-=======
     sortWhereClausesAccordingToIndexStub.returns([['$id', '==', generateRandomIdentifier()]]);
     findAppropriateIndexStub.returns({
       properties: [{ $id: 'asc' }],
     });
 
     const result = validateQuery({ where: [['$id', '==', generateRandomIdentifier()]] }, documentSchema);
->>>>>>> 4dfb826b
 
     expect(result).to.be.instanceOf(ValidationResult);
     expect(result.isValid()).to.be.true();
@@ -315,13 +301,10 @@
               },
             ],
           };
-<<<<<<< HEAD
-=======
 
           findAppropriateIndexStub.returns({
             properties: [{ a: 'asc' }],
           });
->>>>>>> 4dfb826b
 
           const result = validateQuery({ where: [['a', '==', '1']] }, documentSchema);
 
@@ -329,11 +312,7 @@
           expect(result.isValid()).to.be.true();
         });
 
-<<<<<<< HEAD
-        it('should return valid result if condition contains nested path field', () => {
-=======
         it.skip('should return valid result if condition contains nested path field', () => {
->>>>>>> 4dfb826b
           documentSchema = {
             indices: [
               {
@@ -349,11 +328,8 @@
         });
 
         it('should return invalid result if property is not specified in document indices', () => {
-<<<<<<< HEAD
-=======
           findAppropriateIndexStub.returns(undefined);
 
->>>>>>> 4dfb826b
           const result = validateQuery({ where: [['a', '==', '1']] }, documentSchema);
 
           expect(result).to.be.instanceOf(ValidationResult);
@@ -363,11 +339,7 @@
           expect(result.errors[0]).to.be.instanceOf(NotIndexedPropertiesInWhereConditionsError);
         });
 
-<<<<<<< HEAD
-        it('should return invalid result if field name is more than 255 characters long', () => {
-=======
         it.skip('should return invalid result if field name is more than 255 characters long', () => {
->>>>>>> 4dfb826b
           const validPropertyName = 'a'.repeat(255);
           const longPropertyName = 'a'.repeat(256);
 
@@ -444,15 +416,12 @@
               ],
             };
 
-<<<<<<< HEAD
-=======
             findAppropriateIndexStub.returns({
               properties: [{ a: 'asc' }],
             });
 
             findIndexedPropertiesSinceStub.returns([['a']]);
 
->>>>>>> 4dfb826b
             const operators = ['<', '<=', '==', '>', '>='];
 
             operators.forEach((operator) => {
@@ -487,16 +456,12 @@
               ],
             };
 
-<<<<<<< HEAD
-            const result = validateQuery({ where: [['a', '<', 1]] }, documentSchema);
-=======
             findIndexedPropertiesSinceStub.returns([['a']]);
             findAppropriateIndexStub.returns({
               properties: [{ a: 'asc' }],
             });
 
             const result = validateQuery({ where: [['a', '<', 1]], orderBy: [['a', 'asc']] }, documentSchema);
->>>>>>> 4dfb826b
 
             expect(result).to.be.instanceOf(ValidationResult);
             expect(result.isValid()).to.be.true();
@@ -511,26 +476,18 @@
               ],
             };
 
-<<<<<<< HEAD
-            const result = validateQuery({ where: [['a', '<', 'test']] }, documentSchema);
-=======
             findIndexedPropertiesSinceStub.returns([['a']]);
             findAppropriateIndexStub.returns({
               properties: [{ a: 'asc' }],
             });
 
             const result = validateQuery({ where: [['a', '<', 'test']], orderBy: [['a', 'asc']] }, documentSchema);
->>>>>>> 4dfb826b
 
             expect(result).to.be.instanceOf(ValidationResult);
             expect(result.isValid()).to.be.true();
           });
 
-<<<<<<< HEAD
-          it('should return invalid result if "<" operator used with a string value longer than 1024 chars', () => {
-=======
           it.skip('should return invalid result if "<" operator used with a string value longer than 1024 chars', () => {
->>>>>>> 4dfb826b
             documentSchema = {
               indices: [
                 {
@@ -566,16 +523,12 @@
               ],
             };
 
-<<<<<<< HEAD
-            const result = validateQuery({ where: [['a', '<', true]] }, documentSchema);
-=======
             findIndexedPropertiesSinceStub.returns([['a']]);
             findAppropriateIndexStub.returns({
               properties: [{ a: 'asc' }],
             });
 
             const result = validateQuery({ where: [['a', '<', true]], orderBy: [['a', 'asc']] }, documentSchema);
->>>>>>> 4dfb826b
 
             expect(result).to.be.instanceOf(ValidationResult);
             expect(result.isValid()).to.be.true();
@@ -591,11 +544,7 @@
                 ],
               };
 
-<<<<<<< HEAD
-              const result = validateQuery({ where: [['a', '<', value]] }, documentSchema);
-=======
               const result = validateQuery({ where: [['a', '<', value]], orderBy: [['a', 'asc']] }, documentSchema);
->>>>>>> 4dfb826b
 
               expect(result).to.be.instanceOf(ValidationResult);
               expect(result.isValid()).to.be.false();
@@ -620,17 +569,12 @@
                   },
                 ],
               };
-<<<<<<< HEAD
-
-              const result = validateQuery({ where: [['a', '<', value]] }, documentSchema);
-=======
               findIndexedPropertiesSinceStub.returns([['a']]);
               findAppropriateIndexStub.returns({
                 properties: [{ a: 'asc' }],
               });
 
               const result = validateQuery({ where: [['a', '<', value]], orderBy: [['a', 'asc']] }, documentSchema);
->>>>>>> 4dfb826b
 
               expect(result).to.be.instanceOf(ValidationResult);
               expect(result.isValid()).to.be.true();
@@ -645,17 +589,12 @@
                   },
                 ],
               };
-<<<<<<< HEAD
-
-              const result = validateQuery({ where: [['a', '<=', value]] }, documentSchema);
-=======
               findIndexedPropertiesSinceStub.returns([['a']]);
               findAppropriateIndexStub.returns({
                 properties: [{ a: 'asc' }],
               });
 
               const result = validateQuery({ where: [['a', '<=', value]], orderBy: [['a', 'asc']] }, documentSchema);
->>>>>>> 4dfb826b
 
               expect(result).to.be.instanceOf(ValidationResult);
               expect(result.isValid()).to.be.true();
@@ -671,13 +610,10 @@
                   },
                 ],
               };
-<<<<<<< HEAD
-=======
               findIndexedPropertiesSinceStub.returns([['a']]);
               findAppropriateIndexStub.returns({
                 properties: [{ a: 'asc' }],
               });
->>>>>>> 4dfb826b
 
               const result = validateQuery({ where: [['a', '==', value]] }, documentSchema);
 
@@ -695,17 +631,12 @@
                   },
                 ],
               };
-<<<<<<< HEAD
-
-              const result = validateQuery({ where: [['a', '<=', value]] }, documentSchema);
-=======
               findIndexedPropertiesSinceStub.returns([['a']]);
               findAppropriateIndexStub.returns({
                 properties: [{ a: 'asc' }],
               });
 
               const result = validateQuery({ where: [['a', '<=', value]], orderBy: [['a', 'asc']] }, documentSchema);
->>>>>>> 4dfb826b
 
               expect(result).to.be.instanceOf(ValidationResult);
               expect(result.isValid()).to.be.true();
@@ -721,17 +652,12 @@
                   },
                 ],
               };
-<<<<<<< HEAD
-
-              const result = validateQuery({ where: [['a', '>', value]] }, documentSchema);
-=======
               findIndexedPropertiesSinceStub.returns([['a']]);
               findAppropriateIndexStub.returns({
                 properties: [{ a: 'asc' }],
               });
 
               const result = validateQuery({ where: [['a', '>', value]], orderBy: [['a', 'asc']] }, documentSchema);
->>>>>>> 4dfb826b
 
               expect(result).to.be.instanceOf(ValidationResult);
               expect(result.isValid()).to.be.true();
@@ -747,13 +673,10 @@
                   },
                 ],
               };
-<<<<<<< HEAD
-=======
               findIndexedPropertiesSinceStub.returns([['a']]);
               findAppropriateIndexStub.returns({
                 properties: [{ a: 'asc' }],
               });
->>>>>>> 4dfb826b
 
               const result = validateQuery(
                 {
@@ -762,10 +685,7 @@
                     ['a', 'startsWith', 'rt-'],
                     ['a', 'startsWith', 'r-'],
                   ],
-<<<<<<< HEAD
-=======
                   orderBy: [['a', 'asc']],
->>>>>>> 4dfb826b
                 },
                 documentSchema,
               );
@@ -776,9 +696,6 @@
               const error = result.getErrors()[0];
 
               expect(error).to.be.an.instanceOf(
-<<<<<<< HEAD
-                RangeOperatorAllowedOnlyForLastIndexedPropertyError,
-=======
                 RangeOperatorAllowedOnlyForLastTwoWhereConditionsError,
               );
             });
@@ -933,7 +850,6 @@
               const [error] = result.getErrors();
               expect(error).to.be.an.instanceOf(
                 RangePropertyDoesNotHaveOrderByError,
->>>>>>> 4dfb826b
               );
             });
           });
@@ -981,13 +897,10 @@
               ],
             };
 
-<<<<<<< HEAD
-=======
             findAppropriateIndexStub.returns({
               properties: [{ $createdAt: 'asc' }],
             });
 
->>>>>>> 4dfb826b
             const result = validateQuery({ where: [['$createdAt', '==', Date.now()]] }, documentSchema);
 
             expect(result).to.be.instanceOf(ValidationResult);
@@ -1002,12 +915,9 @@
                 },
               ],
             };
-<<<<<<< HEAD
-=======
             findAppropriateIndexStub.returns({
               properties: [{ $updatedAt: 'asc' }],
             });
->>>>>>> 4dfb826b
 
             const result = validateQuery({ where: [['$updatedAt', '==', Date.now()]] }, documentSchema);
 
@@ -1026,16 +936,12 @@
               ],
             };
 
-<<<<<<< HEAD
-            const result = validateQuery({ where: [['a', 'in', [1, 2]]] }, documentSchema);
-=======
             findAppropriateIndexStub.returns({
               properties: [{ a: 'asc' }],
             });
             findIndexedPropertiesSinceStub.returns([['a']]);
 
             const result = validateQuery({ where: [['a', 'in', [1, 2]]], orderBy: [['a', 'asc']] }, documentSchema);
->>>>>>> 4dfb826b
 
             expect(result).to.be.instanceOf(ValidationResult);
             expect(result.isValid()).to.be.true();
@@ -1073,14 +979,11 @@
               ],
             };
 
-<<<<<<< HEAD
-=======
             findAppropriateIndexStub.returns({
               properties: [{ a: 'asc' }],
             });
             findIndexedPropertiesSinceStub.returns([['a']]);
 
->>>>>>> 4dfb826b
             const arr = [];
 
             for (let i = 0; i < 100; i++) {
@@ -1120,35 +1023,6 @@
 
             expect(result).to.be.instanceOf(ValidationResult);
             expect(result.isValid()).to.be.false();
-          });
-
-          it('should return invalid results if used not in the last where condition', () => {
-            documentSchema = {
-              indices: [
-                {
-                  properties: [{ a: 'asc' }],
-                },
-              ],
-            };
-
-            const arr = [1, 2];
-
-            const result = validateQuery(
-              {
-                where: [
-                  ['a', 'in', arr],
-                  ['a', '>', 1],
-                ],
-              },
-              documentSchema,
-            );
-
-            expect(result).to.be.instanceOf(ValidationResult);
-            expect(result.isValid()).to.be.false();
-
-            const error = result.getErrors()[0];
-
-            expect(error).to.be.an.instanceOf(RangeOperatorAllowedOnlyForLastIndexedPropertyError);
           });
         });
 
@@ -1162,16 +1036,12 @@
               ],
             };
 
-<<<<<<< HEAD
-            const result = validateQuery({ where: [['a', 'startsWith', 'b']] }, documentSchema);
-=======
             findAppropriateIndexStub.returns({
               properties: [{ a: 'asc' }],
             });
             findIndexedPropertiesSinceStub.returns([['a']]);
 
             const result = validateQuery({ where: [['a', 'startsWith', 'b']], orderBy: [['a', 'asc']] }, documentSchema);
->>>>>>> 4dfb826b
 
             expect(result).to.be.instanceOf(ValidationResult);
             expect(result.isValid()).to.be.true();
@@ -1209,33 +1079,6 @@
               expect(result.errors[3].keyword).to.be.equal('type');
               expect(result.errors[3].params.type).to.be.equal('string');
             });
-          });
-
-          it('should return invalid results if used not in the last where condition', () => {
-            documentSchema = {
-              indices: [
-                {
-                  properties: [{ a: 'asc' }],
-                },
-              ],
-            };
-
-            const result = validateQuery(
-              {
-                where: [
-                  ['a', 'startsWith', 'r-'],
-                  ['a', '>', 1],
-                ],
-              },
-              documentSchema,
-            );
-
-            expect(result).to.be.instanceOf(ValidationResult);
-            expect(result.isValid()).to.be.false();
-
-            const error = result.getErrors()[0];
-
-            expect(error).to.be.an.instanceOf(RangeOperatorAllowedOnlyForLastIndexedPropertyError);
           });
         });
 
@@ -1598,14 +1441,11 @@
           },
         ],
       };
-<<<<<<< HEAD
-=======
       findAppropriateIndexStub.returns({
         properties: [{ a: 'asc' }],
       });
 
       findIndexedPropertiesSinceStub.returns([['a']]);
->>>>>>> 4dfb826b
 
       const result = validateQuery({
         where: [
@@ -1719,13 +1559,10 @@
           },
         ],
       };
-<<<<<<< HEAD
-=======
       findAppropriateIndexStub.returns({
         properties: [{ a: 'asc' }],
       });
       findIndexedPropertiesSinceStub.returns([['a']]);
->>>>>>> 4dfb826b
 
       const result = validateQuery({
         where: [
@@ -1747,14 +1584,11 @@
           },
         ],
       };
-<<<<<<< HEAD
-=======
       findAppropriateIndexStub.returns({
         properties: [{ a: 'asc' }],
       });
       findThreesomeOfIndexedPropertiesStub.returns([['a']]);
       findIndexedPropertiesSinceStub.returns([['a']]);
->>>>>>> 4dfb826b
 
       const result = validateQuery({
         where: [
@@ -1768,11 +1602,7 @@
       expect(result.isValid()).to.be.false();
 
       expect(result.errors).to.have.lengthOf(1);
-<<<<<<< HEAD
-      expect(result.errors[0]).to.be.an.instanceOf(InvalidPropertiesInOrderByError);
-=======
       expect(result.errors[0]).to.be.an.instanceOf(QueriedPropertyIsToFarAwayError);
->>>>>>> 4dfb826b
     });
 
     it('should return invalid result if "orderBy" is an empty array', () => {
@@ -1800,13 +1630,10 @@
         ],
       };
 
-<<<<<<< HEAD
-=======
       findAppropriateIndexStub.returns({
         properties: [{ a: 'asc' }],
       });
 
->>>>>>> 4dfb826b
       const result = validateQuery({
         where: [['a', '==', 'b']],
         orderBy: [['a', 'asc']],
@@ -1832,11 +1659,7 @@
 
       expect(result.errors).to.have.lengthOf(1);
 
-<<<<<<< HEAD
-      expect(result.errors[0]).to.be.instanceOf(InvalidPropertiesInOrderByError);
-=======
       expect(result.errors[0]).to.be.instanceOf(OrderByWithoutWhereConditionsError);
->>>>>>> 4dfb826b
     });
 
     it('should return invalid result if the field inside an "orderBy" is an empty array', () => {
@@ -1955,14 +1778,11 @@
           ],
         };
 
-<<<<<<< HEAD
-=======
         findAppropriateIndexStub.returns({
           properties: [{ fieldName: 'asc' }],
         });
         findIndexedPropertiesSinceStub.returns([[fieldName]]);
 
->>>>>>> 4dfb826b
         const result = validateQuery({
           where: [
             [fieldName, '>', 1],
@@ -2060,18 +1880,6 @@
             },
           ],
         };
-<<<<<<< HEAD
-
-        const result = validateQuery({
-          where: [
-            ['a', operator, validOrderByOperators[operator].value],
-          ],
-          orderBy: [['a', 'asc']],
-        },
-        documentSchema);
-
-        expect(result).to.be.instanceOf(ValidationResult);
-=======
 
         findAppropriateIndexStub.returns({
           properties: [{ a: 'asc' }],
@@ -2137,7 +1945,6 @@
 
         result = validateQuery(query, documentSchema);
 
->>>>>>> 4dfb826b
         expect(result.isValid()).to.be.true();
       });
     });
@@ -2233,49 +2040,5 @@
       expect(result).to.be.instanceOf(ValidationResult);
       expect(result.isValid()).to.be.true();
     });
-<<<<<<< HEAD
-
-    it('should return invalid result if "startAfter" less than 1', () => {
-      const result = validateQuery({
-        startAfter: 0,
-      },
-      documentSchema);
-
-      expect(result).to.be.instanceOf(ValidationResult);
-      expect(result.isValid()).to.be.false();
-      expect(result.errors[0].instancePath).to.be.equal('/startAfter');
-      expect(result.errors[0].keyword).to.be.equal('minimum');
-      expect(result.errors[0].params.comparison).to.be.equal('>=');
-      expect(result.errors[0].params.limit).to.be.equal(1);
-    });
-
-    it('should return invalid result if "startAfter" more than 20000', () => {
-      const result = validateQuery({
-        startAfter: 20001,
-      },
-      documentSchema);
-
-      expect(result).to.be.instanceOf(ValidationResult);
-      expect(result.isValid()).to.be.false();
-      expect(result.errors[0].instancePath).to.be.equal('/startAfter');
-      expect(result.errors[0].keyword).to.be.equal('maximum');
-      expect(result.errors[0].params.comparison).to.be.equal('<=');
-      expect(result.errors[0].params.limit).to.be.equal(20000);
-    });
-
-    it('should return invalid result if "startAfter" is not an integer', () => {
-      const result = validateQuery({
-        startAfter: 1.1,
-      },
-      documentSchema);
-
-      expect(result).to.be.instanceOf(ValidationResult);
-      expect(result.isValid()).to.be.false();
-      expect(result.errors[0].instancePath).to.be.equal('/startAfter');
-      expect(result.errors[0].keyword).to.be.equal('multipleOf');
-      expect(result.errors[0].params.multipleOf).to.be.equal(1);
-    });
-=======
->>>>>>> 4dfb826b
   });
 });