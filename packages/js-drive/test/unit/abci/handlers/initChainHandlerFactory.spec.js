const Long = require('long');

const {
  tendermint: {
    abci: {
      ResponseInitChain,
      ValidatorSetUpdate,
    },
  },
} = require('@dashevo/abci/types');

const initChainHandlerFactory = require('../../../../lib/abci/handlers/initChainHandlerFactory');
const LoggerMock = require('../../../../lib/test/mock/LoggerMock');
const GroveDBStoreMock = require('../../../../lib/test/mock/GroveDBStoreMock');

describe('initChainHandlerFactory', () => {
  let initChainHandler;
  let updateSimplifiedMasternodeListMock;
  let initialCoreChainLockedHeight;
  let validatorSetMock;
  let createValidatorSetUpdateMock;
  let loggerMock;
  let validatorSetUpdate;
  let synchronizeMasternodeIdentitiesMock;
  let registerSystemDataContractsMock;
  let groveDBStoreMock;
  let appHashFixture;
  let rsAbciMock;

  beforeEach(function beforeEach() {
    initialCoreChainLockedHeight = 1;

    appHashFixture = Buffer.alloc(0);

    updateSimplifiedMasternodeListMock = this.sinon.stub();

    const quorumHash = Buffer.alloc(64).fill(1).toString('hex');
    validatorSetMock = {
      initialize: this.sinon.stub(),
      getQuorum: this.sinon.stub().returns({
        quorumHash,
      }),
    };

    validatorSetUpdate = new ValidatorSetUpdate();

    createValidatorSetUpdateMock = this.sinon.stub().returns(validatorSetUpdate);
    synchronizeMasternodeIdentitiesMock = this.sinon.stub().resolves({
      createdEntities: [],
      updatedEntities: [],
      removedEntities: [],
      fromHeight: 1,
      toHeight: 42,
    });

    loggerMock = new LoggerMock(this.sinon);

    registerSystemDataContractsMock = this.sinon.stub();
    rsAbciMock = {
      initChain: this.sinon.stub(),
    };

    groveDBStoreMock = new GroveDBStoreMock(this.sinon);
    groveDBStoreMock.getRootHash.resolves(appHashFixture);

    initChainHandler = initChainHandlerFactory(
      updateSimplifiedMasternodeListMock,
      initialCoreChainLockedHeight,
      validatorSetMock,
      createValidatorSetUpdateMock,
      synchronizeMasternodeIdentitiesMock,
      loggerMock,
      registerSystemDataContractsMock,
      groveDBStoreMock,
      rsAbciMock,
    );
  });

  it('should initialize the chain', async () => {
    const request = {
      initialHeight: Long.fromInt(1),
      chainId: 'test',
      time: {
        seconds: Long.fromInt((new Date()).getTime() / 1000),
      },
    };

    const response = await initChainHandler(request);

    expect(response).to.be.an.instanceOf(ResponseInitChain);
    expect(response.validatorSetUpdate).to.be.equal(validatorSetUpdate);
    expect(response.initialCoreHeight).to.be.equal(initialCoreChainLockedHeight);
    expect(response.appHash).to.deep.equal(appHashFixture);

    // Update SML

    expect(updateSimplifiedMasternodeListMock).to.be.calledOnceWithExactly(
      initialCoreChainLockedHeight,
      {
        logger: loggerMock,
      },
    );

    // Create initial state

    expect(groveDBStoreMock.startTransaction).to.be.calledOnce();

    expect(rsAbciMock.initChain).to.be.calledOnceWithExactly({}, true);

    expect(registerSystemDataContractsMock).to.be.calledOnceWithExactly(loggerMock, request.time);

    expect(synchronizeMasternodeIdentitiesMock).to.be.calledOnceWithExactly(
      initialCoreChainLockedHeight,
    );

    expect(groveDBStoreMock.commitTransaction).to.be.calledOnce();

<<<<<<< HEAD
    expect(blockExecutionStoreTransactionsMock.start).to.have.been.calledOnce();
    expect(blockExecutionStoreTransactionsMock.commit).to.have.been.calledOnce();
    expect(cloneToPreviousStoreTransactionsMock).to.have.been.calledOnceWithExactly(
      blockExecutionStoreTransactionsMock,
    );
    expect(registerSystemDataContractMock.getCall(0).args).to.deep.equal([
      featureFlagsOwnerId,
      featureFlagsContractId,
      featureFlagsOwnerPublicKey,
      featureFlagsDocuments,
    ]);
    expect(registerSystemDataContractMock.getCall(1).args).to.deep.equal([
      dpnsOwnerId,
      dpnsContractId,
      dpnsOwnerPublicKey,
      dpnsDocuments,
    ]);
    expect(registerSystemDataContractMock.getCall(2).args).to.deep.equal([
      masternodeRewardSharesOwnerId,
      masternodeRewardSharesContractId,
      masternodeRewardSharesOwnerPublicKey,
      masternodeRewardSharesDocuments,
    ]);
    expect(registerSystemDataContractMock.getCall(3).args).to.deep.equal([
      dashpayOwnerId,
      dashpayContractId,
      dashpayOwnerPublicKey,
      dashpayDocuments,
    ]);
    dataContracts.forEach((contract, index) => {
      expect(documentDatabaseManagerMock.create.getCall(index).args).to.deep.equal([
        contract,
        { isTransactional: false },
      ]);
      expect(previousDocumentDatabaseManagerMock.create.getCall(index).args).to.deep.equal([
        contract,
        { isTransactional: false },
      ]);
    });
    expect(registerTopLevelDomainMock).to.have.been.calledOnceWithExactly('dash', dataContracts[1], dpnsOwnerId, new Date(request.time.seconds.toNumber() * 1000));
=======
    expect(groveDBStoreMock.getRootHash).to.be.calledOnce();

    // Initialize VS

    expect(validatorSetMock.initialize).to.be.calledOnceWithExactly(
      initialCoreChainLockedHeight,
    );

    expect(validatorSetMock.getQuorum).to.be.calledOnce();

    expect(createValidatorSetUpdateMock).to.be.calledOnceWithExactly(validatorSetMock);
>>>>>>> 6523b9d2
  });
});<|MERGE_RESOLUTION|>--- conflicted
+++ resolved
@@ -115,48 +115,6 @@
 
     expect(groveDBStoreMock.commitTransaction).to.be.calledOnce();
 
-<<<<<<< HEAD
-    expect(blockExecutionStoreTransactionsMock.start).to.have.been.calledOnce();
-    expect(blockExecutionStoreTransactionsMock.commit).to.have.been.calledOnce();
-    expect(cloneToPreviousStoreTransactionsMock).to.have.been.calledOnceWithExactly(
-      blockExecutionStoreTransactionsMock,
-    );
-    expect(registerSystemDataContractMock.getCall(0).args).to.deep.equal([
-      featureFlagsOwnerId,
-      featureFlagsContractId,
-      featureFlagsOwnerPublicKey,
-      featureFlagsDocuments,
-    ]);
-    expect(registerSystemDataContractMock.getCall(1).args).to.deep.equal([
-      dpnsOwnerId,
-      dpnsContractId,
-      dpnsOwnerPublicKey,
-      dpnsDocuments,
-    ]);
-    expect(registerSystemDataContractMock.getCall(2).args).to.deep.equal([
-      masternodeRewardSharesOwnerId,
-      masternodeRewardSharesContractId,
-      masternodeRewardSharesOwnerPublicKey,
-      masternodeRewardSharesDocuments,
-    ]);
-    expect(registerSystemDataContractMock.getCall(3).args).to.deep.equal([
-      dashpayOwnerId,
-      dashpayContractId,
-      dashpayOwnerPublicKey,
-      dashpayDocuments,
-    ]);
-    dataContracts.forEach((contract, index) => {
-      expect(documentDatabaseManagerMock.create.getCall(index).args).to.deep.equal([
-        contract,
-        { isTransactional: false },
-      ]);
-      expect(previousDocumentDatabaseManagerMock.create.getCall(index).args).to.deep.equal([
-        contract,
-        { isTransactional: false },
-      ]);
-    });
-    expect(registerTopLevelDomainMock).to.have.been.calledOnceWithExactly('dash', dataContracts[1], dpnsOwnerId, new Date(request.time.seconds.toNumber() * 1000));
-=======
     expect(groveDBStoreMock.getRootHash).to.be.calledOnce();
 
     // Initialize VS
@@ -168,6 +126,5 @@
     expect(validatorSetMock.getQuorum).to.be.calledOnce();
 
     expect(createValidatorSetUpdateMock).to.be.calledOnceWithExactly(validatorSetMock);
->>>>>>> 6523b9d2
   });
 });