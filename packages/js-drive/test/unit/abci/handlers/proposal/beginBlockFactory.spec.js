const Long = require('long');
const {
  tendermint: {
    version: {
      Consensus,
    },
  },
} = require('@dashevo/abci/types');

const { hash } = require('@dashevo/dpp/lib/util/hash');

const beginBlockFactory = require('../../../../../lib/abci/handlers/proposal/beginBlockFactory');

const BlockExecutionContextMock = require('../../../../../lib/test/mock/BlockExecutionContextMock');
const LoggerMock = require('../../../../../lib/test/mock/LoggerMock');
const NotSupportedNetworkProtocolVersionError = require('../../../../../lib/abci/handlers/errors/NotSupportedNetworkProtocolVersionError');
const NetworkProtocolVersionIsNotSetError = require('../../../../../lib/abci/handlers/errors/NetworkProtocolVersionIsNotSetError');
const GroveDBStoreMock = require('../../../../../lib/test/mock/GroveDBStoreMock');
const millisToProtoTimestamp = require('../../../../../lib/util/millisToProtoTimestamp');
const protoTimestampToMillis = require('../../../../../lib/util/protoTimestampToMillis');
const BlockInfo = require('../../../../../lib/blockExecution/BlockInfo');

describe('beginBlockFactory', () => {
  let protocolVersion;
  let beginBlock;
  let request;
  let blockHeight;
  let coreChainLockedHeight;
  let updateSimplifiedMasternodeListMock;
  let waitForChainLockedHeightMock;
  let loggerMock;
  let lastCommitInfo;
  let dppMock;
  let transactionalDppMock;
  let synchronizeMasternodeIdentitiesMock;
  let groveDBStoreMock;
  let version;
  let rsAbciMock;
  let proposerProTxHash;
  let proposedAppVersion;
  let round;
  let executionTimerMock;
  let latestBlockExecutionContextMock;
  let proposalBlockExecutionContextMock;
  let rsResponseMock;
  let blockInfo;
  let timeMs;
  let epochInfo;
  let time;
<<<<<<< HEAD
  let lastSyncedCoreHeightRepositoryMock;
=======
  let simplifyMasternodeListMock;
  let validMasternodesListLength;
>>>>>>> 05b90c43

  beforeEach(function beforeEach() {
    round = 0;
    protocolVersion = Long.fromInt(1);
    proposedAppVersion = Long.fromInt(1);
    blockHeight = Long.fromNumber(1);
    time = millisToProtoTimestamp(Date.now());
    timeMs = protoTimestampToMillis(time);
    epochInfo = {
      currentEpochIndex: 1,
      isEpochChange: false,
    };
    blockInfo = new BlockInfo(
      blockHeight.toNumber(),
      epochInfo.currentEpochIndex,
      timeMs,
    );

    latestBlockExecutionContextMock = new BlockExecutionContextMock(this.sinon);

    proposalBlockExecutionContextMock = new BlockExecutionContextMock(this.sinon);
    proposalBlockExecutionContextMock.isEmpty.returns(true);
    proposalBlockExecutionContextMock.getHeight.returns(blockHeight);
    proposalBlockExecutionContextMock.getEpochInfo.returns(epochInfo);
    proposalBlockExecutionContextMock.getTimeMs.returns(timeMs);

    loggerMock = new LoggerMock(this.sinon);

    dppMock = {
      setProtocolVersion: this.sinon.stub(),
    };
    transactionalDppMock = {
      setProtocolVersion: this.sinon.stub(),
    };

    executionTimerMock = {
      clearTimer: this.sinon.stub(),
      startTimer: this.sinon.stub(),
      stopTimer: this.sinon.stub(),
    };

    updateSimplifiedMasternodeListMock = this.sinon.stub().resolves(false);
    waitForChainLockedHeightMock = this.sinon.stub();
    synchronizeMasternodeIdentitiesMock = this.sinon.stub().resolves({
      createdEntities: [],
      updatedEntities: [],
      removedEntities: [],
      fromHeight: 1,
      toHeight: 42,
    });

    groveDBStoreMock = new GroveDBStoreMock(this.sinon);

    rsResponseMock = {
      epochInfo,
    };

    rsAbciMock = {
      blockBegin: this.sinon.stub().resolves(rsResponseMock),
    };

<<<<<<< HEAD
    lastSyncedCoreHeightRepositoryMock = {
      fetch: this.sinon.stub().resolves({
        getValue: () => undefined,
      }),
=======
    validMasternodesListLength = 400;

    simplifyMasternodeListMock = {
      getStore() {
        return {
          getCurrentSML() {
            return {
              getValidMasternodesList() {
                return validMasternodesListLength;
              },
            };
          },
        };
      },
>>>>>>> 05b90c43
    };

    beginBlock = beginBlockFactory(
      groveDBStoreMock,
      latestBlockExecutionContextMock,
      proposalBlockExecutionContextMock,
      protocolVersion,
      dppMock,
      transactionalDppMock,
      updateSimplifiedMasternodeListMock,
      waitForChainLockedHeightMock,
      synchronizeMasternodeIdentitiesMock,
      rsAbciMock,
      executionTimerMock,
<<<<<<< HEAD
      lastSyncedCoreHeightRepositoryMock,
=======
      simplifyMasternodeListMock,
>>>>>>> 05b90c43
    );

    lastCommitInfo = {};

    version = Consensus.fromObject({
      app: protocolVersion,
    });

    proposerProTxHash = Buffer.alloc(32, 1);

    request = {
      height: blockHeight,
      lastCommitInfo,
      coreChainLockedHeight,
      version,
      time: millisToProtoTimestamp(timeMs),
      proposerProTxHash,
      proposedAppVersion,
      round,
    };
  });

  it('should reset previous block state and prepare everything for for a next one', async () => {
    await beginBlock(request, loggerMock);

    // Wait for chain locked core block height
    expect(waitForChainLockedHeightMock).to.be.calledOnceWithExactly(coreChainLockedHeight);

    // Set current protocol version
    expect(dppMock.setProtocolVersion).to.have.been.calledOnceWithExactly(
      protocolVersion.toNumber(),
    );
    expect(transactionalDppMock.setProtocolVersion).to.have.been.calledOnceWithExactly(
      protocolVersion.toNumber(),
    );

    // Start new transaction
    expect(groveDBStoreMock.startTransaction).to.be.calledOnceWithExactly();

    // Update SML
    expect(updateSimplifiedMasternodeListMock).to.be.calledOnceWithExactly(
      coreChainLockedHeight, { logger: loggerMock },
    );

    expect(synchronizeMasternodeIdentitiesMock).to.not.been.called();

    expect(executionTimerMock.clearTimer).to.be.calledTwice();
    expect(executionTimerMock.clearTimer.getCall(1)).to.be.calledWithExactly('roundExecution');
    expect(executionTimerMock.clearTimer.getCall(0)).to.be.calledWithExactly('blockExecution');

    expect(executionTimerMock.startTimer).to.be.calledTwice();
    expect(executionTimerMock.startTimer.getCall(1)).to.be.calledWithExactly('roundExecution');
    expect(executionTimerMock.startTimer.getCall(0)).to.be.calledWithExactly('blockExecution');

    expect(proposalBlockExecutionContextMock.setContextLogger)
      .to.be.calledOnceWithExactly(loggerMock);
    expect(proposalBlockExecutionContextMock.setHeight)
      .to.be.calledOnceWithExactly(blockHeight);
    expect(proposalBlockExecutionContextMock.setVersion)
      .to.be.calledOnceWithExactly(version);
    expect(proposalBlockExecutionContextMock.setProposedAppVersion)
      .to.be.calledOnceWithExactly(proposedAppVersion);
    expect(proposalBlockExecutionContextMock.setTimeMs)
      .to.be.calledOnceWithExactly(timeMs);
    expect(proposalBlockExecutionContextMock.setCoreChainLockedHeight)
      .to.be.calledOnceWithExactly(coreChainLockedHeight);
    expect(proposalBlockExecutionContextMock.setLastCommitInfo)
      .to.be.calledOnceWithExactly(lastCommitInfo);
    expect(proposalBlockExecutionContextMock.setEpochInfo)
      .to.be.calledOnceWithExactly(epochInfo);
  });

  it('should synchronize masternode identities if SML is updated', async () => {
    updateSimplifiedMasternodeListMock.resolves(true);

    await beginBlock(request, loggerMock);

    expect(synchronizeMasternodeIdentitiesMock).to.have.been.calledOnceWithExactly(
      coreChainLockedHeight,
      blockInfo,
    );
  });

  it('should throw NotSupportedNetworkProtocolVersionError if protocol version is not supported', async () => {
    request.version.app = Long.fromInt(42);

    try {
      await beginBlock(request, loggerMock);

      expect.fail('should throw NotSupportedNetworkProtocolVersionError');
    } catch (e) {
      expect(e).to.be.instanceOf(NotSupportedNetworkProtocolVersionError);
      expect(e.getNetworkProtocolVersion()).to.equal(request.version.app);
      expect(e.getLatestProtocolVersion()).to.equal(protocolVersion);
    }
  });

  it('should throw an NetworkProtocolVersionIsNotSetError if network protocol version is not set', async () => {
    request.version.app = Long.fromInt(0);

    try {
      await beginBlock(request, loggerMock);

      expect.fail('should throw NetworkProtocolVersionIsNotSetError');
    } catch (err) {
      expect(err).to.be.an.instanceOf(NetworkProtocolVersionIsNotSetError);
    }
  });

  it('should set withdrawal transactions map if present', async () => {
    const [txOneBytes, txTwoBytes] = [
      Buffer.alloc(32, 0),
      Buffer.alloc(32, 1),
    ];

    rsAbciMock.blockBegin.resolves({
      unsignedWithdrawalTransactions: [txOneBytes, txTwoBytes],
    });

    await beginBlock(request, loggerMock);

    expect(
      proposalBlockExecutionContextMock.setWithdrawalTransactionsMap,
    ).to.have.been.calledOnceWithExactly({
      [hash(txOneBytes).toString('hex')]: txOneBytes,
      [hash(txTwoBytes).toString('hex')]: txTwoBytes,
    });
  });
});<|MERGE_RESOLUTION|>--- conflicted
+++ resolved
@@ -47,12 +47,9 @@
   let timeMs;
   let epochInfo;
   let time;
-<<<<<<< HEAD
   let lastSyncedCoreHeightRepositoryMock;
-=======
   let simplifyMasternodeListMock;
   let validMasternodesListLength;
->>>>>>> 05b90c43
 
   beforeEach(function beforeEach() {
     round = 0;
@@ -114,12 +111,11 @@
       blockBegin: this.sinon.stub().resolves(rsResponseMock),
     };
 
-<<<<<<< HEAD
     lastSyncedCoreHeightRepositoryMock = {
       fetch: this.sinon.stub().resolves({
         getValue: () => undefined,
       }),
-=======
+    }
     validMasternodesListLength = 400;
 
     simplifyMasternodeListMock = {
@@ -134,7 +130,6 @@
           },
         };
       },
->>>>>>> 05b90c43
     };
 
     beginBlock = beginBlockFactory(
@@ -149,11 +144,8 @@
       synchronizeMasternodeIdentitiesMock,
       rsAbciMock,
       executionTimerMock,
-<<<<<<< HEAD
       lastSyncedCoreHeightRepositoryMock,
-=======
       simplifyMasternodeListMock,
->>>>>>> 05b90c43
     );
 
     lastCommitInfo = {};
