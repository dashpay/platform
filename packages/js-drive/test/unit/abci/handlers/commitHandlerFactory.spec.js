--- conflicted
+++ resolved
@@ -57,20 +57,6 @@
     dppMock = createDPPMock(this.sinon);
     dppMock.dataContract.createFromBuffer.resolves(dataContract);
 
-<<<<<<< HEAD
-    previousBlockExecutionStoreTransactionsRepositoryMock = {
-      fetch: this.sinon.stub(),
-      store: this.sinon.stub(),
-    };
-
-    containerMock = {
-      register: this.sinon.stub(),
-      resolve: this.sinon.stub(),
-      hasRegistration: this.sinon.stub(),
-    };
-
-=======
->>>>>>> 6523b9d2
     const loggerMock = new LoggerMock(this.sinon);
 
     dataContractCacheMock = {
@@ -104,101 +90,7 @@
     );
   });
 
-<<<<<<< HEAD
-  describe('Cumulative fees', () => {
-    it('should call setAmount instead of incrementAmount if feature flag was not set', async () => {
-      containerMock.hasRegistration.withArgs('previousBlockExecutionStoreTransactions').returns(false);
-
-      getLatestFeatureFlagMock.resolves(null);
-
-      await commitHandler();
-
-      expect(creditsDistributionPoolMock.incrementAmount).to.be.calledOnceWith(
-        accumulativeFees,
-      );
-    });
-
-    it('should call setAmount instead of incrementAmount if feature flag was set to false', async () => {
-      containerMock.hasRegistration.withArgs('previousBlockExecutionStoreTransactions').returns(false);
-
-      getLatestFeatureFlagMock.resolves({
-        get: () => false,
-      });
-
-      await commitHandler();
-
-      expect(creditsDistributionPoolMock.incrementAmount).to.be.calledOnceWith(
-        accumulativeFees,
-      );
-    });
-  });
-
   it('should commit db transactions, create document dbs and return ResponseCommit', async () => {
-    containerMock.hasRegistration.withArgs('previousBlockExecutionStoreTransactions').returns(false);
-
-    previousBlockExecutionContextMock.isEmpty.returns(true);
-
-    const response = await commitHandler();
-
-    expect(response).to.be.an.instanceOf(ResponseCommit);
-    expect(response.data).to.deep.equal(appHash);
-
-    expect(blockExecutionContextMock.getHeader).to.be.calledOnce();
-
-    expect(blockExecutionContextMock.getDataContracts).to.be.calledOnce();
-
-    expect(documentsDatabaseManagerMock.create).to.be.calledOnceWith(dataContract);
-
-    expect(blockExecutionStoreTransactionsMock.commit).to.be.calledOnce();
-
-    expect(creditsDistributionPoolMock.incrementAmount).to.be.calledOnceWith(
-      accumulativeFees,
-    );
-
-    expect(blockExecutionContextMock.getCumulativeFees).to.be.calledOnce();
-
-    expect(blockExecutionStoreTransactionsMock.getTransaction).to.be.calledOnce();
-    expect(blockExecutionStoreTransactionsMock.getTransaction.getCall(0).args).to.deep.equal(['common']);
-
-    expect(blockExecutionContextRepositoryMock.store).to.be.calledOnceWithExactly(
-      BlockExecutionContextRepository.KEY_PREFIX_CURRENT,
-      blockExecutionContextMock,
-    );
-
-    expect(cloneToPreviousStoreTransactionsMock).to.be.calledOnce();
-
-    expect(blockExecutionStoreTransactionsMock.commit).to.be.calledOnce();
-
-    expect(rootTreeMock.rebuild).to.be.calledOnce();
-    expect(rootTreeMock.getRootHash.callCount).to.equal(1);
-
-    expect(previousBlockExecutionStoreTransactionsRepositoryMock.store).to.be.calledOnceWithExactly(
-      nextPreviousBlockExecutionStoreTransactionsMock,
-    );
-  });
-
-  it('should commit db transactions, create document dbs and return ResponseCommit on height > 1', async () => {
-    header.height = Long.fromInt(2);
-
-    containerMock.hasRegistration.withArgs('previousBlockExecutionStoreTransactions').returns(true);
-
-    containerMock.resolve.withArgs('previousBlockExecutionStoreTransactions').returns(
-      previousBlockExecutionStoreTransactionsMock,
-    );
-
-    previousBlockExecutionStoreTransactionsMock.getTransaction.withArgs('dataContracts').returns(
-      previousDataContractTransactionMock,
-    );
-
-    previousBlockExecutionStoreTransactionsMock.getTransaction.withArgs('documents').returns(
-      previousDataContractTransactionMock,
-    );
-
-    previousBlockExecutionContextMock.isEmpty.returns(false);
-
-=======
-  it('should commit db transactions, create document dbs and return ResponseCommit', async () => {
->>>>>>> 6523b9d2
     const response = await commitHandler();
 
     expect(response).to.be.an.instanceOf(ResponseCommit);
@@ -214,45 +106,6 @@
         useTransaction: true,
       },
     );
-<<<<<<< HEAD
-  });
-
-  it('should abort DB transactions', async () => {
-    header.height = Long.fromInt(2);
-
-    containerMock.hasRegistration.withArgs('previousBlockExecutionStoreTransactionsMock').returns(true);
-
-    previousBlockExecutionStoreTransactionsMock.getTransaction.withArgs('dataContracts').returns(
-      previousDataContractTransactionMock,
-    );
-
-    previousBlockExecutionStoreTransactionsMock.getTransaction.withArgs('documents').returns(
-      previousDataContractTransactionMock,
-    );
-
-    blockExecutionStoreTransactionsMock.isStarted.returns(true);
-
-    const error = new Error('commit error');
-
-    blockExecutionStoreTransactionsMock.commit.throws(error);
-
-    try {
-      await commitHandler();
-
-      expect.fail('should throw error');
-    } catch (e) {
-      expect(blockExecutionStoreTransactionsMock.isStarted).to.be.calledOnceWithExactly();
-      expect(blockExecutionStoreTransactionsMock.abort).to.be.calledOnce();
-      expect(documentsDatabaseManagerMock.drop).to.be.calledOnce();
-
-      expect(e).to.deep.equal(error);
-    }
-  });
-
-  it('should throw DataCorruptedError', async () => {
-    const error = new Error('store error');
-=======
->>>>>>> 6523b9d2
 
     expect(groveDBStoreMock.commitTransaction).to.be.calledOnceWithExactly();
 
