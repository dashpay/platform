--- conflicted
+++ resolved
@@ -32,11 +32,8 @@
   let dppMock;
   let transactionalDppMock;
   let synchronizeMasternodeIdentitiesMock;
-<<<<<<< HEAD
-=======
   let groveDBStoreMock;
   let blockExecutionContextStackMock;
->>>>>>> 4dfb826b
 
   beforeEach(function beforeEach() {
     protocolVersion = Long.fromInt(1);
@@ -55,8 +52,6 @@
     updateSimplifiedMasternodeListMock = this.sinon.stub().resolves(false);
     waitForChainLockedHeightMock = this.sinon.stub();
     synchronizeMasternodeIdentitiesMock = this.sinon.stub();
-<<<<<<< HEAD
-=======
 
     groveDBStoreMock = new GroveDBStoreMock(this.sinon);
     blockExecutionContextStackMock = new BlockExecutionContextStackMock(this.sinon);
@@ -64,7 +59,6 @@
     blockExecutionContextStackMock.getLatest.returns({
       getHeader: this.sinon.stub(),
     });
->>>>>>> 4dfb826b
 
     beginBlockHandler = beginBlockHandlerFactory(
       groveDBStoreMock,
@@ -101,13 +95,7 @@
     };
   });
 
-<<<<<<< HEAD
-  it('should update height, update masternode identities, start transactions return ResponseBeginBlock', async () => {
-    updateSimplifiedMasternodeListMock.resolves(true);
-
-=======
   it('should reset previous block state and prepare everything for for a next one', async () => {
->>>>>>> 4dfb826b
     const response = await beginBlockHandler(request);
 
     expect(response).to.be.an.instanceOf(ResponseBeginBlock);
@@ -129,11 +117,6 @@
       protocolVersion.toNumber(),
     );
 
-<<<<<<< HEAD
-    expect(synchronizeMasternodeIdentitiesMock).to.have.been.calledOnceWithExactly(
-      coreChainLockedHeight,
-      false,
-=======
     // Start new transaction
     expect(groveDBStoreMock.startTransaction).to.be.calledOnceWithExactly();
 
@@ -154,7 +137,6 @@
 
     expect(synchronizeMasternodeIdentitiesMock).to.have.been.calledOnceWithExactly(
       coreChainLockedHeight,
->>>>>>> 4dfb826b
     );
   });
 
@@ -219,10 +201,6 @@
     );
 
     expect(waitForChainLockedHeightMock).to.be.calledOnceWithExactly(coreChainLockedHeight);
-<<<<<<< HEAD
-    expect(blockExecutionDBTransactionsMock.abort).to.be.calledOnce();
-=======
->>>>>>> 4dfb826b
     expect(synchronizeMasternodeIdentitiesMock).to.have.not.been.called();
   });
 });