--- conflicted
+++ resolved
@@ -168,10 +168,7 @@
         round,
         processingFees: 3,
         storageFees: 6,
-<<<<<<< HEAD
-=======
         coreChainLockedHeight: request.coreChainLockedHeight,
->>>>>>> f487a31d
       },
       loggerMock,
     );
