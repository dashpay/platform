const {
  tendermint: {
    abci: {
      ResponseFinalizeBlock,
    },
  },
} = require('@dashevo/abci/types');

const Long = require('long');

const { hash } = require('@dashevo/dpp/lib/util/hash');
const getDataContractFixture = require('@dashevo/dpp/lib/test/fixtures/getDataContractFixture');
const finalizeBlockHandlerFactory = require('../../../../lib/abci/handlers/finalizeBlockHandlerFactory');
const LoggerMock = require('../../../../lib/test/mock/LoggerMock');
const BlockExecutionContextMock = require('../../../../lib/test/mock/BlockExecutionContextMock');
const GroveDBStoreMock = require('../../../../lib/test/mock/GroveDBStoreMock');
const BlockExecutionContextRepositoryMock = require('../../../../lib/test/mock/BlockExecutionContextRepositoryMock');

describe('finalizeBlockHandlerFactory', () => {
  let finalizeBlockHandler;
  let executionTimerMock;
  let blockExecutionContextMock;
  let latestBlockExecutionContextMock;
  let loggerMock;
  let requestMock;
  let appHash;
  let groveDBStoreMock;
  let coreRpcClientMock;
  let dataContractCacheMock;
  let blockExecutionContextRepositoryMock;
  let dataContract;
  let proposalBlockExecutionContextCollectionMock;
  let round;

  beforeEach(function beforeEach() {
    round = 0;
    appHash = Buffer.alloc(0);
    blockExecutionContextMock = new BlockExecutionContextMock(this.sinon);
    latestBlockExecutionContextMock = new BlockExecutionContextMock(this.sinon);
    loggerMock = new LoggerMock(this.sinon);
    executionTimerMock = {
      clearTimer: this.sinon.stub(),
      startTimer: this.sinon.stub(),
      stopTimer: this.sinon.stub(),
    };

<<<<<<< HEAD
    const decidedLastCommit = {};
=======
    const commit = {};
>>>>>>> f487a31d

    const height = new Long(42);

    const time = {
      seconds: Math.ceil(new Date().getTime() / 1000),
    };

    const coreChainLockedHeight = 10;

    requestMock = {
<<<<<<< HEAD
      decidedLastCommit,
=======
      commit,
>>>>>>> f487a31d
      height,
      time,
      coreChainLockedHeight,
      round,
    };

    dataContract = getDataContractFixture();

    blockExecutionContextMock.getHeight.returns(42);
    blockExecutionContextMock.getDataContracts.returns([dataContract]);

    dataContractCacheMock = {
      set: this.sinon.stub(),
      get: this.sinon.stub(),
      has: this.sinon.stub(),
    };

    groveDBStoreMock = new GroveDBStoreMock(this.sinon);
    groveDBStoreMock.getRootHash.resolves(appHash);

    coreRpcClientMock = {
      sendRawTransaction: this.sinon.stub(),
    };

    blockExecutionContextRepositoryMock = new BlockExecutionContextRepositoryMock(
      this.sinon,
    );

    proposalBlockExecutionContextCollectionMock = {
      get: this.sinon.stub().returns(blockExecutionContextMock),
      clear: this.sinon.stub(),
    };

    finalizeBlockHandler = finalizeBlockHandlerFactory(
      groveDBStoreMock,
      blockExecutionContextRepositoryMock,
      proposalBlockExecutionContextCollectionMock,
      dataContractCacheMock,
      coreRpcClientMock,
      loggerMock,
      executionTimerMock,
      latestBlockExecutionContextMock,
    );
  });

  it('should commit db transactions, create document dbs and return ResponseFinalizeBlock', async () => {
    const result = await finalizeBlockHandler(requestMock);

    expect(result).to.be.an.instanceOf(ResponseFinalizeBlock);

    expect(executionTimerMock.stopTimer).to.be.calledOnceWithExactly('blockExecution');

    expect(proposalBlockExecutionContextCollectionMock.get).to.be.calledOnceWithExactly(round);
    expect(proposalBlockExecutionContextCollectionMock.clear).to.be.calledOnce();

    expect(blockExecutionContextRepositoryMock.store).to.be.calledOnceWithExactly(
      blockExecutionContextMock,
      {
        useTransaction: true,
      },
    );

    expect(groveDBStoreMock.commitTransaction).to.be.calledOnceWithExactly();

    expect(blockExecutionContextMock.getDataContracts).to.be.calledOnce();
    expect(latestBlockExecutionContextMock.populate).to.be.calledOnce();
  });

  it('should send withdrawal transaction if vote extensions are present', async () => {
    const [txOneBytes, txTwoBytes] = [
      Buffer.alloc(32, 0),
      Buffer.alloc(32, 1),
    ];

    blockExecutionContextMock.getWithdrawalTransactionsMap.returns({
      [hash(txOneBytes).toString('hex')]: txOneBytes,
      [hash(txTwoBytes).toString('hex')]: txTwoBytes,
    });

    const thresholdVoteExtensions = [
      {
        extension: hash(txOneBytes),
        signature: Buffer.alloc(96, 3),
      },
      {
        extension: hash(txTwoBytes),
        signature: Buffer.alloc(96, 4),
      },
    ];

<<<<<<< HEAD
    requestMock.decidedLastCommit = { thresholdVoteExtensions };
=======
    requestMock.commit = { thresholdVoteExtensions };
>>>>>>> f487a31d

    await finalizeBlockHandler(requestMock);

    expect(coreRpcClientMock.sendRawTransaction).to.have.been.calledTwice();
  });
});<|MERGE_RESOLUTION|>--- conflicted
+++ resolved
@@ -44,11 +44,7 @@
       stopTimer: this.sinon.stub(),
     };
 
-<<<<<<< HEAD
-    const decidedLastCommit = {};
-=======
     const commit = {};
->>>>>>> f487a31d
 
     const height = new Long(42);
 
@@ -59,11 +55,7 @@
     const coreChainLockedHeight = 10;
 
     requestMock = {
-<<<<<<< HEAD
-      decidedLastCommit,
-=======
       commit,
->>>>>>> f487a31d
       height,
       time,
       coreChainLockedHeight,
@@ -154,11 +146,7 @@
       },
     ];
 
-<<<<<<< HEAD
-    requestMock.decidedLastCommit = { thresholdVoteExtensions };
-=======
     requestMock.commit = { thresholdVoteExtensions };
->>>>>>> f487a31d
 
     await finalizeBlockHandler(requestMock);
 
