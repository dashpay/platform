--- conflicted
+++ resolved
@@ -39,11 +39,7 @@
   let data;
 
   beforeEach(function beforeEach() {
-<<<<<<< HEAD
-    previousPublicKeyIdentityIdRepositoryMock = {
-=======
     signedPublicKeyToIdentityIdRepository = {
->>>>>>> 4dfb826b
       fetchBuffer: this.sinon.stub(),
     };
 
@@ -77,20 +73,12 @@
       generateRandomIdentifier(),
     ];
 
-<<<<<<< HEAD
-    previousPublicKeyIdentityIdRepositoryMock
-=======
     signedPublicKeyToIdentityIdRepository
->>>>>>> 4dfb826b
       .fetchBuffer
       .withArgs(publicKeyHashes[0])
       .resolves(cbor.encode([identityIds[0]]));
 
-<<<<<<< HEAD
-    previousPublicKeyIdentityIdRepositoryMock
-=======
     signedPublicKeyToIdentityIdRepository
->>>>>>> 4dfb826b
       .fetchBuffer
       .withArgs(publicKeyHashes[1])
       .resolves(cbor.encode([identityIds[1]]));
@@ -99,9 +87,8 @@
     data = { publicKeyHashes };
   });
 
-<<<<<<< HEAD
-  it('should return empty response if blockExecutionContext is empty', async () => {
-    previousBlockExecutionContextMock.isEmpty.returns(true);
+  it('should return empty response if there is no signed state', async () => {
+    blockExecutionContextStackMock.getLast.returns(null);
 
     responseMock = new GetIdentityIdsByPublicKeyHashesResponse();
     responseMock.setIdentityIdsList([
@@ -118,38 +105,7 @@
 
     expect(result.value).to.deep.equal(responseMock.serializeBinary());
 
-    expect(previousPublicKeyIdentityIdRepositoryMock.fetchBuffer).to.have.not.been.called();
-    expect(previousRootTreeMock.getFullProofForOneLeaf).to.have.not.been.called();
-  });
-
-  it('should return empty response if previousBlockExecutionContext is empty', async () => {
-    previousBlockExecutionContextMock.isEmpty.returns(true);
-=======
-  it('should return empty response if there is no signed state', async () => {
-    blockExecutionContextStackMock.getLast.returns(null);
->>>>>>> 4dfb826b
-
-    responseMock = new GetIdentityIdsByPublicKeyHashesResponse();
-    responseMock.setIdentityIdsList([
-      cbor.encode([]),
-      cbor.encode([]),
-      cbor.encode([]),
-    ]);
-    responseMock.setMetadata(new ResponseMetadata());
-
-    const result = await identityIdsByPublicKeyHashesQueryHandler(params, data, {});
-
-    expect(result).to.be.an.instanceof(ResponseQuery);
-    expect(result.code).to.equal(0);
-
-    expect(result.value).to.deep.equal(responseMock.serializeBinary());
-
-<<<<<<< HEAD
-    expect(previousPublicKeyIdentityIdRepositoryMock.fetchBuffer).to.have.not.been.called();
-    expect(previousRootTreeMock.getFullProofForOneLeaf).to.have.not.been.called();
-=======
     expect(signedPublicKeyToIdentityIdRepository.fetchBuffer).to.have.not.been.called();
->>>>>>> 4dfb826b
   });
 
   it('should throw an error if maximum requested items exceeded', async () => {
@@ -176,21 +132,6 @@
   it('should return identity id map', async () => {
     const result = await identityIdsByPublicKeyHashesQueryHandler(params, data, {});
 
-<<<<<<< HEAD
-    expect(previousPublicKeyIdentityIdRepositoryMock.fetchBuffer.callCount).to.equal(
-      publicKeyHashes.length,
-    );
-
-    expect(previousPublicKeyIdentityIdRepositoryMock.fetchBuffer.getCall(0).args).to.deep.equal([
-      publicKeyHashes[0],
-    ]);
-
-    expect(previousPublicKeyIdentityIdRepositoryMock.fetchBuffer.getCall(1).args).to.deep.equal([
-      publicKeyHashes[1],
-    ]);
-
-    expect(previousPublicKeyIdentityIdRepositoryMock.fetchBuffer.getCall(2).args).to.deep.equal([
-=======
     expect(signedPublicKeyToIdentityIdRepository.fetchBuffer.callCount).to.equal(
       publicKeyHashes.length,
     );
@@ -204,7 +145,6 @@
     ]);
 
     expect(signedPublicKeyToIdentityIdRepository.fetchBuffer.getCall(2).args).to.deep.equal([
->>>>>>> 4dfb826b
       publicKeyHashes[2],
     ]);
 
@@ -213,33 +153,6 @@
     expect(result.value).to.deep.equal(responseMock.serializeBinary());
   });
 
-<<<<<<< HEAD
-  it('should return identity id map with proof', async () => {
-    const proof = {
-      rootTreeProof: Buffer.from('0100000001f0faf5f55674905a68eba1be2f946e667c1cb5010101', 'hex'),
-      storeTreeProof: Buffer.from('03046b657931060076616c75653103046b657932060076616c75653210', 'hex'),
-    };
-
-    previousRootTreeMock.getFullProofForOneLeaf.returns(proof);
-
-    const result = await identityIdsByPublicKeyHashesQueryHandler(params, data, { prove: true });
-
-    expect(previousPublicKeyIdentityIdRepositoryMock.fetchBuffer.callCount).to.equal(
-      publicKeyHashes.length,
-    );
-
-    expect(previousPublicKeyIdentityIdRepositoryMock.fetchBuffer.getCall(0).args).to.deep.equal([
-      publicKeyHashes[0],
-    ]);
-
-    expect(previousPublicKeyIdentityIdRepositoryMock.fetchBuffer.getCall(1).args).to.deep.equal([
-      publicKeyHashes[1],
-    ]);
-
-    expect(previousPublicKeyIdentityIdRepositoryMock.fetchBuffer.getCall(2).args).to.deep.equal([
-      publicKeyHashes[2],
-    ]);
-=======
   it('should throw UnimplementedAbciError if proof requested', async () => {
     // const proof = {
     //   rootTreeProof: Buffer.from('0100000001f0faf5f55674905a68eba1be2f946e667c1cb5010101',
@@ -250,7 +163,6 @@
 
     try {
       await identityIdsByPublicKeyHashesQueryHandler(params, data, { prove: true });
->>>>>>> 4dfb826b
 
       expect.fail('should throw UnimplementedAbciError');
     } catch (e) {
