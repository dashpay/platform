--- conflicted
+++ resolved
@@ -73,14 +73,7 @@
 /// - `signer`: An optional instance of `SimpleSigner`. The `SimpleSigner` is responsible for generating and managing cryptographic signatures, and might be used to authenticate or validate various operations or state transitions.
 ///
 /// # Usage
-<<<<<<< HEAD
 /// ```ignore
-=======
-/// ```rust
-/// use simple_signer::signer::SimpleSigner;
-/// use strategy_tests::frequency::Frequency;
-/// use strategy_tests::Strategy;
->>>>>>> fef8e3dd
 /// let strategy = Strategy {
 ///     contracts_with_updates: vec![...],
 ///     operations: vec![...],
@@ -104,8 +97,6 @@
     pub signer: Option<SimpleSigner>,
 }
 
-<<<<<<< HEAD
-=======
 #[derive(Clone, Debug, Encode, Decode)]
 struct StrategyInSerializationFormat {
     pub contracts_with_updates: Vec<(Vec<u8>, Option<BTreeMap<u64, Vec<u8>>>)>,
@@ -261,7 +252,6 @@
     }
 }
 
->>>>>>> fef8e3dd
 impl Strategy {
     /// Adds strategy contracts from the current operations into a specified Drive.
     ///
