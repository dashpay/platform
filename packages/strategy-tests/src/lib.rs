--- conflicted
+++ resolved
@@ -64,16 +64,11 @@
 pub mod frequency;
 pub mod operations;
 pub mod transitions;
-
-<<<<<<< HEAD
 pub type KeyMaps = BTreeMap<Purpose, BTreeMap<SecurityLevel, Vec<KeyType>>>;
 
-/// Represents a comprehensive strategy used for simulations or testing in a blockchain context.
-=======
 /// Defines a detailed strategy for conducting simulations or tests on Dash Platform.
 ///
 /// This struct serves as the core framework for designing and executing comprehensive simulations or automated testing scenarios on Dash Platform. It encompasses a wide array of operations, state transitions, and data contract manipulations, enabling users to craft intricate strategies that mimic real-world blockchain dynamics or test specific functionalities.
->>>>>>> 85a7f6cd
 ///
 /// The strategy allows for the specification of initial conditions, such as contracts to be created and identities to be registered, as well as dynamic actions that unfold over the simulation's lifespan, including contract updates and identity transactions. This versatile structure supports a broad spectrum of blockchain-related activities, from simple transfer operations to complex contract lifecycle management.
 ///
@@ -398,16 +393,6 @@
     ) -> (Vec<StateTransition>, Vec<FinalizeBlockOperation>) {
         let mut finalize_block_operations = vec![];
 
-<<<<<<< HEAD
-        // Add start_identities
-        if block_info.height == config.start_block_height
-            && self.start_identities.number_of_identities > 0
-        {
-            let mut new_transitions = crate::transitions::create_identities_state_transitions(
-                self.start_identities.number_of_identities.into(), // number of identities
-                self.start_identities.keys_per_identity.into(),    // number of keys per identity
-                &self.identities_inserts.extra_keys,
-=======
         // Get identity state transitions
         let identity_state_transitions = match self.identity_state_transitions_for_block(
             block_info,
@@ -438,26 +423,9 @@
             let mut contract_state_transitions = self.initial_contract_state_transitions(
                 current_identities,
                 identity_nonce_counter,
->>>>>>> 85a7f6cd
                 signer,
                 rng,
                 platform_version,
-<<<<<<< HEAD
-            )?;
-            state_transitions.append(&mut new_transitions);
-        }
-
-        // Add identities_inserts
-        // Don't do this on first block because we need to skip utxo refresh
-        if block_info.height > config.start_block_height {
-            let frequency = &self.identities_inserts.frequency;
-            if frequency.check_hit(rng) {
-                let count = frequency.events(rng);
-                let mut new_transitions = crate::transitions::create_identities_state_transitions(
-                    count,                                       // number of identities
-                    self.identities_inserts.start_keys as KeyID, // number of keys per identity
-                    &self.identities_inserts.extra_keys,
-=======
             );
             state_transitions.append(&mut contract_state_transitions);
         } else {
@@ -470,7 +438,6 @@
                     block_info,
                     current_identities,
                     known_contracts,
->>>>>>> 85a7f6cd
                     signer,
                     identity_nonce_counter,
                     contract_nonce_counter,
@@ -1351,6 +1318,7 @@
             let mut new_transitions = crate::transitions::create_identities_state_transitions(
                 self.start_identities.number_of_identities.into(), // number of identities
                 self.start_identities.keys_per_identity.into(),    // number of keys per identity
+                &self.identities_inserts.extra_keys,
                 signer,
                 rng,
                 create_asset_lock,
@@ -1362,12 +1330,13 @@
         // Add identities_inserts
         // Don't do this on first block because we need to skip utxo refresh
         if block_info.height > config.start_block_height {
-            let frequency = &self.identities_inserts;
+            let frequency = &self.identities_inserts.frequency;
             if frequency.check_hit(rng) {
                 let count = frequency.events(rng);
                 let mut new_transitions = crate::transitions::create_identities_state_transitions(
                     count, // number of identities
-                    3,     // number of keys per identity
+                    self.identities_inserts.start_keys as KeyID,     // number of keys per identity
+                    &self.identities_inserts.extra_keys,
                     signer,
                     rng,
                     create_asset_lock,
