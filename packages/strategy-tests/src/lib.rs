--- conflicted
+++ resolved
@@ -516,43 +516,15 @@
         contract_nonce_counter: &mut BTreeMap<(Identifier, Identifier), u64>,
         rng: &mut StdRng,
         platform_version: &PlatformVersion,
-<<<<<<< HEAD
-    ) -> Vec<StateTransition> {
-        let mut id_mapping = HashMap::new(); // Maps old IDs to new IDs
-
-        self.contracts_with_updates
-            .iter_mut()
-            .map(|(created_contract, contract_updates)| {
-                // Select a random identity from current_identities to be the contract owner
-                let identity_num = rng.gen_range(0..current_identities.len());
-                let identity = current_identities
-                    .get(identity_num)
-                    .unwrap()
-                    .clone()
-                    .into_partial_identity_info();
-=======
     ) -> (Vec<StateTransition>, Vec<FinalizeBlockOperation>) {
         // Lists to store generated operations and block finalization operations
         let mut operations = vec![];
         let mut finalize_block_operations = vec![];
->>>>>>> 85a7f6cd
 
         // Lists to keep track of replaced and deleted documents
         let mut replaced = vec![];
         let mut deleted = vec![];
 
-<<<<<<< HEAD
-                // Get and bump the identity nonce
-                let identity_nonce = identity_nonce_counter.entry(identity.id).or_default();
-                *identity_nonce += 1;
-
-                // Set the contract ID and owner ID with the random identity
-                contract.set_owner_id(identity.id);
-                let old_id = contract.id();
-                let new_id =
-                    DataContract::generate_data_contract_id_v0(identity.id, *identity_nonce);
-                contract.set_id(new_id);
-=======
         // Loop through the operations and generate state transitions based on frequency and type
         for op in &self.operations {
             // Check if the op frequency hits for this block
@@ -586,14 +558,13 @@
                             .for_each(|(document, identity, entropy)| {
                                 let identity_contract_nonce = contract_nonce_counter
                                     .entry((identity.id(), contract.id()))
-                                    .or_default();
+                                    .or_insert(1);
                                 let gap = self
                                     .identity_contract_nonce_gaps
                                     .as_ref()
                                     .map_or(0, |gap_amount| gap_amount.events_if_hit(rng))
                                     as u64;
                                 *identity_contract_nonce += 1 + gap;
->>>>>>> 85a7f6cd
 
                                 let document_create_transition: DocumentCreateTransition =
                                     DocumentCreateTransitionV0 {
@@ -609,273 +580,6 @@
                                     }
                                     .into();
 
-<<<<<<< HEAD
-                // If there are contract updates, use the mapping to update their ID and owner ID too
-                if let Some(contract_updates) = contract_updates {
-                    for (_, updated_contract) in contract_updates.iter_mut() {
-                        let updated_contract_data = updated_contract.data_contract_mut();
-                        // Use the new ID from the mapping
-                        if let Some(new_updated_id) = id_mapping.get(&updated_contract_data.id()) {
-                            updated_contract_data.set_id(*new_updated_id);
-                        }
-                        updated_contract_data.set_owner_id(contract.owner_id());
-                    }
-                }
-
-                // Update any document transitions that registered to the old contract id
-                for op in self.operations.iter_mut() {
-                    if let OperationType::Document(document_op) = &mut op.op_type {
-                        if document_op.contract.id() == old_id {
-                            document_op.contract = contract.clone();
-                            let document_type = contract.document_type_cloned_for_name(document_op.document_type.name())
-                                .expect("Expected to get a document type for name while creating initial strategy contracts");
-                            document_op.document_type = document_type;    
-                        }
-                    }
-                }
-
-                DataContractCreateTransition::new_from_data_contract(
-                    contract.clone(),
-                    *identity_nonce,
-                    &identity,
-                    2,
-                    signer,
-                    platform_version,
-                    None,
-                )
-                .expect("expected to create a create state transition from a data contract")
-            })
-            .collect()
-    }
-
-    /// Generates state transitions for contract updates in contracts_with_updates based on the current set of identities and block height.
-    ///
-    /// This method creates update state transitions for data contracts by iterating over the contracts with updates
-    /// present in the strategy. For each contract:
-    /// 1. It checks for any contract updates associated with the provided block height.
-    /// 2. For each matching update, it locates the corresponding identity based on the owner ID in the update.
-    /// 3. A new data contract update state transition is then generated using the located identity and the updated contract.
-    ///
-    /// # Parameters
-    /// - `current_identities`: A reference to a list of current identities.
-    /// - `block_height`: The height of the current block.
-    /// - `signer`: A reference to a signer instance used during the creation of state transitions.
-    /// - `platform_version`: The current platform version.
-    ///
-    /// # Returns
-    /// A vector of `StateTransition` for updating data contracts.
-    ///
-    /// # Panics
-    /// The method will panic if it doesn't find an identity matching the owner ID from the data contract update.
-    ///
-    /// # Examples
-    /// ```ignore
-    /// // Assuming `strategy` is an instance of `Strategy`,
-    /// // and `current_identities`, `block_height`, `signer`, and `platform_version` are appropriately initialized.
-    /// let update_transitions = strategy.contract_update_state_transitions(&current_identities, block_height, &signer, &platform_version);
-    /// ```
-    pub fn contract_update_state_transitions(
-        &mut self,
-        current_identities: &[Identity],
-        block_height: u64,
-        initial_block_height: u64,
-        signer: &SimpleSigner,
-        contract_nonce_counter: &mut BTreeMap<(Identifier, Identifier), u64>,
-        platform_version: &PlatformVersion,
-    ) -> Vec<StateTransition> {
-        // Collect updates
-        let updates: Vec<_> = self
-            .contracts_with_updates
-            .iter()
-            .flat_map(|(_, contract_updates_option)| {
-                contract_updates_option
-                    .as_ref()
-                    .map_or_else(Vec::new, |contract_updates| {
-                        contract_updates
-                            .iter()
-                            .filter_map(move |(update_height, contract_update)| {
-                                let adjusted_update_height =
-                                    initial_block_height + update_height * 3;
-                                if adjusted_update_height != block_height {
-                                    return None;
-                                }
-                                current_identities
-                                    .iter()
-                                    .find(|identity| {
-                                        identity.id() == contract_update.data_contract().owner_id()
-                                    })
-                                    .map(|identity| {
-                                        (identity.clone(), *update_height, contract_update)
-                                    })
-                            })
-                            .collect::<Vec<_>>()
-                    })
-                    .into_iter()
-            })
-            .collect();
-
-        // Increment nonce counter, update data contract version, and create state transitions
-        updates
-            .into_iter()
-            .map(|(identity, update_height, contract_update)| {
-                let identity_info = identity.into_partial_identity_info();
-                let contract_id = contract_update.data_contract().id();
-                let nonce = contract_nonce_counter
-                    .entry((identity_info.id, contract_id))
-                    .and_modify(|e| *e += 1)
-                    .or_insert(1);
-
-                // Set the version number on the data contract
-                let mut contract_update_clone = contract_update.clone();
-                let data_contract = contract_update_clone.data_contract_mut();
-                data_contract.set_version(update_height as u32);
-
-                // Create the state transition
-                DataContractUpdateTransition::new_from_data_contract(
-                    data_contract.clone(),
-                    &identity_info,
-                    2, // Assuming key id 2 is a high or critical auth key
-                    *nonce,
-                    0,
-                    signer,
-                    platform_version,
-                    None,
-                )
-                .expect("expected to create a state transition from a data contract")
-            })
-            .collect()
-    }
-
-    /// Generates state transitions for a given block based on Strategy operations.
-    ///
-    /// The `state_transitions_for_block` function processes state transitions based on the provided
-    /// block information, platform, identities, and other input parameters. It facilitates
-    /// the creation of state transitions for both new documents and updated documents in the system.
-    /// Only deals with the operations field of Strategy. Not contracts_with_updates or identities fields.
-    ///
-    /// # Parameters
-    /// - `platform`: A reference to the platform, which provides access to various blockchain
-    ///   related functionalities and data.
-    /// - `block_info`: Information about the block for which the state transitions are being generated.
-    ///   This contains data such as its height and time.
-    /// - `current_identities`: A mutable reference to the list of current identities in the system.
-    ///   This list is used to facilitate state transitions related to the involved identities.
-    /// - `signer`: A mutable reference to a signer, which aids in creating cryptographic signatures
-    ///   for the state transitions.
-    /// - `rng`: A mutable reference to a random number generator, used for generating random values
-    ///   during state transition creation.
-    /// - `platform_version`: The version of the platform being used. This information is crucial
-    ///   to ensure compatibility and consistency in state transition generation.
-    ///
-    /// # Returns
-    /// A tuple containing:
-    /// 1. `Vec<StateTransition>`: A vector of state transitions generated for the given block.
-    ///    These transitions encompass both new document state transitions and document update transitions.
-    /// 2. `Vec<FinalizeBlockOperation>`: A vector of finalize block operations which may be necessary
-    ///    to conclude the block's processing.
-    ///
-    /// # Examples
-    /// ```ignore
-    /// let (state_transitions, finalize_ops) = obj.state_transitions_for_block(
-    ///     &platform,
-    ///     &block_info,
-    ///     &mut current_identities,
-    ///     &mut signer,
-    ///     &mut rng,
-    ///     platform_version,
-    /// );
-    /// ```
-    ///
-    /// # Panics
-    /// This function may panic under unexpected conditions, for example, when unable to generate state
-    /// transitions for the given block.
-    pub fn state_transitions_for_block(
-        &self,
-        document_query_callback: &mut impl FnMut(LocalDocumentQuery) -> Vec<Document>,
-        identity_fetch_callback: &mut impl FnMut(
-            Identifier,
-            Option<IdentityKeysRequest>,
-        ) -> PartialIdentity,
-        create_asset_lock: &mut impl FnMut(u64) -> Option<(AssetLockProof, PrivateKey)>,
-        block_info: &BlockInfo,
-        current_identities: &mut [Identity],
-        known_contracts: &mut BTreeMap<String, DataContract>,
-        signer: &mut SimpleSigner,
-        identity_nonce_counter: &mut BTreeMap<Identifier, u64>,
-        contract_nonce_counter: &mut BTreeMap<(Identifier, Identifier), u64>,
-        rng: &mut StdRng,
-        platform_version: &PlatformVersion,
-    ) -> (Vec<StateTransition>, Vec<FinalizeBlockOperation>) {
-        // Lists to store generated operations and block finalization operations
-        let mut operations = vec![];
-        let mut finalize_block_operations = vec![];
-
-        // Lists to keep track of replaced and deleted documents
-        let mut replaced = vec![];
-        let mut deleted = vec![];
-
-        // Loop through the operations and generate state transitions based on frequency and type
-        for op in &self.operations {
-            // Check if the op frequency hits for this block
-            if op.frequency.check_hit(rng) {
-                // Get times_per_block
-                let count = rng.gen_range(op.frequency.times_per_block_range.clone());
-                match &op.op_type {
-                    // Generate state transition for document insert operation with random data
-                    OperationType::Document(DocumentOp {
-                        action: DocumentAction::DocumentActionInsertRandom(fill_type, fill_size),
-                        document_type,
-                        contract,
-                    }) => {
-                        // TO-DO: these documents should be created according to the data contract's validation rules
-                        let documents = document_type
-                            .random_documents_with_params(
-                                count as u32,
-                                current_identities,
-                                block_info.time_ms,
-                                *fill_type,
-                                *fill_size,
-                                rng,
-                                platform_version,
-                            )
-                            .expect("expected random_documents_with_params");
-
-                        documents
-                            .into_iter()
-                            .for_each(|(document, identity, entropy)| {
-                                let updated_at =
-                                    if document_type.required_fields().contains("$updatedAt") {
-                                        document.created_at()
-                                    } else {
-                                        None
-                                    };
-
-                                let identity_contract_nonce = contract_nonce_counter
-                                    .entry((identity.id(), contract.id()))
-                                    .or_insert(1);
-                                let gap = self
-                                    .identity_contract_nonce_gaps
-                                    .as_ref()
-                                    .map_or(0, |gap_amount| gap_amount.events_if_hit(rng))
-                                    as u64;
-                                *identity_contract_nonce += 1 + gap;
-
-                                let document_create_transition: DocumentCreateTransition =
-                                    DocumentCreateTransitionV0 {
-                                        base: DocumentBaseTransitionV0 {
-                                            id: document.id(),
-                                            identity_contract_nonce: *identity_contract_nonce,
-                                            document_type_name: document_type.name().clone(),
-                                            data_contract_id: contract.id(),
-                                        }
-                                        .into(),
-                                        entropy: entropy.to_buffer(),
-                                        created_at: document.created_at(),
-                                        updated_at,
-                                        data: document.properties_consumed(),
-                                    }
-                                    .into();
-
                                 let document_batch_transition: DocumentsBatchTransition =
                                     DocumentsBatchTransitionV0 {
                                         owner_id: identity.id(),
@@ -888,20 +592,6 @@
                                 let mut document_batch_transition: StateTransition =
                                     document_batch_transition.into();
 
-=======
-                                let document_batch_transition: DocumentsBatchTransition =
-                                    DocumentsBatchTransitionV0 {
-                                        owner_id: identity.id(),
-                                        transitions: vec![document_create_transition.into()],
-                                        user_fee_increase: 0,
-                                        signature_public_key_id: 2,
-                                        signature: BinaryData::default(),
-                                    }
-                                    .into();
-                                let mut document_batch_transition: StateTransition =
-                                    document_batch_transition.into();
-
->>>>>>> 85a7f6cd
                                 let identity_public_key = identity
                                     .get_first_public_key_matching(
                                         Purpose::AUTHENTICATION,
@@ -1686,6 +1376,7 @@
         self.contracts_with_updates
             .iter_mut()
             .map(|(created_contract, contract_updates)| {
+                // Select a random identity from current_identities to be the contract owner
                 let identity_num = rng.gen_range(0..current_identities.len());
                 let identity = current_identities
                     .get(identity_num)
@@ -1695,9 +1386,11 @@
 
                 let contract = created_contract.data_contract_mut();
 
+                // Get and bump the identity nonce
                 let identity_nonce = identity_nonce_counter.entry(identity.id).or_default();
                 *identity_nonce += 1;
 
+                // Set the contract ID and owner ID with the random identity
                 contract.set_owner_id(identity.id);
                 let old_id = contract.id();
                 let new_id =
@@ -1706,6 +1399,7 @@
 
                 id_mapping.insert(old_id, new_id); // Store the mapping
 
+                // If there are contract updates, use the mapping to update their ID and owner ID too
                 if let Some(contract_updates) = contract_updates {
                     for (_, updated_contract) in contract_updates.iter_mut() {
                         let updated_contract_data = updated_contract.data_contract_mut();
@@ -1720,10 +1414,12 @@
                 // Update any document transitions that registered to the old contract id
                 for op in self.operations.iter_mut() {
                     if let OperationType::Document(document_op) = &mut op.op_type {
-                        document_op.contract = contract.clone();
-                        let document_type = contract.document_type_cloned_for_name(document_op.document_type.name())
-                            .expect("Expected to get a document type for name while creating initial strategy contracts");
-                        document_op.document_type = document_type;
+                        if document_op.contract.id() == old_id {
+                            document_op.contract = contract.clone();
+                            let document_type = contract.document_type_cloned_for_name(document_op.document_type.name())
+                                .expect("Expected to get a document type for name while creating initial strategy contracts");
+                            document_op.document_type = document_type;    
+                        }
                     }
                 }
 
@@ -1731,7 +1427,7 @@
                     contract.clone(),
                     *identity_nonce,
                     &identity,
-                    2, // key id 1 should always be a high or critical auth key in these tests
+                    2,
                     signer,
                     platform_version,
                     None,
