use dpp::dashcore::secp256k1::Secp256k1;
use dpp::dashcore::secp256k1::SecretKey;
use dpp::dashcore::{
    bls_sig_utils::BLSSignature, hash_types::CycleHash, InstantLock, OutPoint, ScriptBuf,
    Transaction, TxIn, TxOut, Txid,
};
use dpp::dashcore::{Network, PrivateKey};
use dpp::identifier::Identifier;
use dpp::identity::accessors::{IdentityGettersV0, IdentitySettersV0};
use dpp::identity::core_script::CoreScript;
use dpp::identity::identity_public_key::accessors::v0::{
    IdentityPublicKeyGettersV0, IdentityPublicKeySettersV0,
};
use dpp::identity::state_transition::asset_lock_proof::InstantAssetLockProof;
use dpp::identity::KeyType::ECDSA_SECP256K1;
use dpp::identity::Purpose::AUTHENTICATION;
use dpp::identity::SecurityLevel::{CRITICAL, MASTER};
use dpp::identity::{Identity, IdentityPublicKey, KeyID, KeyType, Purpose, SecurityLevel};
use dpp::prelude::AssetLockProof;
use dpp::state_transition::identity_create_transition::methods::IdentityCreateTransitionMethodsV0;
use dpp::state_transition::identity_create_transition::IdentityCreateTransition;
use dpp::state_transition::identity_credit_transfer_transition::v0::IdentityCreditTransferTransitionV0;
use dpp::ProtocolError;

use dpp::state_transition::identity_credit_withdrawal_transition::v0::{
    IdentityCreditWithdrawalTransitionV0, MIN_CORE_FEE_PER_BYTE,
};

use dpp::state_transition::identity_topup_transition::methods::IdentityTopUpTransitionMethodsV0;
use dpp::state_transition::identity_topup_transition::IdentityTopUpTransition;
use dpp::state_transition::identity_update_transition::methods::IdentityUpdateTransitionMethodsV0;
use dpp::state_transition::identity_update_transition::IdentityUpdateTransition;
use dpp::state_transition::{GetDataContractSecurityLevelRequirementFn, StateTransition};
use dpp::version::PlatformVersion;
use dpp::withdrawal::Pooling;
use dpp::NativeBlsModule;
use rand::prelude::{IteratorRandom, StdRng};
use simple_signer::signer::SimpleSigner;

use crate::KeyMaps;
use dpp::dashcore::transaction::special_transaction::asset_lock::AssetLockPayload;
use dpp::dashcore::transaction::special_transaction::TransactionPayload;
use std::collections::{BTreeMap, HashSet};
use std::str::FromStr;

/// Constructs an `AssetLockProof` representing an instant asset lock proof.
///
/// Asset locking is a mechanism that temporarily restricts the movement of assets within a blockchain system, often used in protocols that require certain collateral conditions to be met. The "instant asset lock" variant provides a quick way to lock assets without waiting for confirmations.
///
/// This function simulates the creation of an instant asset lock proof by combining a constructed transaction with its corresponding instant lock. The resultant `AssetLockProof` signifies the locking of the asset.
///
/// # Parameters
/// - `one_time_private_key`: A unique private key (`PrivateKey`) utilized for generating the underlying locking transaction.
///
/// # Returns
/// - `AssetLockProof`: An asset lock proof derived from the instant asset lock mechanism. Specifically, it contains:
///   1. An `InstantAssetLockProof`, composed of:
///      - An `InstantLock`, which represents the instant locking conditions.
///      - A `Transaction`, representing the transaction where the assets are locked.
///      - The index (`0` in this case) indicating which output in the transaction corresponds to the locked asset.
///
/// # Examples
/// ```ignore
/// let one_time_private_key = PrivateKey::from_str("some_valid_private_key").unwrap();
/// let asset_lock_proof = instant_asset_lock_proof_fixture(one_time_private_key);
/// ```
///
/// # Panics
/// This function may panic if there's an error in generating the underlying transaction or instant lock, typically due to the provided `one_time_private_key` or the hardcoded data within the helper functions.
pub fn instant_asset_lock_proof_fixture(one_time_private_key: PrivateKey) -> AssetLockProof {
    let transaction = instant_asset_lock_proof_transaction_fixture(one_time_private_key);

    let instant_lock = instant_asset_lock_is_lock_fixture(transaction.txid());

    let is_lock_proof = InstantAssetLockProof::new(instant_lock, transaction, 0);

    AssetLockProof::Instant(is_lock_proof)
}

/// Constructs a fixture of a `Transaction` representing an instant asset lock proof.
///
/// The `Transaction` structure is a basic unit of data in a blockchain, recording the transfer of assets between parties.
///
/// This function simulates the creation of a transaction where assets are locked using an "instant asset lock" mechanism, typically used in systems that support locking assets immediately upon transaction broadcast without waiting for confirmations.
///
/// # Parameters
/// - `one_time_private_key`: A unique private key (`PrivateKey`) to be used for generating the locking transaction. This key typically corresponds to a one-time address where assets will be locked.
///
/// # Returns
/// - `Transaction`: A constructed transaction with a specific structure:
///   - An input that spends from a predetermined `Txid` and address.
///   - Three outputs:
///     1. A burn output, which is an `OP_RETURN` output containing the hash of the one-time public key, effectively "locking" the assets.
///     2. A change output, which returns unspent assets to the original sender's address.
///     3. An unrelated burn output with arbitrary data.
///
/// # Examples
/// ```ignore
/// let one_time_private_key = PrivateKey::from_str("some_valid_private_key").unwrap();
/// let transaction = instant_asset_lock_proof_transaction_fixture(one_time_private_key);
/// ```
///
/// # Panics
/// This function may panic if there's an error in converting the hardcoded strings to their respective types (`PrivateKey`, `Txid`).
pub fn instant_asset_lock_proof_transaction_fixture(
    one_time_private_key: PrivateKey,
) -> Transaction {
    let secp = Secp256k1::new();

    let private_key_hex = "cSBnVM4xvxarwGQuAfQFwqDg9k5tErHUHzgWsEfD4zdwUasvqRVY";
    let private_key = PrivateKey::from_str(private_key_hex).unwrap();
    let public_key = private_key.public_key(&secp);
    let public_key_hash = public_key.pubkey_hash();
    //let from_address = Address::p2pkh(&public_key, Network::Testnet);
    let one_time_public_key = one_time_private_key.public_key(&secp);

    // We are going to fund 1 Dash and
    // assume that input has 100005000
    // 5000 will be returned back

    let input_txid =
        Txid::from_str("a477af6b2667c29670467e4e0728b685ee07b240235771862318e29ddbe58458").unwrap();

    let input_outpoint = OutPoint::new(input_txid, 0);

    let input = TxIn {
        previous_output: input_outpoint,
        script_sig: ScriptBuf::new_p2pkh(&public_key_hash),
        sequence: 0,
        witness: Default::default(),
    };

    let one_time_key_hash = one_time_public_key.pubkey_hash();

    let funding_output = TxOut {
        value: 100000000, // 1 Dash
        script_pubkey: ScriptBuf::new_p2pkh(&one_time_key_hash),
    };

    let burn_output = TxOut {
        value: 100000000, // 1 Dash
        script_pubkey: ScriptBuf::new_op_return(&[]),
    };

    let change_output = TxOut {
        value: 5000,
        script_pubkey: ScriptBuf::new_p2pkh(&public_key_hash),
    };

    let payload = TransactionPayload::AssetLockPayloadType(AssetLockPayload {
        version: 0,
        credit_outputs: vec![funding_output],
    });

    Transaction {
        version: 0,
        lock_time: 0,
        input: vec![input],
        output: vec![burn_output, change_output],
        special_transaction_payload: Some(payload),
    }
}

/// Constructs a fixture of `InstantLock` representing an instant asset lock.
///
/// The `InstantLock` structure is often used in blockchain systems to represent a condition where funds (or assets) are locked instantly, making them non-spendable until a specified condition is met or the lock duration expires.
///
/// This function is particularly useful in testing scenarios where you need to generate predictable instant asset locks.
///
/// # Parameters
/// - `tx_id`: The transaction ID (`Txid`) for which this instant lock is being created.
///
/// # Returns
/// - `InstantLock`: A constructed `InstantLock` with predefined values for version, inputs, cyclehash, and signature, but with the `tx_id` as provided in the function argument.
///
/// # Examples
/// ```ignore
/// let tx_id = Txid::from_str("some_valid_tx_id").unwrap();
/// let instant_lock = instant_asset_lock_is_lock_fixture(tx_id);
/// ```
///
/// # Panics
/// This function may panic if there's an error in converting the hardcoded strings to their respective types (`Txid`, `CycleHash`, and `BLSSignature`).
pub fn instant_asset_lock_is_lock_fixture(tx_id: Txid) -> InstantLock {
    InstantLock {
        version: 1,
        inputs: vec![
            OutPoint { txid: Txid::from_str("6e200d059fb567ba19e92f5c2dcd3dde522fd4e0a50af223752db16158dabb1d").unwrap(), vout: 0 }
        ],
        txid: tx_id,
        cyclehash: CycleHash::from_str("7c30826123d0f29fe4c4a8895d7ba4eb469b1fafa6ad7b23896a1a591766a536").unwrap(),
        signature: BLSSignature::from_str("8967c46529a967b3822e1ba8a173066296d02593f0f59b3a78a30a7eef9c8a120847729e62e4a32954339286b79fe7590221331cd28d576887a263f45b595d499272f656c3f5176987c976239cac16f972d796ad82931d532102a4f95eec7d80").unwrap(),
    }
}

/// Constructs a state transition for topping up the balance of a given identity.
///
/// The function achieves this by doing the following:
/// 1. It generates a random public and private key pair using the ECDSA_SECP256K1 algorithm.
/// 2. It uses the generated private key to create an asset lock proof. This proves the commitment of some asset (e.g., Dash) which will be used to top up the identity.
/// 3. Using the identity and the asset lock proof, it constructs the identity top-up state transition.
///
/// # Parameters
/// - `rng`: A mutable reference to a random number generator, used for generating the new public and private key pair.
/// - `identity`: A reference to the identity that needs its balance to be topped up.
/// - `platform_version`: A reference to the platform version for compatibility purposes.
///
/// # Returns
/// - `StateTransition`: A constructed and signed state transition that represents the identity top-up action.
///
/// # Examples
/// ```ignore
/// let top_up_transition = create_identity_top_up_transition(
///     &mut rng,
///     &identity,
///     &platform_version,
/// );
/// ```
///
/// # Panics
/// This function may panic under the following conditions:
/// - If there's an error during the random key generation.
/// - If there's an error in converting the generated public key to its private counterpart.
/// - If there's an error during the creation of the identity top-up transition.
pub fn create_identity_top_up_transition(
    identity: &Identity,
    create_asset_lock: &mut impl FnMut(u64) -> Option<(AssetLockProof, PrivateKey)>,
    platform_version: &PlatformVersion,
) -> Result<StateTransition, ProtocolError> {
    let (asset_lock_proof, private_key) = create_asset_lock(200000).ok_or(
        ProtocolError::Generic("Failed to create asset lock proof".to_string()),
    )?;

    let pk_bytes = private_key.to_bytes();

    IdentityTopUpTransition::try_from_identity(
        identity,
        asset_lock_proof,
        pk_bytes.as_ref(),
        0,
        platform_version,
        None,
    )
    .map_err(|e| ProtocolError::Generic(format!("Error creating top up transition: {:?}", e)))
}

/// Creates a state transition for updating an identity by adding a specified number of new public authentication keys.
///
/// This function performs the following key steps:
/// 1. Increments the revision of the identity to represent a new version.
/// 2. Generates a specified number (`count`) of random public authentication keys.
/// 3. Extends the signer with these generated keys.
/// 4. Constructs the identity update state transition incorporating these new keys.
///
/// # Parameters
/// - `identity`: A mutable reference to the identity being updated.
/// - `count`: The number of new authentication public keys to be added to the identity.
/// - `signer`: A mutable reference to the signer, used for creating cryptographic signatures and managing key data.
/// - `rng`: A mutable reference to a random number generator, used for generating the new public authentication keys.
/// - `platform_version`: A reference to the platform version for compatibility purposes.
///
/// # Returns
/// - `(StateTransition, (Identifier, Vec<IdentityPublicKey>))`: A tuple consisting of:
///   * The constructed and signed state transition representing the identity update.
///   * An identifier of the identity being updated.
///   * A vector of the newly added public authentication keys.
///
/// # Examples
/// ```ignore
/// let (update_transition, (id, added_keys)) = create_identity_update_transition_add_keys(
///     &mut identity,
///     2,
///     &mut signer,
///     &mut rng,
///     &platform_version,
/// );
/// ```
///
/// # Panics
/// This function may panic under the following conditions:
/// - If the identity does not have a master key.
/// - If there's an error during the random key generation.
/// - If there's an error during the creation of the identity update transition.
pub fn create_identity_update_transition_add_keys(
    identity: &mut Identity,
    count: u16,
    keys_already_added_this_block_count: u32,
    identity_nonce_counter: &mut BTreeMap<Identifier, u64>,
    signer: &mut SimpleSigner,
    rng: &mut StdRng,
    platform_version: &PlatformVersion,
) -> (StateTransition, (Identifier, Vec<IdentityPublicKey>)) {
    identity.bump_revision();

    let start_id =
        (identity.public_keys().len() as u32 + keys_already_added_this_block_count) as KeyID;

    let keys = IdentityPublicKey::random_authentication_keys_with_private_keys_with_rng(
        start_id,
        count as u32,
        rng,
        platform_version,
    )
    .expect("expected to get random keys");

    let add_public_keys: Vec<IdentityPublicKey> = keys.iter().map(|(key, _)| key.clone()).collect();
    signer.private_keys_in_creation.extend(keys);
    let (key_id, _) = identity
        .public_keys()
        .iter()
        .find(|(_, key)| key.security_level() == MASTER)
        .expect("expected to have a master key");

    let identity_nonce = identity_nonce_counter.entry(identity.id()).or_default();
    *identity_nonce += 1;

    let state_transition = IdentityUpdateTransition::try_from_identity_with_signer(
        identity,
        key_id,
        add_public_keys.clone(),
        vec![],
        *identity_nonce,
        0,
        signer,
        platform_version,
        None,
    )
    .expect("expected to create an AddKeys transition");

    (state_transition, (identity.id(), add_public_keys))
}

/// Creates a state transition for updating an identity by disabling a certain number of its public keys.
///
/// This function performs the following key steps:
/// 1. Increments the revision of the identity to represent a new version.
/// 2. Filters the identity's public keys to identify those which are not disabled, except for the
///    master key or critical authentication keys using ECDSA_SECP256K1.
/// 3. Randomly selects a set of keys based on the provided count to disable.
/// 4. Marks these keys as disabled using the given block time.
/// 5. Constructs the identity update state transition with the changes.
///
/// # Parameters
/// - `identity`: A mutable reference to the identity being updated.
/// - `count`: The number of keys that should be disabled.
/// - `block_time`: The block timestamp to set as the disabled timestamp for keys.
/// - `signer`: A mutable reference to the signer utilized to create the cryptographic signature for
///   the state transition.
/// - `rng`: A mutable reference to a random number generator, used for selecting which keys to disable.
/// - `platform_version`: A reference to the platform version for compatibility purposes.
///
/// # Returns
/// - `Option<StateTransition>`: The constructed and signed state transition representing the identity update.
///   Returns `None` if there are no keys that can be disabled.
///
/// # Examples
/// ```ignore
/// let update_transition = create_identity_update_transition_disable_keys(
///     &mut identity,
///     2,
///     current_block_time,
///     &mut signer,
///     &mut rng,
///     &platform_version,
/// );
/// ```
///
/// # Panics
/// This function may panic under the following conditions:
/// - If the identity does not have a master key.
/// - If there's an error during the creation of the identity update transition.
pub fn create_identity_update_transition_disable_keys(
    identity: &mut Identity,
    count: u16,
    identity_nonce_counter: &mut BTreeMap<Identifier, u64>,
    block_time: u64,
    signer: &mut SimpleSigner,
    rng: &mut StdRng,
    platform_version: &PlatformVersion,
) -> Option<StateTransition> {
    identity.bump_revision();
    // we want to find keys that are not disabled
    let key_ids_we_could_disable = identity
        .public_keys()
        .iter()
        .filter(|(_, key)| {
            key.disabled_at().is_none()
                && (key.security_level() != MASTER
                    && !(key.security_level() == CRITICAL
                        && key.purpose() == AUTHENTICATION
                        && key.key_type() == ECDSA_SECP256K1))
        })
        .map(|(key_id, _)| *key_id)
        .collect::<Vec<_>>();

    if key_ids_we_could_disable.is_empty() {
        identity.set_revision(identity.revision() - 1); //since we added 1 before
        return None;
    }
    let indices: Vec<_> = (0..key_ids_we_could_disable.len()).choose_multiple(rng, count as usize);

    let key_ids_to_disable: Vec<_> = indices
        .into_iter()
        .map(|index| key_ids_we_could_disable[index])
        .collect();

    identity
        .public_keys_mut()
        .iter_mut()
        .for_each(|(key_id, key)| {
            if key_ids_to_disable.contains(key_id) {
                key.set_disabled_at(block_time);
            }
        });

    let (key_id, _) = identity
        .public_keys()
        .iter()
        .find(|(_, key)| key.security_level() == MASTER)
        .expect("expected to have a master key");

    let identity_nonce = identity_nonce_counter.entry(identity.id()).or_default();
    *identity_nonce += 1;

    let state_transition = IdentityUpdateTransition::try_from_identity_with_signer(
        identity,
        key_id,
        vec![],
        key_ids_to_disable,
        *identity_nonce,
        0,
        signer,
        platform_version,
        None,
    )
    .expect("expected to create a DisableKeys transition");

    Some(state_transition)
}

/// Creates a state transition for an identity's credit withdrawal.
///
/// This function generates a state transition representing the withdrawal of credits from an identity.
/// The withdrawal amount is set to 0.001 Dash. The function first bumps the revision
/// of the identity and then constructs the withdrawal transition. Subsequently, it's signed using the
/// identity's authentication key for validity and authenticity.
///
/// # Parameters
/// - `identity`: A mutable reference to the identity making the withdrawal.
/// - `signer`: A mutable reference to the signer used to create the cryptographic signature for
///   the state transition.
/// - `rng`: A mutable reference to a random number generator, used for generating the random Pay-To-Script-Hash (P2SH).
///
/// # Returns
/// - `StateTransition`: The constructed and signed state transition representing the identity's credit withdrawal.
///
/// # Examples
/// ```ignore
/// let withdrawal_transition = create_identity_withdrawal_transition(
///     &mut identity,
///     &mut signer,
///     &mut rng,
/// );
/// ```
///
/// # Panics
/// This function may panic under the following conditions:
/// - If the identity does not have a suitable authentication key for signing.
/// - If there's an error during the signing process.
pub fn create_identity_withdrawal_transition(
    identity: &mut Identity,
    identity_nonce_counter: &mut BTreeMap<Identifier, u64>,
    signer: &mut SimpleSigner,
    rng: &mut StdRng,
) -> StateTransition {
    let nonce = identity_nonce_counter.entry(identity.id()).or_default();
    *nonce += 1;
    let mut withdrawal: StateTransition = IdentityCreditWithdrawalTransitionV0 {
        identity_id: identity.id(),
        amount: 1000000, // 1 duff
        core_fee_per_byte: MIN_CORE_FEE_PER_BYTE,
        pooling: Pooling::Never,
        output_script: CoreScript::random_p2sh(rng),
        nonce: *nonce,
        user_fee_increase: 0,
        signature_public_key_id: 0,
        signature: Default::default(),
    }
    .into();

    let identity_public_key = identity
        .get_first_public_key_matching(
            Purpose::TRANSFER,
            HashSet::from([SecurityLevel::CRITICAL]),
            HashSet::from([
                KeyType::ECDSA_SECP256K1,
                KeyType::BLS12_381,
                KeyType::ECDSA_HASH160,
                KeyType::BIP13_SCRIPT_HASH,
                KeyType::EDDSA_25519_HASH160,
            ]),
        )
        .expect("expected to get a signing key");

    withdrawal
        .sign_external(
            identity_public_key,
            signer,
            None::<GetDataContractSecurityLevelRequirementFn>,
        )
        .expect("expected to sign withdrawal");

    withdrawal
}

/// Creates a state transition for transferring credits between two identities.
///
/// This function generates a state transition that represents the transfer of a specified
/// amount of credits from one identity (`identity`) to another (`recipient`).
/// After constructing the transition, it's then signed using the sender's (identity's)
/// authentication key to ensure its validity and authenticity.
///
/// # Parameters
/// - `identity`: A reference to the identity that is the sender of the credit transfer.
/// - `recipient`: A reference to the identity that is the recipient of the credit transfer.
/// - `signer`: A mutable reference to a signer, used for creating the cryptographic signature
///   for the state transition.
/// - `amount`: The number of credits to be transferred from the sender to the recipient.
///
/// # Returns
/// - `StateTransition`: The constructed and signed state transition representing the credit transfer
///   between the two specified identities.
///
/// # Examples
/// ```ignore
/// let transfer_transition = create_identity_credit_transfer_transition(
///     &sender_identity,
///     &recipient_identity,
///     &mut signer,
///     1000,
/// );
/// ```
///
/// # Panics
/// This function may panic under the following conditions:
/// - If the sender's identity does not have a suitable authentication key available for signing.
/// - If there's an error during the signing process.
pub fn create_identity_credit_transfer_transition(
    identity: &mut Identity,
    recipient: &Identity,
    identity_nonce_counter: &mut BTreeMap<Identifier, u64>,
    signer: &mut SimpleSigner,
    amount: u64,
) -> StateTransition {
    let nonce = identity_nonce_counter.entry(identity.id()).or_default();
    *nonce += 1;
    let mut transition: StateTransition = IdentityCreditTransferTransitionV0 {
        identity_id: identity.id(),
        recipient_id: recipient.id(),
        amount,
        nonce: *nonce,
        user_fee_increase: 0,
        signature_public_key_id: 0,
        signature: Default::default(),
    }
    .into();

    let identity_public_key = identity
        .get_first_public_key_matching(
            Purpose::TRANSFER,
            HashSet::from([SecurityLevel::CRITICAL]),
            HashSet::from([KeyType::ECDSA_SECP256K1, KeyType::BLS12_381]),
        )
        .expect("expected to get a signing key");

    transition
        .sign_external(
            identity_public_key,
            signer,
            None::<GetDataContractSecurityLevelRequirementFn>,
        )
        .expect("expected to sign transfer");

    transition
}

/// Generates a specified number of new identities and their corresponding state transitions.
///
/// This function first creates a specified number of random identities along with their
/// associated cryptographic keys. After generating these identities and their keys, it adds
/// the keys to the signer and then creates the state transitions representing the creation
/// of these identities on the blockchain.
///
/// # Parameters
/// - `count`: The number of identities to generate and for which state transitions will be created.
/// - `key_count`: The number of cryptographic keys to generate for each identity.
/// - `signer`: A mutable reference to a signer, used for creating cryptographic signatures for
///   the state transitions.
/// - `rng`: A mutable reference to a random number generator, used to generate random values during
///   the cryptographic key creation process and while generating the random identities.
/// - `platform_version`: A reference to the version of the platform being used. Ensuring the correct
///   platform version is used is crucial for compatibility and consistency in state transition creation.
///
/// # Returns
/// A vector of tuples, where each tuple contains:
/// 1. `Identity`: The generated random identity object.
/// 2. `StateTransition`: The generated state transition representing the creation of the identity.
///
/// # Examples
/// ```ignore
/// let transitions = create_identities_state_transitions(
///     10,
///     KeyID::default(),
///     &mut signer,
///     &mut rng,
///     &platform_version,
/// );
/// ```
///
/// # Panics
/// This function may panic under the following conditions:
/// - When unable to generate random cryptographic keys or identities.
/// - Conversion and encoding errors related to the cryptographic data.
pub fn create_identities_state_transitions(
    count: u16,
    key_count: KeyID,
<<<<<<< HEAD
    balance: u64,
=======
    extra_keys: &KeyMaps,
>>>>>>> d6688bef
    signer: &mut SimpleSigner,
    rng: &mut StdRng,
    create_asset_lock: &mut impl FnMut(u64) -> Option<(AssetLockProof, PrivateKey)>,
    platform_version: &PlatformVersion,
) -> Result<Vec<(Identity, StateTransition)>, ProtocolError> {
    let (mut identities, mut keys) =
        Identity::random_identities_with_private_keys_with_rng::<Vec<_>>(
            count,
            key_count,
            rng,
            platform_version,
        )
        .expect("Expected to create identities and keys");

    for identity in identities.iter_mut() {
        for (purpose, security_to_key_type_map) in extra_keys {
            for (security_level, key_types) in security_to_key_type_map {
                for key_type in key_types {
                    let (key, private_key) = IdentityPublicKey::random_key_with_known_attributes(
                        (identity.public_keys().len() + 1) as KeyID,
                        rng,
                        *purpose,
                        *security_level,
                        *key_type,
                        platform_version,
                    )?;
                    identity.add_public_key(key.clone());
                    keys.push((key, private_key));
                }
            }
        }
    }

    let starting_id_num = signer
        .private_keys
        .keys()
        .max()
        .map_or(0, |max_key| max_key.id() + 1);

    // Update keys with new KeyIDs and add them to signer
    let mut current_id_num = starting_id_num;
    for (key, _) in &mut keys {
        let IdentityPublicKey::V0(ref mut id_pub_key_v0) = key;
        id_pub_key_v0.set_id(current_id_num);
        current_id_num += 1; // Increment for each key
    }
    signer.add_keys(keys);

    // Generate state transitions for each identity
    identities
        .into_iter()
        .enumerate()
        .map(|(index, mut identity)| {
            // Calculate the starting KeyID for this identity
            let identity_starting_id = starting_id_num + (index as u32) * key_count;

            // Update the identity with the new KeyIDs
            let public_keys_map = identity.public_keys_mut();
            public_keys_map
                .values_mut()
                .enumerate()
                .for_each(|(key_index, public_key)| {
                    let IdentityPublicKey::V0(ref mut id_pub_key_v0) = public_key;
                    let new_id = identity_starting_id + key_index as u32;
                    id_pub_key_v0.set_id(new_id);
                });

            // Attempt to create an asset lock
            match create_asset_lock(balance) {
                Some((proof, private_key)) => {
                    let pk = private_key.to_bytes();
                    match IdentityCreateTransition::try_from_identity_with_signer(
                        &identity,
                        proof,
                        &pk,
                        signer,
                        &NativeBlsModule,
                        platform_version,
                    ) {
                        Ok(identity_create_transition) => {
                            identity.set_id(identity_create_transition.owner_id());
                            Ok((identity, identity_create_transition))
                        }
                        Err(e) => Err(e),
                    }
                }
                None => Err(ProtocolError::Generic(
                    "Failed to create asset lock proof".to_string(),
                )),
            }
        })
        .collect::<Result<Vec<(Identity, StateTransition)>, ProtocolError>>()
}

/// Generates state transitions for the creation of new identities.
///
/// This function is responsible for converting identities into their respective state transitions,
/// which represent their creation on the blockchain. The process involves generating cryptographic
/// keys, creating an asset lock proof, and then constructing the identity creation state transition
/// using the provided data.
///
/// # Parameters
/// - `identities`: A vector containing the identities for which state transitions are to be created.
/// - `signer`: A mutable reference to a signer, used for creating cryptographic signatures for
///   the state transitions.
/// - `rng`: A mutable reference to a random number generator, used to generate random values during
///   the cryptographic key creation process.
/// - `platform_version`: A reference to the version of the platform being used. Ensuring the correct
///   platform version is used is crucial for compatibility and consistency in state transition creation.
///
/// # Returns
/// A vector of tuples, where each tuple contains:
/// 1. `Identity`: The original identity object.
/// 2. `StateTransition`: The generated state transition representing the creation of the identity.
///
/// # Examples
/// ```ignore
/// let transitions = create_state_transitions_for_identities(
///     identities,
///     &mut signer,
///     &mut rng,
///     &platform_version,
/// );
/// ```
///
/// # Panics
/// This function may panic under several conditions:
/// - When unable to generate random cryptographic keys.
/// - When failing to transform an identity into its corresponding state transition.
/// - Conversion and encoding errors related to the cryptographic data.
pub fn create_state_transitions_for_identities(
    identities: Vec<Identity>,
    signer: &mut SimpleSigner,
    rng: &mut StdRng,
    platform_version: &PlatformVersion,
) -> Vec<(Identity, StateTransition)> {
    identities
        .into_iter()
        .map(|mut identity| {
            let (_, pk) = ECDSA_SECP256K1
                .random_public_and_private_key_data(rng, platform_version)
                .unwrap();
            let sk: [u8; 32] = pk.clone().try_into().unwrap();
            let secret_key = SecretKey::from_str(hex::encode(sk).as_str()).unwrap();
            let asset_lock_proof =
                instant_asset_lock_proof_fixture(PrivateKey::new(secret_key, Network::Dash));
            let identity_create_transition =
                IdentityCreateTransition::try_from_identity_with_signer(
                    &identity.clone(),
                    asset_lock_proof,
                    pk.as_slice(),
                    signer,
                    &NativeBlsModule,
                    platform_version,
                )
                .expect("expected to transform identity into identity create transition");
            identity.set_id(identity_create_transition.owner_id());

            (identity, identity_create_transition)
        })
        .collect()
}<|MERGE_RESOLUTION|>--- conflicted
+++ resolved
@@ -624,11 +624,8 @@
 pub fn create_identities_state_transitions(
     count: u16,
     key_count: KeyID,
-<<<<<<< HEAD
+    extra_keys: &KeyMaps,
     balance: u64,
-=======
-    extra_keys: &KeyMaps,
->>>>>>> d6688bef
     signer: &mut SimpleSigner,
     rng: &mut StdRng,
     create_asset_lock: &mut impl FnMut(u64) -> Option<(AssetLockProof, PrivateKey)>,
