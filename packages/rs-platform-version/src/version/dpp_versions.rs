use crate::version::{FeatureVersion, FeatureVersionBounds};

#[derive(Clone, Debug, Default)]
#[ferment_macro::export]
pub struct DPPVersion {
    pub costs: CostVersions,
    pub validation: DPPValidationVersions,
    // TODO: Should be split by state transition type
    pub state_transition_serialization_versions: StateTransitionSerializationVersions,
    pub state_transition_conversion_versions: StateTransitionConversionVersions,
    pub state_transition_method_versions: StateTransitionMethodVersions,
    pub state_transitions: StateTransitionVersions,
    pub contract_versions: ContractVersions,
    pub document_versions: DocumentVersions,
    pub identity_versions: IdentityVersions,
    pub voting_versions: VotingVersions,
    pub asset_lock_versions: AssetLockVersions,
}

#[derive(Clone, Debug, Default)]
#[ferment_macro::export]
pub struct StateTransitionVersions {
    pub documents: DocumentTransitionVersions,
    pub identities: IdentityTransitionVersions,
}

#[derive(Clone, Debug, Default)]
#[ferment_macro::export]
pub struct IdentityTransitionVersions {
    pub max_public_keys_in_creation: u16,
    pub asset_locks: IdentityTransitionAssetLockVersions,
}

#[derive(Clone, Debug, Default)]
#[ferment_macro::export]
pub struct IdentityTransitionAssetLockVersions {
    pub required_asset_lock_duff_balance_for_processing_start_for_identity_create: u64,
    pub required_asset_lock_duff_balance_for_processing_start_for_identity_top_up: u64,
    pub validate_asset_lock_transaction_structure: FeatureVersion,
    pub validate_instant_asset_lock_proof_structure: FeatureVersion,
}

#[derive(Clone, Debug, Default)]
#[ferment_macro::export]
pub struct DocumentTransitionVersions {
    pub documents_batch_transition: DocumentsBatchTransitionVersions,
}

#[derive(Clone, Debug, Default)]
#[ferment_macro::export]
pub struct DocumentsBatchTransitionVersions {
    pub validation: DocumentsBatchTransitionValidationVersions,
}

#[derive(Clone, Debug, Default)]
#[ferment_macro::export]
pub struct DocumentsBatchTransitionValidationVersions {
    pub find_duplicates_by_id: FeatureVersion,
    pub validate_base_structure: FeatureVersion,
}

#[derive(Clone, Debug, Default)]
#[ferment_macro::export]
pub struct CostVersions {
    pub signature_verify: FeatureVersion,
}

#[derive(Clone, Debug, Default)]
#[ferment_macro::export]
pub struct DPPValidationVersions {
    pub json_schema_validator: JsonSchemaValidatorVersions,
    pub data_contract: DataContractValidationVersions,
    pub document_type: DocumentTypeValidationVersions,
    pub voting: VotingValidationVersions,
}

#[derive(Clone, Debug, Default)]
#[ferment_macro::export]
pub struct DataContractValidationVersions {
    pub validate: FeatureVersion,
    pub validate_config_update: FeatureVersion,
    pub validate_index_definitions: FeatureVersion,
    pub validate_index_naming_duplicates: FeatureVersion,
    pub validate_not_defined_properties: FeatureVersion,
    pub validate_property_definition: FeatureVersion,
}

#[derive(Clone, Debug, Default)]
<<<<<<< HEAD
#[ferment_macro::export]
=======
pub struct VotingValidationVersions {
    /// How long do we allow other contenders to join a contest after the first contender
    pub allow_other_contenders_time_ms: u64,
    /// How many votes do we allow from the same masternode?
    pub votes_allowed_per_masternode: u16,
}

#[derive(Clone, Debug, Default)]
>>>>>>> 05c4d9d9
pub struct DocumentTypeValidationVersions {
    pub validate_update: FeatureVersion,
    pub unique_index_limit: u16,
    pub contested_index_limit: u16,
}

#[derive(Clone, Debug, Default)]
#[ferment_macro::export]
pub struct JsonSchemaValidatorVersions {
    pub new: FeatureVersion,
    pub validate: FeatureVersion,
    pub compile: FeatureVersion,
    pub compile_and_validate: FeatureVersion,
}

#[derive(Clone, Debug, Default)]
#[ferment_macro::export]
pub struct StateTransitionMethodVersions {
    pub public_key_in_creation_methods: PublicKeyInCreationMethodVersions,
}

#[derive(Clone, Debug, Default)]
#[ferment_macro::export]
pub struct PublicKeyInCreationMethodVersions {
    pub from_public_key_signed_with_private_key: FeatureVersion,
    pub from_public_key_signed_external: FeatureVersion,
    pub hash: FeatureVersion,
    pub duplicated_key_ids_witness: FeatureVersion,
    pub duplicated_keys_witness: FeatureVersion,
    pub validate_identity_public_keys_structure: FeatureVersion,
}

#[derive(Clone, Debug, Default)]
#[ferment_macro::export]
pub struct StateTransitionConversionVersions {
    pub identity_to_identity_create_transition: FeatureVersion,
    pub identity_to_identity_top_up_transition: FeatureVersion,
    pub identity_to_identity_withdrawal_transition: FeatureVersion,
    pub identity_to_identity_create_transition_with_signer: FeatureVersion,
}

#[derive(Clone, Debug, Default)]
#[ferment_macro::export]
pub struct StateTransitionSerializationVersions {
    pub identity_public_key_in_creation: FeatureVersionBounds,
    pub identity_create_state_transition: FeatureVersionBounds,
    pub identity_update_state_transition: FeatureVersionBounds,
    pub identity_top_up_state_transition: FeatureVersionBounds,
    pub identity_credit_withdrawal_state_transition: FeatureVersionBounds,
    pub identity_credit_transfer_state_transition: FeatureVersionBounds,
    pub masternode_vote_state_transition: FeatureVersionBounds,
    pub contract_create_state_transition: FeatureVersionBounds,
    pub contract_update_state_transition: FeatureVersionBounds,
    pub documents_batch_state_transition: FeatureVersionBounds,
    pub document_base_state_transition: FeatureVersionBounds,
    pub document_create_state_transition: DocumentFeatureVersionBounds,
    pub document_replace_state_transition: DocumentFeatureVersionBounds,
    pub document_delete_state_transition: DocumentFeatureVersionBounds,
    pub document_transfer_state_transition: DocumentFeatureVersionBounds,
    pub document_update_price_state_transition: DocumentFeatureVersionBounds,
    pub document_purchase_state_transition: DocumentFeatureVersionBounds,
}

#[derive(Clone, Debug, Default)]
#[ferment_macro::export]
pub struct DocumentFeatureVersionBounds {
    pub bounds: FeatureVersionBounds,
}

#[derive(Clone, Debug, Default)]
#[ferment_macro::export]
pub struct ContractVersions {
    /// The maximum that we can store a data contract in the state. There is a possibility that a client
    /// sends a state transition serialized in a specific version and that the system re-serializes it
    /// to the current version, and in so doing increases it's size.
    pub max_serialized_size: u32,
    /// This is how we serialize and deserialize a contract
    pub contract_serialization_version: FeatureVersionBounds,
    /// This is the structure of the Contract as it is defined for code paths
    pub contract_structure_version: FeatureVersion,
    pub created_data_contract_structure: FeatureVersion,
    pub config: FeatureVersion,
    pub methods: DataContractMethodVersions,
    pub document_type_versions: DocumentTypeVersions,
}

#[derive(Clone, Debug, Default)]
#[ferment_macro::export]
pub struct DataContractMethodVersions {
    pub validate_document: FeatureVersion,
    pub validate_update: FeatureVersion,
    pub schema: FeatureVersion,
}

#[derive(Clone, Debug, Default)]
#[ferment_macro::export]
pub struct DocumentTypeClassMethodVersions {
    pub try_from_schema: FeatureVersion,
    pub create_document_types_from_document_schemas: FeatureVersion,
}

#[derive(Clone, Debug, Default)]
#[ferment_macro::export]
pub struct DocumentTypeIndexVersions {
    pub index_levels_from_indices: FeatureVersion,
}

#[derive(Clone, Debug, Default)]
#[ferment_macro::export]
pub struct DocumentTypeVersions {
    pub index_versions: DocumentTypeIndexVersions,
    pub class_method_versions: DocumentTypeClassMethodVersions,
    /// This is for the overall structure of the document type, like DocumentTypeV0
    pub structure_version: FeatureVersion,
    pub schema: DocumentTypeSchemaVersions,
    pub methods: DocumentTypeMethodVersions,
}

#[derive(Clone, Debug, Default)]
#[ferment_macro::export]
pub struct DocumentTypeMethodVersions {
    pub create_document_from_data: FeatureVersion,
    pub create_document_with_prevalidated_properties: FeatureVersion,
    pub prefunded_voting_balance_for_document: FeatureVersion,
    pub contested_vote_poll_for_document: FeatureVersion,
    pub estimated_size: FeatureVersion,
    pub index_for_types: FeatureVersion,
    pub max_size: FeatureVersion,
    pub serialize_value_for_key: FeatureVersion,
    pub deserialize_value_for_key: FeatureVersion,
}

#[derive(Clone, Debug, Default)]
#[ferment_macro::export]
pub struct DocumentTypeSchemaVersions {
    pub enrich_with_base_schema: FeatureVersion,
    pub find_identifier_and_binary_paths: FeatureVersion,
    pub validate_max_depth: FeatureVersion,
    pub max_depth: u16,
    pub recursive_schema_validator_versions: RecursiveSchemaValidatorVersions,
    pub validate_schema_compatibility: FeatureVersion,
}

#[derive(Clone, Debug, Default)]
#[ferment_macro::export]
pub struct RecursiveSchemaValidatorVersions {
    pub traversal_validator: FeatureVersion,
}

#[derive(Clone, Debug, Default)]
#[ferment_macro::export]
pub struct AssetLockVersions {
    pub reduced_asset_lock_value: FeatureVersionBounds,
}

#[derive(Clone, Debug, Default)]
#[ferment_macro::export]
pub struct IdentityVersions {
    /// This is the structure of the Identity as it is defined for code paths
    pub identity_structure_version: FeatureVersion,
    pub identity_key_structure_version: FeatureVersion,
    pub identity_key_type_method_versions: IdentityKeyTypeMethodVersions,
}

#[derive(Clone, Debug, Default)]
<<<<<<< HEAD
#[ferment_macro::export]
=======
pub struct VotingVersions {
    pub default_vote_poll_time_duration_ms: u64,
    pub contested_document_vote_poll_stored_info_version: FeatureVersion,
}

#[derive(Clone, Debug, Default)]
>>>>>>> 05c4d9d9
pub struct IdentityKeyTypeMethodVersions {
    pub random_public_key_data: FeatureVersion,
    pub random_public_and_private_key_data: FeatureVersion,
}

#[derive(Clone, Debug, Default)]
#[ferment_macro::export]
pub struct DocumentVersions {
    // This is for the overall structure of the document, like DocumentV0
    pub document_structure_version: FeatureVersion,
    pub document_serialization_version: FeatureVersionBounds,
    pub document_cbor_serialization_version: FeatureVersionBounds,
    pub extended_document_structure_version: FeatureVersion,
    pub extended_document_serialization_version: FeatureVersionBounds,
    pub document_method_versions: DocumentMethodVersions,
}

#[derive(Clone, Debug, Default)]
#[ferment_macro::export]
pub struct DocumentMethodVersions {
    pub is_equal_ignoring_timestamps: FeatureVersion,
    pub hash: FeatureVersion,
    pub get_raw_for_contract: FeatureVersion,
    pub get_raw_for_document_type: FeatureVersion,
}<|MERGE_RESOLUTION|>--- conflicted
+++ resolved
@@ -86,9 +86,7 @@
 }
 
 #[derive(Clone, Debug, Default)]
-<<<<<<< HEAD
-#[ferment_macro::export]
-=======
+#[ferment_macro::export]
 pub struct VotingValidationVersions {
     /// How long do we allow other contenders to join a contest after the first contender
     pub allow_other_contenders_time_ms: u64,
@@ -97,7 +95,7 @@
 }
 
 #[derive(Clone, Debug, Default)]
->>>>>>> 05c4d9d9
+#[ferment_macro::export]
 pub struct DocumentTypeValidationVersions {
     pub validate_update: FeatureVersion,
     pub unique_index_limit: u16,
@@ -263,16 +261,14 @@
 }
 
 #[derive(Clone, Debug, Default)]
-<<<<<<< HEAD
-#[ferment_macro::export]
-=======
+#[ferment_macro::export]
 pub struct VotingVersions {
     pub default_vote_poll_time_duration_ms: u64,
     pub contested_document_vote_poll_stored_info_version: FeatureVersion,
 }
 
 #[derive(Clone, Debug, Default)]
->>>>>>> 05c4d9d9
+#[ferment_macro::export]
 pub struct IdentityKeyTypeMethodVersions {
     pub random_public_key_data: FeatureVersion,
     pub random_public_and_private_key_data: FeatureVersion,
