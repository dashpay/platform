--- conflicted
+++ resolved
@@ -14,37 +14,9 @@
 #[cfg(feature = "mock-versions")]
 use std::sync::OnceLock;
 
-<<<<<<< HEAD
-#[ferment_macro::export]
-pub type FeatureVersion = u16;
-#[ferment_macro::export]
-pub type OptionalFeatureVersion = Option<u16>; //This is a feature that didn't always exist
-
-#[derive(Clone, Debug, Default)]
-#[ferment_macro::export]
-pub struct FeatureVersionBounds {
-    pub min_version: FeatureVersion,
-    pub max_version: FeatureVersion,
-    pub default_current_version: FeatureVersion,
-}
-
-impl FeatureVersionBounds {
-    /// Will get a protocol error if the version is unknown
-    pub fn check_version(&self, version: FeatureVersion) -> bool {
-        version >= self.min_version && version <= self.max_version
-    }
-}
-
-#[derive(Clone, Debug, Default)]
-#[ferment_macro::export]
-pub struct AbciStructureVersion {
-    pub extended_block_info: FeatureVersionBounds,
-}
-=======
 use crate::version::limits::SystemLimits;
 use crate::version::ProtocolVersion;
 pub use versioned_feature_core::*;
->>>>>>> 05c4d9d9
 
 #[derive(Clone, Debug, Default)]
 #[ferment_macro::export]
