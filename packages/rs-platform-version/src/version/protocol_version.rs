use crate::error::PlatformVersionError;
use crate::version::dpp_versions::DPPVersion;
use crate::version::drive_abci_versions::DriveAbciVersion;
use crate::version::drive_versions::DriveVersion;
use crate::version::fee::FeeVersion;
#[cfg(feature = "mock-versions")]
use crate::version::mocks::v2_test::TEST_PLATFORM_V2;
#[cfg(feature = "mock-versions")]
use crate::version::mocks::v3_test::TEST_PLATFORM_V3;
#[cfg(feature = "mock-versions")]
use crate::version::mocks::TEST_PROTOCOL_VERSION_SHIFT_BYTES;
use crate::version::system_data_contract_versions::SystemDataContractVersions;
use crate::version::v1::PLATFORM_V1;
#[cfg(feature = "mock-versions")]
use std::sync::OnceLock;

use crate::version::consensus_versions::ConsensusVersions;
use crate::version::system_limits::SystemLimits;
use crate::version::v2::PLATFORM_V2;
use crate::version::v3::PLATFORM_V3;
use crate::version::v4::PLATFORM_V4;
use crate::version::v5::PLATFORM_V5;
use crate::version::v6::PLATFORM_V6;
<<<<<<< HEAD
=======
use crate::version::v7::PLATFORM_V7;
>>>>>>> 6270ef01
use crate::version::ProtocolVersion;
pub use versioned_feature_core::*;

#[derive(Clone, Debug)]
pub struct PlatformVersion {
    pub protocol_version: ProtocolVersion,
    pub dpp: DPPVersion,
    pub drive: DriveVersion,
    pub drive_abci: DriveAbciVersion,
    pub consensus: ConsensusVersions,
    pub fee_version: FeeVersion,
    pub system_data_contracts: SystemDataContractVersions,
    pub system_limits: SystemLimits,
}

pub const PLATFORM_VERSIONS: &[PlatformVersion] = &[
    PLATFORM_V1,
    PLATFORM_V2,
    PLATFORM_V3,
    PLATFORM_V4,
    PLATFORM_V5,
    PLATFORM_V6,
<<<<<<< HEAD
=======
    PLATFORM_V7,
>>>>>>> 6270ef01
];

#[cfg(feature = "mock-versions")]
// We use OnceLock to be able to modify the version mocks
pub static PLATFORM_TEST_VERSIONS: OnceLock<Vec<PlatformVersion>> = OnceLock::new();
#[cfg(feature = "mock-versions")]
const DEFAULT_PLATFORM_TEST_VERSIONS: &[PlatformVersion] = &[TEST_PLATFORM_V2, TEST_PLATFORM_V3];

<<<<<<< HEAD
pub const LATEST_PLATFORM_VERSION: &PlatformVersion = &PLATFORM_V6;
=======
pub const LATEST_PLATFORM_VERSION: &PlatformVersion = &PLATFORM_V7;
>>>>>>> 6270ef01

pub const DESIRED_PLATFORM_VERSION: &PlatformVersion = LATEST_PLATFORM_VERSION;

impl PlatformVersion {
    pub fn get<'a>(version: ProtocolVersion) -> Result<&'a Self, PlatformVersionError> {
        if version > 0 {
            #[cfg(feature = "mock-versions")]
            {
                if version >> TEST_PROTOCOL_VERSION_SHIFT_BYTES > 0 {
                    let test_version = version - (1 << TEST_PROTOCOL_VERSION_SHIFT_BYTES);

                    // Init default set of test versions
                    let versions = PLATFORM_TEST_VERSIONS
                        .get_or_init(|| vec![TEST_PLATFORM_V2, TEST_PLATFORM_V3]);

                    return versions.get(test_version as usize - 2).ok_or(
                        PlatformVersionError::UnknownVersionError(format!(
                            "no test platform version {test_version}"
                        )),
                    );
                }
            }
            PLATFORM_VERSIONS.get(version as usize - 1).ok_or_else(|| {
                PlatformVersionError::UnknownVersionError(format!("no platform version {version}"))
            })
        } else {
            Err(PlatformVersionError::UnknownVersionError(format!(
                "no platform version {version}"
            )))
        }
    }

    pub fn get_optional<'a>(version: ProtocolVersion) -> Option<&'a Self> {
        if version > 0 {
            #[cfg(feature = "mock-versions")]
            {
                if version >> TEST_PROTOCOL_VERSION_SHIFT_BYTES > 0 {
                    let test_version = version - (1 << TEST_PROTOCOL_VERSION_SHIFT_BYTES);

                    // Init default set of test versions
                    let versions = PLATFORM_TEST_VERSIONS
                        .get_or_init(|| vec![TEST_PLATFORM_V2, TEST_PLATFORM_V3]);

                    return versions.get(test_version as usize - 2);
                }
            }
            PLATFORM_VERSIONS.get(version as usize - 1)
        } else {
            None
        }
    }

    pub fn get_version_or_latest<'a>(
        version: Option<ProtocolVersion>,
    ) -> Result<&'a Self, PlatformVersionError> {
        if let Some(version) = version {
            if version > 0 {
                #[cfg(feature = "mock-versions")]
                {
                    if version >> TEST_PROTOCOL_VERSION_SHIFT_BYTES > 0 {
                        let test_version = version - (1 << TEST_PROTOCOL_VERSION_SHIFT_BYTES);

                        // Init default set of test versions
                        let versions = PLATFORM_TEST_VERSIONS
                            .get_or_init(|| Vec::from(DEFAULT_PLATFORM_TEST_VERSIONS));

                        return versions.get(test_version as usize - 2).ok_or(
                            PlatformVersionError::UnknownVersionError(format!(
                                "no test platform version {test_version}"
                            )),
                        );
                    }
                }
                PLATFORM_VERSIONS.get(version as usize - 1).ok_or(
                    PlatformVersionError::UnknownVersionError(format!(
                        "no platform version {version}"
                    )),
                )
            } else {
                Err(PlatformVersionError::UnknownVersionError(format!(
                    "no platform version {version}"
                )))
            }
        } else {
            Ok(Self::latest())
        }
    }

    pub fn first<'a>() -> &'a Self {
        PLATFORM_VERSIONS
            .first()
            .expect("expected to have a platform version")
    }

    pub fn latest<'a>() -> &'a Self {
        PLATFORM_VERSIONS
            .last()
            .expect("expected to have a platform version")
    }

    pub fn desired<'a>() -> &'a Self {
        DESIRED_PLATFORM_VERSION
    }

    #[cfg(feature = "mock-versions")]
    /// Set mock versions for testing
    pub fn replace_test_versions(versions: Vec<PlatformVersion>) {
        PLATFORM_TEST_VERSIONS
            .set(versions)
            .expect("failed to set test versions")
    }
}<|MERGE_RESOLUTION|>--- conflicted
+++ resolved
@@ -21,10 +21,7 @@
 use crate::version::v4::PLATFORM_V4;
 use crate::version::v5::PLATFORM_V5;
 use crate::version::v6::PLATFORM_V6;
-<<<<<<< HEAD
-=======
 use crate::version::v7::PLATFORM_V7;
->>>>>>> 6270ef01
 use crate::version::ProtocolVersion;
 pub use versioned_feature_core::*;
 
@@ -47,10 +44,7 @@
     PLATFORM_V4,
     PLATFORM_V5,
     PLATFORM_V6,
-<<<<<<< HEAD
-=======
     PLATFORM_V7,
->>>>>>> 6270ef01
 ];
 
 #[cfg(feature = "mock-versions")]
@@ -59,11 +53,7 @@
 #[cfg(feature = "mock-versions")]
 const DEFAULT_PLATFORM_TEST_VERSIONS: &[PlatformVersion] = &[TEST_PLATFORM_V2, TEST_PLATFORM_V3];
 
-<<<<<<< HEAD
-pub const LATEST_PLATFORM_VERSION: &PlatformVersion = &PLATFORM_V6;
-=======
 pub const LATEST_PLATFORM_VERSION: &PlatformVersion = &PLATFORM_V7;
->>>>>>> 6270ef01
 
 pub const DESIRED_PLATFORM_VERSION: &PlatformVersion = LATEST_PLATFORM_VERSION;
 
