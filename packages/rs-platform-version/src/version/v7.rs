use crate::version::consensus_versions::ConsensusVersions;
use crate::version::dpp_versions::dpp_asset_lock_versions::v1::DPP_ASSET_LOCK_VERSIONS_V1;
use crate::version::dpp_versions::dpp_contract_versions::v1::CONTRACT_VERSIONS_V1;
use crate::version::dpp_versions::dpp_costs_versions::v1::DPP_COSTS_VERSIONS_V1;
use crate::version::dpp_versions::dpp_document_versions::v1::DOCUMENT_VERSIONS_V1;
use crate::version::dpp_versions::dpp_factory_versions::v1::DPP_FACTORY_VERSIONS_V1;
use crate::version::dpp_versions::dpp_identity_versions::v1::IDENTITY_VERSIONS_V1;
use crate::version::dpp_versions::dpp_method_versions::v2::DPP_METHOD_VERSIONS_V2;
use crate::version::dpp_versions::dpp_state_transition_conversion_versions::v2::STATE_TRANSITION_CONVERSION_VERSIONS_V2;
use crate::version::dpp_versions::dpp_state_transition_method_versions::v1::STATE_TRANSITION_METHOD_VERSIONS_V1;
use crate::version::dpp_versions::dpp_state_transition_serialization_versions::v1::STATE_TRANSITION_SERIALIZATION_VERSIONS_V1;
use crate::version::dpp_versions::dpp_state_transition_versions::v2::STATE_TRANSITION_VERSIONS_V2;
use crate::version::dpp_versions::dpp_validation_versions::v2::DPP_VALIDATION_VERSIONS_V2;
use crate::version::dpp_versions::dpp_voting_versions::v2::VOTING_VERSION_V2;
use crate::version::dpp_versions::DPPVersion;
use crate::version::drive_abci_versions::drive_abci_method_versions::v5::DRIVE_ABCI_METHOD_VERSIONS_V5;
use crate::version::drive_abci_versions::drive_abci_query_versions::v1::DRIVE_ABCI_QUERY_VERSIONS_V1;
use crate::version::drive_abci_versions::drive_abci_structure_versions::v1::DRIVE_ABCI_STRUCTURE_VERSIONS_V1;
use crate::version::drive_abci_versions::drive_abci_validation_versions::v5::DRIVE_ABCI_VALIDATION_VERSIONS_V5;
use crate::version::drive_abci_versions::drive_abci_withdrawal_constants::v2::DRIVE_ABCI_WITHDRAWAL_CONSTANTS_V2;
use crate::version::drive_abci_versions::DriveAbciVersion;
use crate::version::drive_versions::v2::DRIVE_VERSION_V2;
use crate::version::fee::v1::FEE_VERSION1;
use crate::version::protocol_version::PlatformVersion;
use crate::version::system_data_contract_versions::v1::SYSTEM_DATA_CONTRACT_VERSIONS_V1;
use crate::version::system_limits::v1::SYSTEM_LIMITS_V1;
use crate::version::ProtocolVersion;

pub const PROTOCOL_VERSION_7: ProtocolVersion = 7;

<<<<<<< HEAD
/// This version contains some fixes for withdrawals.
=======
/// This version fixes masternode voting nonce issue.
>>>>>>> be5cd6d3
pub const PLATFORM_V7: PlatformVersion = PlatformVersion {
    protocol_version: PROTOCOL_VERSION_7,
    drive: DRIVE_VERSION_V2,
    drive_abci: DriveAbciVersion {
        structs: DRIVE_ABCI_STRUCTURE_VERSIONS_V1,
<<<<<<< HEAD
        // We changed `pool_withdrawals_into_transactions_queue` to v1 in order to add pool
        // withdrawals on any validator quorums. v0 allowed us to pool only on the first two
        // quorums as workaround for Core v21 bug.
        methods: DRIVE_ABCI_METHOD_VERSIONS_V5,
        validation_and_processing: DRIVE_ABCI_VALIDATION_VERSIONS_V4,
=======
        methods: DRIVE_ABCI_METHOD_VERSIONS_V4,
        validation_and_processing: DRIVE_ABCI_VALIDATION_VERSIONS_V5, // <--- changed to V5
>>>>>>> be5cd6d3
        withdrawal_constants: DRIVE_ABCI_WITHDRAWAL_CONSTANTS_V2,
        query: DRIVE_ABCI_QUERY_VERSIONS_V1,
    },
    dpp: DPPVersion {
        costs: DPP_COSTS_VERSIONS_V1,
        validation: DPP_VALIDATION_VERSIONS_V2,
        state_transition_serialization_versions: STATE_TRANSITION_SERIALIZATION_VERSIONS_V1,
        state_transition_conversion_versions: STATE_TRANSITION_CONVERSION_VERSIONS_V2,
        state_transition_method_versions: STATE_TRANSITION_METHOD_VERSIONS_V1,
        state_transitions: STATE_TRANSITION_VERSIONS_V2,
        contract_versions: CONTRACT_VERSIONS_V1,
        document_versions: DOCUMENT_VERSIONS_V1,
        identity_versions: IDENTITY_VERSIONS_V1,
        voting_versions: VOTING_VERSION_V2,
        asset_lock_versions: DPP_ASSET_LOCK_VERSIONS_V1,
        // We changed `daily_withdrawal_limit` to v1 to increase daily withdrawal limit
        // to 2000 Dash.
        methods: DPP_METHOD_VERSIONS_V2,
        factory_versions: DPP_FACTORY_VERSIONS_V1,
    },
    system_data_contracts: SYSTEM_DATA_CONTRACT_VERSIONS_V1,
    fee_version: FEE_VERSION1,
    system_limits: SYSTEM_LIMITS_V1,
    consensus: ConsensusVersions {
        tenderdash_consensus_version: 1,
    },
};<|MERGE_RESOLUTION|>--- conflicted
+++ resolved
@@ -5,7 +5,7 @@
 use crate::version::dpp_versions::dpp_document_versions::v1::DOCUMENT_VERSIONS_V1;
 use crate::version::dpp_versions::dpp_factory_versions::v1::DPP_FACTORY_VERSIONS_V1;
 use crate::version::dpp_versions::dpp_identity_versions::v1::IDENTITY_VERSIONS_V1;
-use crate::version::dpp_versions::dpp_method_versions::v2::DPP_METHOD_VERSIONS_V2;
+use crate::version::dpp_versions::dpp_method_versions::v1::DPP_METHOD_VERSIONS_V1;
 use crate::version::dpp_versions::dpp_state_transition_conversion_versions::v2::STATE_TRANSITION_CONVERSION_VERSIONS_V2;
 use crate::version::dpp_versions::dpp_state_transition_method_versions::v1::STATE_TRANSITION_METHOD_VERSIONS_V1;
 use crate::version::dpp_versions::dpp_state_transition_serialization_versions::v1::STATE_TRANSITION_SERIALIZATION_VERSIONS_V1;
@@ -13,7 +13,7 @@
 use crate::version::dpp_versions::dpp_validation_versions::v2::DPP_VALIDATION_VERSIONS_V2;
 use crate::version::dpp_versions::dpp_voting_versions::v2::VOTING_VERSION_V2;
 use crate::version::dpp_versions::DPPVersion;
-use crate::version::drive_abci_versions::drive_abci_method_versions::v5::DRIVE_ABCI_METHOD_VERSIONS_V5;
+use crate::version::drive_abci_versions::drive_abci_method_versions::v4::DRIVE_ABCI_METHOD_VERSIONS_V4;
 use crate::version::drive_abci_versions::drive_abci_query_versions::v1::DRIVE_ABCI_QUERY_VERSIONS_V1;
 use crate::version::drive_abci_versions::drive_abci_structure_versions::v1::DRIVE_ABCI_STRUCTURE_VERSIONS_V1;
 use crate::version::drive_abci_versions::drive_abci_validation_versions::v5::DRIVE_ABCI_VALIDATION_VERSIONS_V5;
@@ -28,26 +28,14 @@
 
 pub const PROTOCOL_VERSION_7: ProtocolVersion = 7;
 
-<<<<<<< HEAD
-/// This version contains some fixes for withdrawals.
-=======
 /// This version fixes masternode voting nonce issue.
->>>>>>> be5cd6d3
 pub const PLATFORM_V7: PlatformVersion = PlatformVersion {
     protocol_version: PROTOCOL_VERSION_7,
     drive: DRIVE_VERSION_V2,
     drive_abci: DriveAbciVersion {
         structs: DRIVE_ABCI_STRUCTURE_VERSIONS_V1,
-<<<<<<< HEAD
-        // We changed `pool_withdrawals_into_transactions_queue` to v1 in order to add pool
-        // withdrawals on any validator quorums. v0 allowed us to pool only on the first two
-        // quorums as workaround for Core v21 bug.
-        methods: DRIVE_ABCI_METHOD_VERSIONS_V5,
-        validation_and_processing: DRIVE_ABCI_VALIDATION_VERSIONS_V4,
-=======
         methods: DRIVE_ABCI_METHOD_VERSIONS_V4,
         validation_and_processing: DRIVE_ABCI_VALIDATION_VERSIONS_V5, // <--- changed to V5
->>>>>>> be5cd6d3
         withdrawal_constants: DRIVE_ABCI_WITHDRAWAL_CONSTANTS_V2,
         query: DRIVE_ABCI_QUERY_VERSIONS_V1,
     },
@@ -63,9 +51,7 @@
         identity_versions: IDENTITY_VERSIONS_V1,
         voting_versions: VOTING_VERSION_V2,
         asset_lock_versions: DPP_ASSET_LOCK_VERSIONS_V1,
-        // We changed `daily_withdrawal_limit` to v1 to increase daily withdrawal limit
-        // to 2000 Dash.
-        methods: DPP_METHOD_VERSIONS_V2,
+        methods: DPP_METHOD_VERSIONS_V1,
         factory_versions: DPP_FACTORY_VERSIONS_V1,
     },
     system_data_contracts: SYSTEM_DATA_CONTRACT_VERSIONS_V1,
