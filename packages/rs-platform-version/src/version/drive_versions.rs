use crate::version::{FeatureVersion, FeatureVersionBounds, OptionalFeatureVersion};

#[derive(Clone, Debug, Default)]
#[ferment_macro::export]
pub struct DriveVersion {
    pub structure: DriveStructureVersion,
    pub methods: DriveMethodVersions,
    pub grove_methods: DriveGroveMethodVersions,
}

impl DriveVersion {
    pub fn latest() -> DriveVersion {
        DriveVersion::default()
    }
}

#[derive(Clone, Debug, Default)]
#[ferment_macro::export]
pub struct DriveMethodVersions {
    pub initialization: DriveInitializationMethodVersions,
    pub credit_pools: DriveCreditPoolMethodVersions,
    pub protocol_upgrade: DriveProtocolUpgradeVersions,
    pub balances: DriveBalancesMethodVersions,
    pub document: DriveDocumentMethodVersions,
    pub contract: DriveContractMethodVersions,
    pub fees: DriveFeesMethodVersions,
    pub estimated_costs: DriveEstimatedCostsMethodVersions,
    pub asset_lock: DriveAssetLockMethodVersions,
    pub verify: DriveVerifyMethodVersions,
    pub identity: DriveIdentityMethodVersions,
    pub platform_system: DrivePlatformSystemMethodVersions,
    pub operations: DriveOperationsMethodVersion,
    pub batch_operations: DriveBatchOperationsMethodVersion,
    pub fetch: DriveFetchMethodVersions,
    pub prove: DriveProveMethodVersions,
    pub state_transitions: DriveStateTransitionMethodVersions,
    pub platform_state: DrivePlatformStateMethodVersions,
}

#[derive(Clone, Debug, Default)]
#[ferment_macro::export]
pub struct DrivePlatformStateMethodVersions {
    pub fetch_platform_state_bytes: FeatureVersion,
    pub store_platform_state_bytes: FeatureVersion,
}

#[derive(Clone, Debug, Default)]
#[ferment_macro::export]
pub struct DriveStateTransitionMethodVersions {
    pub operations: DriveStateTransitionOperationMethodVersions,
}

#[derive(Clone, Debug, Default)]
#[ferment_macro::export]
pub struct DriveStateTransitionOperationMethodVersions {
    pub finalization_tasks: FeatureVersion,
    pub contracts: DriveDataContractOperationMethodVersions,
}

#[derive(Clone, Debug, Default)]
#[ferment_macro::export]
pub struct DriveDataContractOperationMethodVersions {
    pub finalization_tasks: FeatureVersion,
}

#[derive(Clone, Debug, Default)]
<<<<<<< HEAD
#[ferment_macro::export]
=======
pub struct DriveFetchMethodVersions {
    pub fetch_elements: FeatureVersion,
}

#[derive(Clone, Debug, Default)]
>>>>>>> e80854cf
pub struct DriveProveMethodVersions {
    pub prove_elements: FeatureVersion,
    pub prove_multiple_state_transition_results: FeatureVersion,
}

#[derive(Clone, Debug, Default)]
#[ferment_macro::export]
pub struct DriveVerifyMethodVersions {
    pub contract: DriveVerifyContractMethodVersions,
    pub document: DriveVerifyDocumentMethodVersions,
    pub identity: DriveVerifyIdentityMethodVersions,
    pub single_document: DriveVerifySingleDocumentMethodVersions,
    pub system: DriveVerifySystemMethodVersions,
    pub state_transition: DriveVerifyStateTransitionMethodVersions,
}

#[derive(Clone, Debug, Default)]
#[ferment_macro::export]
pub struct DriveVerifyContractMethodVersions {
    pub verify_contract: FeatureVersion,
    pub verify_contract_history: FeatureVersion,
}

#[derive(Clone, Debug, Default)]
#[ferment_macro::export]
pub struct DriveVerifyDocumentMethodVersions {
    pub verify_proof: FeatureVersion,
    pub verify_proof_keep_serialized: FeatureVersion,
    pub verify_start_at_document_in_proof: FeatureVersion,
}

#[derive(Clone, Debug, Default)]
#[ferment_macro::export]
pub struct DriveVerifyIdentityMethodVersions {
    pub verify_full_identities_by_public_key_hashes: FeatureVersion,
    pub verify_full_identity_by_identity_id: FeatureVersion,
    pub verify_full_identity_by_public_key_hash: FeatureVersion,
    pub verify_identity_balance_for_identity_id: FeatureVersion,
    pub verify_identity_balances_for_identity_ids: FeatureVersion,
    pub verify_identity_id_by_public_key_hash: FeatureVersion,
    pub verify_identity_ids_by_public_key_hashes: FeatureVersion,
    pub verify_identity_keys_by_identity_id: FeatureVersion,
    pub verify_identity_nonce: FeatureVersion,
    pub verify_identity_contract_nonce: FeatureVersion,
    pub verify_identities_contract_keys: FeatureVersion,
}

#[derive(Clone, Debug, Default)]
#[ferment_macro::export]
pub struct DriveVerifySystemMethodVersions {
    pub verify_epoch_infos: FeatureVersion,
    pub verify_elements: FeatureVersion,
    pub verify_upgrade_state: FeatureVersion,
    pub verify_upgrade_vote_status: FeatureVersion,
}

#[derive(Clone, Debug, Default)]
#[ferment_macro::export]
pub struct DriveVerifySingleDocumentMethodVersions {
    pub verify_proof: FeatureVersion,
    pub verify_proof_keep_serialized: FeatureVersion,
}

#[derive(Clone, Debug, Default)]
#[ferment_macro::export]
pub struct DriveVerifyStateTransitionMethodVersions {
    pub verify_state_transition_was_executed_with_proof: FeatureVersion,
}

#[derive(Clone, Debug, Default)]
#[ferment_macro::export]
pub struct DriveGroveMethodVersions {
    pub basic: DriveGroveBasicMethodVersions,
    pub batch: DriveGroveBatchMethodVersions,
    pub apply: DriveGroveApplyMethodVersions,
    pub costs: DriveGroveCostMethodVersions,
}

#[derive(Clone, Debug, Default)]
#[ferment_macro::export]
pub struct DriveBalancesMethodVersions {
    pub add_to_system_credits: FeatureVersion,
    pub add_to_system_credits_operations: FeatureVersion,
    pub remove_from_system_credits: FeatureVersion,
    pub remove_from_system_credits_operations: FeatureVersion,
    pub calculate_total_credits_balance: FeatureVersion,
}

#[derive(Clone, Debug, Default)]
#[ferment_macro::export]
pub struct DriveAssetLockMethodVersions {
    pub add_asset_lock_outpoint: FeatureVersion,
    pub add_estimation_costs_for_adding_asset_lock: FeatureVersion,
    pub fetch_asset_lock_outpoint_info: FeatureVersion,
}

#[derive(Clone, Debug, Default)]
#[ferment_macro::export]
pub struct DriveFeesMethodVersions {
    pub calculate_fee: FeatureVersion,
}

#[derive(Clone, Debug, Default)]
#[ferment_macro::export]
pub struct DriveContractMethodVersions {
    pub prove: DriveContractProveMethodVersions,
    pub apply: DriveContractApplyMethodVersions,
    pub insert: DriveContractInsertMethodVersions,
    pub update: DriveContractUpdateMethodVersions,
    pub costs: DriveContractCostsMethodVersions,
    pub get: DriveContractGetMethodVersions,
}

#[derive(Clone, Debug, Default)]
#[ferment_macro::export]
pub struct DriveContractProveMethodVersions {
    pub prove_contract: FeatureVersion,
    pub prove_contract_history: FeatureVersion,
    pub prove_contracts: FeatureVersion,
}

#[derive(Clone, Debug, Default)]
#[ferment_macro::export]
pub struct DriveContractApplyMethodVersions {
    pub apply_contract: FeatureVersion,
    pub apply_contract_with_serialization: FeatureVersion,
}

#[derive(Clone, Debug, Default)]
#[ferment_macro::export]
pub struct DriveContractInsertMethodVersions {
    pub add_contract_to_storage: FeatureVersion,
    pub insert_contract: FeatureVersion,
}

#[derive(Clone, Debug, Default)]
#[ferment_macro::export]
pub struct DriveContractUpdateMethodVersions {
    pub update_contract: FeatureVersion,
}

#[derive(Clone, Debug, Default)]
#[ferment_macro::export]
pub struct DriveContractGetMethodVersions {
    pub fetch_contract: FeatureVersion,
    pub fetch_contract_with_history: FeatureVersion,
    pub get_cached_contract_with_fetch_info: FeatureVersion,
    pub get_contract_with_fetch_info: FeatureVersion,
    pub get_contracts_with_fetch_info: FeatureVersion,
}

#[derive(Clone, Debug, Default)]
#[ferment_macro::export]
pub struct DriveContractQueryMethodVersions {
    pub fetch_contract_query: FeatureVersion,
    pub fetch_contract_with_history_latest_query: FeatureVersion,
    pub fetch_contracts_query: FeatureVersion,
    pub fetch_contract_history_query: FeatureVersion,
}

#[derive(Clone, Debug, Default)]
#[ferment_macro::export]
pub struct DriveContractCostsMethodVersions {
    pub add_estimation_costs_for_contract_insertion: FeatureVersion,
}

#[derive(Clone, Debug, Default)]
#[ferment_macro::export]
pub struct DrivePlatformSystemMethodVersions {
    pub estimation_costs: DriveSystemEstimationCostsMethodVersions,
}

#[derive(Clone, Debug, Default)]
#[ferment_macro::export]
pub struct DriveOperationsMethodVersion {
    pub rollback_transaction: FeatureVersion,
    pub drop_cache: FeatureVersion,
    pub commit_transaction: FeatureVersion,
    pub apply_partial_batch_low_level_drive_operations: FeatureVersion,
    pub apply_partial_batch_grovedb_operations: FeatureVersion,
    pub apply_batch_low_level_drive_operations: FeatureVersion,
    pub apply_batch_grovedb_operations: FeatureVersion,
}

#[derive(Clone, Debug, Default)]
#[ferment_macro::export]
pub struct DriveBatchOperationsMethodVersion {
    pub convert_drive_operations_to_grove_operations: FeatureVersion,
    pub apply_drive_operations: FeatureVersion,
}

#[derive(Clone, Debug, Default)]
<<<<<<< HEAD
#[ferment_macro::export]
pub struct DriveSystemProtocolVersionMethodVersions {
    pub fetch_next_protocol_version: FeatureVersion,
    pub set_next_protocol_version_operations: FeatureVersion,
}

#[derive(Clone, Debug, Default)]
#[ferment_macro::export]
=======
>>>>>>> e80854cf
pub struct DriveSystemEstimationCostsMethodVersions {
    pub for_total_system_credits_update: FeatureVersion,
}

#[derive(Clone, Debug, Default)]
#[ferment_macro::export]
pub struct DriveDocumentMethodVersions {
    pub query: DriveDocumentQueryMethodVersions,
    pub delete: DriveDocumentDeleteMethodVersions,
    pub insert: DriveDocumentInsertMethodVersions,
    pub update: DriveDocumentUpdateMethodVersions,
    pub estimation_costs: DriveDocumentEstimationCostsMethodVersions,
    pub index_uniqueness: DriveDocumentIndexUniquenessMethodVersions,
}

#[derive(Clone, Debug, Default)]
#[ferment_macro::export]
pub struct DriveDocumentQueryMethodVersions {
    pub query_documents: FeatureVersion,
}

#[derive(Clone, Debug, Default)]
#[ferment_macro::export]
pub struct DriveDocumentEstimationCostsMethodVersions {
    pub add_estimation_costs_for_add_document_to_primary_storage: FeatureVersion,
    pub stateless_delete_of_non_tree_for_costs: FeatureVersion,
}

#[derive(Clone, Debug, Default)]
#[ferment_macro::export]
pub struct DriveDocumentInsertMethodVersions {
    pub add_document: FeatureVersion,
    pub add_document_for_contract: FeatureVersion,
    pub add_document_for_contract_apply_and_add_to_operations: FeatureVersion,
    pub add_document_for_contract_operations: FeatureVersion,
    pub add_document_to_primary_storage: FeatureVersion,
    pub add_indices_for_index_level_for_contract_operations: FeatureVersion,
    pub add_indices_for_top_index_level_for_contract_operations: FeatureVersion,
    pub add_reference_for_index_level_for_contract_operations: FeatureVersion,
}

#[derive(Clone, Debug, Default)]
#[ferment_macro::export]
pub struct DriveDocumentUpdateMethodVersions {
    pub add_update_multiple_documents_operations: FeatureVersion,
    pub update_document_for_contract: FeatureVersion,
    pub update_document_for_contract_apply_and_add_to_operations: FeatureVersion,
    pub update_document_for_contract_id: FeatureVersion,
    pub update_document_for_contract_operations: FeatureVersion,
    pub update_document_with_serialization_for_contract: FeatureVersion,
    pub update_serialized_document_for_contract: FeatureVersion,
}

#[derive(Clone, Debug, Default)]
#[ferment_macro::export]
pub struct DriveDocumentDeleteMethodVersions {
    pub add_estimation_costs_for_remove_document_to_primary_storage: FeatureVersion,
    pub delete_document_for_contract: FeatureVersion,
    pub delete_document_for_contract_id: FeatureVersion,
    pub delete_document_for_contract_apply_and_add_to_operations: FeatureVersion,
    pub remove_document_from_primary_storage: FeatureVersion,
    pub remove_reference_for_index_level_for_contract_operations: FeatureVersion,
    pub remove_indices_for_index_level_for_contract_operations: FeatureVersion,
    pub remove_indices_for_top_index_level_for_contract_operations: FeatureVersion,
    pub delete_document_for_contract_id_with_named_type_operations: FeatureVersion,
    pub delete_document_for_contract_with_named_type_operations: FeatureVersion,
    pub delete_document_for_contract_operations: FeatureVersion,
}

#[derive(Clone, Debug, Default)]
#[ferment_macro::export]
pub struct DriveDocumentIndexUniquenessMethodVersions {
    pub validate_document_uniqueness: FeatureVersion,
    pub validate_document_create_transition_action_uniqueness: FeatureVersion,
    pub validate_document_replace_transition_action_uniqueness: FeatureVersion,
    pub validate_document_transfer_transition_action_uniqueness: FeatureVersion,
    pub validate_document_purchase_transition_action_uniqueness: FeatureVersion,
    pub validate_document_update_price_transition_action_uniqueness: FeatureVersion,
    pub validate_uniqueness_of_data: FeatureVersion,
}

#[derive(Clone, Debug, Default)]
#[ferment_macro::export]
pub struct DriveGroveBasicMethodVersions {
    pub grove_insert: FeatureVersion,
    pub grove_insert_empty_tree: FeatureVersion,
    pub grove_insert_empty_sum_tree: FeatureVersion,
    pub grove_insert_if_not_exists: FeatureVersion,
    pub grove_clear: FeatureVersion,
    pub grove_delete: FeatureVersion,
    pub grove_get_raw: FeatureVersion,
    pub grove_get_raw_optional: FeatureVersion,
    pub grove_get_raw_value_u64_from_encoded_var_vec: FeatureVersion,
    pub grove_get: FeatureVersion,
    pub grove_get_path_query_serialized_results: FeatureVersion,
    pub grove_get_path_query: FeatureVersion,
    pub grove_get_path_query_with_optional: FeatureVersion,
    pub grove_get_raw_path_query_with_optional: FeatureVersion,
    pub grove_get_raw_path_query: FeatureVersion,
    pub grove_get_proved_path_query: FeatureVersion,
    pub grove_get_proved_path_query_with_conditional: FeatureVersion,
    pub grove_get_sum_tree_total_value: FeatureVersion,
    pub grove_has_raw: FeatureVersion,
}

#[derive(Clone, Debug, Default)]
#[ferment_macro::export]
pub struct DriveGroveBatchMethodVersions {
    pub batch_insert_empty_tree: FeatureVersion,
    pub batch_insert_empty_tree_if_not_exists: FeatureVersion,
    pub batch_insert_empty_tree_if_not_exists_check_existing_operations: FeatureVersion,
    pub batch_insert: FeatureVersion,
    pub batch_insert_if_not_exists: FeatureVersion,
    pub batch_insert_if_changed_value: FeatureVersion,
    pub batch_delete: FeatureVersion,
    pub batch_remove_raw: FeatureVersion,
    pub batch_delete_up_tree_while_empty: FeatureVersion,
    pub batch_refresh_reference: FeatureVersion,
}

#[derive(Clone, Debug, Default)]
#[ferment_macro::export]
pub struct DriveGroveApplyMethodVersions {
    pub grove_apply_operation: FeatureVersion,
    pub grove_apply_batch: FeatureVersion,
    pub grove_apply_partial_batch: FeatureVersion,
}

#[derive(Clone, Debug, Default)]
#[ferment_macro::export]
pub struct DriveGroveCostMethodVersions {
    pub grove_batch_operations_costs: FeatureVersion,
}

#[derive(Clone, Debug, Default)]
#[ferment_macro::export]
pub struct DriveInitializationMethodVersions {
    pub create_initial_state_structure: FeatureVersion,
}

#[derive(Clone, Debug, Default)]
#[ferment_macro::export]
pub struct DriveCreditPoolMethodVersions {
    pub epochs: DriveCreditPoolEpochsMethodVersions,
    pub pending_epoch_refunds: DriveCreditPoolPendingEpochRefundsMethodVersions,
    pub storage_fee_distribution_pool: DriveCreditPoolStorageFeeDistributionPoolMethodVersions,
    pub unpaid_epoch: DriveCreditPoolUnpaidEpochMethodVersions,
}

#[derive(Clone, Debug, Default)]
#[ferment_macro::export]
pub struct DriveCreditPoolEpochsMethodVersions {
    pub get_epochs_infos: FeatureVersion,
    pub prove_epochs_infos: FeatureVersion,
    pub get_epoch_fee_multiplier: FeatureVersion,
    pub get_epoch_processing_credits_for_distribution: FeatureVersion,
    pub get_epoch_storage_credits_for_distribution: FeatureVersion,
    pub get_epoch_total_credits_for_distribution: FeatureVersion,
    pub get_storage_credits_for_distribution_for_epochs_in_range: FeatureVersion,
    pub get_epoch_start_time: FeatureVersion,
    pub get_epoch_start_block_core_height: FeatureVersion,
    pub get_epoch_start_block_height: FeatureVersion,
    pub get_first_epoch_start_block_info_between_epochs: FeatureVersion,
    pub get_epoch_proposers: FeatureVersion,
    pub get_epochs_proposer_block_count: FeatureVersion,
    pub add_update_pending_epoch_refunds_operations: FeatureVersion,
    pub is_epochs_proposers_tree_empty: FeatureVersion,
}

#[derive(Clone, Debug, Default)]
<<<<<<< HEAD
#[ferment_macro::export]
=======
pub struct DriveCreditPoolUnpaidEpochMethodVersions {
    pub get_unpaid_epoch_index: FeatureVersion,
}

#[derive(Clone, Debug, Default)]
>>>>>>> e80854cf
pub struct DriveCreditPoolPendingEpochRefundsMethodVersions {
    pub add_delete_pending_epoch_refunds_except_specified: FeatureVersion,
    pub fetch_and_add_pending_epoch_refunds_to_collection: FeatureVersion,
    pub fetch_pending_epoch_refunds: FeatureVersion,
    pub add_update_pending_epoch_refunds_operations: FeatureVersion,
}

#[derive(Clone, Debug, Default)]
#[ferment_macro::export]
pub struct DriveCreditPoolStorageFeeDistributionPoolMethodVersions {
    pub get_storage_fees_from_distribution_pool: FeatureVersion,
}

#[derive(Clone, Debug, Default)]
#[ferment_macro::export]
pub struct DriveProtocolUpgradeVersions {
    pub clear_version_information: FeatureVersion,
    pub fetch_versions_with_counter: FeatureVersion,
    pub fetch_proved_versions_with_counter: FeatureVersion,
    pub fetch_validator_version_votes: FeatureVersion,
    pub fetch_proved_validator_version_votes: FeatureVersion,
    pub remove_validators_proposed_app_versions: FeatureVersion,
    pub update_validator_proposed_app_version: FeatureVersion,
}

#[derive(Clone, Debug, Default)]
#[ferment_macro::export]
pub struct DriveStructureVersion {
    pub document_indexes: FeatureVersionBounds,
    pub identity_indexes: FeatureVersionBounds,
    pub pools: FeatureVersionBounds,
}

#[derive(Clone, Debug, Default)]
#[ferment_macro::export]
pub struct DriveIdentityMethodVersions {
    pub fetch: DriveIdentityFetchMethodVersions,
    pub prove: DriveIdentityProveMethodVersions,
    pub keys: DriveIdentityKeysMethodVersions,
    pub update: DriveIdentityUpdateMethodVersions,
    pub insert: DriveIdentityInsertMethodVersions,
    pub contract_info: DriveIdentityContractInfoMethodVersions,
    pub cost_estimation: DriveIdentityCostEstimationMethodVersions,
    pub withdrawals: DriveIdentityWithdrawalMethodVersions,
}

#[derive(Clone, Debug, Default)]
#[ferment_macro::export]
pub struct DriveIdentityWithdrawalMethodVersions {
    pub document: DriveIdentityWithdrawalDocumentMethodVersions,
    pub transaction: DriveIdentityWithdrawalTransactionMethodVersions,
}

#[derive(Clone, Debug, Default)]
#[ferment_macro::export]
pub struct DriveIdentityWithdrawalDocumentMethodVersions {
    pub fetch_oldest_withdrawal_documents_by_status: FeatureVersion,
    pub find_up_to_100_withdrawal_documents_by_status_and_transaction_indices: FeatureVersion,
}

#[derive(Clone, Debug, Default)]
#[ferment_macro::export]
pub struct DriveIdentityWithdrawalTransactionMethodVersions {
    pub index: DriveIdentityWithdrawalTransactionIndexMethodVersions,
    pub queue: DriveIdentityWithdrawalTransactionQueueMethodVersions,
}

#[derive(Clone, Debug, Default)]
#[ferment_macro::export]
pub struct DriveIdentityWithdrawalTransactionIndexMethodVersions {
    pub fetch_next_withdrawal_transaction_index: FeatureVersion,
    pub add_update_next_withdrawal_transaction_index_operation: FeatureVersion,
}

#[derive(Clone, Debug, Default)]
#[ferment_macro::export]
pub struct DriveIdentityWithdrawalTransactionQueueMethodVersions {
    pub add_enqueue_untied_withdrawal_transaction_operations: FeatureVersion,
    pub dequeue_untied_withdrawal_transactions: FeatureVersion,
}

#[derive(Clone, Debug, Default)]
#[ferment_macro::export]
pub struct DriveIdentityContractInfoMethodVersions {
    pub add_potential_contract_info_for_contract_bounded_key: FeatureVersion,
    pub merge_identity_contract_nonce: FeatureVersion,
}

#[derive(Clone, Debug, Default)]
#[ferment_macro::export]
pub struct DriveIdentityCostEstimationMethodVersions {
    pub for_authentication_keys_security_level_in_key_reference_tree: FeatureVersion,
    pub for_balances: FeatureVersion,
    pub for_contract_info: FeatureVersion,
    pub for_contract_info_group: FeatureVersion,
    pub for_contract_info_group_keys: FeatureVersion,
    pub for_contract_info_group_key_purpose: FeatureVersion,
    pub for_keys_for_identity_id: FeatureVersion,
    pub for_negative_credit: FeatureVersion,
    pub for_purpose_in_key_reference_tree: FeatureVersion,
    pub for_root_key_reference_tree: FeatureVersion,
    pub for_update_revision: FeatureVersion,
}

#[derive(Clone, Debug, Default)]
#[ferment_macro::export]
pub struct DriveIdentityFetchMethodVersions {
    pub public_key_hashes: DriveIdentityFetchPublicKeyHashesMethodVersions,
    pub attributes: DriveIdentityFetchAttributesMethodVersions,
    pub partial_identity: DriveIdentityFetchPartialIdentityMethodVersions,
    pub full_identity: DriveIdentityFetchFullIdentityMethodVersions,
}

#[derive(Clone, Debug, Default)]
#[ferment_macro::export]
pub struct DriveIdentityFetchPublicKeyHashesMethodVersions {
    pub fetch_full_identities_by_unique_public_key_hashes: FeatureVersion,
    pub fetch_full_identity_by_unique_public_key_hash: FeatureVersion,
    pub fetch_identity_id_by_unique_public_key_hash: FeatureVersion,
    pub fetch_identity_ids_by_non_unique_public_key_hash: FeatureVersion,
    pub fetch_identity_ids_by_unique_public_key_hashes: FeatureVersion,
    pub fetch_serialized_full_identity_by_unique_public_key_hash: FeatureVersion,
    pub has_any_of_unique_public_key_hashes: FeatureVersion,
    pub has_non_unique_public_key_hash: FeatureVersion,
    pub has_non_unique_public_key_hash_already_for_identity: FeatureVersion,
    pub has_unique_public_key_hash: FeatureVersion,
}

#[derive(Clone, Debug, Default)]
#[ferment_macro::export]
pub struct DriveIdentityFetchAttributesMethodVersions {
    pub revision: FeatureVersion,
    pub nonce: FeatureVersion,
    pub identity_contract_nonce: FeatureVersion,
    pub balance: FeatureVersion,
    pub balance_include_debt: FeatureVersion,
    pub negative_balance: FeatureVersion,
}

#[derive(Clone, Debug, Default)]
#[ferment_macro::export]
pub struct DriveIdentityFetchFullIdentityMethodVersions {
    pub fetch_full_identity: OptionalFeatureVersion,
    pub fetch_full_identities: OptionalFeatureVersion,
}

#[derive(Clone, Debug, Default)]
#[ferment_macro::export]
pub struct DriveIdentityFetchPartialIdentityMethodVersions {
    pub fetch_identity_balance_with_keys: FeatureVersion,
    pub fetch_identity_balance_with_keys_and_revision: FeatureVersion,
    pub fetch_identity_with_balance: FeatureVersion,
}

#[derive(Clone, Debug, Default)]
#[ferment_macro::export]
pub struct DriveIdentityProveMethodVersions {
    pub full_identity: FeatureVersion,
    pub full_identities: FeatureVersion,
    pub identity_nonce: FeatureVersion,
    pub identity_contract_nonce: FeatureVersion,
    pub identities_contract_keys: FeatureVersion,
    pub prove_full_identities_by_unique_public_key_hashes: FeatureVersion,
    pub prove_full_identity_by_unique_public_key_hash: FeatureVersion,
    pub prove_identity_id_by_unique_public_key_hash: FeatureVersion,
    pub prove_identity_ids_by_unique_public_key_hashes: FeatureVersion,
}

#[derive(Clone, Debug, Default)]
#[ferment_macro::export]
pub struct DriveIdentityKeysMethodVersions {
    pub fetch: DriveIdentityKeysFetchMethodVersions,
    pub prove: DriveIdentityKeysProveMethodVersions,
    pub insert: DriveIdentityKeysInsertMethodVersions,
    pub insert_key_hash_identity_reference: DriveIdentityKeyHashesToIdentityInsertMethodVersions,
}

#[derive(Clone, Debug, Default)]
#[ferment_macro::export]
pub struct DriveIdentityKeysFetchMethodVersions {
    pub fetch_all_current_identity_keys: FeatureVersion,
    pub fetch_all_identity_keys: FeatureVersion,
    pub fetch_identities_all_keys: FeatureVersion,
    pub fetch_identity_keys: FeatureVersion,
    pub fetch_identities_contract_keys: FeatureVersion,
}

#[derive(Clone, Debug, Default)]
#[ferment_macro::export]
pub struct DriveIdentityKeysProveMethodVersions {
    pub prove_identities_all_keys: FeatureVersion,
    pub prove_identity_keys: FeatureVersion,
}

#[derive(Clone, Debug, Default)]
#[ferment_macro::export]
pub struct DriveIdentityKeysInsertMethodVersions {
    pub create_key_tree_with_keys: FeatureVersion,
    pub create_new_identity_key_query_trees: FeatureVersion,
    pub insert_key_searchable_references: FeatureVersion,
    pub insert_key_to_storage: FeatureVersion,
    pub insert_new_non_unique_key: FeatureVersion,
    pub insert_new_unique_key: FeatureVersion,
    pub replace_key_in_storage: FeatureVersion,
}

#[derive(Clone, Debug, Default)]
#[ferment_macro::export]
pub struct DriveIdentityKeyHashesToIdentityInsertMethodVersions {
    pub add_estimation_costs_for_insert_non_unique_public_key_hash_reference: FeatureVersion,
    pub add_estimation_costs_for_insert_unique_public_key_hash_reference: FeatureVersion,
    pub insert_non_unique_public_key_hash_reference_to_identity: FeatureVersion,
    pub insert_reference_to_non_unique_key: FeatureVersion,
    pub insert_reference_to_unique_key: FeatureVersion,
    pub insert_unique_public_key_hash_reference_to_identity: FeatureVersion,
}

#[derive(Clone, Debug, Default)]
#[ferment_macro::export]
pub struct DriveIdentityInsertMethodVersions {
    pub add_new_identity: FeatureVersion,
}

#[derive(Clone, Debug, Default)]
#[ferment_macro::export]
pub struct DriveIdentityUpdateMethodVersions {
    pub update_identity_revision: FeatureVersion,
    pub merge_identity_nonce: FeatureVersion,
    pub update_identity_negative_credit_operation: FeatureVersion,
    pub initialize_identity_revision: FeatureVersion,
    pub disable_identity_keys: FeatureVersion,
    pub re_enable_identity_keys: FeatureVersion,
    pub add_new_non_unique_keys_to_identity: FeatureVersion,
    pub add_new_unique_keys_to_identity: FeatureVersion,
    pub add_new_keys_to_identity: FeatureVersion,
    pub insert_identity_balance: FeatureVersion,
    pub initialize_negative_identity_balance: FeatureVersion,
    pub add_to_identity_balance: FeatureVersion,
    pub add_to_previous_balance: FeatureVersion,
    pub apply_balance_change_from_fee_to_identity: FeatureVersion,
    pub remove_from_identity_balance: FeatureVersion,
}

#[derive(Clone, Debug, Default)]
#[ferment_macro::export]
pub struct DriveEstimatedCostsMethodVersions {
    pub add_estimation_costs_for_levels_up_to_contract: FeatureVersion,
    pub add_estimation_costs_for_levels_up_to_contract_document_type_excluded: FeatureVersion,
}<|MERGE_RESOLUTION|>--- conflicted
+++ resolved
@@ -64,15 +64,13 @@
 }
 
 #[derive(Clone, Debug, Default)]
-<<<<<<< HEAD
-#[ferment_macro::export]
-=======
+#[ferment_macro::export]
 pub struct DriveFetchMethodVersions {
     pub fetch_elements: FeatureVersion,
 }
 
 #[derive(Clone, Debug, Default)]
->>>>>>> e80854cf
+#[ferment_macro::export]
 pub struct DriveProveMethodVersions {
     pub prove_elements: FeatureVersion,
     pub prove_multiple_state_transition_results: FeatureVersion,
@@ -265,17 +263,7 @@
 }
 
 #[derive(Clone, Debug, Default)]
-<<<<<<< HEAD
-#[ferment_macro::export]
-pub struct DriveSystemProtocolVersionMethodVersions {
-    pub fetch_next_protocol_version: FeatureVersion,
-    pub set_next_protocol_version_operations: FeatureVersion,
-}
-
-#[derive(Clone, Debug, Default)]
-#[ferment_macro::export]
-=======
->>>>>>> e80854cf
+#[ferment_macro::export]
 pub struct DriveSystemEstimationCostsMethodVersions {
     pub for_total_system_credits_update: FeatureVersion,
 }
@@ -446,15 +434,13 @@
 }
 
 #[derive(Clone, Debug, Default)]
-<<<<<<< HEAD
-#[ferment_macro::export]
-=======
+#[ferment_macro::export]
 pub struct DriveCreditPoolUnpaidEpochMethodVersions {
     pub get_unpaid_epoch_index: FeatureVersion,
 }
 
 #[derive(Clone, Debug, Default)]
->>>>>>> e80854cf
+#[ferment_macro::export]
 pub struct DriveCreditPoolPendingEpochRefundsMethodVersions {
     pub add_delete_pending_epoch_refunds_except_specified: FeatureVersion,
     pub fetch_and_add_pending_epoch_refunds_to_collection: FeatureVersion,
