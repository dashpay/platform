--- conflicted
+++ resolved
@@ -142,9 +142,6 @@
 }
 
 #[derive(Clone, Debug, Default)]
-<<<<<<< HEAD
-#[ferment_macro::export]
-=======
 pub struct DriveVerifyVoteMethodVersions {
     pub verify_masternode_vote: FeatureVersion,
     pub verify_start_at_contender_in_proof: FeatureVersion,
@@ -157,7 +154,6 @@
 }
 
 #[derive(Clone, Debug, Default)]
->>>>>>> 05c4d9d9
 pub struct DriveVerifySystemMethodVersions {
     pub verify_epoch_infos: FeatureVersion,
     pub verify_elements: FeatureVersion,
@@ -188,9 +184,6 @@
 }
 
 #[derive(Clone, Debug, Default)]
-<<<<<<< HEAD
-#[ferment_macro::export]
-=======
 pub struct DrivePrefundedSpecializedMethodVersions {
     pub fetch_single: FeatureVersion,
     pub prove_single: FeatureVersion,
@@ -202,7 +195,6 @@
 }
 
 #[derive(Clone, Debug, Default)]
->>>>>>> 05c4d9d9
 pub struct DriveBalancesMethodVersions {
     pub add_to_system_credits: FeatureVersion,
     pub add_to_system_credits_operations: FeatureVersion,
@@ -321,9 +313,7 @@
 }
 
 #[derive(Clone, Debug, Default)]
-<<<<<<< HEAD
-#[ferment_macro::export]
-=======
+#[ferment_macro::export]
 pub struct DriveVoteMethodVersions {
     pub insert: DriveVoteInsertMethodVersions,
     pub contested_resource_insert: DriveVoteContestedResourceInsertMethodVersions,
@@ -334,6 +324,7 @@
 }
 
 #[derive(Clone, Debug, Default)]
+#[ferment_macro::export]
 pub struct DriveVoteFetchMethodVersions {
     pub fetch_identities_voting_for_contenders: FeatureVersion,
     pub fetch_contested_document_vote_poll_stored_info: FeatureVersion,
@@ -341,16 +332,19 @@
 }
 
 #[derive(Clone, Debug, Default)]
+#[ferment_macro::export]
 pub struct DriveVoteStorageFormMethodVersions {
     pub resolve_with_contract: FeatureVersion,
 }
 
 #[derive(Clone, Debug, Default)]
+#[ferment_macro::export]
 pub struct DriveVoteSetupMethodVersions {
     pub add_initial_vote_tree_main_structure_operations: FeatureVersion,
 }
 
 #[derive(Clone, Debug, Default)]
+#[ferment_macro::export]
 pub struct DriveVoteCleanupMethodVersions {
     pub remove_specific_vote_references_given_by_identity: FeatureVersion,
     pub remove_specific_votes_given_by_identity: FeatureVersion,
@@ -361,11 +355,13 @@
 }
 
 #[derive(Clone, Debug, Default)]
+#[ferment_macro::export]
 pub struct DriveVoteInsertMethodVersions {
     pub register_identity_vote: FeatureVersion,
 }
 
 #[derive(Clone, Debug, Default)]
+#[ferment_macro::export]
 pub struct DriveVoteContestedResourceInsertMethodVersions {
     pub register_contested_resource_identity_vote: FeatureVersion,
     pub insert_stored_info_for_contested_resource_vote_poll: FeatureVersion,
@@ -374,7 +370,7 @@
 }
 
 #[derive(Clone, Debug, Default)]
->>>>>>> 05c4d9d9
+#[ferment_macro::export]
 pub struct DriveDocumentMethodVersions {
     pub query: DriveDocumentQueryMethodVersions,
     pub delete: DriveDocumentDeleteMethodVersions,
@@ -413,9 +409,7 @@
 }
 
 #[derive(Clone, Debug, Default)]
-<<<<<<< HEAD
-#[ferment_macro::export]
-=======
+#[ferment_macro::export]
 pub struct DriveDocumentInsertContestedMethodVersions {
     pub add_contested_document: FeatureVersion,
     pub add_contested_document_for_contract: FeatureVersion,
@@ -428,7 +422,7 @@
 }
 
 #[derive(Clone, Debug, Default)]
->>>>>>> 05c4d9d9
+#[ferment_macro::export]
 pub struct DriveDocumentUpdateMethodVersions {
     pub add_update_multiple_documents_operations: FeatureVersion,
     pub update_document_for_contract: FeatureVersion,
