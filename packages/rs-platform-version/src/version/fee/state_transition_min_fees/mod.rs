use bincode::{Decode, Encode};

pub mod v1;
#[derive(Clone, Debug, Encode, Decode, Default)]
pub struct StateTransitionMinFees {
    pub credit_transfer: u64,
    pub credit_withdrawal: u64,
    pub identity_update: u64,
    pub document_batch_sub_transition: u64,
    pub contract_create: u64,
    pub contract_update: u64,
<<<<<<< HEAD
}

impl PartialEq for StateTransitionMinFees {
    fn eq(&self, other: &Self) -> bool {
        self.credit_transfer == other.credit_transfer
            && self.credit_withdrawal == other.credit_withdrawal
            && self.identity_update == other.identity_update
            && self.document_batch_sub_transition == other.document_batch_sub_transition
            && self.contract_create == other.contract_create
            && self.contract_update == other.contract_update
    }
}

#[cfg(test)]
mod tests {
    use super::StateTransitionMinFees;

    #[test]
    // If this test failed, then a new field was added in StateTransitionMinFees. And the corresponding eq needs to be updated as well
    fn test_fee_state_transition_min_fees_version_equality() {
        let version1 = StateTransitionMinFees {
            credit_transfer: 1,
            credit_withdrawal: 2,
            identity_update: 3,
            document_batch_sub_transition: 4,
            contract_create: 5,
            contract_update: 6,
        };

        let version2 = StateTransitionMinFees {
            credit_transfer: 1,
            credit_withdrawal: 2,
            identity_update: 3,
            document_batch_sub_transition: 4,
            contract_create: 5,
            contract_update: 6,
        };

        // This assertion will check if all fields are considered in the equality comparison
        assert_eq!(version1, version2, "StateTransitionMinFees equality test failed. If a field was added or removed, update the Eq implementation.");
    }
=======
    pub masternode_vote: u64,
>>>>>>> 36a3fa6a
}<|MERGE_RESOLUTION|>--- conflicted
+++ resolved
@@ -9,7 +9,7 @@
     pub document_batch_sub_transition: u64,
     pub contract_create: u64,
     pub contract_update: u64,
-<<<<<<< HEAD
+    pub masternode_vote: u64,
 }
 
 impl PartialEq for StateTransitionMinFees {
@@ -51,7 +51,4 @@
         // This assertion will check if all fields are considered in the equality comparison
         assert_eq!(version1, version2, "StateTransitionMinFees equality test failed. If a field was added or removed, update the Eq implementation.");
     }
-=======
-    pub masternode_vote: u64,
->>>>>>> 36a3fa6a
 }