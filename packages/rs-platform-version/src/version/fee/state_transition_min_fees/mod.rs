--- conflicted
+++ resolved
@@ -1,12 +1,7 @@
 use bincode::{Decode, Encode};
 
 pub mod v1;
-<<<<<<< HEAD
-#[derive(Clone, Debug, Default)]
-#[ferment_macro::export]
-=======
 #[derive(Clone, Debug, Encode, Decode, Default, PartialEq, Eq)]
->>>>>>> 05c4d9d9
 pub struct StateTransitionMinFees {
     pub credit_transfer: u64,
     pub credit_withdrawal: u64,
