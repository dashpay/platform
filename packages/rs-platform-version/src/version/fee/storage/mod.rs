use bincode::{Decode, Encode};

pub mod v1;

<<<<<<< HEAD
#[derive(Clone, Debug, Default)]
#[ferment_macro::export]
=======
#[derive(Clone, Debug, Encode, Decode, Default, PartialEq, Eq)]
>>>>>>> 05c4d9d9
pub struct FeeStorageVersion {
    pub storage_disk_usage_credit_per_byte: u64,
    pub storage_processing_credit_per_byte: u64,
    pub storage_load_credit_per_byte: u64,
    pub non_storage_load_credit_per_byte: u64,
    pub storage_seek_cost: u64,
}

#[cfg(test)]
mod tests {
    use super::FeeStorageVersion;

    #[test]
    // If this test failed, then a new field was added in FeeProcessingVersion. And the corresponding eq needs to be updated as well
    fn test_fee_storage_version_equality() {
        let version1 = FeeStorageVersion {
            storage_disk_usage_credit_per_byte: 1,
            storage_processing_credit_per_byte: 2,
            storage_load_credit_per_byte: 3,
            non_storage_load_credit_per_byte: 4,
            storage_seek_cost: 5,
        };

        let version2 = FeeStorageVersion {
            storage_disk_usage_credit_per_byte: 1,
            storage_processing_credit_per_byte: 2,
            storage_load_credit_per_byte: 3,
            non_storage_load_credit_per_byte: 4,
            storage_seek_cost: 5,
        };

        // This assertion will check if all fields are considered in the equality comparison
        assert_eq!(version1, version2, "FeeStorageVersion equality test failed. If a field was added or removed, update the Eq implementation.");
    }
}<|MERGE_RESOLUTION|>--- conflicted
+++ resolved
@@ -2,12 +2,7 @@
 
 pub mod v1;
 
-<<<<<<< HEAD
-#[derive(Clone, Debug, Default)]
-#[ferment_macro::export]
-=======
 #[derive(Clone, Debug, Encode, Decode, Default, PartialEq, Eq)]
->>>>>>> 05c4d9d9
 pub struct FeeStorageVersion {
     pub storage_disk_usage_credit_per_byte: u64,
     pub storage_processing_credit_per_byte: u64,
