--- conflicted
+++ resolved
@@ -16,12 +16,8 @@
 pub mod v1;
 pub mod vote_resolution_fund_fees;
 
-<<<<<<< HEAD
-#[derive(Clone, Debug, Default)]
+#[derive(Clone, Debug, Encode, Decode, Default, PartialEq, Eq)]
 #[ferment_macro::export]
-=======
-#[derive(Clone, Debug, Encode, Decode, Default, PartialEq, Eq)]
->>>>>>> 05c4d9d9
 pub struct FeeVersion {
     // Permille means devise by 1000
     pub uses_version_fee_multiplier_permille: Option<u64>,
