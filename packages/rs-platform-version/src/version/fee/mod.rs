use crate::version::fee::data_contract::FeeDataContractValidationVersion;
use crate::version::fee::hashing::FeeHashingVersion;
use crate::version::fee::processing::FeeProcessingVersion;
use crate::version::fee::signature::FeeSignatureVersion;
use crate::version::fee::state_transition_min_fees::StateTransitionMinFees;
use crate::version::fee::storage::FeeStorageVersion;
<<<<<<< HEAD
use bincode::{Decode, Encode};
=======
use crate::version::fee::vote_resolution_fund_fees::VoteResolutionFundFees;
>>>>>>> 36a3fa6a

mod data_contract;
mod hashing;
mod processing;
pub mod signature;
pub mod state_transition_min_fees;
pub mod storage;
pub mod v1;
pub mod vote_resolution_fund_fees;

#[derive(Clone, Debug, Encode, Decode, Default)]
pub struct FeeVersion {
    pub storage: FeeStorageVersion,
    pub signature: FeeSignatureVersion,
    pub hashing: FeeHashingVersion,
    pub processing: FeeProcessingVersion,
    pub data_contract: FeeDataContractValidationVersion,
    pub state_transition_min_fees: StateTransitionMinFees,
<<<<<<< HEAD
}

impl PartialEq for FeeVersion {
    fn eq(&self, other: &Self) -> bool {
        self.storage == other.storage
            && self.signature == other.signature
            && self.hashing == other.hashing
            && self.processing == other.processing
            && self.data_contract == other.data_contract
            && self.state_transition_min_fees == other.state_transition_min_fees
    }
}


#[cfg(test)]
mod tests {
    use crate::version::fee::data_contract::FeeDataContractValidationVersion;
    use crate::version::fee::hashing::FeeHashingVersion;
    use crate::version::fee::processing::FeeProcessingVersion;
    use crate::version::fee::signature::FeeSignatureVersion;
    use crate::version::fee::state_transition_min_fees::StateTransitionMinFees;
    use crate::version::fee::storage::FeeStorageVersion;
    use super::FeeVersion;

    #[test]
    // If this test failed, then a new field was added in FeeVersion. And the corresponding eq needs to be updated as well
    fn test_fee_version_equality() {
        let version1 = FeeVersion {
            storage: FeeStorageVersion {
                storage_disk_usage_credit_per_byte: 1,
                storage_processing_credit_per_byte: 2,
                storage_load_credit_per_byte: 3,
                non_storage_load_credit_per_byte: 4,
                storage_seek_cost: 5,
            },
            signature: FeeSignatureVersion {
                verify_signature_ecdsa_secp256k1: 1,
                verify_signature_bls12_381: 2,
                verify_signature_ecdsa_hash160: 3,
                verify_signature_bip13_script_hash: 4,
                verify_signature_eddsa25519_hash160: 5,
            },
            hashing: FeeHashingVersion {
                single_sha256_base: 1,
                blake3_base: 2,
                sha256_ripe_md160_base: 3,
                sha256_per_block: 4,
                blake3_per_block: 5,
            },
            processing:FeeProcessingVersion {
                fetch_identity_balance_processing_cost: 1,
                fetch_identity_revision_processing_cost: 2,
                fetch_identity_balance_and_revision_processing_cost: 3,
                fetch_identity_cost_per_look_up_key_by_id: 4,
                fetch_single_identity_key_processing_cost: 5,
                validate_key_structure: 6,
            },
            data_contract: FeeDataContractValidationVersion {
                document_type_base_fee: 1,
                document_type_size_fee: 2,
                document_type_per_property_fee: 3,
                document_type_base_non_unique_index_fee: 4,
                document_type_non_unique_index_per_property_fee: 5,
                document_type_base_unique_index_fee: 6,
                document_type_unique_index_per_property_fee: 7,
            },
            state_transition_min_fees: StateTransitionMinFees {
                credit_transfer: 1,
                credit_withdrawal: 2,
                identity_update: 3,
                document_batch_sub_transition: 4,
                contract_create: 5,
                contract_update: 6,
            }
        };

        let version2 = FeeVersion {
            storage: FeeStorageVersion {
                storage_disk_usage_credit_per_byte: 1,
                storage_processing_credit_per_byte: 2,
                storage_load_credit_per_byte: 3,
                non_storage_load_credit_per_byte: 4,
                storage_seek_cost: 5,
            },
            signature: FeeSignatureVersion {
                verify_signature_ecdsa_secp256k1: 1,
                verify_signature_bls12_381: 2,
                verify_signature_ecdsa_hash160: 3,
                verify_signature_bip13_script_hash: 4,
                verify_signature_eddsa25519_hash160: 5,
            },
            hashing: FeeHashingVersion {
                single_sha256_base: 1,
                blake3_base: 2,
                sha256_ripe_md160_base: 3,
                sha256_per_block: 4,
                blake3_per_block: 5,
            },
            processing:FeeProcessingVersion {
                fetch_identity_balance_processing_cost: 1,
                fetch_identity_revision_processing_cost: 2,
                fetch_identity_balance_and_revision_processing_cost: 3,
                fetch_identity_cost_per_look_up_key_by_id: 4,
                fetch_single_identity_key_processing_cost: 5,
                validate_key_structure: 6,
            },
            data_contract: FeeDataContractValidationVersion {
                document_type_base_fee: 1,
                document_type_size_fee: 2,
                document_type_per_property_fee: 3,
                document_type_base_non_unique_index_fee: 4,
                document_type_non_unique_index_per_property_fee: 5,
                document_type_base_unique_index_fee: 6,
                document_type_unique_index_per_property_fee: 7,
            },
            state_transition_min_fees: StateTransitionMinFees {
                credit_transfer: 1,
                credit_withdrawal: 2,
                identity_update: 3,
                document_batch_sub_transition: 4,
                contract_create: 5,
                contract_update: 6,
            }
        };

        // This assertion will check if all fields are considered in the equality comparison
        assert_eq!(version1, version2, "FeeVersion equality test failed. If a field was added or removed, update the Eq implementation.");
    }
}
=======
    pub vote_resolution_fund_fees: VoteResolutionFundFees,
}
>>>>>>> 36a3fa6a
<|MERGE_RESOLUTION|>--- conflicted
+++ resolved
@@ -4,11 +4,8 @@
 use crate::version::fee::signature::FeeSignatureVersion;
 use crate::version::fee::state_transition_min_fees::StateTransitionMinFees;
 use crate::version::fee::storage::FeeStorageVersion;
-<<<<<<< HEAD
 use bincode::{Decode, Encode};
-=======
 use crate::version::fee::vote_resolution_fund_fees::VoteResolutionFundFees;
->>>>>>> 36a3fa6a
 
 mod data_contract;
 mod hashing;
@@ -27,7 +24,7 @@
     pub processing: FeeProcessingVersion,
     pub data_contract: FeeDataContractValidationVersion,
     pub state_transition_min_fees: StateTransitionMinFees,
-<<<<<<< HEAD
+    pub vote_resolution_fund_fees: VoteResolutionFundFees,
 }
 
 impl PartialEq for FeeVersion {
@@ -157,7 +154,3 @@
         assert_eq!(version1, version2, "FeeVersion equality test failed. If a field was added or removed, update the Eq implementation.");
     }
 }
-=======
-    pub vote_resolution_fund_fees: VoteResolutionFundFees,
-}
->>>>>>> 36a3fa6a
