use bincode::{Decode, Encode};

pub mod v1;

<<<<<<< HEAD
#[derive(Clone, Debug, Default)]
#[ferment_macro::export]
=======
#[derive(Clone, Debug, Default, Encode, Decode, PartialEq, Eq)]
>>>>>>> 05c4d9d9
pub struct FeeDataContractValidationVersion {
    pub document_type_base_fee: u64,
    pub document_type_size_fee: u64,
    pub document_type_per_property_fee: u64,
    pub document_type_base_non_unique_index_fee: u64,
    pub document_type_non_unique_index_per_property_fee: u64,
    pub document_type_base_unique_index_fee: u64,
    pub document_type_unique_index_per_property_fee: u64,
}

#[cfg(test)]
mod tests {
    use super::FeeDataContractValidationVersion;

    #[test]
    // If this test failed, then a new field was added in FeeDataContractValidationVersion. And the corresponding eq needs to be updated as well
    fn test_fee_data_contract_validation_fees_version_equality() {
        let version1 = FeeDataContractValidationVersion {
            document_type_base_fee: 1,
            document_type_size_fee: 2,
            document_type_per_property_fee: 3,
            document_type_base_non_unique_index_fee: 4,
            document_type_non_unique_index_per_property_fee: 5,
            document_type_base_unique_index_fee: 6,
            document_type_unique_index_per_property_fee: 7,
        };

        let version2 = FeeDataContractValidationVersion {
            document_type_base_fee: 1,
            document_type_size_fee: 2,
            document_type_per_property_fee: 3,
            document_type_base_non_unique_index_fee: 4,
            document_type_non_unique_index_per_property_fee: 5,
            document_type_base_unique_index_fee: 6,
            document_type_unique_index_per_property_fee: 7,
        };

        // This assertion will check if all fields are considered in the equality comparison
        assert_eq!(version1, version2, "FeeDataContractValidationVersion equality test failed. If a field was added or removed, update the Eq implementation.");
    }
}<|MERGE_RESOLUTION|>--- conflicted
+++ resolved
@@ -2,12 +2,8 @@
 
 pub mod v1;
 
-<<<<<<< HEAD
-#[derive(Clone, Debug, Default)]
+#[derive(Clone, Debug, Default, Encode, Decode, PartialEq, Eq)]
 #[ferment_macro::export]
-=======
-#[derive(Clone, Debug, Default, Encode, Decode, PartialEq, Eq)]
->>>>>>> 05c4d9d9
 pub struct FeeDataContractValidationVersion {
     pub document_type_base_fee: u64,
     pub document_type_size_fee: u64,
