use bincode::{Decode, Encode};

pub mod v1;

<<<<<<< HEAD
#[derive(Clone, Debug, Default)]
#[ferment_macro::export]
=======
#[derive(Clone, Debug, Encode, Decode, Default, PartialEq, Eq)]
>>>>>>> 05c4d9d9
pub struct FeeProcessingVersion {
    pub fetch_identity_balance_processing_cost: u64,
    pub fetch_identity_revision_processing_cost: u64,
    pub fetch_identity_balance_and_revision_processing_cost: u64,
    pub fetch_identity_cost_per_look_up_key_by_id: u64,
    pub fetch_prefunded_specialized_balance_processing_cost: u64,
    pub fetch_single_identity_key_processing_cost: u64,
    pub validate_key_structure: u64,
}

#[cfg(test)]
mod tests {
    use super::FeeProcessingVersion;

    #[test]
    // If this test failed, then a new field was added in FeeProcessingVersion. And the corresponding eq needs to be updated as well
    fn test_fee_processing_version_equality() {
        let version1 = FeeProcessingVersion {
            fetch_identity_balance_processing_cost: 1,
            fetch_identity_revision_processing_cost: 2,
            fetch_identity_balance_and_revision_processing_cost: 3,
            fetch_identity_cost_per_look_up_key_by_id: 4,
            fetch_single_identity_key_processing_cost: 5,
            validate_key_structure: 6,
            fetch_prefunded_specialized_balance_processing_cost: 7,
        };

        let version2 = FeeProcessingVersion {
            fetch_identity_balance_processing_cost: 1,
            fetch_identity_revision_processing_cost: 2,
            fetch_identity_balance_and_revision_processing_cost: 3,
            fetch_identity_cost_per_look_up_key_by_id: 4,
            fetch_single_identity_key_processing_cost: 5,
            validate_key_structure: 6,
            fetch_prefunded_specialized_balance_processing_cost: 7,
        };

        // This assertion will check if all fields are considered in the equality comparison
        assert_eq!(version1, version2, "FeeProcessingVersion equality test failed. If a field was added or removed, update the Eq implementation.");
    }
}<|MERGE_RESOLUTION|>--- conflicted
+++ resolved
@@ -2,12 +2,8 @@
 
 pub mod v1;
 
-<<<<<<< HEAD
-#[derive(Clone, Debug, Default)]
+#[derive(Clone, Debug, Encode, Decode, Default, PartialEq, Eq)]
 #[ferment_macro::export]
-=======
-#[derive(Clone, Debug, Encode, Decode, Default, PartialEq, Eq)]
->>>>>>> 05c4d9d9
 pub struct FeeProcessingVersion {
     pub fetch_identity_balance_processing_cost: u64,
     pub fetch_identity_revision_processing_cost: u64,
