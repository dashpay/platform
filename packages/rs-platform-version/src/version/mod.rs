--- conflicted
+++ resolved
@@ -1,10 +1,5 @@
 mod protocol_version;
-<<<<<<< HEAD
-use crate::version::v5::PROTOCOL_VERSION_5;
-use crate::version::v6::PROTOCOL_VERSION_6;
-=======
 use crate::version::v7::PROTOCOL_VERSION_7;
->>>>>>> 6270ef01
 pub use protocol_version::*;
 
 mod consensus_versions;
@@ -23,16 +18,9 @@
 pub mod v4;
 pub mod v5;
 pub mod v6;
-<<<<<<< HEAD
-
-pub type ProtocolVersion = u32;
-
-pub const LATEST_VERSION: ProtocolVersion = PROTOCOL_VERSION_6;
-=======
 pub mod v7;
 
 pub type ProtocolVersion = u32;
 
 pub const LATEST_VERSION: ProtocolVersion = PROTOCOL_VERSION_7;
->>>>>>> 6270ef01
 pub const INITIAL_PROTOCOL_VERSION: ProtocolVersion = 1;