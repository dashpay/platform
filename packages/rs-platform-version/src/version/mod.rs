<<<<<<< HEAD
pub mod protocol_version;
use crate::version::v4::PROTOCOL_VERSION_4;
=======
mod protocol_version;
use crate::version::v7::PROTOCOL_VERSION_7;
>>>>>>> b265bb81
pub use protocol_version::*;

mod consensus_versions;
pub mod dpp_versions;
pub mod drive_abci_versions;
pub mod drive_versions;
pub mod fee;
<<<<<<< HEAD
pub mod limits;
=======
>>>>>>> b265bb81
#[cfg(feature = "mock-versions")]
pub mod mocks;
pub mod patches;
pub mod system_data_contract_versions;
mod system_limits;
pub mod v1;
pub mod v2;
pub mod v3;
pub mod v4;
pub mod v5;
pub mod v6;
pub mod v7;

pub type ProtocolVersion = u32;

pub const LATEST_VERSION: ProtocolVersion = PROTOCOL_VERSION_7;
pub const INITIAL_PROTOCOL_VERSION: ProtocolVersion = 1;<|MERGE_RESOLUTION|>--- conflicted
+++ resolved
@@ -1,10 +1,5 @@
-<<<<<<< HEAD
 pub mod protocol_version;
-use crate::version::v4::PROTOCOL_VERSION_4;
-=======
-mod protocol_version;
 use crate::version::v7::PROTOCOL_VERSION_7;
->>>>>>> b265bb81
 pub use protocol_version::*;
 
 mod consensus_versions;
@@ -12,10 +7,6 @@
 pub mod drive_abci_versions;
 pub mod drive_versions;
 pub mod fee;
-<<<<<<< HEAD
-pub mod limits;
-=======
->>>>>>> b265bb81
 #[cfg(feature = "mock-versions")]
 pub mod mocks;
 pub mod patches;
