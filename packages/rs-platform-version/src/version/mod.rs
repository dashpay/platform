mod protocol_version;
use crate::version::v1::PROTOCOL_VERSION_1;
pub use protocol_version::*;

pub mod contracts;
pub mod dpp_versions;
pub mod drive_abci_versions;
pub mod drive_versions;
pub mod fee;
#[cfg(feature = "mock-versions")]
pub mod mocks;
pub mod patches;
pub mod v1;

<<<<<<< HEAD
pub type ProtocolVersion = u32;

pub const LATEST_VERSION: ProtocolVersion = PROTOCOL_VERSION_1;
=======
pub const LATEST_VERSION: u32 = PROTOCOL_VERSION_1;
pub const INITIAL_PROTOCOL_VERSION: u32 = 1;
>>>>>>> 944fd6c6
<|MERGE_RESOLUTION|>--- conflicted
+++ resolved
@@ -12,11 +12,7 @@
 pub mod patches;
 pub mod v1;
 
-<<<<<<< HEAD
 pub type ProtocolVersion = u32;
 
 pub const LATEST_VERSION: ProtocolVersion = PROTOCOL_VERSION_1;
-=======
-pub const LATEST_VERSION: u32 = PROTOCOL_VERSION_1;
-pub const INITIAL_PROTOCOL_VERSION: u32 = 1;
->>>>>>> 944fd6c6
+pub const INITIAL_PROTOCOL_VERSION: ProtocolVersion = 1;