--- conflicted
+++ resolved
@@ -24,15 +24,13 @@
 }
 
 #[derive(Clone, Debug, Default)]
-<<<<<<< HEAD
-#[ferment_macro::export]
-=======
+#[ferment_macro::export]
 pub struct DriveAbciQueryPrefundedSpecializedBalancesVersions {
     pub balance: FeatureVersionBounds,
 }
 
 #[derive(Clone, Debug, Default)]
->>>>>>> 05c4d9d9
+#[ferment_macro::export]
 pub struct DriveAbciQueryIdentityVersions {
     pub identity: FeatureVersionBounds,
     pub identities_contract_keys: FeatureVersionBounds,
@@ -45,9 +43,6 @@
 }
 
 #[derive(Clone, Debug, Default)]
-<<<<<<< HEAD
-#[ferment_macro::export]
-=======
 pub struct DriveAbciQueryVotingVersions {
     pub vote_polls_by_end_date_query: FeatureVersionBounds,
     pub contested_resource_vote_state: FeatureVersionBounds,
@@ -57,7 +52,6 @@
 }
 
 #[derive(Clone, Debug, Default)]
->>>>>>> 05c4d9d9
 pub struct DriveAbciQueryDataContractVersions {
     pub data_contract: FeatureVersionBounds,
     pub data_contract_history: FeatureVersionBounds,
@@ -287,15 +281,13 @@
 }
 
 #[derive(Clone, Debug, Default)]
-<<<<<<< HEAD
-#[ferment_macro::export]
-=======
+#[ferment_macro::export]
 pub struct DriveAbciCoreInstantSendLockMethodVersions {
     pub verify_recent_signature_locally: FeatureVersion,
 }
 
 #[derive(Clone, Debug, Default)]
->>>>>>> 05c4d9d9
+#[ferment_macro::export]
 pub struct DriveAbciCoreChainLockMethodVersionsAndConstants {
     pub choose_quorum: FeatureVersion,
     pub verify_chain_lock: FeatureVersion,
@@ -343,9 +335,7 @@
 }
 
 #[derive(Clone, Debug, Default)]
-<<<<<<< HEAD
-#[ferment_macro::export]
-=======
+#[ferment_macro::export]
 pub struct DriveAbciVotingMethodVersions {
     pub keep_record_of_finished_contested_resource_vote_poll: FeatureVersion,
     pub clean_up_after_vote_poll_end: FeatureVersion,
@@ -359,7 +349,7 @@
 }
 
 #[derive(Clone, Debug, Default)]
->>>>>>> 05c4d9d9
+#[ferment_macro::export]
 pub struct DriveAbciIdentityCreditWithdrawalMethodVersions {
     pub build_untied_withdrawal_transactions_from_documents: FeatureVersion,
     pub dequeue_and_build_unsigned_withdrawal_transactions: FeatureVersion,
