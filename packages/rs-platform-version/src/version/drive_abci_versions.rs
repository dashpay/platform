use crate::version::{FeatureVersion, FeatureVersionBounds, OptionalFeatureVersion};

#[derive(Clone, Debug, Default)]
pub struct DriveAbciVersion {
    pub structs: DriveAbciStructureVersions,
    pub methods: DriveAbciMethodVersions,
    pub validation_and_processing: DriveAbciValidationVersions,
    pub query: DriveAbciQueryVersions,
}

#[derive(Clone, Debug, Default)]
pub struct DriveAbciQueryVersions {
    pub response_metadata: FeatureVersion,
    pub base_query_structure: FeatureVersion,
    pub proofs_query: FeatureVersionBounds,
    pub document_query: FeatureVersionBounds,
    pub identity_based_queries: DriveAbciQueryIdentityVersions,
    pub data_contract_based_queries: DriveAbciQueryDataContractVersions,
}

#[derive(Clone, Debug, Default)]
pub struct DriveAbciQueryIdentityVersions {
    pub identity: FeatureVersionBounds,
    pub identities: FeatureVersionBounds,
    pub keys: FeatureVersionBounds,
    pub balance: FeatureVersionBounds,
    pub balance_and_revision: FeatureVersionBounds,
    pub identity_by_public_key_hash: FeatureVersionBounds,
    pub identities_by_public_key_hashes: FeatureVersionBounds,
}

#[derive(Clone, Debug, Default)]
pub struct DriveAbciQueryDataContractVersions {
    pub data_contract: FeatureVersionBounds,
    pub data_contract_history: FeatureVersionBounds,
    pub data_contracts: FeatureVersionBounds,
}

#[derive(Clone, Debug, Default)]
pub struct DriveAbciStructureVersions {
    pub platform_state_structure: FeatureVersion,
    pub platform_state_for_saving_structure: FeatureVersion,
    pub state_transition_execution_context: FeatureVersion,
    pub commit: FeatureVersion,
    pub masternode: FeatureVersion,
}

#[derive(Clone, Debug, Default)]
pub struct DriveAbciMethodVersions {
    pub engine: DriveAbciEngineMethodVersions,
    pub initialization: DriveAbciInitializationMethodVersions,
    pub core_based_updates: DriveAbciCoreBasedUpdatesMethodVersions,
    pub protocol_upgrade: DriveAbciProtocolUpgradeMethodVersions,
    pub block_fee_processing: DriveAbciBlockFeeProcessingMethodVersions,
    pub core_subsidy: DriveAbciCoreSubsidyMethodVersions,
    pub fee_pool_inwards_distribution: DriveAbciFeePoolInwardsDistributionMethodVersions,
    pub fee_pool_outwards_distribution: DriveAbciFeePoolOutwardsDistributionMethodVersions,
    pub identity_credit_withdrawal: DriveAbciIdentityCreditWithdrawalMethodVersions,
    pub state_transition_processing: DriveAbciStateTransitionProcessingMethodVersions,
    pub withdrawals: DriveAbciWithdrawalsMethodVersions,
    pub epoch: DriveAbciEpochMethodVersions,
    pub block_start: DriveAbciBlockStartMethodVersions,
    pub block_end: DriveAbciBlockEndMethodVersions,
}

#[derive(Clone, Debug, Default)]
pub struct DriveAbciValidationVersions {
    pub state_transitions: DriveAbciStateTransitionValidationVersions,
    pub process_state_transition: FeatureVersion,
}

#[derive(Clone, Debug, Default)]
pub struct DriveAbciDocumentsStateTransitionValidationVersions {
    pub structure: FeatureVersion,
    pub state: FeatureVersion,
    pub transform_into_action: FeatureVersion,
    pub data_triggers: DriveAbciValidationDataTriggerAndBindingVersions,
    pub document_create_transition_structure_validation: FeatureVersion,
    pub document_delete_transition_structure_validation: FeatureVersion,
    pub document_replace_transition_structure_validation: FeatureVersion,
    pub document_create_transition_state_validation: FeatureVersion,
    pub document_delete_transition_state_validation: FeatureVersion,
    pub document_replace_transition_state_validation: FeatureVersion,
}

#[derive(Clone, Debug, Default)]
pub struct DriveAbciValidationDataTriggerAndBindingVersions {
    pub bindings: FeatureVersion,
    pub triggers: DriveAbciValidationDataTriggerVersions,
}

#[derive(Clone, Debug, Default)]
pub struct DriveAbciValidationDataTriggerVersions {
    pub create_contact_request_data_trigger: FeatureVersion,
    pub create_domain_data_trigger: FeatureVersion,
    pub create_identity_data_trigger: FeatureVersion,
    pub create_feature_flag_data_trigger: FeatureVersion,
    pub create_masternode_reward_shares_data_trigger: FeatureVersion,
    pub delete_withdrawal_data_trigger: FeatureVersion,
    pub reject_data_trigger: FeatureVersion,
}

#[derive(Clone, Debug, Default)]
pub struct DriveAbciStateTransitionValidationVersion {
    pub structure: FeatureVersion,
    pub identity_signatures: OptionalFeatureVersion,
    pub state: FeatureVersion,
    pub transform_into_action: FeatureVersion,
}

#[derive(Clone, Debug, Default)]
pub struct DriveAbciStateTransitionValidationVersions {
    pub common_validation_methods: DriveAbciStateTransitionCommonValidationVersions,
    pub identity_create_state_transition: DriveAbciStateTransitionValidationVersion,
    pub identity_update_state_transition: DriveAbciStateTransitionValidationVersion,
    pub identity_top_up_state_transition: DriveAbciStateTransitionValidationVersion,
    pub identity_credit_withdrawal_state_transition: DriveAbciStateTransitionValidationVersion,
    pub identity_credit_transfer_state_transition: DriveAbciStateTransitionValidationVersion,
    pub contract_create_state_transition: DriveAbciStateTransitionValidationVersion,
    pub contract_update_state_transition: DriveAbciStateTransitionValidationVersion,
    pub documents_batch_state_transition: DriveAbciDocumentsStateTransitionValidationVersions,
}

#[derive(Clone, Debug, Default)]
pub struct DriveAbciStateTransitionCommonValidationVersions {
    pub asset_locks: DriveAbciAssetLockValidationVersions,
    pub validate_identity_public_key_contract_bounds: FeatureVersion,
    pub validate_identity_public_key_ids_dont_exist_in_state: FeatureVersion,
    pub validate_identity_public_key_ids_exist_in_state: FeatureVersion,
    pub validate_state_transition_identity_signed: FeatureVersion,
    pub validate_unique_identity_public_key_hashes_in_state: FeatureVersion,
}

<<<<<<< HEAD
#[derive(Clone, Copy, Debug, Default)]
pub struct DriveAbciAssetLockValidationVersions {
    pub fetch_asset_lock_transaction_output_sync: FeatureVersion,
}

#[derive(Clone, Copy, Debug, Default)]
=======
#[derive(Clone, Debug, Default)]
>>>>>>> a1333bb1
pub struct DriveAbciEngineMethodVersions {
    pub init_chain: FeatureVersion,
    pub check_tx: FeatureVersion,
    pub run_block_proposal: FeatureVersion,
    pub finalize_block_proposal: FeatureVersion,
}

#[derive(Clone, Debug, Default)]
pub struct DriveAbciCoreBasedUpdatesMethodVersions {
    pub update_core_info: FeatureVersion,
    pub update_masternode_list: FeatureVersion,
    pub update_quorum_info: FeatureVersion,
    pub masternode_updates: DriveAbciMasternodeIdentitiesUpdatesMethodVersions,
}

#[derive(Clone, Debug, Default)]
pub struct DriveAbciMasternodeIdentitiesUpdatesMethodVersions {
    pub get_voter_identity_key: FeatureVersion,
    pub get_operator_identity_keys: FeatureVersion,
    pub get_owner_identity_key: FeatureVersion,
    pub get_voter_identifier: FeatureVersion,
    pub get_operator_identifier: FeatureVersion,
    pub create_operator_identity: FeatureVersion,
    pub create_owner_identity: FeatureVersion,
    pub create_voter_identity: FeatureVersion,
    pub hash_protxhash_with_key_data: FeatureVersion,
    pub disable_identity_keys: FeatureVersion,
    pub update_masternode_identities: FeatureVersion,
    pub update_operator_identity: FeatureVersion,
    pub update_owner_withdrawal_address: FeatureVersion,
    pub update_voter_identity: FeatureVersion,
}

#[derive(Clone, Debug, Default)]
pub struct DriveAbciInitializationMethodVersions {
    pub initial_core_height: FeatureVersion,
    pub create_genesis_state: FeatureVersion,
}

#[derive(Clone, Debug, Default)]
pub struct DriveAbciBlockFeeProcessingMethodVersions {
    pub add_process_epoch_change_operations: FeatureVersion,
    pub process_block_fees: FeatureVersion,
}

#[derive(Clone, Debug, Default)]
pub struct DriveAbciCoreSubsidyMethodVersions {
    pub epoch_core_reward_credits_for_distribution: FeatureVersion,
}

#[derive(Clone, Debug, Default)]
pub struct DriveAbciFeePoolInwardsDistributionMethodVersions {
    pub add_distribute_block_fees_into_pools_operations: FeatureVersion,
    pub add_distribute_storage_fee_to_epochs_operations: FeatureVersion,
}

#[derive(Clone, Debug, Default)]
pub struct DriveAbciFeePoolOutwardsDistributionMethodVersions {
    pub add_distribute_fees_from_oldest_unpaid_epoch_pool_to_proposers_operations: FeatureVersion,
    pub add_epoch_pool_to_proposers_payout_operations: FeatureVersion,
    pub find_oldest_epoch_needing_payment: FeatureVersion,
    pub fetch_reward_shares_list_for_masternode: FeatureVersion,
}

#[derive(Clone, Debug, Default)]
pub struct DriveAbciEpochMethodVersions {
    pub gather_epoch_info: FeatureVersion,
    pub get_genesis_time: FeatureVersion,
}

#[derive(Clone, Debug, Default)]
pub struct DriveAbciBlockStartMethodVersions {
    pub clear_drive_block_cache: FeatureVersion,
}

#[derive(Clone, Debug, Default)]
pub struct DriveAbciBlockEndMethodVersions {
    pub store_ephemeral_state: FeatureVersion,
    pub update_state_cache: FeatureVersion,
    pub update_drive_cache: FeatureVersion,
    pub validator_set_update: FeatureVersion,
}

#[derive(Clone, Debug, Default)]
pub struct DriveAbciIdentityCreditWithdrawalMethodVersions {
    pub build_withdrawal_transactions_from_documents: FeatureVersion,
    pub fetch_and_prepare_unsigned_withdrawal_transactions: FeatureVersion,
    pub fetch_transactions_block_inclusion_status: FeatureVersion,
    pub pool_withdrawals_into_transactions_queue: FeatureVersion,
    pub update_broadcasted_withdrawal_transaction_statuses: FeatureVersion,
}

#[derive(Clone, Debug, Default)]
pub struct DriveAbciProtocolUpgradeMethodVersions {
    pub check_for_desired_protocol_upgrade: FeatureVersion,
}

#[derive(Clone, Debug, Default)]
pub struct DriveAbciStateTransitionProcessingMethodVersions {
    pub execute_event: FeatureVersion,
    pub process_raw_state_transitions: FeatureVersion,
    pub validate_fees_of_event: FeatureVersion,
}

#[derive(Clone, Debug, Default)]
pub struct DriveAbciWithdrawalsMethodVersions {
    pub check_withdrawals: FeatureVersion,
}<|MERGE_RESOLUTION|>--- conflicted
+++ resolved
@@ -131,16 +131,12 @@
     pub validate_unique_identity_public_key_hashes_in_state: FeatureVersion,
 }
 
-<<<<<<< HEAD
 #[derive(Clone, Copy, Debug, Default)]
 pub struct DriveAbciAssetLockValidationVersions {
     pub fetch_asset_lock_transaction_output_sync: FeatureVersion,
 }
 
 #[derive(Clone, Copy, Debug, Default)]
-=======
-#[derive(Clone, Debug, Default)]
->>>>>>> a1333bb1
 pub struct DriveAbciEngineMethodVersions {
     pub init_chain: FeatureVersion,
     pub check_tx: FeatureVersion,
