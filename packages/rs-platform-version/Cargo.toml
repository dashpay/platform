--- conflicted
+++ resolved
@@ -11,11 +11,7 @@
 thiserror = { version = "1.0.63" }
 bincode = { version = "2.0.0-rc.3" }
 versioned-feature-core = { git = "https://github.com/dashpay/versioned-feature-core", version = "1.0.0" }
-<<<<<<< HEAD
 grovedb-version = { git = "https://github.com/dashpay/grovedb", rev= "a25cc077d2e425cab7dcba41e4611444857f62d7" }
-=======
-grovedb-version = { version = "2.2.1" }
->>>>>>> 410eb09f
 once_cell = "1.19.0"
 
 [features]
