[package]
name = "platform-version"
authors = ["Samuel Westrich <sam@dash.org>"]
<<<<<<< HEAD
description = "Bincode based serialization and deserialization"
version = "0.25.22"
=======
description = "Versioning library for Platform"
version = "1.1.0"
>>>>>>> 483a9c5b
edition = "2021"
rust-version = "1.76"
license = "MIT"

[dependencies]
thiserror = { version = "1.0.63" }
bincode = { version = "2.0.0-rc.3"}
versioned-feature-core = { git = "https://github.com/dashpay/versioned-feature-core", version = "1.0.0" }
grovedb-version = { version = "2.0.0" }
once_cell = "1.19.0"

[features]
mock-versions = []<|MERGE_RESOLUTION|>--- conflicted
+++ resolved
@@ -1,13 +1,8 @@
 [package]
 name = "platform-version"
 authors = ["Samuel Westrich <sam@dash.org>"]
-<<<<<<< HEAD
-description = "Bincode based serialization and deserialization"
-version = "0.25.22"
-=======
 description = "Versioning library for Platform"
 version = "1.1.0"
->>>>>>> 483a9c5b
 edition = "2021"
 rust-version = "1.76"
 license = "MIT"
