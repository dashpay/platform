[package]
name = "platform-version"
authors = ["Samuel Westrich <sam@dash.org>"]
description = "Versioning library for Platform"
version = "1.0.0-dev.16"
edition = "2021"
rust-version = "1.76"
license = "MIT"

[dependencies]
thiserror = { version = "1.0.59" }
<<<<<<< HEAD
bincode = { version = "2.0.0-rc.3", features = ["serde"] }
=======
versioned-feature-core = { git = "https://github.com/dashpay/versioned-feature-core", version = "1.0.0" }
grovedb-version = { git = "https://github.com/dashpay/grovedb", rev = "8ada131a1079c763e83d2b11ab1f6abbd5d82e06"}
>>>>>>> 36a3fa6a

[features]
mock-versions = []<|MERGE_RESOLUTION|>--- conflicted
+++ resolved
@@ -9,12 +9,9 @@
 
 [dependencies]
 thiserror = { version = "1.0.59" }
-<<<<<<< HEAD
 bincode = { version = "2.0.0-rc.3", features = ["serde"] }
-=======
 versioned-feature-core = { git = "https://github.com/dashpay/versioned-feature-core", version = "1.0.0" }
 grovedb-version = { git = "https://github.com/dashpay/grovedb", rev = "8ada131a1079c763e83d2b11ab1f6abbd5d82e06"}
->>>>>>> 36a3fa6a
 
 [features]
 mock-versions = []