--- conflicted
+++ resolved
@@ -8,11 +8,7 @@
 license = "MIT"
 
 [dependencies]
-<<<<<<< HEAD
-thiserror = { version = "1.0.63" }
-=======
 thiserror = { version = "2.0.12" }
->>>>>>> 9ede23f1
 bincode = { version = "=2.0.0-rc.3" }
 versioned-feature-core = { git = "https://github.com/dashpay/versioned-feature-core", version = "1.0.0" }
 grovedb-version = { git = "https://github.com/dashpay/grovedb", rev = "6d8ce92abe0c888f0a0115a6c88effa04ea87ed3" }
