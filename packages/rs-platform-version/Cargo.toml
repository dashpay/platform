--- conflicted
+++ resolved
@@ -11,12 +11,8 @@
 thiserror = { version = "1.0.59" }
 bincode = { version = "2.0.0-rc.3"}
 versioned-feature-core = { git = "https://github.com/dashpay/versioned-feature-core", version = "1.0.0" }
-<<<<<<< HEAD
 grovedb-version = "1.0.0-rc.2"
-=======
-grovedb-version = { git = "https://github.com/dashpay/grovedb", version = "1.0.0-rc.2"}
 once_cell = "1.19.0"
->>>>>>> 9f4026fa
 
 [features]
 mock-versions = []