[package]
name = "platform-version"
authors = ["Samuel Westrich <sam@dash.org>"]
description = "Versioning library for Platform"
version = "1.1.0"
edition = "2021"
rust-version.workspace = true
license = "MIT"

[dependencies]
<<<<<<< HEAD
thiserror = { version = "1.0.59" }
bincode = { version = "2.0.0-rc.3" }
=======
thiserror = { version = "1.0.63" }
bincode = { version = "2.0.0-rc.3"}
>>>>>>> 42d7958d
versioned-feature-core = { git = "https://github.com/dashpay/versioned-feature-core", version = "1.0.0" }
grovedb-version = { version = "2.0.0" }
once_cell = "1.19.0"

[features]
mock-versions = []<|MERGE_RESOLUTION|>--- conflicted
+++ resolved
@@ -8,13 +8,8 @@
 license = "MIT"
 
 [dependencies]
-<<<<<<< HEAD
-thiserror = { version = "1.0.59" }
-bincode = { version = "2.0.0-rc.3" }
-=======
 thiserror = { version = "1.0.63" }
 bincode = { version = "2.0.0-rc.3"}
->>>>>>> 42d7958d
 versioned-feature-core = { git = "https://github.com/dashpay/versioned-feature-core", version = "1.0.0" }
 grovedb-version = { version = "2.0.0" }
 once_cell = "1.19.0"
