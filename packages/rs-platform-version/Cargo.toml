[package]
name = "platform-version"
authors = ["Samuel Westrich <sam@dash.org>"]
description = "Versioning library for Platform"
version = "1.0.0-rc.2"
edition = "2021"
rust-version = "1.76"
license = "MIT"

[dependencies]
thiserror = { version = "1.0.59" }
<<<<<<< HEAD
ferment-macro = { path = "../../../ferment/ferment-macro"}
=======
bincode = { version = "2.0.0-rc.3"}
versioned-feature-core = { git = "https://github.com/dashpay/versioned-feature-core", version = "1.0.0" }
grovedb-version = "1.0.0-rc.2"
once_cell = "1.19.0"
>>>>>>> 05c4d9d9

[features]
mock-versions = []<|MERGE_RESOLUTION|>--- conflicted
+++ resolved
@@ -9,14 +9,11 @@
 
 [dependencies]
 thiserror = { version = "1.0.59" }
-<<<<<<< HEAD
-ferment-macro = { path = "../../../ferment/ferment-macro"}
-=======
 bincode = { version = "2.0.0-rc.3"}
 versioned-feature-core = { git = "https://github.com/dashpay/versioned-feature-core", version = "1.0.0" }
 grovedb-version = "1.0.0-rc.2"
 once_cell = "1.19.0"
->>>>>>> 05c4d9d9
+ferment-macro = { path = "../../../ferment/ferment-macro"}
 
 [features]
 mock-versions = []