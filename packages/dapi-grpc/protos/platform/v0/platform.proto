--- conflicted
+++ resolved
@@ -7,32 +7,13 @@
 import "google/protobuf/timestamp.proto";
 
 service Platform {
-  rpc broadcastStateTransition(BroadcastStateTransitionRequest)
-      returns (BroadcastStateTransitionResponse);
-  rpc getIdentity(GetIdentityRequest) returns (GetIdentityResponse);
-  rpc getIdentities(GetIdentitiesRequest) returns (GetIdentitiesResponse);
-  rpc getIdentityKeys(GetIdentityKeysRequest) returns (GetIdentityKeysResponse);
-  //  rpc getIdentitiesKeys (GetIdentitiesKeysRequest) returns
-  //  (GetIdentitiesKeysResponse);
-  rpc getIdentityBalance(GetIdentityRequest)
-      returns (GetIdentityBalanceResponse);
+  rpc broadcastStateTransition (BroadcastStateTransitionRequest) returns (BroadcastStateTransitionResponse);
+  rpc getIdentity (GetIdentityRequest) returns (GetIdentityResponse);
+  rpc getIdentities (GetIdentitiesRequest) returns (GetIdentitiesResponse);
+  rpc getIdentityKeys (GetIdentityKeysRequest) returns (GetIdentityKeysResponse);
+//  rpc getIdentitiesKeys (GetIdentitiesKeysRequest) returns (GetIdentitiesKeysResponse);
+  rpc getIdentityBalance(GetIdentityRequest) returns (GetIdentityBalanceResponse);
   rpc getIdentityBalanceAndRevision(GetIdentityRequest)
-<<<<<<< HEAD
-      returns (GetIdentityBalanceAndRevisionResponse);
-  rpc getProofs(GetProofsRequest) returns (GetProofsResponse);
-  rpc getDataContract(GetDataContractRequest) returns (GetDataContractResponse);
-  rpc getDataContracts(GetDataContractsRequest)
-      returns (GetDataContractsResponse);
-  rpc getDocuments(GetDocumentsRequest) returns (GetDocumentsResponse);
-  rpc getIdentitiesByPublicKeyHashes(GetIdentitiesByPublicKeyHashesRequest)
-      returns (GetIdentitiesByPublicKeyHashesResponse);
-  rpc getIdentityByPublicKeyHashes(GetIdentityByPublicKeyHashesRequest)
-      returns (GetIdentityByPublicKeyHashesResponse);
-  rpc waitForStateTransitionResult(WaitForStateTransitionResultRequest)
-      returns (WaitForStateTransitionResultResponse);
-  rpc getConsensusParams(GetConsensusParamsRequest)
-      returns (GetConsensusParamsResponse);
-=======
           returns (GetIdentityBalanceAndRevisionResponse);
   rpc getProofs (GetProofsRequest) returns (GetProofsResponse);
   rpc getDataContract (GetDataContractRequest) returns (GetDataContractResponse);
@@ -43,7 +24,6 @@
   rpc getIdentityByPublicKeyHashes (GetIdentityByPublicKeyHashesRequest) returns (GetIdentityByPublicKeyHashesResponse);
   rpc waitForStateTransitionResult (WaitForStateTransitionResultRequest) returns (WaitForStateTransitionResultResponse);
   rpc getConsensusParams (GetConsensusParamsRequest) returns (GetConsensusParamsResponse);
->>>>>>> c435a3e7
 }
 
 message Proof {
@@ -51,8 +31,6 @@
   bytes quorum_hash = 2;
   bytes signature = 3;
   uint32 round = 4;
-  bytes block_id_hash = 5;
-  uint32 quorum_type = 6;
 }
 
 message ResponseMetadata {
@@ -60,7 +38,6 @@
   uint32 core_chain_locked_height = 2;
   uint64 time_ms = 3;
   uint32 protocol_version = 4;
-  string chain_id = 5;
 }
 
 message StateTransitionBroadcastError {
@@ -69,9 +46,13 @@
   bytes data = 3;
 }
 
-message BroadcastStateTransitionRequest { bytes state_transition = 1; }
-
-message BroadcastStateTransitionResponse {}
+message BroadcastStateTransitionRequest {
+  bytes state_transition = 1;
+}
+
+message BroadcastStateTransitionResponse {
+
+}
 
 message GetIdentityRequest {
   bytes id = 1;
@@ -92,14 +73,18 @@
 }
 
 message GetIdentitiesResponse {
-  message IdentityValue { bytes value = 1; }
+  message IdentityValue {
+    bytes value = 1;
+  }
 
   message IdentityEntry {
     bytes key = 1;
     IdentityValue value = 2;
   }
 
-  message Identities { repeated IdentityEntry identity_entries = 1; }
+  message Identities {
+    repeated IdentityEntry identity_entries = 1;
+  }
 
   oneof result {
     Identities identities = 1;
@@ -137,11 +122,16 @@
   }
 }
 
-message AllKeys {}
-
-message SpecificKeys { repeated uint32 key_ids = 1; }
-
-message SearchKey { map<uint32, SecurityLevelMap> purpose_map = 1; }
+message AllKeys {
+}
+
+message SpecificKeys {
+  repeated uint32 key_ids = 1;
+}
+
+message SearchKey {
+  map<uint32, SecurityLevelMap> purpose_map = 1;
+}
 
 message SecurityLevelMap {
   enum KeyKindRequestType {
@@ -160,13 +150,16 @@
 }
 
 message GetIdentityKeysResponse {
-  message Keys { repeated bytes keys_bytes = 1; }
+  message Keys {
+    repeated bytes keys_bytes = 1;
+  }
   oneof result {
     Keys keys = 1;
     Proof proof = 2;
   }
   ResponseMetadata metadata = 3;
 }
+
 
 message GetIdentitiesKeysRequest {
   repeated bytes identity_ids = 1;
@@ -176,20 +169,26 @@
   bool prove = 5;
 
   message SecurityLevelMap {
-    enum KeyKindRequestType { CURRENT_KEY_OF_KIND_REQUEST = 0; }
+    enum KeyKindRequestType {
+      CURRENT_KEY_OF_KIND_REQUEST = 0;
+    }
     map<uint32, KeyKindRequestType> security_level_map = 1;
   }
 }
 
 message GetIdentitiesKeysResponse {
-  message PublicKey { bytes value = 1; }
+  message PublicKey {
+    bytes value = 1;
+  }
 
   message PublicKeyEntry {
     bytes key = 1;
     PublicKey value = 2;
   }
 
-  message PublicKeyEntries { repeated PublicKeyEntry public_key_entries = 1; }
+  message PublicKeyEntries {
+    repeated PublicKeyEntry public_key_entries = 1;
+  }
 
   oneof result {
     PublicKeyEntries public_keys = 1;
@@ -216,7 +215,9 @@
     Type request_type = 2;
   }
 
-  message ContractRequest { bytes contract_id = 1; }
+  message ContractRequest {
+    bytes contract_id = 1;
+  }
 
   repeated IdentityRequest identities = 1;
   repeated ContractRequest contracts = 2;
@@ -247,7 +248,9 @@
 }
 
 message GetDataContractsResponse {
-  message DataContractValue { bytes value = 1; }
+  message DataContractValue {
+    bytes value = 1;
+  }
 
   message DataContractEntry {
     bytes key = 1;
@@ -274,11 +277,6 @@
 }
 
 message GetDataContractHistoryResponse {
-<<<<<<< HEAD
-  message DataContractValue { bytes value = 1; }
-
-=======
->>>>>>> c435a3e7
   message DataContractHistoryEntry {
     uint64 date = 1;
     bytes value = 2;
@@ -314,7 +312,9 @@
 }
 
 message GetDocumentsResponse {
-  message Documents { repeated bytes documents = 1; }
+  message Documents {
+    repeated bytes documents = 1;
+  }
 
   oneof result {
     Documents documents = 1;
@@ -329,7 +329,9 @@
 }
 
 message GetIdentitiesByPublicKeyHashesResponse {
-  message Identities { repeated bytes identities = 1; }
+  message Identities {
+    repeated bytes identities = 1;
+  }
 
   oneof result {
     Identities identities = 1;
