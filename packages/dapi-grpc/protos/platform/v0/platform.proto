--- conflicted
+++ resolved
@@ -313,7 +313,6 @@
   oneof version { GetIdentitiesContractKeysResponseV0 v0 = 1; }
 }
 
-<<<<<<< HEAD
 message GetEvonodesProposedEpochBlocksByIdsRequest {
 
   message GetEvonodesProposedEpochBlocksByIdsRequestV0 {
@@ -361,8 +360,6 @@
   oneof version { GetEvonodesProposedEpochBlocksByRangeRequestV0 v0 = 1; }
 }
 
-
-=======
 message GetIdentitiesBalancesRequest {
   message GetIdentitiesBalancesRequestV0 {
     message GetIdentitiesBalancesByKnownIdentityIds {
@@ -398,7 +395,6 @@
   oneof version { GetIdentitiesBalancesResponseV0 v0 = 1; }
 }
 
->>>>>>> 3efa6c9c
 message GetProofsRequest {
   message GetProofsRequestV0 {
     // DocumentRequest specifies a request for a document proof
