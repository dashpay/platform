syntax = "proto3";
import "google/protobuf/wrappers.proto";
import "google/protobuf/struct.proto";

package org.dash.platform.dapi.v0;

import "google/protobuf/timestamp.proto";

service Platform {
  rpc broadcastStateTransition(BroadcastStateTransitionRequest)
      returns (BroadcastStateTransitionResponse);
  rpc getIdentity(GetIdentityRequest) returns (GetIdentityResponse);
  rpc getIdentityKeys(GetIdentityKeysRequest) returns (GetIdentityKeysResponse);
  rpc getIdentitiesContractKeys(GetIdentitiesContractKeysRequest) returns (GetIdentitiesContractKeysResponse);
  rpc getIdentityNonce(GetIdentityNonceRequest) returns (GetIdentityNonceResponse);
  rpc getIdentityContractNonce(GetIdentityContractNonceRequest) returns (GetIdentityContractNonceResponse);
  rpc getIdentityBalance(GetIdentityBalanceRequest)
      returns (GetIdentityBalanceResponse);
  rpc getIdentityBalanceAndRevision(GetIdentityBalanceAndRevisionRequest)
      returns (GetIdentityBalanceAndRevisionResponse);
  rpc getProofs(GetProofsRequest) returns (GetProofsResponse);
  rpc getDataContract(GetDataContractRequest) returns (GetDataContractResponse);
  rpc getDataContractHistory(GetDataContractHistoryRequest)
      returns (GetDataContractHistoryResponse);
  rpc getDataContracts(GetDataContractsRequest)
      returns (GetDataContractsResponse);
  rpc getDocuments(GetDocumentsRequest) returns (GetDocumentsResponse);
  rpc getIdentityByPublicKeyHash(GetIdentityByPublicKeyHashRequest)
      returns (GetIdentityByPublicKeyHashResponse);
  rpc waitForStateTransitionResult(WaitForStateTransitionResultRequest)
      returns (WaitForStateTransitionResultResponse);
  rpc getConsensusParams(GetConsensusParamsRequest)
      returns (GetConsensusParamsResponse);
  rpc getProtocolVersionUpgradeState(GetProtocolVersionUpgradeStateRequest) returns (GetProtocolVersionUpgradeStateResponse);
  rpc getProtocolVersionUpgradeVoteStatus(GetProtocolVersionUpgradeVoteStatusRequest) returns (GetProtocolVersionUpgradeVoteStatusResponse);
  rpc getEpochsInfo(GetEpochsInfoRequest) returns (GetEpochsInfoResponse);
  // What votes are currently happening for a specific contested index
  rpc getContestedResources(GetContestedResourcesRequest) returns (GetContestedResourcesResponse);
  // What's the state of a contested resource vote? (ie who is winning?)
  rpc getContestedResourceVoteState(GetContestedResourceVoteStateRequest) returns (GetContestedResourceVoteStateResponse);
  // Who voted for a contested resource to go to a specific identity?
  rpc getContestedResourceVotersForIdentity(GetContestedResourceVotersForIdentityRequest) returns (GetContestedResourceVotersForIdentityResponse);
  // How did an identity vote?
  rpc getContestedResourceIdentityVotes(GetContestedResourceIdentityVotesRequest) returns (GetContestedResourceIdentityVotesResponse);
  // What vote polls will end soon?
  rpc getVotePollsByEndDate(GetVotePollsByEndDateRequest) returns (GetVotePollsByEndDateResponse);
  rpc getPrefundedSpecializedBalance(GetPrefundedSpecializedBalanceRequest) returns (GetPrefundedSpecializedBalanceResponse);
  rpc getPathElements(GetPathElementsRequest) returns (GetPathElementsResponse);
}

// Proof message includes cryptographic proofs for validating responses
message Proof {
  bytes grovedb_proof = 1;  // GroveDB proof for the data
  bytes quorum_hash = 2;    // Hash of the quorum validating the data
  bytes signature = 3;      // Signature proving data authenticity
  uint32 round = 4;         // Consensus round number
  bytes block_id_hash = 5;  // Hash of the block ID
  uint32 quorum_type = 6;   // Type of the quorum
}

// ResponseMetadata provides metadata about the blockchain state at the time of response
message ResponseMetadata {
  uint64 height = 1;                    // Current blockchain height
  uint32 core_chain_locked_height = 2;  // Latest known core height in consensus
  uint32 epoch = 3;                     // Current epoch number
  uint64 time_ms = 4;                   // Timestamp in milliseconds
  uint32 protocol_version = 5;          // Protocol version
  string chain_id = 6;                  // Identifier of the blockchain
}

message StateTransitionBroadcastError {
  uint32 code = 1;
  string message = 2;
  bytes data = 3;
}

enum KeyPurpose {
  AUTHENTICATION = 0;
  ENCRYPTION = 1;
  DECRYPTION = 2;
  TRANSFER = 3;
  VOTING = 5;
}

message BroadcastStateTransitionRequest { bytes state_transition = 1; }

message BroadcastStateTransitionResponse {}

message GetIdentityRequest {

  message GetIdentityRequestV0 {
    bytes id = 1;    // The ID of the identity being requested
    bool prove = 2;  // Flag to request a proof as the response
  }

  oneof version { GetIdentityRequestV0 v0 = 1; }
}

message GetIdentityNonceRequest {

  message GetIdentityNonceRequestV0 {
    bytes identity_id = 1;
    bool prove = 2;
  }

  oneof version { GetIdentityNonceRequestV0 v0 = 1; }
}


message GetIdentityContractNonceRequest {

  message GetIdentityContractNonceRequestV0 {
    bytes identity_id = 1;
    bytes contract_id = 2;
    bool prove = 3;
  }

  oneof version { GetIdentityContractNonceRequestV0 v0 = 1; }
}

message GetIdentityBalanceRequest {

  message GetIdentityBalanceRequestV0 {
    bytes id = 1;    // ID of the identity whose balance is requested
    bool prove = 2;  // Flag to request a proof as the response
  }

  oneof version { GetIdentityBalanceRequestV0 v0 = 1; }
}

message GetIdentityBalanceAndRevisionRequest {

  message GetIdentityBalanceAndRevisionRequestV0 {
    bytes id = 1;    // ID of the identity for balance and revision
    bool prove = 2;  // Flag to request a proof as the response
  }

  oneof version { GetIdentityBalanceAndRevisionRequestV0 v0 = 1; }
}

message GetIdentityResponse {

  message GetIdentityResponseV0 {
    oneof result {
      bytes identity = 1;  // The requested identity data
      Proof proof = 2;     // Proof of the identity data, if requested
    }
    ResponseMetadata metadata = 3;  // Metadata about the blockchain state
  }

  oneof version { GetIdentityResponseV0 v0 = 1; }
}

<<<<<<< HEAD
message GetIdentitiesRequest {

  message GetIdentitiesRequestV0 {
    repeated bytes ids = 1;  // List of identity IDs to retrieve
    bool prove = 2;          // Flag to request a proof as the response
  }

  oneof version { GetIdentitiesRequestV0 v0 = 1; }
}

message GetIdentitiesResponse {

  message IdentityValue { bytes value = 1; }  // Represents a single identity's value

  message IdentityEntry {
    bytes key = 1;            // The key associated with the identity
    IdentityValue value = 2;  // The value of the identity
  }

  message Identities { repeated IdentityEntry identity_entries = 1; }  // Collection of identity entries

  message GetIdentitiesResponseV0 {
    oneof result {
      Identities identities = 1;  // The actual identities retrieved
      Proof proof = 2;            // Proof of the identities, if requested
    }
    ResponseMetadata metadata = 3;  // Metadata about the blockchain state
  }
  oneof version { GetIdentitiesResponseV0 v0 = 1; }
}

=======
>>>>>>> a89adf91
message GetIdentityNonceResponse {

  message GetIdentityNonceResponseV0 {
    oneof result {
      uint64 identity_nonce = 1;
      Proof proof = 2;
    }
    ResponseMetadata metadata = 3;
  }

  oneof version { GetIdentityNonceResponseV0 v0 = 1; }
}

message GetIdentityContractNonceResponse {

  message GetIdentityContractNonceResponseV0 {
    oneof result {
      uint64 identity_contract_nonce = 1;
      Proof proof = 2;
    }
    ResponseMetadata metadata = 3;
  }

  oneof version { GetIdentityContractNonceResponseV0 v0 = 1; }
}

message GetIdentityBalanceResponse {

  message GetIdentityBalanceResponseV0 {
    oneof result {
      uint64 balance = 1;  // The balance of the requested identity
      Proof proof = 2;     // Proof of the balance, if requested
    }
    ResponseMetadata metadata = 3;  // Metadata about the blockchain state
  }

  oneof version { GetIdentityBalanceResponseV0 v0 = 1; }
}

message GetIdentityBalanceAndRevisionResponse {

  message GetIdentityBalanceAndRevisionResponseV0 {
    message BalanceAndRevision {
      uint64 balance = 1;   // Balance of the identity
      uint64 revision = 2;  // Revision number of the identity
    }

    oneof result {
      BalanceAndRevision balance_and_revision = 1;  // The balance and revision data
      Proof proof = 2;                              // Proof of the data, if requested
    }
    ResponseMetadata metadata = 3;  // Metadata about the blockchain state
  }

  oneof version { GetIdentityBalanceAndRevisionResponseV0 v0 = 1; }
}

message KeyRequestType {
  oneof request {
    AllKeys all_keys = 1;            // Request for all keys
    SpecificKeys specific_keys = 2;  // Request for specific keys by their IDs
    SearchKey search_key = 3;        // Request for keys based on a search criteria
  }
}

// AllKeys is an empty message used to signify a request for all keys
message AllKeys {}

// SpecificKeys is used to request specific keys by their IDs
message SpecificKeys {
  repeated uint32 key_ids = 1;  // List of key IDs
}

// SearchKey represents a request to search for keys based on specific criteria
message SearchKey {
  map<uint32, SecurityLevelMap> purpose_map = 1;  // Map of purposes to their security level maps
}

// SecurityLevelMap maps security levels to a request type for key retrieval
message SecurityLevelMap {
  enum KeyKindRequestType {
    CURRENT_KEY_OF_KIND_REQUEST = 0;  // Request the current key of a particular kind
    ALL_KEYS_OF_KIND_REQUEST = 1;     // Request all keys of a particular kind
  }
  map<uint32, KeyKindRequestType> security_level_map = 1;  // Maps security levels to key request types
}

message GetIdentityKeysRequest {

  message GetIdentityKeysRequestV0 {
    bytes identity_id = 1;                   // ID of the identity for key retrieval
    KeyRequestType request_type = 2;         // Type of key request: all, specific, or search
    google.protobuf.UInt32Value limit = 3;   // Limit on the number of keys to be returned
    google.protobuf.UInt32Value offset = 4;  // Offset for pagination through the keys
    bool prove = 5;                          // Flag to request a proof as the response
  }

  oneof version { GetIdentityKeysRequestV0 v0 = 1; }
}

message GetIdentityKeysResponse {

  message GetIdentityKeysResponseV0 {
    message Keys { repeated bytes keys_bytes = 1; }  // Collection of keys as byte sequences

    oneof result {
      Keys keys = 1;    // The actual key data
      Proof proof = 2;  // Proof of the keys data, if requested
    }
    ResponseMetadata metadata = 3;  // Metadata about the blockchain state
  }
  oneof version { GetIdentityKeysResponseV0 v0 = 1; }
}

message GetIdentitiesContractKeysRequest {
  message GetIdentitiesContractKeysRequestV0 {
    repeated bytes identities_ids = 1;
    bytes contract_id = 2;
    optional string document_type_name = 3;
    repeated KeyPurpose purposes = 4;
    bool prove = 5;
  }

  oneof version {
    GetIdentitiesContractKeysRequestV0 v0 = 1;
  }
}

message GetIdentitiesContractKeysResponse {
  message GetIdentitiesContractKeysResponseV0 {
    message PurposeKeys {
      KeyPurpose purpose = 1;
      repeated bytes keys_bytes = 2;
    }

    message IdentityKeys {
      bytes identity_id = 1;
      repeated PurposeKeys keys = 2;
    }

    message IdentitiesKeys {
      repeated IdentityKeys entries = 1;
    };

    oneof result {
      IdentitiesKeys identities_keys = 1;
      Proof proof = 2;
    }
    ResponseMetadata metadata = 3;
  }

  oneof version { GetIdentitiesContractKeysResponseV0 v0 = 1; }
}

message GetProofsRequest {
  message GetProofsRequestV0 {
    // DocumentRequest specifies a request for a document proof
    message DocumentRequest {
<<<<<<< HEAD
      bytes contract_id = 1;                 // ID of the contract the document belongs to
      string document_type = 2;              // Type of document being requested
      bool document_type_keeps_history = 3;  // Indicates if the document type keeps a history of changes
      bytes document_id = 4;                 // ID of the specific document being requested
=======
      enum DocumentContestedStatus {
        NOT_CONTESTED = 0;
        MAYBE_CONTESTED = 1;
        CONTESTED = 2;
      }
      bytes contract_id = 1;
      string document_type = 2;
      bool document_type_keeps_history = 3;
      bytes document_id = 4;
      DocumentContestedStatus document_contested_status = 5;
>>>>>>> a89adf91
    }

    // IdentityRequest specifies a request for an identity proof
    message IdentityRequest {
      enum Type {
        FULL_IDENTITY = 0;  // Request for the full identity
        BALANCE = 1;        // Request for the identity's balance
        KEYS = 2;           // Request for the identity's keys
        REVISION = 3;       // Request for the identity's revision
      }
      bytes identity_id = 1;  // ID of the identity for which the proof is requested
      Type request_type = 2;  // Type of identity request
    }

    // ContractRequest specifies a request for a data contract proof.
    message ContractRequest { bytes contract_id = 1; }  // ID of the contract for which the proof is requested

<<<<<<< HEAD
    repeated IdentityRequest identities = 1;  // List of identity requests
    repeated ContractRequest contracts = 2;   // List of contract requests
    repeated DocumentRequest documents = 3;   // List of document requests
=======
    message VoteStatusRequest {
      message ContestedResourceVoteStatusRequest {
        bytes contract_id = 1;
        string document_type_name = 2;
        string index_name = 3;
        repeated bytes index_values = 4;
        bytes voter_identifier = 5;
      }

      oneof request_type { ContestedResourceVoteStatusRequest contested_resource_vote_status_request = 1; }
    }

    repeated IdentityRequest identities = 1;
    repeated ContractRequest contracts = 2;
    repeated DocumentRequest documents = 3;
    repeated VoteStatusRequest votes = 4;
>>>>>>> a89adf91
  }

  oneof version { GetProofsRequestV0 v0 = 1; }
}

message GetProofsResponse {
  message GetProofsResponseV0 {
    oneof result {
      Proof proof = 1;  // Cryptographic proof for the requested data
    }

    ResponseMetadata metadata = 2;  // Metadata about the blockchain state
  }
  oneof version { GetProofsResponseV0 v0 = 1; }
}

message GetDataContractRequest {
  message GetDataContractRequestV0 {
    bytes id = 1;    // The ID of the data contract being requested
    bool prove = 2;  // Flag to request a proof as the response
  }
  oneof version { GetDataContractRequestV0 v0 = 1; }
}

message GetDataContractResponse {
  message GetDataContractResponseV0 {
    oneof result {
      bytes data_contract = 1;  // The actual data contract in binary form
      Proof proof = 2;          // Cryptographic proof of the data contract, if requested
    }
    ResponseMetadata metadata = 3;  // Metadata about the blockchain state
  }
  oneof version { GetDataContractResponseV0 v0 = 1; }
}

message GetDataContractsRequest {
  message GetDataContractsRequestV0 {
    repeated bytes ids = 1;  // A list of unique IDs for the data contracts being requested
    bool prove = 2;          // Flag to request a proof as the response
  }
  oneof version { GetDataContractsRequestV0 v0 = 1; }
}

message GetDataContractsResponse {
  message DataContractEntry {
    bytes identifier = 1;                          // The unique identifier of the data contract
    google.protobuf.BytesValue data_contract = 2;  // The actual data contract content
  }

  // DataContracts is a collection of data contract entries.
  message DataContracts {
    repeated DataContractEntry data_contract_entries = 1;  // A list of data contract entries
  }

  message GetDataContractsResponseV0 {
    oneof result {
      DataContracts data_contracts = 1;  // The actual data contracts requested
      Proof proof = 2;                   // Cryptographic proof for the data contracts, if requested
    }
    ResponseMetadata metadata = 3;  // Metadata about the blockchain state
  }
  oneof version { GetDataContractsResponseV0 v0 = 1; }
}

message GetDataContractHistoryRequest {
  message GetDataContractHistoryRequestV0 {
    bytes id = 1;                            // The unique ID of the data contract
    google.protobuf.UInt32Value limit = 2;   // The maximum number of history entries to return
    google.protobuf.UInt32Value offset = 3;  // The offset for pagination through the contract history
    uint64 start_at_ms = 4;                  // Only return results starting at this time in milliseconds
    bool prove = 5;                          // Flag to request a proof as the response
  }
  oneof version { GetDataContractHistoryRequestV0 v0 = 1; }
}

message GetDataContractHistoryResponse {
  message GetDataContractHistoryResponseV0 {
    // Represents a single entry in the data contract's history
    message DataContractHistoryEntry {
      uint64 date = 1;  // The date of the history entry
      bytes value = 2;  // The value of the data contract at this point in history
    }

    // Collection of data contract history entries
    message DataContractHistory {
      repeated DataContractHistoryEntry data_contract_entries = 1;  // List of history entries
    }

    oneof result {
      DataContractHistory data_contract_history = 1;  // The actual history of the data contract
      Proof proof = 2;                                // Cryptographic proof of the data contract history, if requested
    }

    ResponseMetadata metadata = 3;  // Metadata about the blockchain state
  }
  oneof version { GetDataContractHistoryResponseV0 v0 = 1; }
}

message GetDocumentsRequest {
  message GetDocumentsRequestV0 {
    bytes data_contract_id = 1;  // The ID of the data contract containing the documents
    string document_type = 2;    // The type of document being requested
    bytes where = 3;             // Conditions to be met by the requested documents
    bytes order_by = 4;          // Ordering criteria for the documents
    uint32 limit = 5;            // Maximum number of documents to return

    // Specifies the starting point for the document retrieval
    oneof start {
      bytes start_after = 6;  // Start retrieval after this document
      bytes start_at = 7;     // Start retrieval at this document
    }
    bool prove = 8;  // Flag to request a proof as the response
  }
  oneof version { GetDocumentsRequestV0 v0 = 1; }
}

message GetDocumentsResponse {
  message GetDocumentsResponseV0 {
    // Represents a collection of documents
    message Documents {
      repeated bytes documents = 1;  // The actual documents in binary form
    }

    oneof result {
      Documents documents = 1;  // The actual documents requested
      Proof proof = 2;          // Cryptographic proof of the documents, if requested
    }
    ResponseMetadata metadata = 3;  // Metadata about the blockchain state
  }
  oneof version { GetDocumentsResponseV0 v0 = 1; }
}

<<<<<<< HEAD
message GetIdentitiesByPublicKeyHashesRequest {
  message GetIdentitiesByPublicKeyHashesRequestV0 {
    repeated bytes public_key_hashes = 1;  // List of public key hashes for which identities are requested
    bool prove = 2;                        // Flag to request a proof as the response
  }
  oneof version { GetIdentitiesByPublicKeyHashesRequestV0 v0 = 1; }
}

message GetIdentitiesByPublicKeyHashesResponse {
  // Represents a single entry of identity associated with a public key hash.
  message PublicKeyHashIdentityEntry {
    bytes public_key_hash = 1;             // The public key hash
    google.protobuf.BytesValue value = 2;  // The value of the identity associated with the public key hash
  }

  // A collection of identity entries indexed by public key hashes
  message IdentitiesByPublicKeyHashes {
    repeated PublicKeyHashIdentityEntry identity_entries = 1;  // List of identity entries
  }

  message GetIdentitiesByPublicKeyHashesResponseV0 {
    oneof result {
      IdentitiesByPublicKeyHashes identities = 1;  // The actual identities associated with the provided public key hashes
      Proof proof = 2;                             // Cryptographic proof for the response data, if requested
    }

    ResponseMetadata metadata = 3;  // Metadata about the blockchain state
  }
  oneof version { GetIdentitiesByPublicKeyHashesResponseV0 v0 = 1; }
}

=======
>>>>>>> a89adf91
message GetIdentityByPublicKeyHashRequest {
  message GetIdentityByPublicKeyHashRequestV0 {
    bytes public_key_hash = 1;  // The public key hash of the identity being requested
    bool prove = 2;             // Flag to request a proof as the response
  }
  oneof version { GetIdentityByPublicKeyHashRequestV0 v0 = 1; }
}

message GetIdentityByPublicKeyHashResponse {
  message GetIdentityByPublicKeyHashResponseV0 {
    oneof result {
      bytes identity = 1;  // The actual identity data corresponding to the requested public key hash
      Proof proof = 2;     // Cryptographic proof for the identity data, if requested
    }

    ResponseMetadata metadata = 3;  // Metadata about the blockchain state
  }
  oneof version { GetIdentityByPublicKeyHashResponseV0 v0 = 1; }
}

message WaitForStateTransitionResultRequest {
  message WaitForStateTransitionResultRequestV0 {
    bytes state_transition_hash = 1;  // The hash of the state transition to wait for
    bool prove = 2;                   // Flag to request a proof as the response
  }
  oneof version { WaitForStateTransitionResultRequestV0 v0 = 1; }
}

message WaitForStateTransitionResultResponse {
  message WaitForStateTransitionResultResponseV0 {
    oneof result {
      StateTransitionBroadcastError error = 1;  // Any error that occurred during the state transition broadcast
      Proof proof = 2;                          // Cryptographic proof for the state transition, if requested
    }
    ResponseMetadata metadata = 3;  // Metadata about the blockchain state
  }
  oneof version { WaitForStateTransitionResultResponseV0 v0 = 1; }
}

message GetConsensusParamsRequest {
  message GetConsensusParamsRequestV0 {
    int32 height = 1;  // The blockchain height at which to get the consensus parameters
    bool prove = 2;    // Flag to request a proof as the response
  }
  oneof version { GetConsensusParamsRequestV0 v0 = 1; }
}

message GetConsensusParamsResponse {
  message ConsensusParamsBlock {
    string max_bytes = 1;     // The maximum size of a block in bytes
    string max_gas = 2;       // The maximum gas allowed in a block
    string time_iota_ms = 3;  // The minimum time increment between consecutive blocks, in milliseconds
  }

  message ConsensusParamsEvidence {
    string max_age_num_blocks = 1;  // The maximum age of evidence, in number of blocks
    string max_age_duration = 2;    // The maximum age of evidence, as a duration
    string max_bytes = 3;           // The maximum size of evidence in bytes
  }

  message GetConsensusParamsResponseV0 {
    ConsensusParamsBlock block = 1;        // Consensus parameters related to block creation and validation
    ConsensusParamsEvidence evidence = 2;  // Consensus parameters related to evidence
  }
  oneof version { GetConsensusParamsResponseV0 v0 = 1; }
}


message GetProtocolVersionUpgradeStateRequest {
  message GetProtocolVersionUpgradeStateRequestV0 {
    bool prove = 1;  // Flag to request a proof as the response
  }

  oneof version {
    GetProtocolVersionUpgradeStateRequestV0 v0 = 1;
  }
}

message GetProtocolVersionUpgradeStateResponse {
  message GetProtocolVersionUpgradeStateResponseV0 {
    // Versions holds a collection of version entries
    message Versions {
      repeated VersionEntry versions = 1;  // List of protocol version entries
    }

    // VersionEntry represents a single entry of a protocol version
    message VersionEntry {
      uint32 version_number = 1;  // The protocol version number
      uint32 vote_count = 2;      // The vote count for this protocol version
    }

    oneof result {
      Versions versions = 1;  // The actual protocol version information
      Proof proof = 2;        // Cryptographic proof of the protocol version information, if requested
    }
    ResponseMetadata metadata = 3;  // Metadata about the blockchain state
  }

  oneof version {
    GetProtocolVersionUpgradeStateResponseV0 v0 = 1;
  }
}

message GetProtocolVersionUpgradeVoteStatusRequest {
  message GetProtocolVersionUpgradeVoteStatusRequestV0 {
    bytes start_pro_tx_hash = 1;  // The starting masternode provider transaction hash to filter the votes by
    uint32 count = 2;             // The number of vote entries to retrieve
    bool prove = 3;               // Flag to request a proof as the response
  }

  oneof version {
    GetProtocolVersionUpgradeVoteStatusRequestV0 v0 = 1;
  }
}

message GetProtocolVersionUpgradeVoteStatusResponse {
  message GetProtocolVersionUpgradeVoteStatusResponseV0 {
    // VersionSignals holds a collection of version signal entries
    message VersionSignals {
      repeated VersionSignal version_signals = 1;  // List of version signal entries
    }

    // VersionSignal represents a single voting signal for a protocol version
    message VersionSignal {
      bytes pro_tx_hash = 1;  // The masternode provider transaction hash associated with the vote
      uint32 version = 2;     // The protocol version number that is being voted on
    }

    oneof result {
      VersionSignals versions = 1;  // The actual version signal information
      Proof proof = 2;              // Cryptographic proof of the version signal information, if requested
    }
    ResponseMetadata metadata = 3;  // Metadata about the blockchain state
  }

  oneof version {
    GetProtocolVersionUpgradeVoteStatusResponseV0 v0 = 1;
  }
}

message GetEpochsInfoRequest {
  message GetEpochsInfoRequestV0 {
    google.protobuf.UInt32Value start_epoch = 1;  // The starting epoch for the request
    uint32 count = 2;                             // The number of epochs to retrieve information for
    bool ascending = 3;                           // Flag indicating if the epochs should be listed in ascending order
    bool prove = 4;                               // Flag to request a proof as the response
  }

  oneof version {
    GetEpochsInfoRequestV0 v0 = 1;
  }
}

message GetEpochsInfoResponse {
  message GetEpochsInfoResponseV0 {
    // EpochInfos holds a collection of epoch information entries
    message EpochInfos {
      repeated EpochInfo epoch_infos = 1;  // List of information for each requested epoch
    }

    // EpochInfo represents information about a single epoch
    message EpochInfo {
<<<<<<< HEAD
      uint32 number = 1;                   // The number of the epoch
      uint64 first_block_height = 2;       // The height of the first block in this epoch
      uint32 first_core_block_height = 3;  // The height of the first Core block in this epoch
      uint64 start_time = 4;               // The start time of the epoch
      double fee_multiplier = 5;           // The fee multiplier applicable in this epoch
=======
      uint32 number = 1;
      uint64 first_block_height = 2;
      uint32 first_core_block_height = 3;
      uint64 start_time = 4;
      double fee_multiplier = 5;
      uint32 protocol_version = 6;
>>>>>>> a89adf91
    }

    oneof result {
      EpochInfos epochs = 1;  // The actual information about the requested epochs
      Proof proof = 2;        // Cryptographic proof of the epoch information, if requested
    }
    ResponseMetadata metadata = 3;  // Metadata about the blockchain state
  }

  oneof version {
    GetEpochsInfoResponseV0 v0 = 1;
  }
}

message GetContestedResourcesRequest {
  message GetContestedResourcesRequestV0 {
    message StartAtValueInfo {
      bytes start_value = 1;
      bool start_value_included = 2;
    }

    bytes contract_id = 1;
    string document_type_name = 2;
    string index_name = 3;
    repeated bytes start_index_values = 4;
    repeated bytes end_index_values = 5;
    optional StartAtValueInfo start_at_value_info = 6;
    optional uint32 count = 7;
    bool order_ascending = 8;
    bool prove = 9;
  }

  oneof version {
    GetContestedResourcesRequestV0 v0 = 1;
  }
}

message GetContestedResourcesResponse {
  message GetContestedResourcesResponseV0 {
    message ContestedResourceValues {
      repeated bytes contested_resource_values = 1;
    }

    oneof result {
      ContestedResourceValues contested_resource_values = 1;
      Proof proof = 2;
    }
    ResponseMetadata metadata = 3;
  }

  oneof version {
    GetContestedResourcesResponseV0 v0 = 1;
  }
}

message GetVotePollsByEndDateRequest {
  message GetVotePollsByEndDateRequestV0 {
    message StartAtTimeInfo {
      uint64 start_time_ms = 1;
      bool start_time_included = 2;
    }
    message EndAtTimeInfo {
      uint64 end_time_ms = 1;
      bool end_time_included = 2;
    }
    optional StartAtTimeInfo start_time_info = 1;
    optional EndAtTimeInfo end_time_info = 2;
    optional uint32 limit = 3;
    optional uint32 offset = 4;
    bool ascending = 5;
    bool prove = 6;
  }

  oneof version {
    GetVotePollsByEndDateRequestV0 v0 = 1;
  }
}

message GetVotePollsByEndDateResponse {
  message GetVotePollsByEndDateResponseV0 {
    message SerializedVotePollsByTimestamp {
      uint64 timestamp = 1;
      repeated bytes serialized_vote_polls = 2;
    }

    message SerializedVotePollsByTimestamps {
      repeated SerializedVotePollsByTimestamp vote_polls_by_timestamps = 1;
      bool finished_results = 2;
    }

    oneof result {
      SerializedVotePollsByTimestamps vote_polls_by_timestamps = 1;
      Proof proof = 2;
    }
    ResponseMetadata metadata = 3;
  }

  oneof version {
    GetVotePollsByEndDateResponseV0 v0 = 1;
  }
}

// What's the state of a contested resource vote? (ie who is winning?)
message GetContestedResourceVoteStateRequest {
  message GetContestedResourceVoteStateRequestV0 {
    message StartAtIdentifierInfo {
      bytes start_identifier = 1;
      bool start_identifier_included = 2;
    }
    enum ResultType {
      DOCUMENTS = 0;
      VOTE_TALLY = 1;
      DOCUMENTS_AND_VOTE_TALLY = 2;
    }

    bytes contract_id = 1;
    string document_type_name = 2;
    string index_name = 3;
    repeated bytes index_values = 4;
    ResultType result_type = 5;
    bool allow_include_locked_and_abstaining_vote_tally = 6;
    optional StartAtIdentifierInfo start_at_identifier_info = 7;
    optional uint32 count = 8;
    bool prove = 9;
  }

  oneof version {
    GetContestedResourceVoteStateRequestV0 v0 = 1;
  }
}

message GetContestedResourceVoteStateResponse {
  message GetContestedResourceVoteStateResponseV0 {
    message FinishedVoteInfo {
      enum FinishedVoteOutcome {
        TOWARDS_IDENTITY = 0;
        LOCKED = 1;
        NO_PREVIOUS_WINNER = 2;
      }
      FinishedVoteOutcome finished_vote_outcome = 1;
      optional bytes won_by_identity_id = 2; // Only used when vote_choice_type is TOWARDS_IDENTITY
      uint64 finished_at_block_height = 3;
      uint32 finished_at_core_block_height = 4;
      uint64 finished_at_block_time_ms = 5;
      uint32 finished_at_epoch = 6;
    }

    message ContestedResourceContenders {
      repeated Contender contenders = 1;
      optional uint32 abstain_vote_tally = 2;
      optional uint32 lock_vote_tally = 3;
      optional FinishedVoteInfo finished_vote_info = 4;
    }

    message Contender {
      bytes identifier = 1;
      optional uint32 vote_count = 2;
      optional bytes document = 3;
    }

    oneof result {
      ContestedResourceContenders contested_resource_contenders = 1;
      Proof proof = 2;
    }
    ResponseMetadata metadata = 3;
  }

  oneof version {
    GetContestedResourceVoteStateResponseV0 v0 = 1;
  }
}

// Who voted for a contested resource to go to a specific identity?
message GetContestedResourceVotersForIdentityRequest {
  message GetContestedResourceVotersForIdentityRequestV0 {
    message StartAtIdentifierInfo {
      bytes start_identifier = 1;
      bool start_identifier_included = 2;
    }
    bytes contract_id = 1;
    string document_type_name = 2;
    string index_name = 3;
    repeated bytes index_values = 4;
    bytes contestant_id = 5;
    optional StartAtIdentifierInfo start_at_identifier_info = 6;
    optional uint32 count = 7;
    bool order_ascending = 8;
    bool prove = 9;
  }

  oneof version {
    GetContestedResourceVotersForIdentityRequestV0 v0 = 1;
  }
}

message GetContestedResourceVotersForIdentityResponse {
  message GetContestedResourceVotersForIdentityResponseV0 {
    message ContestedResourceVoters {
      repeated bytes voters = 1;
      bool finished_results = 2;
    }

    oneof result {
      ContestedResourceVoters contested_resource_voters = 1;
      Proof proof = 2;
    }
    ResponseMetadata metadata = 3;
  }

  oneof version {
    GetContestedResourceVotersForIdentityResponseV0 v0 = 1;
  }
}

// How did an identity vote?
message GetContestedResourceIdentityVotesRequest {
  message GetContestedResourceIdentityVotesRequestV0 {
    message StartAtVotePollIdInfo {
      bytes start_at_poll_identifier = 1;
      bool start_poll_identifier_included = 2;
    }
    bytes identity_id = 1;
    google.protobuf.UInt32Value limit = 2;
    google.protobuf.UInt32Value offset = 3;
    bool order_ascending = 4;
    optional StartAtVotePollIdInfo start_at_vote_poll_id_info = 5;
    bool prove = 6;
  }

  oneof version {
    GetContestedResourceIdentityVotesRequestV0 v0 = 1;
  }
}

message GetContestedResourceIdentityVotesResponse {
  message GetContestedResourceIdentityVotesResponseV0 {
    message ContestedResourceIdentityVotes {
      repeated ContestedResourceIdentityVote contested_resource_identity_votes = 1;
      bool finished_results = 2;
    }

    message ResourceVoteChoice {
      enum VoteChoiceType {
        TOWARDS_IDENTITY = 0;
        ABSTAIN = 1;
        LOCK = 2;
      }
      VoteChoiceType vote_choice_type = 1;
      optional bytes identity_id = 2; // Only used when vote_choice_type is TOWARDS_IDENTITY
    }

    message ContestedResourceIdentityVote {
      bytes contract_id = 1;
      string document_type_name = 2;
      repeated bytes serialized_index_storage_values = 3;
      ResourceVoteChoice vote_choice = 4;
    }

    oneof result {
      ContestedResourceIdentityVotes votes = 1;
      Proof proof = 2;
    }
    ResponseMetadata metadata = 3;
  }

  oneof version {
    GetContestedResourceIdentityVotesResponseV0 v0 = 1;
  }
}

message GetPrefundedSpecializedBalanceRequest {

  message GetPrefundedSpecializedBalanceRequestV0 {
    bytes id = 1;
    bool prove = 2;
  }

  oneof version { GetPrefundedSpecializedBalanceRequestV0 v0 = 1; }
}

message GetPrefundedSpecializedBalanceResponse {

  message GetPrefundedSpecializedBalanceResponseV0 {
    oneof result {
      uint64 balance = 1;
      Proof proof = 2;
    }
    ResponseMetadata metadata = 3;
  }

  oneof version { GetPrefundedSpecializedBalanceResponseV0 v0 = 1; }
}


message GetPathElementsRequest {
  message GetPathElementsRequestV0 {
    repeated bytes path = 1;
    repeated bytes keys = 2;
    bool prove = 3;
  }

  oneof version {
    GetPathElementsRequestV0 v0 = 1;
  }
}

message GetPathElementsResponse {
  message GetPathElementsResponseV0 {
    message Elements {
      repeated bytes elements = 1;
    }

    oneof result {
      Elements elements = 1;

      Proof proof = 2;
    }
    ResponseMetadata metadata = 3;
  }

  oneof version {
    GetPathElementsResponseV0 v0 = 1;
  }
}<|MERGE_RESOLUTION|>--- conflicted
+++ resolved
@@ -151,40 +151,6 @@
   oneof version { GetIdentityResponseV0 v0 = 1; }
 }
 
-<<<<<<< HEAD
-message GetIdentitiesRequest {
-
-  message GetIdentitiesRequestV0 {
-    repeated bytes ids = 1;  // List of identity IDs to retrieve
-    bool prove = 2;          // Flag to request a proof as the response
-  }
-
-  oneof version { GetIdentitiesRequestV0 v0 = 1; }
-}
-
-message GetIdentitiesResponse {
-
-  message IdentityValue { bytes value = 1; }  // Represents a single identity's value
-
-  message IdentityEntry {
-    bytes key = 1;            // The key associated with the identity
-    IdentityValue value = 2;  // The value of the identity
-  }
-
-  message Identities { repeated IdentityEntry identity_entries = 1; }  // Collection of identity entries
-
-  message GetIdentitiesResponseV0 {
-    oneof result {
-      Identities identities = 1;  // The actual identities retrieved
-      Proof proof = 2;            // Proof of the identities, if requested
-    }
-    ResponseMetadata metadata = 3;  // Metadata about the blockchain state
-  }
-  oneof version { GetIdentitiesResponseV0 v0 = 1; }
-}
-
-=======
->>>>>>> a89adf91
 message GetIdentityNonceResponse {
 
   message GetIdentityNonceResponseV0 {
@@ -343,23 +309,16 @@
   message GetProofsRequestV0 {
     // DocumentRequest specifies a request for a document proof
     message DocumentRequest {
-<<<<<<< HEAD
-      bytes contract_id = 1;                 // ID of the contract the document belongs to
-      string document_type = 2;              // Type of document being requested
-      bool document_type_keeps_history = 3;  // Indicates if the document type keeps a history of changes
-      bytes document_id = 4;                 // ID of the specific document being requested
-=======
       enum DocumentContestedStatus {
         NOT_CONTESTED = 0;
         MAYBE_CONTESTED = 1;
         CONTESTED = 2;
       }
-      bytes contract_id = 1;
-      string document_type = 2;
-      bool document_type_keeps_history = 3;
-      bytes document_id = 4;
+      bytes contract_id = 1;                 // ID of the contract the document belongs to
+      string document_type = 2;              // Type of document being requested
+      bool document_type_keeps_history = 3;  // Indicates if the document type keeps a history of changes
+      bytes document_id = 4;                 // ID of the specific document being requested
       DocumentContestedStatus document_contested_status = 5;
->>>>>>> a89adf91
     }
 
     // IdentityRequest specifies a request for an identity proof
@@ -377,11 +336,6 @@
     // ContractRequest specifies a request for a data contract proof.
     message ContractRequest { bytes contract_id = 1; }  // ID of the contract for which the proof is requested
 
-<<<<<<< HEAD
-    repeated IdentityRequest identities = 1;  // List of identity requests
-    repeated ContractRequest contracts = 2;   // List of contract requests
-    repeated DocumentRequest documents = 3;   // List of document requests
-=======
     message VoteStatusRequest {
       message ContestedResourceVoteStatusRequest {
         bytes contract_id = 1;
@@ -394,11 +348,10 @@
       oneof request_type { ContestedResourceVoteStatusRequest contested_resource_vote_status_request = 1; }
     }
 
-    repeated IdentityRequest identities = 1;
-    repeated ContractRequest contracts = 2;
-    repeated DocumentRequest documents = 3;
+    repeated IdentityRequest identities = 1;  // List of identity requests
+    repeated ContractRequest contracts = 2;   // List of contract requests
+    repeated DocumentRequest documents = 3;   // List of document requests
     repeated VoteStatusRequest votes = 4;
->>>>>>> a89adf91
   }
 
   oneof version { GetProofsRequestV0 v0 = 1; }
@@ -531,40 +484,6 @@
   oneof version { GetDocumentsResponseV0 v0 = 1; }
 }
 
-<<<<<<< HEAD
-message GetIdentitiesByPublicKeyHashesRequest {
-  message GetIdentitiesByPublicKeyHashesRequestV0 {
-    repeated bytes public_key_hashes = 1;  // List of public key hashes for which identities are requested
-    bool prove = 2;                        // Flag to request a proof as the response
-  }
-  oneof version { GetIdentitiesByPublicKeyHashesRequestV0 v0 = 1; }
-}
-
-message GetIdentitiesByPublicKeyHashesResponse {
-  // Represents a single entry of identity associated with a public key hash.
-  message PublicKeyHashIdentityEntry {
-    bytes public_key_hash = 1;             // The public key hash
-    google.protobuf.BytesValue value = 2;  // The value of the identity associated with the public key hash
-  }
-
-  // A collection of identity entries indexed by public key hashes
-  message IdentitiesByPublicKeyHashes {
-    repeated PublicKeyHashIdentityEntry identity_entries = 1;  // List of identity entries
-  }
-
-  message GetIdentitiesByPublicKeyHashesResponseV0 {
-    oneof result {
-      IdentitiesByPublicKeyHashes identities = 1;  // The actual identities associated with the provided public key hashes
-      Proof proof = 2;                             // Cryptographic proof for the response data, if requested
-    }
-
-    ResponseMetadata metadata = 3;  // Metadata about the blockchain state
-  }
-  oneof version { GetIdentitiesByPublicKeyHashesResponseV0 v0 = 1; }
-}
-
-=======
->>>>>>> a89adf91
 message GetIdentityByPublicKeyHashRequest {
   message GetIdentityByPublicKeyHashRequestV0 {
     bytes public_key_hash = 1;  // The public key hash of the identity being requested
@@ -727,20 +646,12 @@
 
     // EpochInfo represents information about a single epoch
     message EpochInfo {
-<<<<<<< HEAD
       uint32 number = 1;                   // The number of the epoch
       uint64 first_block_height = 2;       // The height of the first block in this epoch
       uint32 first_core_block_height = 3;  // The height of the first Core block in this epoch
       uint64 start_time = 4;               // The start time of the epoch
       double fee_multiplier = 5;           // The fee multiplier applicable in this epoch
-=======
-      uint32 number = 1;
-      uint64 first_block_height = 2;
-      uint32 first_core_block_height = 3;
-      uint64 start_time = 4;
-      double fee_multiplier = 5;
       uint32 protocol_version = 6;
->>>>>>> a89adf91
     }
 
     oneof result {
