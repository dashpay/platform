--- conflicted
+++ resolved
@@ -15,7 +15,6 @@
   rpc getIdentityBalance(GetIdentityBalanceRequest)
       returns (GetIdentityBalanceResponse);
   rpc getIdentityBalanceAndRevision(GetIdentityBalanceAndRevisionRequest)
-<<<<<<< HEAD
       returns (GetIdentityBalanceAndRevisionResponse);
   rpc getProofs(GetProofsRequest) returns (GetProofsResponse);
   rpc getDataContract(GetDataContractRequest) returns (GetDataContractResponse);
@@ -32,21 +31,9 @@
       returns (WaitForStateTransitionResultResponse);
   rpc getConsensusParams(GetConsensusParamsRequest)
       returns (GetConsensusParamsResponse);
-=======
-          returns (GetIdentityBalanceAndRevisionResponse);
-  rpc getProofs (GetProofsRequest) returns (GetProofsResponse);
-  rpc getDataContract (GetDataContractRequest) returns (GetDataContractResponse);
-  rpc getDataContractHistory (GetDataContractHistoryRequest) returns (GetDataContractHistoryResponse);
-  rpc getDataContracts (GetDataContractsRequest) returns (GetDataContractsResponse);
-  rpc getDocuments (GetDocumentsRequest) returns (GetDocumentsResponse);
-  rpc getIdentitiesByPublicKeyHashes (GetIdentitiesByPublicKeyHashesRequest) returns (GetIdentitiesByPublicKeyHashesResponse);
-  rpc getIdentityByPublicKeyHash (GetIdentityByPublicKeyHashRequest) returns (GetIdentityByPublicKeyHashResponse);
-  rpc waitForStateTransitionResult (WaitForStateTransitionResultRequest) returns (WaitForStateTransitionResultResponse);
-  rpc getConsensusParams (GetConsensusParamsRequest) returns (GetConsensusParamsResponse);
   rpc getVersionUpgradeState(GetVersionUpgradeStateRequest) returns (GetVersionUpgradeStateResponse);
   rpc getVersionUpgradeVoteStatus(GetVersionUpgradeVoteStatusRequest) returns (GetVersionUpgradeVoteStatusResponse);
   rpc getEpochsInfo(GetEpochsInfoRequest) returns (GetEpochsInfoResponse);
->>>>>>> 112b62bd
 }
 
 message Proof {
@@ -471,12 +458,7 @@
     ConsensusParamsBlock block = 1;
     ConsensusParamsEvidence evidence = 2;
   }
-<<<<<<< HEAD
   oneof version { GetConsensusParamsResponseV0 v0 = 1; }
-=======
-  oneof version {
-    GetConsensusParamsResponseV0 v0 = 1;
-  }
 }
 
 
@@ -585,5 +567,4 @@
   oneof version {
     GetEpochsInfoResponseV0 v0 = 1;
   }
->>>>>>> 112b62bd
 }