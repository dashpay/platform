#[derive(::serde::Serialize, ::serde::Deserialize)]
#[serde(rename_all = "snake_case")]
#[allow(clippy::derive_partial_eq_without_eq)]
#[derive(Clone, PartialEq, ::prost::Message)]
pub struct Proof {
    #[prost(bytes = "vec", tag = "1")]
    #[serde(deserialize_with = "crate::deserialization::from_base64")]
    pub grovedb_proof: ::prost::alloc::vec::Vec<u8>,
    #[prost(bytes = "vec", tag = "2")]
    #[serde(deserialize_with = "crate::deserialization::from_base64")]
    pub quorum_hash: ::prost::alloc::vec::Vec<u8>,
    #[prost(bytes = "vec", tag = "3")]
    #[serde(deserialize_with = "crate::deserialization::from_base64")]
    pub signature: ::prost::alloc::vec::Vec<u8>,
    #[prost(uint32, tag = "4")]
    pub round: u32,
    #[prost(bytes = "vec", tag = "5")]
<<<<<<< HEAD
=======
    #[serde(deserialize_with = "crate::deserialization::from_base64")]
>>>>>>> 50750143
    pub block_id_hash: ::prost::alloc::vec::Vec<u8>,
    #[prost(uint32, tag = "6")]
    pub quorum_type: u32,
}
#[derive(::serde::Serialize, ::serde::Deserialize)]
#[serde(rename_all = "snake_case")]
#[allow(clippy::derive_partial_eq_without_eq)]
#[derive(Clone, PartialEq, ::prost::Message)]
pub struct ResponseMetadata {
    #[prost(uint64, tag = "1")]
    #[serde(deserialize_with = "crate::deserialization::from_string")]
    pub height: u64,
    #[prost(uint32, tag = "2")]
    pub core_chain_locked_height: u32,
    #[prost(uint64, tag = "3")]
    #[serde(deserialize_with = "crate::deserialization::from_string")]
    pub time_ms: u64,
    #[prost(uint32, tag = "4")]
    pub protocol_version: u32,
    #[prost(string, tag = "5")]
    pub chain_id: ::prost::alloc::string::String,
}
#[derive(::serde::Serialize, ::serde::Deserialize)]
#[serde(rename_all = "snake_case")]
#[allow(clippy::derive_partial_eq_without_eq)]
#[derive(Clone, PartialEq, ::prost::Message)]
pub struct StateTransitionBroadcastError {
    #[prost(uint32, tag = "1")]
    pub code: u32,
    #[prost(string, tag = "2")]
    pub message: ::prost::alloc::string::String,
    #[prost(bytes = "vec", tag = "3")]
    pub data: ::prost::alloc::vec::Vec<u8>,
}
#[derive(::serde::Serialize, ::serde::Deserialize)]
#[serde(rename_all = "snake_case")]
#[allow(clippy::derive_partial_eq_without_eq)]
#[derive(Clone, PartialEq, ::prost::Message)]
pub struct BroadcastStateTransitionRequest {
    #[prost(bytes = "vec", tag = "1")]
    pub state_transition: ::prost::alloc::vec::Vec<u8>,
}
#[derive(::serde::Serialize, ::serde::Deserialize)]
#[serde(rename_all = "snake_case")]
#[allow(clippy::derive_partial_eq_without_eq)]
#[derive(Clone, PartialEq, ::prost::Message)]
pub struct BroadcastStateTransitionResponse {}
#[derive(::serde::Serialize, ::serde::Deserialize)]
#[serde(rename_all = "snake_case")]
#[allow(clippy::derive_partial_eq_without_eq)]
#[derive(Clone, PartialEq, ::prost::Message)]
pub struct GetIdentityRequest {
    #[prost(bytes = "vec", tag = "1")]
    #[serde(deserialize_with = "crate::deserialization::from_base64")]
    pub id: ::prost::alloc::vec::Vec<u8>,
    #[prost(bool, tag = "2")]
    pub prove: bool,
}
#[derive(::serde::Serialize, ::serde::Deserialize)]
#[serde(rename_all = "snake_case")]
#[allow(clippy::derive_partial_eq_without_eq)]
#[derive(Clone, PartialEq, ::prost::Message)]
pub struct GetIdentityResponse {
    #[prost(message, optional, tag = "3")]
    pub metadata: ::core::option::Option<ResponseMetadata>,
    #[prost(oneof = "get_identity_response::Result", tags = "1, 2")]
    pub result: ::core::option::Option<get_identity_response::Result>,
}
/// Nested message and enum types in `GetIdentityResponse`.
pub mod get_identity_response {
    #[derive(::serde::Serialize, ::serde::Deserialize)]
    #[serde(rename_all = "snake_case")]
    #[allow(clippy::derive_partial_eq_without_eq)]
    #[derive(Clone, PartialEq, ::prost::Oneof)]
    pub enum Result {
        #[prost(bytes, tag = "1")]
        Identity(::prost::alloc::vec::Vec<u8>),
        #[prost(message, tag = "2")]
        Proof(super::Proof),
    }
}
#[derive(::serde::Serialize, ::serde::Deserialize)]
#[serde(rename_all = "snake_case")]
#[allow(clippy::derive_partial_eq_without_eq)]
#[derive(Clone, PartialEq, ::prost::Message)]
pub struct GetIdentitiesRequest {
    #[prost(bytes = "vec", repeated, tag = "1")]
    pub ids: ::prost::alloc::vec::Vec<::prost::alloc::vec::Vec<u8>>,
    #[prost(bool, tag = "2")]
    pub prove: bool,
}
#[derive(::serde::Serialize, ::serde::Deserialize)]
#[serde(rename_all = "snake_case")]
#[allow(clippy::derive_partial_eq_without_eq)]
#[derive(Clone, PartialEq, ::prost::Message)]
pub struct GetIdentitiesResponse {
    #[prost(message, optional, tag = "3")]
    pub metadata: ::core::option::Option<ResponseMetadata>,
    #[prost(oneof = "get_identities_response::Result", tags = "1, 2")]
    pub result: ::core::option::Option<get_identities_response::Result>,
}
/// Nested message and enum types in `GetIdentitiesResponse`.
pub mod get_identities_response {
    #[derive(::serde::Serialize, ::serde::Deserialize)]
    #[serde(rename_all = "snake_case")]
    #[allow(clippy::derive_partial_eq_without_eq)]
    #[derive(Clone, PartialEq, ::prost::Message)]
    pub struct IdentityValue {
        #[prost(bytes = "vec", tag = "1")]
        pub value: ::prost::alloc::vec::Vec<u8>,
    }
    #[derive(::serde::Serialize, ::serde::Deserialize)]
    #[serde(rename_all = "snake_case")]
    #[allow(clippy::derive_partial_eq_without_eq)]
    #[derive(Clone, PartialEq, ::prost::Message)]
    pub struct IdentityEntry {
        #[prost(bytes = "vec", tag = "1")]
        pub key: ::prost::alloc::vec::Vec<u8>,
        #[prost(message, optional, tag = "2")]
        pub value: ::core::option::Option<IdentityValue>,
    }
    #[derive(::serde::Serialize, ::serde::Deserialize)]
    #[serde(rename_all = "snake_case")]
    #[allow(clippy::derive_partial_eq_without_eq)]
    #[derive(Clone, PartialEq, ::prost::Message)]
    pub struct Identities {
        #[prost(message, repeated, tag = "1")]
        pub identity_entries: ::prost::alloc::vec::Vec<IdentityEntry>,
    }
    #[derive(::serde::Serialize, ::serde::Deserialize)]
    #[serde(rename_all = "snake_case")]
    #[allow(clippy::derive_partial_eq_without_eq)]
    #[derive(Clone, PartialEq, ::prost::Oneof)]
    pub enum Result {
        #[prost(message, tag = "1")]
        Identities(Identities),
        #[prost(message, tag = "2")]
        Proof(super::Proof),
    }
}
#[derive(::serde::Serialize, ::serde::Deserialize)]
#[serde(rename_all = "snake_case")]
#[allow(clippy::derive_partial_eq_without_eq)]
#[derive(Clone, PartialEq, ::prost::Message)]
pub struct GetIdentityBalanceResponse {
    #[prost(message, optional, tag = "3")]
    pub metadata: ::core::option::Option<ResponseMetadata>,
    #[prost(oneof = "get_identity_balance_response::Result", tags = "1, 2")]
    pub result: ::core::option::Option<get_identity_balance_response::Result>,
}
/// Nested message and enum types in `GetIdentityBalanceResponse`.
pub mod get_identity_balance_response {
    #[derive(::serde::Serialize, ::serde::Deserialize)]
    #[serde(rename_all = "snake_case")]
    #[allow(clippy::derive_partial_eq_without_eq)]
    #[derive(Clone, PartialEq, ::prost::Oneof)]
    pub enum Result {
        #[prost(message, tag = "1")]
        Balance(u64),
        #[prost(message, tag = "2")]
        Proof(super::Proof),
    }
}
#[derive(::serde::Serialize, ::serde::Deserialize)]
#[serde(rename_all = "snake_case")]
#[allow(clippy::derive_partial_eq_without_eq)]
#[derive(Clone, PartialEq, ::prost::Message)]
pub struct GetIdentityBalanceAndRevisionResponse {
    #[prost(message, optional, tag = "3")]
    pub metadata: ::core::option::Option<ResponseMetadata>,
    #[prost(oneof = "get_identity_balance_and_revision_response::Result", tags = "1, 2")]
    pub result: ::core::option::Option<
        get_identity_balance_and_revision_response::Result,
    >,
}
/// Nested message and enum types in `GetIdentityBalanceAndRevisionResponse`.
pub mod get_identity_balance_and_revision_response {
    #[derive(::serde::Serialize, ::serde::Deserialize)]
    #[serde(rename_all = "snake_case")]
    #[allow(clippy::derive_partial_eq_without_eq)]
    #[derive(Clone, PartialEq, ::prost::Message)]
    pub struct BalanceAndRevision {
        #[prost(message, optional, tag = "1")]
        pub balance: ::core::option::Option<u64>,
        #[prost(message, optional, tag = "2")]
        pub revision: ::core::option::Option<u64>,
    }
    #[derive(::serde::Serialize, ::serde::Deserialize)]
    #[serde(rename_all = "snake_case")]
    #[allow(clippy::derive_partial_eq_without_eq)]
    #[derive(Clone, PartialEq, ::prost::Oneof)]
    pub enum Result {
        #[prost(message, tag = "1")]
        BalanceAndRevision(BalanceAndRevision),
        #[prost(message, tag = "2")]
        Proof(super::Proof),
    }
}
#[derive(::serde::Serialize, ::serde::Deserialize)]
#[serde(rename_all = "snake_case")]
#[allow(clippy::derive_partial_eq_without_eq)]
#[derive(Clone, PartialEq, ::prost::Message)]
pub struct KeyRequestType {
    #[prost(oneof = "key_request_type::Request", tags = "1, 2, 3")]
    pub request: ::core::option::Option<key_request_type::Request>,
}
/// Nested message and enum types in `KeyRequestType`.
pub mod key_request_type {
    #[derive(::serde::Serialize, ::serde::Deserialize)]
    #[serde(rename_all = "snake_case")]
    #[allow(clippy::derive_partial_eq_without_eq)]
    #[derive(Clone, PartialEq, ::prost::Oneof)]
    pub enum Request {
        #[prost(message, tag = "1")]
        AllKeys(super::AllKeys),
        #[prost(message, tag = "2")]
        SpecificKeys(super::SpecificKeys),
        #[prost(message, tag = "3")]
        SearchKey(super::SearchKey),
    }
}
#[derive(::serde::Serialize, ::serde::Deserialize)]
#[serde(rename_all = "snake_case")]
#[allow(clippy::derive_partial_eq_without_eq)]
#[derive(Clone, PartialEq, ::prost::Message)]
pub struct AllKeys {}
#[derive(::serde::Serialize, ::serde::Deserialize)]
#[serde(rename_all = "snake_case")]
#[allow(clippy::derive_partial_eq_without_eq)]
#[derive(Clone, PartialEq, ::prost::Message)]
pub struct SpecificKeys {
    #[prost(uint32, repeated, tag = "1")]
    pub key_ids: ::prost::alloc::vec::Vec<u32>,
}
#[derive(::serde::Serialize, ::serde::Deserialize)]
#[serde(rename_all = "snake_case")]
#[allow(clippy::derive_partial_eq_without_eq)]
#[derive(Clone, PartialEq, ::prost::Message)]
pub struct SearchKey {
    #[prost(map = "uint32, message", tag = "1")]
    pub purpose_map: ::std::collections::HashMap<u32, SecurityLevelMap>,
}
#[derive(::serde::Serialize, ::serde::Deserialize)]
#[serde(rename_all = "snake_case")]
#[allow(clippy::derive_partial_eq_without_eq)]
#[derive(Clone, PartialEq, ::prost::Message)]
pub struct SecurityLevelMap {
    #[prost(
        map = "uint32, enumeration(security_level_map::KeyKindRequestType)",
        tag = "1"
    )]
    pub security_level_map: ::std::collections::HashMap<u32, i32>,
}
/// Nested message and enum types in `SecurityLevelMap`.
pub mod security_level_map {
    #[derive(::serde::Serialize, ::serde::Deserialize)]
    #[serde(rename_all = "snake_case")]
    #[derive(
        Clone,
        Copy,
        Debug,
        PartialEq,
        Eq,
        Hash,
        PartialOrd,
        Ord,
        ::prost::Enumeration
    )]
    #[repr(i32)]
    pub enum KeyKindRequestType {
        CurrentKeyOfKindRequest = 0,
        AllKeysOfKindRequest = 1,
    }
    impl KeyKindRequestType {
        /// String value of the enum field names used in the ProtoBuf definition.
        ///
        /// The values are not transformed in any way and thus are considered stable
        /// (if the ProtoBuf definition does not change) and safe for programmatic use.
        pub fn as_str_name(&self) -> &'static str {
            match self {
                KeyKindRequestType::CurrentKeyOfKindRequest => {
                    "CURRENT_KEY_OF_KIND_REQUEST"
                }
                KeyKindRequestType::AllKeysOfKindRequest => "ALL_KEYS_OF_KIND_REQUEST",
            }
        }
        /// Creates an enum from field names used in the ProtoBuf definition.
        pub fn from_str_name(value: &str) -> ::core::option::Option<Self> {
            match value {
                "CURRENT_KEY_OF_KIND_REQUEST" => Some(Self::CurrentKeyOfKindRequest),
                "ALL_KEYS_OF_KIND_REQUEST" => Some(Self::AllKeysOfKindRequest),
                _ => None,
            }
        }
    }
}
#[derive(::serde::Serialize, ::serde::Deserialize)]
#[serde(rename_all = "snake_case")]
#[allow(clippy::derive_partial_eq_without_eq)]
#[derive(Clone, PartialEq, ::prost::Message)]
pub struct GetIdentityKeysRequest {
    #[prost(bytes = "vec", tag = "1")]
    pub identity_id: ::prost::alloc::vec::Vec<u8>,
    #[prost(message, optional, tag = "2")]
    pub request_type: ::core::option::Option<KeyRequestType>,
    #[prost(message, optional, tag = "3")]
    pub limit: ::core::option::Option<u32>,
    #[prost(message, optional, tag = "4")]
    pub offset: ::core::option::Option<u32>,
    #[prost(bool, tag = "5")]
    pub prove: bool,
}
#[derive(::serde::Serialize, ::serde::Deserialize)]
#[serde(rename_all = "snake_case")]
#[allow(clippy::derive_partial_eq_without_eq)]
#[derive(Clone, PartialEq, ::prost::Message)]
pub struct GetIdentityKeysResponse {
    #[prost(message, optional, tag = "3")]
    pub metadata: ::core::option::Option<ResponseMetadata>,
    #[prost(oneof = "get_identity_keys_response::Result", tags = "1, 2")]
    pub result: ::core::option::Option<get_identity_keys_response::Result>,
}
/// Nested message and enum types in `GetIdentityKeysResponse`.
pub mod get_identity_keys_response {
    #[derive(::serde::Serialize, ::serde::Deserialize)]
    #[serde(rename_all = "snake_case")]
    #[allow(clippy::derive_partial_eq_without_eq)]
    #[derive(Clone, PartialEq, ::prost::Message)]
    pub struct Keys {
        #[prost(bytes = "vec", repeated, tag = "1")]
        pub keys_bytes: ::prost::alloc::vec::Vec<::prost::alloc::vec::Vec<u8>>,
    }
    #[derive(::serde::Serialize, ::serde::Deserialize)]
    #[serde(rename_all = "snake_case")]
    #[allow(clippy::derive_partial_eq_without_eq)]
    #[derive(Clone, PartialEq, ::prost::Oneof)]
    pub enum Result {
        #[prost(message, tag = "1")]
        Keys(Keys),
        #[prost(message, tag = "2")]
        Proof(super::Proof),
    }
}
#[derive(::serde::Serialize, ::serde::Deserialize)]
#[serde(rename_all = "snake_case")]
#[allow(clippy::derive_partial_eq_without_eq)]
#[derive(Clone, PartialEq, ::prost::Message)]
pub struct GetIdentitiesKeysRequest {
    #[prost(bytes = "vec", repeated, tag = "1")]
    pub identity_ids: ::prost::alloc::vec::Vec<::prost::alloc::vec::Vec<u8>>,
    #[prost(message, optional, tag = "2")]
    pub request_type: ::core::option::Option<KeyRequestType>,
    #[prost(message, optional, tag = "3")]
    pub limit: ::core::option::Option<u32>,
    #[prost(message, optional, tag = "4")]
    pub offset: ::core::option::Option<u32>,
    #[prost(bool, tag = "5")]
    pub prove: bool,
}
/// Nested message and enum types in `GetIdentitiesKeysRequest`.
pub mod get_identities_keys_request {
    #[derive(::serde::Serialize, ::serde::Deserialize)]
    #[serde(rename_all = "snake_case")]
    #[allow(clippy::derive_partial_eq_without_eq)]
    #[derive(Clone, PartialEq, ::prost::Message)]
    pub struct SecurityLevelMap {
        #[prost(
            map = "uint32, enumeration(security_level_map::KeyKindRequestType)",
            tag = "1"
        )]
        pub security_level_map: ::std::collections::HashMap<u32, i32>,
    }
    /// Nested message and enum types in `SecurityLevelMap`.
    pub mod security_level_map {
        #[derive(::serde::Serialize, ::serde::Deserialize)]
        #[serde(rename_all = "snake_case")]
        #[derive(
            Clone,
            Copy,
            Debug,
            PartialEq,
            Eq,
            Hash,
            PartialOrd,
            Ord,
            ::prost::Enumeration
        )]
        #[repr(i32)]
        pub enum KeyKindRequestType {
            CurrentKeyOfKindRequest = 0,
        }
        impl KeyKindRequestType {
            /// String value of the enum field names used in the ProtoBuf definition.
            ///
            /// The values are not transformed in any way and thus are considered stable
            /// (if the ProtoBuf definition does not change) and safe for programmatic use.
            pub fn as_str_name(&self) -> &'static str {
                match self {
                    KeyKindRequestType::CurrentKeyOfKindRequest => {
                        "CURRENT_KEY_OF_KIND_REQUEST"
                    }
                }
            }
            /// Creates an enum from field names used in the ProtoBuf definition.
            pub fn from_str_name(value: &str) -> ::core::option::Option<Self> {
                match value {
                    "CURRENT_KEY_OF_KIND_REQUEST" => Some(Self::CurrentKeyOfKindRequest),
                    _ => None,
                }
            }
        }
    }
}
#[derive(::serde::Serialize, ::serde::Deserialize)]
#[serde(rename_all = "snake_case")]
#[allow(clippy::derive_partial_eq_without_eq)]
#[derive(Clone, PartialEq, ::prost::Message)]
pub struct GetIdentitiesKeysResponse {
    #[prost(message, optional, tag = "3")]
    pub metadata: ::core::option::Option<ResponseMetadata>,
    #[prost(oneof = "get_identities_keys_response::Result", tags = "1, 2")]
    pub result: ::core::option::Option<get_identities_keys_response::Result>,
}
/// Nested message and enum types in `GetIdentitiesKeysResponse`.
pub mod get_identities_keys_response {
    #[derive(::serde::Serialize, ::serde::Deserialize)]
    #[serde(rename_all = "snake_case")]
    #[allow(clippy::derive_partial_eq_without_eq)]
    #[derive(Clone, PartialEq, ::prost::Message)]
    pub struct PublicKey {
        #[prost(bytes = "vec", tag = "1")]
        pub value: ::prost::alloc::vec::Vec<u8>,
    }
    #[derive(::serde::Serialize, ::serde::Deserialize)]
    #[serde(rename_all = "snake_case")]
    #[allow(clippy::derive_partial_eq_without_eq)]
    #[derive(Clone, PartialEq, ::prost::Message)]
    pub struct PublicKeyEntry {
        #[prost(bytes = "vec", tag = "1")]
        pub key: ::prost::alloc::vec::Vec<u8>,
        #[prost(message, optional, tag = "2")]
        pub value: ::core::option::Option<PublicKey>,
    }
    #[derive(::serde::Serialize, ::serde::Deserialize)]
    #[serde(rename_all = "snake_case")]
    #[allow(clippy::derive_partial_eq_without_eq)]
    #[derive(Clone, PartialEq, ::prost::Message)]
    pub struct PublicKeyEntries {
        #[prost(message, repeated, tag = "1")]
        pub public_key_entries: ::prost::alloc::vec::Vec<PublicKeyEntry>,
    }
    #[derive(::serde::Serialize, ::serde::Deserialize)]
    #[serde(rename_all = "snake_case")]
    #[allow(clippy::derive_partial_eq_without_eq)]
    #[derive(Clone, PartialEq, ::prost::Oneof)]
    pub enum Result {
        #[prost(message, tag = "1")]
        PublicKeys(PublicKeyEntries),
        #[prost(message, tag = "2")]
        Proof(super::Proof),
    }
}
#[derive(::serde::Serialize, ::serde::Deserialize)]
#[serde(rename_all = "snake_case")]
#[allow(clippy::derive_partial_eq_without_eq)]
#[derive(Clone, PartialEq, ::prost::Message)]
pub struct GetProofsRequest {
    #[prost(message, repeated, tag = "1")]
    pub identities: ::prost::alloc::vec::Vec<get_proofs_request::IdentityRequest>,
    #[prost(message, repeated, tag = "2")]
    pub contracts: ::prost::alloc::vec::Vec<get_proofs_request::ContractRequest>,
    #[prost(message, repeated, tag = "3")]
    pub documents: ::prost::alloc::vec::Vec<get_proofs_request::DocumentRequest>,
}
/// Nested message and enum types in `GetProofsRequest`.
pub mod get_proofs_request {
    #[derive(::serde::Serialize, ::serde::Deserialize)]
    #[serde(rename_all = "snake_case")]
    #[allow(clippy::derive_partial_eq_without_eq)]
    #[derive(Clone, PartialEq, ::prost::Message)]
    pub struct DocumentRequest {
        #[prost(bytes = "vec", tag = "1")]
        pub contract_id: ::prost::alloc::vec::Vec<u8>,
        #[prost(string, tag = "2")]
        pub document_type: ::prost::alloc::string::String,
        #[prost(bool, tag = "3")]
        pub document_type_keeps_history: bool,
        #[prost(bytes = "vec", tag = "4")]
        pub document_id: ::prost::alloc::vec::Vec<u8>,
    }
    #[derive(::serde::Serialize, ::serde::Deserialize)]
    #[serde(rename_all = "snake_case")]
    #[allow(clippy::derive_partial_eq_without_eq)]
    #[derive(Clone, PartialEq, ::prost::Message)]
    pub struct IdentityRequest {
        #[prost(bytes = "vec", tag = "1")]
        pub identity_id: ::prost::alloc::vec::Vec<u8>,
        #[prost(enumeration = "identity_request::Type", tag = "2")]
        pub request_type: i32,
    }
    /// Nested message and enum types in `IdentityRequest`.
    pub mod identity_request {
        #[derive(::serde::Serialize, ::serde::Deserialize)]
        #[serde(rename_all = "snake_case")]
        #[derive(
            Clone,
            Copy,
            Debug,
            PartialEq,
            Eq,
            Hash,
            PartialOrd,
            Ord,
            ::prost::Enumeration
        )]
        #[repr(i32)]
        pub enum Type {
            FullIdentity = 0,
            Balance = 1,
            Keys = 2,
        }
        impl Type {
            /// String value of the enum field names used in the ProtoBuf definition.
            ///
            /// The values are not transformed in any way and thus are considered stable
            /// (if the ProtoBuf definition does not change) and safe for programmatic use.
            pub fn as_str_name(&self) -> &'static str {
                match self {
                    Type::FullIdentity => "FULL_IDENTITY",
                    Type::Balance => "BALANCE",
                    Type::Keys => "KEYS",
                }
            }
            /// Creates an enum from field names used in the ProtoBuf definition.
            pub fn from_str_name(value: &str) -> ::core::option::Option<Self> {
                match value {
                    "FULL_IDENTITY" => Some(Self::FullIdentity),
                    "BALANCE" => Some(Self::Balance),
                    "KEYS" => Some(Self::Keys),
                    _ => None,
                }
            }
        }
    }
    #[derive(::serde::Serialize, ::serde::Deserialize)]
    #[serde(rename_all = "snake_case")]
    #[allow(clippy::derive_partial_eq_without_eq)]
    #[derive(Clone, PartialEq, ::prost::Message)]
    pub struct ContractRequest {
        #[prost(bytes = "vec", tag = "1")]
        pub contract_id: ::prost::alloc::vec::Vec<u8>,
    }
}
#[derive(::serde::Serialize, ::serde::Deserialize)]
#[serde(rename_all = "snake_case")]
#[allow(clippy::derive_partial_eq_without_eq)]
#[derive(Clone, PartialEq, ::prost::Message)]
pub struct GetProofsResponse {
    #[prost(message, optional, tag = "1")]
    pub proof: ::core::option::Option<Proof>,
    #[prost(message, optional, tag = "2")]
    pub metadata: ::core::option::Option<ResponseMetadata>,
}
#[derive(::serde::Serialize, ::serde::Deserialize)]
#[serde(rename_all = "snake_case")]
#[allow(clippy::derive_partial_eq_without_eq)]
#[derive(Clone, PartialEq, ::prost::Message)]
pub struct GetDataContractRequest {
    #[prost(bytes = "vec", tag = "1")]
    #[serde(deserialize_with = "crate::deserialization::from_base64")]
    pub id: ::prost::alloc::vec::Vec<u8>,
    #[prost(bool, tag = "2")]
    pub prove: bool,
}
#[derive(::serde::Serialize, ::serde::Deserialize)]
#[serde(rename_all = "snake_case")]
#[allow(clippy::derive_partial_eq_without_eq)]
#[derive(Clone, PartialEq, ::prost::Message)]
pub struct GetDataContractResponse {
    #[prost(message, optional, tag = "3")]
    pub metadata: ::core::option::Option<ResponseMetadata>,
    #[prost(oneof = "get_data_contract_response::Result", tags = "1, 2")]
    pub result: ::core::option::Option<get_data_contract_response::Result>,
}
/// Nested message and enum types in `GetDataContractResponse`.
pub mod get_data_contract_response {
    #[derive(::serde::Serialize, ::serde::Deserialize)]
    #[serde(rename_all = "snake_case")]
    #[allow(clippy::derive_partial_eq_without_eq)]
    #[derive(Clone, PartialEq, ::prost::Oneof)]
    pub enum Result {
        #[prost(bytes, tag = "1")]
        DataContract(::prost::alloc::vec::Vec<u8>),
        #[prost(message, tag = "2")]
        Proof(super::Proof),
    }
}
#[derive(::serde::Serialize, ::serde::Deserialize)]
#[serde(rename_all = "snake_case")]
#[allow(clippy::derive_partial_eq_without_eq)]
#[derive(Clone, PartialEq, ::prost::Message)]
pub struct GetDataContractsRequest {
    #[prost(bytes = "vec", repeated, tag = "1")]
    pub ids: ::prost::alloc::vec::Vec<::prost::alloc::vec::Vec<u8>>,
    #[prost(bool, tag = "2")]
    pub prove: bool,
}
#[derive(::serde::Serialize, ::serde::Deserialize)]
#[serde(rename_all = "snake_case")]
#[allow(clippy::derive_partial_eq_without_eq)]
#[derive(Clone, PartialEq, ::prost::Message)]
pub struct GetDataContractsResponse {
    #[prost(message, optional, tag = "3")]
    pub metadata: ::core::option::Option<ResponseMetadata>,
    #[prost(oneof = "get_data_contracts_response::Result", tags = "1, 2")]
    pub result: ::core::option::Option<get_data_contracts_response::Result>,
}
/// Nested message and enum types in `GetDataContractsResponse`.
pub mod get_data_contracts_response {
    #[derive(::serde::Serialize, ::serde::Deserialize)]
    #[serde(rename_all = "snake_case")]
    #[allow(clippy::derive_partial_eq_without_eq)]
    #[derive(Clone, PartialEq, ::prost::Message)]
    pub struct DataContractValue {
        #[prost(bytes = "vec", tag = "1")]
        pub value: ::prost::alloc::vec::Vec<u8>,
    }
    #[derive(::serde::Serialize, ::serde::Deserialize)]
    #[serde(rename_all = "snake_case")]
    #[allow(clippy::derive_partial_eq_without_eq)]
    #[derive(Clone, PartialEq, ::prost::Message)]
    pub struct DataContractEntry {
        #[prost(bytes = "vec", tag = "1")]
        pub key: ::prost::alloc::vec::Vec<u8>,
        #[prost(message, optional, tag = "2")]
        pub value: ::core::option::Option<DataContractValue>,
    }
    #[derive(::serde::Serialize, ::serde::Deserialize)]
    #[serde(rename_all = "snake_case")]
    #[allow(clippy::derive_partial_eq_without_eq)]
    #[derive(Clone, PartialEq, ::prost::Message)]
    pub struct DataContracts {
        #[prost(message, repeated, tag = "1")]
        pub data_contract_entries: ::prost::alloc::vec::Vec<DataContractEntry>,
    }
    #[derive(::serde::Serialize, ::serde::Deserialize)]
    #[serde(rename_all = "snake_case")]
    #[allow(clippy::derive_partial_eq_without_eq)]
    #[derive(Clone, PartialEq, ::prost::Oneof)]
    pub enum Result {
        #[prost(message, tag = "1")]
        DataContracts(DataContracts),
        #[prost(message, tag = "2")]
        Proof(super::Proof),
    }
}
#[derive(::serde::Serialize, ::serde::Deserialize)]
#[serde(rename_all = "snake_case")]
#[allow(clippy::derive_partial_eq_without_eq)]
#[derive(Clone, PartialEq, ::prost::Message)]
pub struct GetDataContractHistoryRequest {
    #[prost(bytes = "vec", tag = "1")]
    #[serde(deserialize_with = "crate::deserialization::from_base64")]
    pub id: ::prost::alloc::vec::Vec<u8>,
    #[prost(uint32, tag = "2")]
    pub limit: u32,
    #[prost(uint32, tag = "3")]
    pub offset: u32,
    #[prost(uint64, tag = "4")]
    pub start_at_ms: u64,
    #[prost(bool, tag = "5")]
    pub prove: bool,
}
#[derive(::serde::Serialize, ::serde::Deserialize)]
#[serde(rename_all = "snake_case")]
#[allow(clippy::derive_partial_eq_without_eq)]
#[derive(Clone, PartialEq, ::prost::Message)]
pub struct GetDataContractHistoryResponse {
    #[prost(message, optional, tag = "3")]
    pub metadata: ::core::option::Option<ResponseMetadata>,
    #[prost(oneof = "get_data_contract_history_response::Result", tags = "1, 2")]
    pub result: ::core::option::Option<get_data_contract_history_response::Result>,
}
/// Nested message and enum types in `GetDataContractHistoryResponse`.
pub mod get_data_contract_history_response {
    #[derive(::serde::Serialize, ::serde::Deserialize)]
    #[serde(rename_all = "snake_case")]
    #[allow(clippy::derive_partial_eq_without_eq)]
    #[derive(Clone, PartialEq, ::prost::Message)]
    pub struct DataContractHistoryEntry {
        #[prost(uint64, tag = "1")]
        pub date: u64,
        #[prost(bytes = "vec", tag = "2")]
        pub value: ::prost::alloc::vec::Vec<u8>,
    }
    #[derive(::serde::Serialize, ::serde::Deserialize)]
    #[serde(rename_all = "snake_case")]
    #[allow(clippy::derive_partial_eq_without_eq)]
    #[derive(Clone, PartialEq, ::prost::Message)]
    pub struct DataContractHistory {
        #[prost(message, repeated, tag = "1")]
        pub data_contract_entries: ::prost::alloc::vec::Vec<DataContractHistoryEntry>,
    }
    #[derive(::serde::Serialize, ::serde::Deserialize)]
    #[serde(rename_all = "snake_case")]
    #[allow(clippy::derive_partial_eq_without_eq)]
    #[derive(Clone, PartialEq, ::prost::Oneof)]
    pub enum Result {
        #[prost(message, tag = "1")]
        DataContractHistory(DataContractHistory),
        #[prost(message, tag = "2")]
        Proof(super::Proof),
    }
}
#[derive(::serde::Serialize, ::serde::Deserialize)]
#[serde(rename_all = "snake_case")]
#[allow(clippy::derive_partial_eq_without_eq)]
#[derive(Clone, PartialEq, ::prost::Message)]
pub struct GetDocumentsRequest {
    #[prost(bytes = "vec", tag = "1")]
    pub data_contract_id: ::prost::alloc::vec::Vec<u8>,
    #[prost(string, tag = "2")]
    pub document_type: ::prost::alloc::string::String,
    #[prost(message, repeated, tag = "3")]
    pub r#where: ::prost::alloc::vec::Vec<get_documents_request::WhereClause>,
    #[prost(message, repeated, tag = "4")]
    pub order_by: ::prost::alloc::vec::Vec<get_documents_request::OrderClause>,
    #[prost(uint32, tag = "5")]
    pub limit: u32,
    #[prost(bool, tag = "8")]
    pub prove: bool,
    #[prost(oneof = "get_documents_request::Start", tags = "6, 7")]
    pub start: ::core::option::Option<get_documents_request::Start>,
}
/// Nested message and enum types in `GetDocumentsRequest`.
pub mod get_documents_request {
    #[derive(::serde::Serialize, ::serde::Deserialize)]
    #[serde(rename_all = "snake_case")]
    #[allow(clippy::derive_partial_eq_without_eq)]
    #[derive(Clone, PartialEq, ::prost::Message)]
    pub struct WhereClause {
        #[prost(string, tag = "1")]
        pub field: ::prost::alloc::string::String,
        #[prost(enumeration = "where_clause::WhereOperator", tag = "2")]
        pub operator: i32,
        #[prost(bytes = "vec", tag = "3")]
        pub value: ::prost::alloc::vec::Vec<u8>,
    }
    /// Nested message and enum types in `WhereClause`.
    pub mod where_clause {
        #[derive(
            Clone,
            Copy,
            Debug,
            PartialEq,
            Eq,
            Hash,
            PartialOrd,
            Ord,
            ::prost::Enumeration
        )]
        #[repr(i32)]
        pub enum WhereOperator {
            Equal = 0,
            GreaterThan = 1,
            GreaterThanOrEquals = 2,
            LessThan = 3,
            LessThanOrEquals = 4,
            Between = 5,
            BetweenExcludeBounds = 6,
            BetweenExcludeLeft = 7,
            BetweenExcludeRight = 8,
            In = 9,
            StartsWith = 10,
        }
        impl WhereOperator {
            /// String value of the enum field names used in the ProtoBuf definition.
            ///
            /// The values are not transformed in any way and thus are considered stable
            /// (if the ProtoBuf definition does not change) and safe for programmatic use.
            pub fn as_str_name(&self) -> &'static str {
                match self {
                    WhereOperator::Equal => "EQUAL",
                    WhereOperator::GreaterThan => "GREATER_THAN",
                    WhereOperator::GreaterThanOrEquals => "GREATER_THAN_OR_EQUALS",
                    WhereOperator::LessThan => "LESS_THAN",
                    WhereOperator::LessThanOrEquals => "LESS_THAN_OR_EQUALS",
                    WhereOperator::Between => "BETWEEN",
                    WhereOperator::BetweenExcludeBounds => "BETWEEN_EXCLUDE_BOUNDS",
                    WhereOperator::BetweenExcludeLeft => "BETWEEN_EXCLUDE_LEFT",
                    WhereOperator::BetweenExcludeRight => "BETWEEN_EXCLUDE_RIGHT",
                    WhereOperator::In => "IN",
                    WhereOperator::StartsWith => "STARTS_WITH",
                }
            }
            /// Creates an enum from field names used in the ProtoBuf definition.
            pub fn from_str_name(value: &str) -> ::core::option::Option<Self> {
                match value {
                    "EQUAL" => Some(Self::Equal),
                    "GREATER_THAN" => Some(Self::GreaterThan),
                    "GREATER_THAN_OR_EQUALS" => Some(Self::GreaterThanOrEquals),
                    "LESS_THAN" => Some(Self::LessThan),
                    "LESS_THAN_OR_EQUALS" => Some(Self::LessThanOrEquals),
                    "BETWEEN" => Some(Self::Between),
                    "BETWEEN_EXCLUDE_BOUNDS" => Some(Self::BetweenExcludeBounds),
                    "BETWEEN_EXCLUDE_LEFT" => Some(Self::BetweenExcludeLeft),
                    "BETWEEN_EXCLUDE_RIGHT" => Some(Self::BetweenExcludeRight),
                    "IN" => Some(Self::In),
                    "STARTS_WITH" => Some(Self::StartsWith),
                    _ => None,
                }
            }
        }
    }
    #[allow(clippy::derive_partial_eq_without_eq)]
    #[derive(Clone, PartialEq, ::prost::Message)]
    pub struct OrderClause {
        #[prost(string, tag = "1")]
        pub field: ::prost::alloc::string::String,
        #[prost(bool, tag = "2")]
        pub ascending: bool,
    }
    #[allow(clippy::derive_partial_eq_without_eq)]
    #[derive(Clone, PartialEq, ::prost::Oneof)]
    pub enum Start {
        #[prost(bytes, tag = "6")]
        StartAfter(::prost::alloc::vec::Vec<u8>),
        #[prost(bytes, tag = "7")]
        StartAt(::prost::alloc::vec::Vec<u8>),
    }
}
#[derive(::serde::Serialize, ::serde::Deserialize)]
#[serde(rename_all = "snake_case")]
#[allow(clippy::derive_partial_eq_without_eq)]
#[derive(Clone, PartialEq, ::prost::Message)]
pub struct GetDocumentsResponse {
    #[prost(message, optional, tag = "3")]
    pub metadata: ::core::option::Option<ResponseMetadata>,
    #[prost(oneof = "get_documents_response::Result", tags = "1, 2")]
    pub result: ::core::option::Option<get_documents_response::Result>,
}
/// Nested message and enum types in `GetDocumentsResponse`.
pub mod get_documents_response {
    #[derive(::serde::Serialize, ::serde::Deserialize)]
    #[serde(rename_all = "snake_case")]
    #[allow(clippy::derive_partial_eq_without_eq)]
    #[derive(Clone, PartialEq, ::prost::Message)]
    pub struct Documents {
        #[prost(bytes = "vec", repeated, tag = "1")]
        pub documents: ::prost::alloc::vec::Vec<::prost::alloc::vec::Vec<u8>>,
    }
    #[derive(::serde::Serialize, ::serde::Deserialize)]
    #[serde(rename_all = "snake_case")]
    #[allow(clippy::derive_partial_eq_without_eq)]
    #[derive(Clone, PartialEq, ::prost::Oneof)]
    pub enum Result {
        #[prost(message, tag = "1")]
        Documents(Documents),
        #[prost(message, tag = "2")]
        Proof(super::Proof),
    }
}
#[derive(::serde::Serialize, ::serde::Deserialize)]
#[serde(rename_all = "snake_case")]
#[allow(clippy::derive_partial_eq_without_eq)]
#[derive(Clone, PartialEq, ::prost::Message)]
pub struct GetIdentitiesByPublicKeyHashesRequest {
    #[prost(bytes = "vec", repeated, tag = "1")]
    #[serde(deserialize_with = "crate::deserialization::from_seq_base64")]
    pub public_key_hashes: ::prost::alloc::vec::Vec<::prost::alloc::vec::Vec<u8>>,
    #[prost(bool, tag = "2")]
    pub prove: bool,
}
#[derive(::serde::Serialize, ::serde::Deserialize)]
#[serde(rename_all = "snake_case")]
#[allow(clippy::derive_partial_eq_without_eq)]
#[derive(Clone, PartialEq, ::prost::Message)]
pub struct GetIdentitiesByPublicKeyHashesResponse {
    #[prost(message, optional, tag = "3")]
    pub metadata: ::core::option::Option<ResponseMetadata>,
    #[prost(
        oneof = "get_identities_by_public_key_hashes_response::Result",
        tags = "1, 2"
    )]
    pub result: ::core::option::Option<
        get_identities_by_public_key_hashes_response::Result,
    >,
}
/// Nested message and enum types in `GetIdentitiesByPublicKeyHashesResponse`.
pub mod get_identities_by_public_key_hashes_response {
    #[derive(::serde::Serialize, ::serde::Deserialize)]
    #[serde(rename_all = "snake_case")]
    #[allow(clippy::derive_partial_eq_without_eq)]
    #[derive(Clone, PartialEq, ::prost::Message)]
    pub struct Identities {
        #[prost(bytes = "vec", repeated, tag = "1")]
        pub identities: ::prost::alloc::vec::Vec<::prost::alloc::vec::Vec<u8>>,
    }
    #[derive(::serde::Serialize, ::serde::Deserialize)]
    #[serde(rename_all = "snake_case")]
    #[allow(clippy::derive_partial_eq_without_eq)]
    #[derive(Clone, PartialEq, ::prost::Oneof)]
    pub enum Result {
        #[prost(message, tag = "1")]
        Identities(Identities),
        #[prost(message, tag = "2")]
        Proof(super::Proof),
    }
}
#[derive(::serde::Serialize, ::serde::Deserialize)]
#[serde(rename_all = "snake_case")]
#[allow(clippy::derive_partial_eq_without_eq)]
#[derive(Clone, PartialEq, ::prost::Message)]
pub struct GetIdentityByPublicKeyHashesRequest {
    #[prost(bytes = "vec", tag = "1")]
    pub public_key_hash: ::prost::alloc::vec::Vec<u8>,
    #[prost(bool, tag = "2")]
    pub prove: bool,
}
#[derive(::serde::Serialize, ::serde::Deserialize)]
#[serde(rename_all = "snake_case")]
#[allow(clippy::derive_partial_eq_without_eq)]
#[derive(Clone, PartialEq, ::prost::Message)]
pub struct GetIdentityByPublicKeyHashesResponse {
    #[prost(message, optional, tag = "3")]
    pub metadata: ::core::option::Option<ResponseMetadata>,
    #[prost(oneof = "get_identity_by_public_key_hashes_response::Result", tags = "1, 2")]
    pub result: ::core::option::Option<
        get_identity_by_public_key_hashes_response::Result,
    >,
}
/// Nested message and enum types in `GetIdentityByPublicKeyHashesResponse`.
pub mod get_identity_by_public_key_hashes_response {
    #[derive(::serde::Serialize, ::serde::Deserialize)]
    #[serde(rename_all = "snake_case")]
    #[allow(clippy::derive_partial_eq_without_eq)]
    #[derive(Clone, PartialEq, ::prost::Oneof)]
    pub enum Result {
        #[prost(bytes, tag = "1")]
        Identity(::prost::alloc::vec::Vec<u8>),
        #[prost(message, tag = "2")]
        Proof(super::Proof),
    }
}
#[derive(::serde::Serialize, ::serde::Deserialize)]
#[serde(rename_all = "snake_case")]
#[allow(clippy::derive_partial_eq_without_eq)]
#[derive(Clone, PartialEq, ::prost::Message)]
pub struct WaitForStateTransitionResultRequest {
    #[prost(bytes = "vec", tag = "1")]
    pub state_transition_hash: ::prost::alloc::vec::Vec<u8>,
    #[prost(bool, tag = "2")]
    pub prove: bool,
}
#[derive(::serde::Serialize, ::serde::Deserialize)]
#[serde(rename_all = "snake_case")]
#[allow(clippy::derive_partial_eq_without_eq)]
#[derive(Clone, PartialEq, ::prost::Message)]
pub struct WaitForStateTransitionResultResponse {
    #[prost(message, optional, tag = "3")]
    pub metadata: ::core::option::Option<ResponseMetadata>,
    #[prost(oneof = "wait_for_state_transition_result_response::Result", tags = "1, 2")]
    pub result: ::core::option::Option<
        wait_for_state_transition_result_response::Result,
    >,
}
/// Nested message and enum types in `WaitForStateTransitionResultResponse`.
pub mod wait_for_state_transition_result_response {
    #[derive(::serde::Serialize, ::serde::Deserialize)]
    #[serde(rename_all = "snake_case")]
    #[allow(clippy::derive_partial_eq_without_eq)]
    #[derive(Clone, PartialEq, ::prost::Oneof)]
    pub enum Result {
        #[prost(message, tag = "1")]
        Error(super::StateTransitionBroadcastError),
        #[prost(message, tag = "2")]
        Proof(super::Proof),
    }
}
#[derive(::serde::Serialize, ::serde::Deserialize)]
#[serde(rename_all = "snake_case")]
#[allow(clippy::derive_partial_eq_without_eq)]
#[derive(Clone, PartialEq, ::prost::Message)]
pub struct ConsensusParamsBlock {
    #[prost(string, tag = "1")]
    pub max_bytes: ::prost::alloc::string::String,
    #[prost(string, tag = "2")]
    pub max_gas: ::prost::alloc::string::String,
    #[prost(string, tag = "3")]
    pub time_iota_ms: ::prost::alloc::string::String,
}
#[derive(::serde::Serialize, ::serde::Deserialize)]
#[serde(rename_all = "snake_case")]
#[allow(clippy::derive_partial_eq_without_eq)]
#[derive(Clone, PartialEq, ::prost::Message)]
pub struct ConsensusParamsEvidence {
    #[prost(string, tag = "1")]
    pub max_age_num_blocks: ::prost::alloc::string::String,
    #[prost(string, tag = "2")]
    pub max_age_duration: ::prost::alloc::string::String,
    #[prost(string, tag = "3")]
    pub max_bytes: ::prost::alloc::string::String,
}
#[derive(::serde::Serialize, ::serde::Deserialize)]
#[serde(rename_all = "snake_case")]
#[allow(clippy::derive_partial_eq_without_eq)]
#[derive(Clone, PartialEq, ::prost::Message)]
pub struct GetConsensusParamsRequest {
    #[prost(int64, tag = "1")]
    pub height: i64,
    #[prost(bool, tag = "2")]
    pub prove: bool,
}
#[derive(::serde::Serialize, ::serde::Deserialize)]
#[serde(rename_all = "snake_case")]
#[allow(clippy::derive_partial_eq_without_eq)]
#[derive(Clone, PartialEq, ::prost::Message)]
pub struct GetConsensusParamsResponse {
    #[prost(message, optional, tag = "1")]
    pub block: ::core::option::Option<ConsensusParamsBlock>,
    #[prost(message, optional, tag = "2")]
    pub evidence: ::core::option::Option<ConsensusParamsEvidence>,
}
/// Generated client implementations.
pub mod platform_client {
    #![allow(unused_variables, dead_code, missing_docs, clippy::let_unit_value)]
    use tonic::codegen::*;
    use tonic::codegen::http::Uri;
    #[derive(Debug, Clone)]
    pub struct PlatformClient<T> {
        inner: tonic::client::Grpc<T>,
    }
    impl PlatformClient<tonic::transport::Channel> {
        /// Attempt to create a new client by connecting to a given endpoint.
        pub async fn connect<D>(dst: D) -> Result<Self, tonic::transport::Error>
        where
            D: TryInto<tonic::transport::Endpoint>,
            D::Error: Into<StdError>,
        {
            let conn = tonic::transport::Endpoint::new(dst)?.connect().await?;
            Ok(Self::new(conn))
        }
    }
    impl<T> PlatformClient<T>
    where
        T: tonic::client::GrpcService<tonic::body::BoxBody>,
        T::Error: Into<StdError>,
        T::ResponseBody: Body<Data = Bytes> + Send + 'static,
        <T::ResponseBody as Body>::Error: Into<StdError> + Send,
    {
        pub fn new(inner: T) -> Self {
            let inner = tonic::client::Grpc::new(inner);
            Self { inner }
        }
        pub fn with_origin(inner: T, origin: Uri) -> Self {
            let inner = tonic::client::Grpc::with_origin(inner, origin);
            Self { inner }
        }
        pub fn with_interceptor<F>(
            inner: T,
            interceptor: F,
        ) -> PlatformClient<InterceptedService<T, F>>
        where
            F: tonic::service::Interceptor,
            T::ResponseBody: Default,
            T: tonic::codegen::Service<
                http::Request<tonic::body::BoxBody>,
                Response = http::Response<
                    <T as tonic::client::GrpcService<tonic::body::BoxBody>>::ResponseBody,
                >,
            >,
            <T as tonic::codegen::Service<
                http::Request<tonic::body::BoxBody>,
            >>::Error: Into<StdError> + Send + Sync,
        {
            PlatformClient::new(InterceptedService::new(inner, interceptor))
        }
        /// Compress requests with the given encoding.
        ///
        /// This requires the server to support it otherwise it might respond with an
        /// error.
        #[must_use]
        pub fn send_compressed(mut self, encoding: CompressionEncoding) -> Self {
            self.inner = self.inner.send_compressed(encoding);
            self
        }
        /// Enable decompressing responses.
        #[must_use]
        pub fn accept_compressed(mut self, encoding: CompressionEncoding) -> Self {
            self.inner = self.inner.accept_compressed(encoding);
            self
        }
        /// Limits the maximum size of a decoded message.
        ///
        /// Default: `4MB`
        #[must_use]
        pub fn max_decoding_message_size(mut self, limit: usize) -> Self {
            self.inner = self.inner.max_decoding_message_size(limit);
            self
        }
        /// Limits the maximum size of an encoded message.
        ///
        /// Default: `usize::MAX`
        #[must_use]
        pub fn max_encoding_message_size(mut self, limit: usize) -> Self {
            self.inner = self.inner.max_encoding_message_size(limit);
            self
        }
        pub async fn broadcast_state_transition(
            &mut self,
            request: impl tonic::IntoRequest<super::BroadcastStateTransitionRequest>,
        ) -> std::result::Result<
            tonic::Response<super::BroadcastStateTransitionResponse>,
            tonic::Status,
        > {
            self.inner
                .ready()
                .await
                .map_err(|e| {
                    tonic::Status::new(
                        tonic::Code::Unknown,
                        format!("Service was not ready: {}", e.into()),
                    )
                })?;
            let codec = tonic::codec::ProstCodec::default();
            let path = http::uri::PathAndQuery::from_static(
                "/org.dash.platform.dapi.v0.Platform/broadcastStateTransition",
            );
            let mut req = request.into_request();
            req.extensions_mut()
                .insert(
                    GrpcMethod::new(
                        "org.dash.platform.dapi.v0.Platform",
                        "broadcastStateTransition",
                    ),
                );
            self.inner.unary(req, path, codec).await
        }
        pub async fn get_identity(
            &mut self,
            request: impl tonic::IntoRequest<super::GetIdentityRequest>,
        ) -> std::result::Result<
            tonic::Response<super::GetIdentityResponse>,
            tonic::Status,
        > {
            self.inner
                .ready()
                .await
                .map_err(|e| {
                    tonic::Status::new(
                        tonic::Code::Unknown,
                        format!("Service was not ready: {}", e.into()),
                    )
                })?;
            let codec = tonic::codec::ProstCodec::default();
            let path = http::uri::PathAndQuery::from_static(
                "/org.dash.platform.dapi.v0.Platform/getIdentity",
            );
            let mut req = request.into_request();
            req.extensions_mut()
                .insert(
                    GrpcMethod::new("org.dash.platform.dapi.v0.Platform", "getIdentity"),
                );
            self.inner.unary(req, path, codec).await
        }
        pub async fn get_identities(
            &mut self,
            request: impl tonic::IntoRequest<super::GetIdentitiesRequest>,
        ) -> std::result::Result<
            tonic::Response<super::GetIdentitiesResponse>,
            tonic::Status,
        > {
            self.inner
                .ready()
                .await
                .map_err(|e| {
                    tonic::Status::new(
                        tonic::Code::Unknown,
                        format!("Service was not ready: {}", e.into()),
                    )
                })?;
            let codec = tonic::codec::ProstCodec::default();
            let path = http::uri::PathAndQuery::from_static(
                "/org.dash.platform.dapi.v0.Platform/getIdentities",
            );
            let mut req = request.into_request();
            req.extensions_mut()
                .insert(
                    GrpcMethod::new(
                        "org.dash.platform.dapi.v0.Platform",
                        "getIdentities",
                    ),
                );
            self.inner.unary(req, path, codec).await
        }
        pub async fn get_identity_keys(
            &mut self,
            request: impl tonic::IntoRequest<super::GetIdentityKeysRequest>,
        ) -> std::result::Result<
            tonic::Response<super::GetIdentityKeysResponse>,
            tonic::Status,
        > {
            self.inner
                .ready()
                .await
                .map_err(|e| {
                    tonic::Status::new(
                        tonic::Code::Unknown,
                        format!("Service was not ready: {}", e.into()),
                    )
                })?;
            let codec = tonic::codec::ProstCodec::default();
            let path = http::uri::PathAndQuery::from_static(
                "/org.dash.platform.dapi.v0.Platform/getIdentityKeys",
            );
            let mut req = request.into_request();
            req.extensions_mut()
                .insert(
                    GrpcMethod::new(
                        "org.dash.platform.dapi.v0.Platform",
                        "getIdentityKeys",
                    ),
                );
            self.inner.unary(req, path, codec).await
        }
        ///  rpc getIdentitiesKeys (GetIdentitiesKeysRequest) returns (GetIdentitiesKeysResponse);
        pub async fn get_identity_balance(
            &mut self,
            request: impl tonic::IntoRequest<super::GetIdentityRequest>,
        ) -> std::result::Result<
            tonic::Response<super::GetIdentityBalanceResponse>,
            tonic::Status,
        > {
            self.inner
                .ready()
                .await
                .map_err(|e| {
                    tonic::Status::new(
                        tonic::Code::Unknown,
                        format!("Service was not ready: {}", e.into()),
                    )
                })?;
            let codec = tonic::codec::ProstCodec::default();
            let path = http::uri::PathAndQuery::from_static(
                "/org.dash.platform.dapi.v0.Platform/getIdentityBalance",
            );
            let mut req = request.into_request();
            req.extensions_mut()
                .insert(
                    GrpcMethod::new(
                        "org.dash.platform.dapi.v0.Platform",
                        "getIdentityBalance",
                    ),
                );
            self.inner.unary(req, path, codec).await
        }
        pub async fn get_identity_balance_and_revision(
            &mut self,
            request: impl tonic::IntoRequest<super::GetIdentityRequest>,
        ) -> std::result::Result<
            tonic::Response<super::GetIdentityBalanceAndRevisionResponse>,
            tonic::Status,
        > {
            self.inner
                .ready()
                .await
                .map_err(|e| {
                    tonic::Status::new(
                        tonic::Code::Unknown,
                        format!("Service was not ready: {}", e.into()),
                    )
                })?;
            let codec = tonic::codec::ProstCodec::default();
            let path = http::uri::PathAndQuery::from_static(
                "/org.dash.platform.dapi.v0.Platform/getIdentityBalanceAndRevision",
            );
            let mut req = request.into_request();
            req.extensions_mut()
                .insert(
                    GrpcMethod::new(
                        "org.dash.platform.dapi.v0.Platform",
                        "getIdentityBalanceAndRevision",
                    ),
                );
            self.inner.unary(req, path, codec).await
        }
        pub async fn get_proofs(
            &mut self,
            request: impl tonic::IntoRequest<super::GetProofsRequest>,
        ) -> std::result::Result<
            tonic::Response<super::GetProofsResponse>,
            tonic::Status,
        > {
            self.inner
                .ready()
                .await
                .map_err(|e| {
                    tonic::Status::new(
                        tonic::Code::Unknown,
                        format!("Service was not ready: {}", e.into()),
                    )
                })?;
            let codec = tonic::codec::ProstCodec::default();
            let path = http::uri::PathAndQuery::from_static(
                "/org.dash.platform.dapi.v0.Platform/getProofs",
            );
            let mut req = request.into_request();
            req.extensions_mut()
                .insert(
                    GrpcMethod::new("org.dash.platform.dapi.v0.Platform", "getProofs"),
                );
            self.inner.unary(req, path, codec).await
        }
        pub async fn get_data_contract(
            &mut self,
            request: impl tonic::IntoRequest<super::GetDataContractRequest>,
        ) -> std::result::Result<
            tonic::Response<super::GetDataContractResponse>,
            tonic::Status,
        > {
            self.inner
                .ready()
                .await
                .map_err(|e| {
                    tonic::Status::new(
                        tonic::Code::Unknown,
                        format!("Service was not ready: {}", e.into()),
                    )
                })?;
            let codec = tonic::codec::ProstCodec::default();
            let path = http::uri::PathAndQuery::from_static(
                "/org.dash.platform.dapi.v0.Platform/getDataContract",
            );
            let mut req = request.into_request();
            req.extensions_mut()
                .insert(
                    GrpcMethod::new(
                        "org.dash.platform.dapi.v0.Platform",
                        "getDataContract",
                    ),
                );
            self.inner.unary(req, path, codec).await
        }
        pub async fn get_data_contract_history(
            &mut self,
            request: impl tonic::IntoRequest<super::GetDataContractHistoryRequest>,
        ) -> std::result::Result<
            tonic::Response<super::GetDataContractHistoryResponse>,
            tonic::Status,
        > {
            self.inner
                .ready()
                .await
                .map_err(|e| {
                    tonic::Status::new(
                        tonic::Code::Unknown,
                        format!("Service was not ready: {}", e.into()),
                    )
                })?;
            let codec = tonic::codec::ProstCodec::default();
            let path = http::uri::PathAndQuery::from_static(
                "/org.dash.platform.dapi.v0.Platform/getDataContractHistory",
            );
            let mut req = request.into_request();
            req.extensions_mut()
                .insert(
                    GrpcMethod::new(
                        "org.dash.platform.dapi.v0.Platform",
                        "getDataContractHistory",
                    ),
                );
            self.inner.unary(req, path, codec).await
        }
        pub async fn get_data_contracts(
            &mut self,
            request: impl tonic::IntoRequest<super::GetDataContractsRequest>,
        ) -> std::result::Result<
            tonic::Response<super::GetDataContractsResponse>,
            tonic::Status,
        > {
            self.inner
                .ready()
                .await
                .map_err(|e| {
                    tonic::Status::new(
                        tonic::Code::Unknown,
                        format!("Service was not ready: {}", e.into()),
                    )
                })?;
            let codec = tonic::codec::ProstCodec::default();
            let path = http::uri::PathAndQuery::from_static(
                "/org.dash.platform.dapi.v0.Platform/getDataContracts",
            );
            let mut req = request.into_request();
            req.extensions_mut()
                .insert(
                    GrpcMethod::new(
                        "org.dash.platform.dapi.v0.Platform",
                        "getDataContracts",
                    ),
                );
            self.inner.unary(req, path, codec).await
        }
        pub async fn get_documents(
            &mut self,
            request: impl tonic::IntoRequest<super::GetDocumentsRequest>,
        ) -> std::result::Result<
            tonic::Response<super::GetDocumentsResponse>,
            tonic::Status,
        > {
            self.inner
                .ready()
                .await
                .map_err(|e| {
                    tonic::Status::new(
                        tonic::Code::Unknown,
                        format!("Service was not ready: {}", e.into()),
                    )
                })?;
            let codec = tonic::codec::ProstCodec::default();
            let path = http::uri::PathAndQuery::from_static(
                "/org.dash.platform.dapi.v0.Platform/getDocuments",
            );
            let mut req = request.into_request();
            req.extensions_mut()
                .insert(
                    GrpcMethod::new("org.dash.platform.dapi.v0.Platform", "getDocuments"),
                );
            self.inner.unary(req, path, codec).await
        }
        pub async fn get_identities_by_public_key_hashes(
            &mut self,
            request: impl tonic::IntoRequest<
                super::GetIdentitiesByPublicKeyHashesRequest,
            >,
        ) -> std::result::Result<
            tonic::Response<super::GetIdentitiesByPublicKeyHashesResponse>,
            tonic::Status,
        > {
            self.inner
                .ready()
                .await
                .map_err(|e| {
                    tonic::Status::new(
                        tonic::Code::Unknown,
                        format!("Service was not ready: {}", e.into()),
                    )
                })?;
            let codec = tonic::codec::ProstCodec::default();
            let path = http::uri::PathAndQuery::from_static(
                "/org.dash.platform.dapi.v0.Platform/getIdentitiesByPublicKeyHashes",
            );
            let mut req = request.into_request();
            req.extensions_mut()
                .insert(
                    GrpcMethod::new(
                        "org.dash.platform.dapi.v0.Platform",
                        "getIdentitiesByPublicKeyHashes",
                    ),
                );
            self.inner.unary(req, path, codec).await
        }
        pub async fn get_identity_by_public_key_hashes(
            &mut self,
            request: impl tonic::IntoRequest<super::GetIdentityByPublicKeyHashesRequest>,
        ) -> std::result::Result<
            tonic::Response<super::GetIdentityByPublicKeyHashesResponse>,
            tonic::Status,
        > {
            self.inner
                .ready()
                .await
                .map_err(|e| {
                    tonic::Status::new(
                        tonic::Code::Unknown,
                        format!("Service was not ready: {}", e.into()),
                    )
                })?;
            let codec = tonic::codec::ProstCodec::default();
            let path = http::uri::PathAndQuery::from_static(
                "/org.dash.platform.dapi.v0.Platform/getIdentityByPublicKeyHashes",
            );
            let mut req = request.into_request();
            req.extensions_mut()
                .insert(
                    GrpcMethod::new(
                        "org.dash.platform.dapi.v0.Platform",
                        "getIdentityByPublicKeyHashes",
                    ),
                );
            self.inner.unary(req, path, codec).await
        }
        pub async fn wait_for_state_transition_result(
            &mut self,
            request: impl tonic::IntoRequest<super::WaitForStateTransitionResultRequest>,
        ) -> std::result::Result<
            tonic::Response<super::WaitForStateTransitionResultResponse>,
            tonic::Status,
        > {
            self.inner
                .ready()
                .await
                .map_err(|e| {
                    tonic::Status::new(
                        tonic::Code::Unknown,
                        format!("Service was not ready: {}", e.into()),
                    )
                })?;
            let codec = tonic::codec::ProstCodec::default();
            let path = http::uri::PathAndQuery::from_static(
                "/org.dash.platform.dapi.v0.Platform/waitForStateTransitionResult",
            );
            let mut req = request.into_request();
            req.extensions_mut()
                .insert(
                    GrpcMethod::new(
                        "org.dash.platform.dapi.v0.Platform",
                        "waitForStateTransitionResult",
                    ),
                );
            self.inner.unary(req, path, codec).await
        }
        pub async fn get_consensus_params(
            &mut self,
            request: impl tonic::IntoRequest<super::GetConsensusParamsRequest>,
        ) -> std::result::Result<
            tonic::Response<super::GetConsensusParamsResponse>,
            tonic::Status,
        > {
            self.inner
                .ready()
                .await
                .map_err(|e| {
                    tonic::Status::new(
                        tonic::Code::Unknown,
                        format!("Service was not ready: {}", e.into()),
                    )
                })?;
            let codec = tonic::codec::ProstCodec::default();
            let path = http::uri::PathAndQuery::from_static(
                "/org.dash.platform.dapi.v0.Platform/getConsensusParams",
            );
            let mut req = request.into_request();
            req.extensions_mut()
                .insert(
                    GrpcMethod::new(
                        "org.dash.platform.dapi.v0.Platform",
                        "getConsensusParams",
                    ),
                );
            self.inner.unary(req, path, codec).await
        }
    }
}<|MERGE_RESOLUTION|>--- conflicted
+++ resolved
@@ -15,10 +15,7 @@
     #[prost(uint32, tag = "4")]
     pub round: u32,
     #[prost(bytes = "vec", tag = "5")]
-<<<<<<< HEAD
-=======
     #[serde(deserialize_with = "crate::deserialization::from_base64")]
->>>>>>> 50750143
     pub block_id_hash: ::prost::alloc::vec::Vec<u8>,
     #[prost(uint32, tag = "6")]
     pub quorum_type: u32,
@@ -769,6 +766,8 @@
     }
     /// Nested message and enum types in `WhereClause`.
     pub mod where_clause {
+        #[derive(::serde::Serialize, ::serde::Deserialize)]
+        #[serde(rename_all = "snake_case")]
         #[derive(
             Clone,
             Copy,
@@ -833,6 +832,8 @@
             }
         }
     }
+    #[derive(::serde::Serialize, ::serde::Deserialize)]
+    #[serde(rename_all = "snake_case")]
     #[allow(clippy::derive_partial_eq_without_eq)]
     #[derive(Clone, PartialEq, ::prost::Message)]
     pub struct OrderClause {
@@ -841,6 +842,8 @@
         #[prost(bool, tag = "2")]
         pub ascending: bool,
     }
+    #[derive(::serde::Serialize, ::serde::Deserialize)]
+    #[serde(rename_all = "snake_case")]
     #[allow(clippy::derive_partial_eq_without_eq)]
     #[derive(Clone, PartialEq, ::prost::Oneof)]
     pub enum Start {
