#[derive(::dapi_grpc_macros::Mockable)]
#[allow(clippy::derive_partial_eq_without_eq)]
#[derive(Clone, PartialEq, ::prost::Message)]
pub struct Proof {
    #[prost(bytes = "vec", tag = "1")]
    pub grovedb_proof: ::prost::alloc::vec::Vec<u8>,
    #[prost(bytes = "vec", tag = "2")]
    pub quorum_hash: ::prost::alloc::vec::Vec<u8>,
    #[prost(bytes = "vec", tag = "3")]
    pub signature: ::prost::alloc::vec::Vec<u8>,
    #[prost(uint32, tag = "4")]
    pub round: u32,
    #[prost(bytes = "vec", tag = "5")]
    pub block_id_hash: ::prost::alloc::vec::Vec<u8>,
    #[prost(uint32, tag = "6")]
    pub quorum_type: u32,
}
#[derive(::dapi_grpc_macros::Mockable)]
#[allow(clippy::derive_partial_eq_without_eq)]
#[derive(Clone, PartialEq, ::prost::Message)]
pub struct ResponseMetadata {
    #[prost(uint64, tag = "1")]
    pub height: u64,
    #[prost(uint32, tag = "2")]
    pub core_chain_locked_height: u32,
    #[prost(uint32, tag = "3")]
    pub epoch: u32,
    #[prost(uint64, tag = "4")]
    pub time_ms: u64,
    #[prost(uint32, tag = "5")]
    pub protocol_version: u32,
    #[prost(string, tag = "6")]
    pub chain_id: ::prost::alloc::string::String,
}
#[derive(::dapi_grpc_macros::Mockable)]
#[allow(clippy::derive_partial_eq_without_eq)]
#[derive(Clone, PartialEq, ::prost::Message)]
pub struct StateTransitionBroadcastError {
    #[prost(uint32, tag = "1")]
    pub code: u32,
    #[prost(string, tag = "2")]
    pub message: ::prost::alloc::string::String,
    #[prost(bytes = "vec", tag = "3")]
    pub data: ::prost::alloc::vec::Vec<u8>,
}
#[derive(::dapi_grpc_macros::Mockable)]
#[allow(clippy::derive_partial_eq_without_eq)]
#[derive(Clone, PartialEq, ::prost::Message)]
pub struct BroadcastStateTransitionRequest {
    #[prost(bytes = "vec", tag = "1")]
    pub state_transition: ::prost::alloc::vec::Vec<u8>,
}
#[derive(::dapi_grpc_macros::Mockable)]
#[allow(clippy::derive_partial_eq_without_eq)]
#[derive(Clone, PartialEq, ::prost::Message)]
pub struct BroadcastStateTransitionResponse {}
#[derive(::dapi_grpc_macros::VersionedGrpcMessage)]
#[grpc_versions(0)]
#[derive(::dapi_grpc_macros::Mockable)]
#[allow(clippy::derive_partial_eq_without_eq)]
#[derive(Clone, PartialEq, ::prost::Message)]
pub struct GetIdentityRequest {
    #[prost(oneof = "get_identity_request::Version", tags = "1")]
    pub version: ::core::option::Option<get_identity_request::Version>,
}
/// Nested message and enum types in `GetIdentityRequest`.
pub mod get_identity_request {
    #[derive(::dapi_grpc_macros::Mockable)]
    #[allow(clippy::derive_partial_eq_without_eq)]
    #[derive(Clone, PartialEq, ::prost::Message)]
    pub struct GetIdentityRequestV0 {
        #[prost(bytes = "vec", tag = "1")]
        pub id: ::prost::alloc::vec::Vec<u8>,
        #[prost(bool, tag = "2")]
        pub prove: bool,
    }
    #[allow(clippy::derive_partial_eq_without_eq)]
    #[derive(Clone, PartialEq, ::prost::Oneof)]
    pub enum Version {
        #[prost(message, tag = "1")]
        V0(GetIdentityRequestV0),
    }
}
#[derive(::dapi_grpc_macros::VersionedGrpcMessage)]
#[grpc_versions(0)]
#[derive(::dapi_grpc_macros::Mockable)]
#[allow(clippy::derive_partial_eq_without_eq)]
#[derive(Clone, PartialEq, ::prost::Message)]
pub struct GetIdentityNonceRequest {
    #[prost(oneof = "get_identity_nonce_request::Version", tags = "1")]
    pub version: ::core::option::Option<get_identity_nonce_request::Version>,
}
/// Nested message and enum types in `GetIdentityNonceRequest`.
pub mod get_identity_nonce_request {
    #[derive(::dapi_grpc_macros::Mockable)]
    #[allow(clippy::derive_partial_eq_without_eq)]
    #[derive(Clone, PartialEq, ::prost::Message)]
    pub struct GetIdentityNonceRequestV0 {
        #[prost(bytes = "vec", tag = "1")]
        pub identity_id: ::prost::alloc::vec::Vec<u8>,
        #[prost(bool, tag = "2")]
        pub prove: bool,
    }
    #[allow(clippy::derive_partial_eq_without_eq)]
    #[derive(Clone, PartialEq, ::prost::Oneof)]
    pub enum Version {
        #[prost(message, tag = "1")]
        V0(GetIdentityNonceRequestV0),
    }
}
#[derive(::dapi_grpc_macros::VersionedGrpcMessage)]
#[grpc_versions(0)]
#[derive(::dapi_grpc_macros::Mockable)]
#[allow(clippy::derive_partial_eq_without_eq)]
#[derive(Clone, PartialEq, ::prost::Message)]
pub struct GetIdentityContractNonceRequest {
    #[prost(oneof = "get_identity_contract_nonce_request::Version", tags = "1")]
    pub version: ::core::option::Option<get_identity_contract_nonce_request::Version>,
}
/// Nested message and enum types in `GetIdentityContractNonceRequest`.
pub mod get_identity_contract_nonce_request {
    #[derive(::dapi_grpc_macros::Mockable)]
    #[allow(clippy::derive_partial_eq_without_eq)]
    #[derive(Clone, PartialEq, ::prost::Message)]
    pub struct GetIdentityContractNonceRequestV0 {
        #[prost(bytes = "vec", tag = "1")]
        pub identity_id: ::prost::alloc::vec::Vec<u8>,
        #[prost(bytes = "vec", tag = "2")]
        pub contract_id: ::prost::alloc::vec::Vec<u8>,
        #[prost(bool, tag = "3")]
        pub prove: bool,
    }
    #[allow(clippy::derive_partial_eq_without_eq)]
    #[derive(Clone, PartialEq, ::prost::Oneof)]
    pub enum Version {
        #[prost(message, tag = "1")]
        V0(GetIdentityContractNonceRequestV0),
    }
}
#[derive(::dapi_grpc_macros::VersionedGrpcMessage)]
#[grpc_versions(0)]
#[derive(::dapi_grpc_macros::Mockable)]
#[allow(clippy::derive_partial_eq_without_eq)]
#[derive(Clone, PartialEq, ::prost::Message)]
pub struct GetIdentityBalanceRequest {
    #[prost(oneof = "get_identity_balance_request::Version", tags = "1")]
    pub version: ::core::option::Option<get_identity_balance_request::Version>,
}
/// Nested message and enum types in `GetIdentityBalanceRequest`.
pub mod get_identity_balance_request {
    #[derive(::dapi_grpc_macros::Mockable)]
    #[allow(clippy::derive_partial_eq_without_eq)]
    #[derive(Clone, PartialEq, ::prost::Message)]
    pub struct GetIdentityBalanceRequestV0 {
        #[prost(bytes = "vec", tag = "1")]
        pub id: ::prost::alloc::vec::Vec<u8>,
        #[prost(bool, tag = "2")]
        pub prove: bool,
    }
    #[allow(clippy::derive_partial_eq_without_eq)]
    #[derive(Clone, PartialEq, ::prost::Oneof)]
    pub enum Version {
        #[prost(message, tag = "1")]
        V0(GetIdentityBalanceRequestV0),
    }
}
#[derive(::dapi_grpc_macros::VersionedGrpcMessage)]
#[grpc_versions(0)]
#[derive(::dapi_grpc_macros::Mockable)]
#[allow(clippy::derive_partial_eq_without_eq)]
#[derive(Clone, PartialEq, ::prost::Message)]
pub struct GetIdentityBalanceAndRevisionRequest {
    #[prost(oneof = "get_identity_balance_and_revision_request::Version", tags = "1")]
    pub version: ::core::option::Option<
        get_identity_balance_and_revision_request::Version,
    >,
}
/// Nested message and enum types in `GetIdentityBalanceAndRevisionRequest`.
pub mod get_identity_balance_and_revision_request {
    #[derive(::dapi_grpc_macros::Mockable)]
    #[allow(clippy::derive_partial_eq_without_eq)]
    #[derive(Clone, PartialEq, ::prost::Message)]
    pub struct GetIdentityBalanceAndRevisionRequestV0 {
        #[prost(bytes = "vec", tag = "1")]
        pub id: ::prost::alloc::vec::Vec<u8>,
        #[prost(bool, tag = "2")]
        pub prove: bool,
    }
    #[allow(clippy::derive_partial_eq_without_eq)]
    #[derive(Clone, PartialEq, ::prost::Oneof)]
    pub enum Version {
        #[prost(message, tag = "1")]
        V0(GetIdentityBalanceAndRevisionRequestV0),
    }
}
#[derive(
    ::dapi_grpc_macros::VersionedGrpcMessage,
    ::dapi_grpc_macros::VersionedGrpcResponse
)]
#[grpc_versions(0)]
#[derive(::dapi_grpc_macros::Mockable)]
#[allow(clippy::derive_partial_eq_without_eq)]
#[derive(Clone, PartialEq, ::prost::Message)]
pub struct GetIdentityResponse {
    #[prost(oneof = "get_identity_response::Version", tags = "1")]
    pub version: ::core::option::Option<get_identity_response::Version>,
}
/// Nested message and enum types in `GetIdentityResponse`.
pub mod get_identity_response {
    #[derive(::dapi_grpc_macros::Mockable)]
    #[allow(clippy::derive_partial_eq_without_eq)]
    #[derive(Clone, PartialEq, ::prost::Message)]
    pub struct GetIdentityResponseV0 {
        #[prost(message, optional, tag = "3")]
        pub metadata: ::core::option::Option<super::ResponseMetadata>,
        #[prost(oneof = "get_identity_response_v0::Result", tags = "1, 2")]
        pub result: ::core::option::Option<get_identity_response_v0::Result>,
    }
    /// Nested message and enum types in `GetIdentityResponseV0`.
    pub mod get_identity_response_v0 {
        #[allow(clippy::derive_partial_eq_without_eq)]
        #[derive(Clone, PartialEq, ::prost::Oneof)]
        pub enum Result {
            #[prost(bytes, tag = "1")]
            Identity(::prost::alloc::vec::Vec<u8>),
            #[prost(message, tag = "2")]
            Proof(super::super::Proof),
        }
    }
    #[allow(clippy::derive_partial_eq_without_eq)]
    #[derive(Clone, PartialEq, ::prost::Oneof)]
    pub enum Version {
        #[prost(message, tag = "1")]
        V0(GetIdentityResponseV0),
    }
}
#[derive(::dapi_grpc_macros::VersionedGrpcMessage)]
#[grpc_versions(0)]
#[derive(::dapi_grpc_macros::Mockable)]
#[allow(clippy::derive_partial_eq_without_eq)]
#[derive(Clone, PartialEq, ::prost::Message)]
pub struct GetIdentitiesRequest {
    #[prost(oneof = "get_identities_request::Version", tags = "1")]
    pub version: ::core::option::Option<get_identities_request::Version>,
}
/// Nested message and enum types in `GetIdentitiesRequest`.
pub mod get_identities_request {
    #[derive(::dapi_grpc_macros::Mockable)]
    #[allow(clippy::derive_partial_eq_without_eq)]
    #[derive(Clone, PartialEq, ::prost::Message)]
    pub struct GetIdentitiesRequestV0 {
        #[prost(bytes = "vec", repeated, tag = "1")]
        pub ids: ::prost::alloc::vec::Vec<::prost::alloc::vec::Vec<u8>>,
        #[prost(bool, tag = "2")]
        pub prove: bool,
    }
    #[allow(clippy::derive_partial_eq_without_eq)]
    #[derive(Clone, PartialEq, ::prost::Oneof)]
    pub enum Version {
        #[prost(message, tag = "1")]
        V0(GetIdentitiesRequestV0),
    }
}
#[derive(
    ::dapi_grpc_macros::VersionedGrpcMessage,
    ::dapi_grpc_macros::VersionedGrpcResponse
)]
#[grpc_versions(0)]
#[derive(::dapi_grpc_macros::Mockable)]
#[allow(clippy::derive_partial_eq_without_eq)]
#[derive(Clone, PartialEq, ::prost::Message)]
pub struct GetIdentitiesResponse {
    #[prost(oneof = "get_identities_response::Version", tags = "1")]
    pub version: ::core::option::Option<get_identities_response::Version>,
}
/// Nested message and enum types in `GetIdentitiesResponse`.
pub mod get_identities_response {
    #[derive(::dapi_grpc_macros::Mockable)]
    #[allow(clippy::derive_partial_eq_without_eq)]
    #[derive(Clone, PartialEq, ::prost::Message)]
    pub struct IdentityValue {
        #[prost(bytes = "vec", tag = "1")]
        pub value: ::prost::alloc::vec::Vec<u8>,
    }
    #[derive(::dapi_grpc_macros::Mockable)]
    #[allow(clippy::derive_partial_eq_without_eq)]
    #[derive(Clone, PartialEq, ::prost::Message)]
    pub struct IdentityEntry {
        #[prost(bytes = "vec", tag = "1")]
        pub key: ::prost::alloc::vec::Vec<u8>,
        #[prost(message, optional, tag = "2")]
        pub value: ::core::option::Option<IdentityValue>,
    }
    #[derive(::dapi_grpc_macros::Mockable)]
    #[allow(clippy::derive_partial_eq_without_eq)]
    #[derive(Clone, PartialEq, ::prost::Message)]
    pub struct Identities {
        #[prost(message, repeated, tag = "1")]
        pub identity_entries: ::prost::alloc::vec::Vec<IdentityEntry>,
    }
    #[derive(::dapi_grpc_macros::Mockable)]
    #[allow(clippy::derive_partial_eq_without_eq)]
    #[derive(Clone, PartialEq, ::prost::Message)]
    pub struct GetIdentitiesResponseV0 {
        #[prost(message, optional, tag = "3")]
        pub metadata: ::core::option::Option<super::ResponseMetadata>,
        #[prost(oneof = "get_identities_response_v0::Result", tags = "1, 2")]
        pub result: ::core::option::Option<get_identities_response_v0::Result>,
    }
    /// Nested message and enum types in `GetIdentitiesResponseV0`.
    pub mod get_identities_response_v0 {
        #[allow(clippy::derive_partial_eq_without_eq)]
        #[derive(Clone, PartialEq, ::prost::Oneof)]
        pub enum Result {
            #[prost(message, tag = "1")]
            Identities(super::Identities),
            #[prost(message, tag = "2")]
            Proof(super::super::Proof),
        }
    }
    #[allow(clippy::derive_partial_eq_without_eq)]
    #[derive(Clone, PartialEq, ::prost::Oneof)]
    pub enum Version {
        #[prost(message, tag = "1")]
        V0(GetIdentitiesResponseV0),
    }
}
#[derive(
    ::dapi_grpc_macros::VersionedGrpcMessage,
    ::dapi_grpc_macros::VersionedGrpcResponse
)]
#[grpc_versions(0)]
#[derive(::dapi_grpc_macros::Mockable)]
#[allow(clippy::derive_partial_eq_without_eq)]
#[derive(Clone, PartialEq, ::prost::Message)]
pub struct GetIdentityNonceResponse {
    #[prost(oneof = "get_identity_nonce_response::Version", tags = "1")]
    pub version: ::core::option::Option<get_identity_nonce_response::Version>,
}
/// Nested message and enum types in `GetIdentityNonceResponse`.
pub mod get_identity_nonce_response {
    #[derive(::dapi_grpc_macros::Mockable)]
    #[allow(clippy::derive_partial_eq_without_eq)]
    #[derive(Clone, PartialEq, ::prost::Message)]
    pub struct GetIdentityNonceResponseV0 {
        #[prost(message, optional, tag = "3")]
        pub metadata: ::core::option::Option<super::ResponseMetadata>,
        #[prost(oneof = "get_identity_nonce_response_v0::Result", tags = "1, 2")]
        pub result: ::core::option::Option<get_identity_nonce_response_v0::Result>,
    }
    /// Nested message and enum types in `GetIdentityNonceResponseV0`.
    pub mod get_identity_nonce_response_v0 {
        #[allow(clippy::derive_partial_eq_without_eq)]
        #[derive(Clone, PartialEq, ::prost::Oneof)]
        pub enum Result {
            #[prost(uint64, tag = "1")]
            IdentityNonce(u64),
            #[prost(message, tag = "2")]
            Proof(super::super::Proof),
        }
    }
    #[allow(clippy::derive_partial_eq_without_eq)]
    #[derive(Clone, PartialEq, ::prost::Oneof)]
    pub enum Version {
        #[prost(message, tag = "1")]
        V0(GetIdentityNonceResponseV0),
    }
}
#[derive(
    ::dapi_grpc_macros::VersionedGrpcMessage,
    ::dapi_grpc_macros::VersionedGrpcResponse
)]
#[grpc_versions(0)]
#[derive(::dapi_grpc_macros::Mockable)]
#[allow(clippy::derive_partial_eq_without_eq)]
#[derive(Clone, PartialEq, ::prost::Message)]
pub struct GetIdentityContractNonceResponse {
    #[prost(oneof = "get_identity_contract_nonce_response::Version", tags = "1")]
    pub version: ::core::option::Option<get_identity_contract_nonce_response::Version>,
}
/// Nested message and enum types in `GetIdentityContractNonceResponse`.
pub mod get_identity_contract_nonce_response {
    #[derive(::dapi_grpc_macros::Mockable)]
    #[allow(clippy::derive_partial_eq_without_eq)]
    #[derive(Clone, PartialEq, ::prost::Message)]
    pub struct GetIdentityContractNonceResponseV0 {
        #[prost(message, optional, tag = "3")]
        pub metadata: ::core::option::Option<super::ResponseMetadata>,
        #[prost(
            oneof = "get_identity_contract_nonce_response_v0::Result",
            tags = "1, 2"
        )]
        pub result: ::core::option::Option<
            get_identity_contract_nonce_response_v0::Result,
        >,
    }
    /// Nested message and enum types in `GetIdentityContractNonceResponseV0`.
    pub mod get_identity_contract_nonce_response_v0 {
        #[allow(clippy::derive_partial_eq_without_eq)]
        #[derive(Clone, PartialEq, ::prost::Oneof)]
        pub enum Result {
            #[prost(uint64, tag = "1")]
            IdentityContractNonce(u64),
            #[prost(message, tag = "2")]
            Proof(super::super::Proof),
        }
    }
    #[allow(clippy::derive_partial_eq_without_eq)]
    #[derive(Clone, PartialEq, ::prost::Oneof)]
    pub enum Version {
        #[prost(message, tag = "1")]
        V0(GetIdentityContractNonceResponseV0),
    }
}
#[derive(
    ::dapi_grpc_macros::VersionedGrpcMessage,
    ::dapi_grpc_macros::VersionedGrpcResponse
)]
#[grpc_versions(0)]
#[derive(::dapi_grpc_macros::Mockable)]
#[allow(clippy::derive_partial_eq_without_eq)]
#[derive(Clone, PartialEq, ::prost::Message)]
pub struct GetIdentityBalanceResponse {
    #[prost(oneof = "get_identity_balance_response::Version", tags = "1")]
    pub version: ::core::option::Option<get_identity_balance_response::Version>,
}
/// Nested message and enum types in `GetIdentityBalanceResponse`.
pub mod get_identity_balance_response {
    #[derive(::dapi_grpc_macros::Mockable)]
    #[allow(clippy::derive_partial_eq_without_eq)]
    #[derive(Clone, PartialEq, ::prost::Message)]
    pub struct GetIdentityBalanceResponseV0 {
        #[prost(message, optional, tag = "3")]
        pub metadata: ::core::option::Option<super::ResponseMetadata>,
        #[prost(oneof = "get_identity_balance_response_v0::Result", tags = "1, 2")]
        pub result: ::core::option::Option<get_identity_balance_response_v0::Result>,
    }
    /// Nested message and enum types in `GetIdentityBalanceResponseV0`.
    pub mod get_identity_balance_response_v0 {
        #[allow(clippy::derive_partial_eq_without_eq)]
        #[derive(Clone, PartialEq, ::prost::Oneof)]
        pub enum Result {
            #[prost(uint64, tag = "1")]
            Balance(u64),
            #[prost(message, tag = "2")]
            Proof(super::super::Proof),
        }
    }
    #[allow(clippy::derive_partial_eq_without_eq)]
    #[derive(Clone, PartialEq, ::prost::Oneof)]
    pub enum Version {
        #[prost(message, tag = "1")]
        V0(GetIdentityBalanceResponseV0),
    }
}
#[derive(
    ::dapi_grpc_macros::VersionedGrpcMessage,
    ::dapi_grpc_macros::VersionedGrpcResponse
)]
#[grpc_versions(0)]
#[derive(::dapi_grpc_macros::Mockable)]
#[allow(clippy::derive_partial_eq_without_eq)]
#[derive(Clone, PartialEq, ::prost::Message)]
pub struct GetIdentityBalanceAndRevisionResponse {
    #[prost(oneof = "get_identity_balance_and_revision_response::Version", tags = "1")]
    pub version: ::core::option::Option<
        get_identity_balance_and_revision_response::Version,
    >,
}
/// Nested message and enum types in `GetIdentityBalanceAndRevisionResponse`.
pub mod get_identity_balance_and_revision_response {
    #[derive(::dapi_grpc_macros::Mockable)]
    #[allow(clippy::derive_partial_eq_without_eq)]
    #[derive(Clone, PartialEq, ::prost::Message)]
    pub struct GetIdentityBalanceAndRevisionResponseV0 {
        #[prost(message, optional, tag = "3")]
        pub metadata: ::core::option::Option<super::ResponseMetadata>,
        #[prost(
            oneof = "get_identity_balance_and_revision_response_v0::Result",
            tags = "1, 2"
        )]
        pub result: ::core::option::Option<
            get_identity_balance_and_revision_response_v0::Result,
        >,
    }
    /// Nested message and enum types in `GetIdentityBalanceAndRevisionResponseV0`.
    pub mod get_identity_balance_and_revision_response_v0 {
        #[derive(::dapi_grpc_macros::Mockable)]
        #[allow(clippy::derive_partial_eq_without_eq)]
        #[derive(Clone, PartialEq, ::prost::Message)]
        pub struct BalanceAndRevision {
            #[prost(uint64, tag = "1")]
            pub balance: u64,
            #[prost(uint64, tag = "2")]
            pub revision: u64,
        }
        #[allow(clippy::derive_partial_eq_without_eq)]
        #[derive(Clone, PartialEq, ::prost::Oneof)]
        pub enum Result {
            #[prost(message, tag = "1")]
            BalanceAndRevision(BalanceAndRevision),
            #[prost(message, tag = "2")]
            Proof(super::super::Proof),
        }
    }
    #[allow(clippy::derive_partial_eq_without_eq)]
    #[derive(Clone, PartialEq, ::prost::Oneof)]
    pub enum Version {
        #[prost(message, tag = "1")]
        V0(GetIdentityBalanceAndRevisionResponseV0),
    }
}
#[derive(::dapi_grpc_macros::Mockable)]
#[allow(clippy::derive_partial_eq_without_eq)]
#[derive(Clone, PartialEq, ::prost::Message)]
pub struct KeyRequestType {
    #[prost(oneof = "key_request_type::Request", tags = "1, 2, 3")]
    pub request: ::core::option::Option<key_request_type::Request>,
}
/// Nested message and enum types in `KeyRequestType`.
pub mod key_request_type {
    #[allow(clippy::derive_partial_eq_without_eq)]
    #[derive(Clone, PartialEq, ::prost::Oneof)]
    pub enum Request {
        #[prost(message, tag = "1")]
        AllKeys(super::AllKeys),
        #[prost(message, tag = "2")]
        SpecificKeys(super::SpecificKeys),
        #[prost(message, tag = "3")]
        SearchKey(super::SearchKey),
    }
}
#[derive(::dapi_grpc_macros::Mockable)]
#[allow(clippy::derive_partial_eq_without_eq)]
#[derive(Clone, PartialEq, ::prost::Message)]
pub struct AllKeys {}
#[derive(::dapi_grpc_macros::Mockable)]
#[allow(clippy::derive_partial_eq_without_eq)]
#[derive(Clone, PartialEq, ::prost::Message)]
pub struct SpecificKeys {
    #[prost(uint32, repeated, tag = "1")]
    pub key_ids: ::prost::alloc::vec::Vec<u32>,
}
#[derive(::dapi_grpc_macros::Mockable)]
#[allow(clippy::derive_partial_eq_without_eq)]
#[derive(Clone, PartialEq, ::prost::Message)]
pub struct SearchKey {
    #[prost(map = "uint32, message", tag = "1")]
    pub purpose_map: ::std::collections::HashMap<u32, SecurityLevelMap>,
}
#[derive(::dapi_grpc_macros::Mockable)]
#[allow(clippy::derive_partial_eq_without_eq)]
#[derive(Clone, PartialEq, ::prost::Message)]
pub struct SecurityLevelMap {
    #[prost(
        map = "uint32, enumeration(security_level_map::KeyKindRequestType)",
        tag = "1"
    )]
    pub security_level_map: ::std::collections::HashMap<u32, i32>,
}
/// Nested message and enum types in `SecurityLevelMap`.
pub mod security_level_map {
    #[derive(
        Clone,
        Copy,
        Debug,
        PartialEq,
        Eq,
        Hash,
        PartialOrd,
        Ord,
        ::prost::Enumeration
    )]
    #[repr(i32)]
    pub enum KeyKindRequestType {
        CurrentKeyOfKindRequest = 0,
        AllKeysOfKindRequest = 1,
    }
    impl KeyKindRequestType {
        /// String value of the enum field names used in the ProtoBuf definition.
        ///
        /// The values are not transformed in any way and thus are considered stable
        /// (if the ProtoBuf definition does not change) and safe for programmatic use.
        pub fn as_str_name(&self) -> &'static str {
            match self {
                KeyKindRequestType::CurrentKeyOfKindRequest => {
                    "CURRENT_KEY_OF_KIND_REQUEST"
                }
                KeyKindRequestType::AllKeysOfKindRequest => "ALL_KEYS_OF_KIND_REQUEST",
            }
        }
        /// Creates an enum from field names used in the ProtoBuf definition.
        pub fn from_str_name(value: &str) -> ::core::option::Option<Self> {
            match value {
                "CURRENT_KEY_OF_KIND_REQUEST" => Some(Self::CurrentKeyOfKindRequest),
                "ALL_KEYS_OF_KIND_REQUEST" => Some(Self::AllKeysOfKindRequest),
                _ => None,
            }
        }
    }
}
#[derive(::dapi_grpc_macros::VersionedGrpcMessage)]
#[grpc_versions(0)]
#[derive(::dapi_grpc_macros::Mockable)]
#[allow(clippy::derive_partial_eq_without_eq)]
#[derive(Clone, PartialEq, ::prost::Message)]
pub struct GetIdentityKeysRequest {
    #[prost(oneof = "get_identity_keys_request::Version", tags = "1")]
    pub version: ::core::option::Option<get_identity_keys_request::Version>,
}
/// Nested message and enum types in `GetIdentityKeysRequest`.
pub mod get_identity_keys_request {
    #[derive(::dapi_grpc_macros::Mockable)]
    #[allow(clippy::derive_partial_eq_without_eq)]
    #[derive(Clone, PartialEq, ::prost::Message)]
    pub struct GetIdentityKeysRequestV0 {
        #[prost(bytes = "vec", tag = "1")]
        pub identity_id: ::prost::alloc::vec::Vec<u8>,
        #[prost(message, optional, tag = "2")]
        pub request_type: ::core::option::Option<super::KeyRequestType>,
        #[prost(message, optional, tag = "3")]
        pub limit: ::core::option::Option<u32>,
        #[prost(message, optional, tag = "4")]
        pub offset: ::core::option::Option<u32>,
        #[prost(bool, tag = "5")]
        pub prove: bool,
    }
    #[allow(clippy::derive_partial_eq_without_eq)]
    #[derive(Clone, PartialEq, ::prost::Oneof)]
    pub enum Version {
        #[prost(message, tag = "1")]
        V0(GetIdentityKeysRequestV0),
    }
}
#[derive(
    ::dapi_grpc_macros::VersionedGrpcMessage,
    ::dapi_grpc_macros::VersionedGrpcResponse
)]
#[grpc_versions(0)]
#[derive(::dapi_grpc_macros::Mockable)]
#[allow(clippy::derive_partial_eq_without_eq)]
#[derive(Clone, PartialEq, ::prost::Message)]
pub struct GetIdentityKeysResponse {
    #[prost(oneof = "get_identity_keys_response::Version", tags = "1")]
    pub version: ::core::option::Option<get_identity_keys_response::Version>,
}
/// Nested message and enum types in `GetIdentityKeysResponse`.
pub mod get_identity_keys_response {
    #[derive(::dapi_grpc_macros::Mockable)]
    #[allow(clippy::derive_partial_eq_without_eq)]
    #[derive(Clone, PartialEq, ::prost::Message)]
    pub struct GetIdentityKeysResponseV0 {
        #[prost(message, optional, tag = "3")]
        pub metadata: ::core::option::Option<super::ResponseMetadata>,
        #[prost(oneof = "get_identity_keys_response_v0::Result", tags = "1, 2")]
        pub result: ::core::option::Option<get_identity_keys_response_v0::Result>,
    }
    /// Nested message and enum types in `GetIdentityKeysResponseV0`.
    pub mod get_identity_keys_response_v0 {
        #[derive(::dapi_grpc_macros::Mockable)]
        #[allow(clippy::derive_partial_eq_without_eq)]
        #[derive(Clone, PartialEq, ::prost::Message)]
        pub struct Keys {
            #[prost(bytes = "vec", repeated, tag = "1")]
            pub keys_bytes: ::prost::alloc::vec::Vec<::prost::alloc::vec::Vec<u8>>,
        }
        #[allow(clippy::derive_partial_eq_without_eq)]
        #[derive(Clone, PartialEq, ::prost::Oneof)]
        pub enum Result {
            #[prost(message, tag = "1")]
            Keys(Keys),
            #[prost(message, tag = "2")]
            Proof(super::super::Proof),
        }
    }
    #[allow(clippy::derive_partial_eq_without_eq)]
    #[derive(Clone, PartialEq, ::prost::Oneof)]
    pub enum Version {
        #[prost(message, tag = "1")]
        V0(GetIdentityKeysResponseV0),
    }
}
#[derive(::dapi_grpc_macros::VersionedGrpcMessage)]
#[grpc_versions(0)]
#[derive(::dapi_grpc_macros::Mockable)]
#[allow(clippy::derive_partial_eq_without_eq)]
#[derive(Clone, PartialEq, ::prost::Message)]
pub struct GetProofsRequest {
    #[prost(oneof = "get_proofs_request::Version", tags = "1")]
    pub version: ::core::option::Option<get_proofs_request::Version>,
}
/// Nested message and enum types in `GetProofsRequest`.
pub mod get_proofs_request {
    #[derive(::dapi_grpc_macros::Mockable)]
    #[allow(clippy::derive_partial_eq_without_eq)]
    #[derive(Clone, PartialEq, ::prost::Message)]
    pub struct GetProofsRequestV0 {
        #[prost(message, repeated, tag = "1")]
        pub identities: ::prost::alloc::vec::Vec<get_proofs_request_v0::IdentityRequest>,
        #[prost(message, repeated, tag = "2")]
        pub contracts: ::prost::alloc::vec::Vec<get_proofs_request_v0::ContractRequest>,
        #[prost(message, repeated, tag = "3")]
        pub documents: ::prost::alloc::vec::Vec<get_proofs_request_v0::DocumentRequest>,
    }
    /// Nested message and enum types in `GetProofsRequestV0`.
    pub mod get_proofs_request_v0 {
        #[derive(::dapi_grpc_macros::Mockable)]
        #[allow(clippy::derive_partial_eq_without_eq)]
        #[derive(Clone, PartialEq, ::prost::Message)]
        pub struct DocumentRequest {
            #[prost(bytes = "vec", tag = "1")]
            pub contract_id: ::prost::alloc::vec::Vec<u8>,
            #[prost(string, tag = "2")]
            pub document_type: ::prost::alloc::string::String,
            #[prost(bool, tag = "3")]
            pub document_type_keeps_history: bool,
            #[prost(bytes = "vec", tag = "4")]
            pub document_id: ::prost::alloc::vec::Vec<u8>,
        }
        #[derive(::dapi_grpc_macros::Mockable)]
        #[allow(clippy::derive_partial_eq_without_eq)]
        #[derive(Clone, PartialEq, ::prost::Message)]
        pub struct IdentityRequest {
            #[prost(bytes = "vec", tag = "1")]
            pub identity_id: ::prost::alloc::vec::Vec<u8>,
            #[prost(enumeration = "identity_request::Type", tag = "2")]
            pub request_type: i32,
        }
        /// Nested message and enum types in `IdentityRequest`.
        pub mod identity_request {
            #[derive(
                Clone,
                Copy,
                Debug,
                PartialEq,
                Eq,
                Hash,
                PartialOrd,
                Ord,
                ::prost::Enumeration
            )]
            #[repr(i32)]
            pub enum Type {
                FullIdentity = 0,
                Balance = 1,
                Keys = 2,
                Revision = 3,
            }
            impl Type {
                /// String value of the enum field names used in the ProtoBuf definition.
                ///
                /// The values are not transformed in any way and thus are considered stable
                /// (if the ProtoBuf definition does not change) and safe for programmatic use.
                pub fn as_str_name(&self) -> &'static str {
                    match self {
                        Type::FullIdentity => "FULL_IDENTITY",
                        Type::Balance => "BALANCE",
                        Type::Keys => "KEYS",
                        Type::Revision => "REVISION",
                    }
                }
                /// Creates an enum from field names used in the ProtoBuf definition.
                pub fn from_str_name(value: &str) -> ::core::option::Option<Self> {
                    match value {
                        "FULL_IDENTITY" => Some(Self::FullIdentity),
                        "BALANCE" => Some(Self::Balance),
                        "KEYS" => Some(Self::Keys),
                        "REVISION" => Some(Self::Revision),
                        _ => None,
                    }
                }
            }
        }
        #[derive(::dapi_grpc_macros::Mockable)]
        #[allow(clippy::derive_partial_eq_without_eq)]
        #[derive(Clone, PartialEq, ::prost::Message)]
        pub struct ContractRequest {
            #[prost(bytes = "vec", tag = "1")]
            pub contract_id: ::prost::alloc::vec::Vec<u8>,
        }
    }
    #[allow(clippy::derive_partial_eq_without_eq)]
    #[derive(Clone, PartialEq, ::prost::Oneof)]
    pub enum Version {
        #[prost(message, tag = "1")]
        V0(GetProofsRequestV0),
    }
}
#[derive(
    ::dapi_grpc_macros::VersionedGrpcMessage,
    ::dapi_grpc_macros::VersionedGrpcResponse
)]
#[grpc_versions(0)]
#[derive(::dapi_grpc_macros::Mockable)]
#[allow(clippy::derive_partial_eq_without_eq)]
#[derive(Clone, PartialEq, ::prost::Message)]
pub struct GetProofsResponse {
    #[prost(oneof = "get_proofs_response::Version", tags = "1")]
    pub version: ::core::option::Option<get_proofs_response::Version>,
}
/// Nested message and enum types in `GetProofsResponse`.
pub mod get_proofs_response {
    #[derive(::dapi_grpc_macros::Mockable)]
    #[allow(clippy::derive_partial_eq_without_eq)]
    #[derive(Clone, PartialEq, ::prost::Message)]
    pub struct GetProofsResponseV0 {
        #[prost(message, optional, tag = "2")]
        pub metadata: ::core::option::Option<super::ResponseMetadata>,
        #[prost(oneof = "get_proofs_response_v0::Result", tags = "1")]
        pub result: ::core::option::Option<get_proofs_response_v0::Result>,
    }
    /// Nested message and enum types in `GetProofsResponseV0`.
    pub mod get_proofs_response_v0 {
        #[allow(clippy::derive_partial_eq_without_eq)]
        #[derive(Clone, PartialEq, ::prost::Oneof)]
        pub enum Result {
            #[prost(message, tag = "1")]
            Proof(super::super::Proof),
        }
    }
    #[allow(clippy::derive_partial_eq_without_eq)]
    #[derive(Clone, PartialEq, ::prost::Oneof)]
    pub enum Version {
        #[prost(message, tag = "1")]
        V0(GetProofsResponseV0),
    }
}
#[derive(::dapi_grpc_macros::VersionedGrpcMessage)]
#[grpc_versions(0)]
#[derive(::dapi_grpc_macros::Mockable)]
#[allow(clippy::derive_partial_eq_without_eq)]
#[derive(Clone, PartialEq, ::prost::Message)]
pub struct GetDataContractRequest {
    #[prost(oneof = "get_data_contract_request::Version", tags = "1")]
    pub version: ::core::option::Option<get_data_contract_request::Version>,
}
/// Nested message and enum types in `GetDataContractRequest`.
pub mod get_data_contract_request {
    #[derive(::dapi_grpc_macros::Mockable)]
    #[allow(clippy::derive_partial_eq_without_eq)]
    #[derive(Clone, PartialEq, ::prost::Message)]
    pub struct GetDataContractRequestV0 {
        #[prost(bytes = "vec", tag = "1")]
        pub id: ::prost::alloc::vec::Vec<u8>,
        #[prost(bool, tag = "2")]
        pub prove: bool,
    }
    #[allow(clippy::derive_partial_eq_without_eq)]
    #[derive(Clone, PartialEq, ::prost::Oneof)]
    pub enum Version {
        #[prost(message, tag = "1")]
        V0(GetDataContractRequestV0),
    }
}
#[derive(
    ::dapi_grpc_macros::VersionedGrpcMessage,
    ::dapi_grpc_macros::VersionedGrpcResponse
)]
#[grpc_versions(0)]
#[derive(::dapi_grpc_macros::Mockable)]
#[allow(clippy::derive_partial_eq_without_eq)]
#[derive(Clone, PartialEq, ::prost::Message)]
pub struct GetDataContractResponse {
    #[prost(oneof = "get_data_contract_response::Version", tags = "1")]
    pub version: ::core::option::Option<get_data_contract_response::Version>,
}
/// Nested message and enum types in `GetDataContractResponse`.
pub mod get_data_contract_response {
    #[derive(::dapi_grpc_macros::Mockable)]
    #[allow(clippy::derive_partial_eq_without_eq)]
    #[derive(Clone, PartialEq, ::prost::Message)]
    pub struct GetDataContractResponseV0 {
        #[prost(message, optional, tag = "3")]
        pub metadata: ::core::option::Option<super::ResponseMetadata>,
        #[prost(oneof = "get_data_contract_response_v0::Result", tags = "1, 2")]
        pub result: ::core::option::Option<get_data_contract_response_v0::Result>,
    }
    /// Nested message and enum types in `GetDataContractResponseV0`.
    pub mod get_data_contract_response_v0 {
        #[allow(clippy::derive_partial_eq_without_eq)]
        #[derive(Clone, PartialEq, ::prost::Oneof)]
        pub enum Result {
            #[prost(bytes, tag = "1")]
            DataContract(::prost::alloc::vec::Vec<u8>),
            #[prost(message, tag = "2")]
            Proof(super::super::Proof),
        }
    }
    #[allow(clippy::derive_partial_eq_without_eq)]
    #[derive(Clone, PartialEq, ::prost::Oneof)]
    pub enum Version {
        #[prost(message, tag = "1")]
        V0(GetDataContractResponseV0),
    }
}
#[derive(::dapi_grpc_macros::VersionedGrpcMessage)]
#[grpc_versions(0)]
#[derive(::dapi_grpc_macros::Mockable)]
#[allow(clippy::derive_partial_eq_without_eq)]
#[derive(Clone, PartialEq, ::prost::Message)]
pub struct GetDataContractsRequest {
    #[prost(oneof = "get_data_contracts_request::Version", tags = "1")]
    pub version: ::core::option::Option<get_data_contracts_request::Version>,
}
/// Nested message and enum types in `GetDataContractsRequest`.
pub mod get_data_contracts_request {
    #[derive(::dapi_grpc_macros::Mockable)]
    #[allow(clippy::derive_partial_eq_without_eq)]
    #[derive(Clone, PartialEq, ::prost::Message)]
    pub struct GetDataContractsRequestV0 {
        #[prost(bytes = "vec", repeated, tag = "1")]
        pub ids: ::prost::alloc::vec::Vec<::prost::alloc::vec::Vec<u8>>,
        #[prost(bool, tag = "2")]
        pub prove: bool,
    }
    #[allow(clippy::derive_partial_eq_without_eq)]
    #[derive(Clone, PartialEq, ::prost::Oneof)]
    pub enum Version {
        #[prost(message, tag = "1")]
        V0(GetDataContractsRequestV0),
    }
}
#[derive(
    ::dapi_grpc_macros::VersionedGrpcMessage,
    ::dapi_grpc_macros::VersionedGrpcResponse
)]
#[grpc_versions(0)]
#[derive(::dapi_grpc_macros::Mockable)]
#[allow(clippy::derive_partial_eq_without_eq)]
#[derive(Clone, PartialEq, ::prost::Message)]
pub struct GetDataContractsResponse {
    #[prost(oneof = "get_data_contracts_response::Version", tags = "1")]
    pub version: ::core::option::Option<get_data_contracts_response::Version>,
}
/// Nested message and enum types in `GetDataContractsResponse`.
pub mod get_data_contracts_response {
    #[derive(::dapi_grpc_macros::Mockable)]
    #[allow(clippy::derive_partial_eq_without_eq)]
    #[derive(Clone, PartialEq, ::prost::Message)]
    pub struct DataContractEntry {
        #[prost(bytes = "vec", tag = "1")]
        pub identifier: ::prost::alloc::vec::Vec<u8>,
        #[prost(message, optional, tag = "2")]
        pub data_contract: ::core::option::Option<::prost::alloc::vec::Vec<u8>>,
    }
    #[derive(::dapi_grpc_macros::Mockable)]
    #[allow(clippy::derive_partial_eq_without_eq)]
    #[derive(Clone, PartialEq, ::prost::Message)]
    pub struct DataContracts {
        #[prost(message, repeated, tag = "1")]
        pub data_contract_entries: ::prost::alloc::vec::Vec<DataContractEntry>,
    }
    #[derive(::dapi_grpc_macros::Mockable)]
    #[allow(clippy::derive_partial_eq_without_eq)]
    #[derive(Clone, PartialEq, ::prost::Message)]
    pub struct GetDataContractsResponseV0 {
        #[prost(message, optional, tag = "3")]
        pub metadata: ::core::option::Option<super::ResponseMetadata>,
        #[prost(oneof = "get_data_contracts_response_v0::Result", tags = "1, 2")]
        pub result: ::core::option::Option<get_data_contracts_response_v0::Result>,
    }
    /// Nested message and enum types in `GetDataContractsResponseV0`.
    pub mod get_data_contracts_response_v0 {
        #[allow(clippy::derive_partial_eq_without_eq)]
        #[derive(Clone, PartialEq, ::prost::Oneof)]
        pub enum Result {
            #[prost(message, tag = "1")]
            DataContracts(super::DataContracts),
            #[prost(message, tag = "2")]
            Proof(super::super::Proof),
        }
    }
    #[allow(clippy::derive_partial_eq_without_eq)]
    #[derive(Clone, PartialEq, ::prost::Oneof)]
    pub enum Version {
        #[prost(message, tag = "1")]
        V0(GetDataContractsResponseV0),
    }
}
#[derive(::dapi_grpc_macros::VersionedGrpcMessage)]
#[grpc_versions(0)]
#[derive(::dapi_grpc_macros::Mockable)]
#[allow(clippy::derive_partial_eq_without_eq)]
#[derive(Clone, PartialEq, ::prost::Message)]
pub struct GetDataContractHistoryRequest {
    #[prost(oneof = "get_data_contract_history_request::Version", tags = "1")]
    pub version: ::core::option::Option<get_data_contract_history_request::Version>,
}
/// Nested message and enum types in `GetDataContractHistoryRequest`.
pub mod get_data_contract_history_request {
    #[derive(::dapi_grpc_macros::Mockable)]
    #[allow(clippy::derive_partial_eq_without_eq)]
    #[derive(Clone, PartialEq, ::prost::Message)]
    pub struct GetDataContractHistoryRequestV0 {
        #[prost(bytes = "vec", tag = "1")]
        pub id: ::prost::alloc::vec::Vec<u8>,
        #[prost(message, optional, tag = "2")]
        pub limit: ::core::option::Option<u32>,
        #[prost(message, optional, tag = "3")]
        pub offset: ::core::option::Option<u32>,
        #[prost(uint64, tag = "4")]
        pub start_at_ms: u64,
        #[prost(bool, tag = "5")]
        pub prove: bool,
    }
    #[allow(clippy::derive_partial_eq_without_eq)]
    #[derive(Clone, PartialEq, ::prost::Oneof)]
    pub enum Version {
        #[prost(message, tag = "1")]
        V0(GetDataContractHistoryRequestV0),
    }
}
#[derive(
    ::dapi_grpc_macros::VersionedGrpcMessage,
    ::dapi_grpc_macros::VersionedGrpcResponse
)]
#[grpc_versions(0)]
#[derive(::dapi_grpc_macros::Mockable)]
#[allow(clippy::derive_partial_eq_without_eq)]
#[derive(Clone, PartialEq, ::prost::Message)]
pub struct GetDataContractHistoryResponse {
    #[prost(oneof = "get_data_contract_history_response::Version", tags = "1")]
    pub version: ::core::option::Option<get_data_contract_history_response::Version>,
}
/// Nested message and enum types in `GetDataContractHistoryResponse`.
pub mod get_data_contract_history_response {
    #[derive(::dapi_grpc_macros::Mockable)]
    #[allow(clippy::derive_partial_eq_without_eq)]
    #[derive(Clone, PartialEq, ::prost::Message)]
    pub struct GetDataContractHistoryResponseV0 {
        #[prost(message, optional, tag = "3")]
        pub metadata: ::core::option::Option<super::ResponseMetadata>,
        #[prost(oneof = "get_data_contract_history_response_v0::Result", tags = "1, 2")]
        pub result: ::core::option::Option<
            get_data_contract_history_response_v0::Result,
        >,
    }
    /// Nested message and enum types in `GetDataContractHistoryResponseV0`.
    pub mod get_data_contract_history_response_v0 {
        #[derive(::dapi_grpc_macros::Mockable)]
        #[allow(clippy::derive_partial_eq_without_eq)]
        #[derive(Clone, PartialEq, ::prost::Message)]
        pub struct DataContractHistoryEntry {
            #[prost(uint64, tag = "1")]
            pub date: u64,
            #[prost(bytes = "vec", tag = "2")]
            pub value: ::prost::alloc::vec::Vec<u8>,
        }
        #[derive(::dapi_grpc_macros::Mockable)]
        #[allow(clippy::derive_partial_eq_without_eq)]
        #[derive(Clone, PartialEq, ::prost::Message)]
        pub struct DataContractHistory {
            #[prost(message, repeated, tag = "1")]
            pub data_contract_entries: ::prost::alloc::vec::Vec<
                DataContractHistoryEntry,
            >,
        }
        #[allow(clippy::derive_partial_eq_without_eq)]
        #[derive(Clone, PartialEq, ::prost::Oneof)]
        pub enum Result {
            #[prost(message, tag = "1")]
            DataContractHistory(DataContractHistory),
            #[prost(message, tag = "2")]
            Proof(super::super::Proof),
        }
    }
    #[allow(clippy::derive_partial_eq_without_eq)]
    #[derive(Clone, PartialEq, ::prost::Oneof)]
    pub enum Version {
        #[prost(message, tag = "1")]
        V0(GetDataContractHistoryResponseV0),
    }
}
#[derive(::dapi_grpc_macros::VersionedGrpcMessage)]
#[grpc_versions(0)]
#[derive(::dapi_grpc_macros::Mockable)]
#[allow(clippy::derive_partial_eq_without_eq)]
#[derive(Clone, PartialEq, ::prost::Message)]
pub struct GetDocumentsRequest {
    #[prost(oneof = "get_documents_request::Version", tags = "1")]
    pub version: ::core::option::Option<get_documents_request::Version>,
}
/// Nested message and enum types in `GetDocumentsRequest`.
pub mod get_documents_request {
    #[derive(::dapi_grpc_macros::Mockable)]
    #[allow(clippy::derive_partial_eq_without_eq)]
    #[derive(Clone, PartialEq, ::prost::Message)]
    pub struct GetDocumentsRequestV0 {
        #[prost(bytes = "vec", tag = "1")]
        pub data_contract_id: ::prost::alloc::vec::Vec<u8>,
        #[prost(string, tag = "2")]
        pub document_type: ::prost::alloc::string::String,
        #[prost(bytes = "vec", tag = "3")]
        pub r#where: ::prost::alloc::vec::Vec<u8>,
        #[prost(bytes = "vec", tag = "4")]
        pub order_by: ::prost::alloc::vec::Vec<u8>,
        #[prost(uint32, tag = "5")]
        pub limit: u32,
        #[prost(bool, tag = "8")]
        pub prove: bool,
        #[prost(oneof = "get_documents_request_v0::Start", tags = "6, 7")]
        pub start: ::core::option::Option<get_documents_request_v0::Start>,
    }
    /// Nested message and enum types in `GetDocumentsRequestV0`.
    pub mod get_documents_request_v0 {
        #[allow(clippy::derive_partial_eq_without_eq)]
        #[derive(Clone, PartialEq, ::prost::Oneof)]
        pub enum Start {
            #[prost(bytes, tag = "6")]
            StartAfter(::prost::alloc::vec::Vec<u8>),
            #[prost(bytes, tag = "7")]
            StartAt(::prost::alloc::vec::Vec<u8>),
        }
    }
    #[allow(clippy::derive_partial_eq_without_eq)]
    #[derive(Clone, PartialEq, ::prost::Oneof)]
    pub enum Version {
        #[prost(message, tag = "1")]
        V0(GetDocumentsRequestV0),
    }
}
#[derive(
    ::dapi_grpc_macros::VersionedGrpcMessage,
    ::dapi_grpc_macros::VersionedGrpcResponse
)]
#[grpc_versions(0)]
#[derive(::dapi_grpc_macros::Mockable)]
#[allow(clippy::derive_partial_eq_without_eq)]
#[derive(Clone, PartialEq, ::prost::Message)]
pub struct GetDocumentsResponse {
    #[prost(oneof = "get_documents_response::Version", tags = "1")]
    pub version: ::core::option::Option<get_documents_response::Version>,
}
/// Nested message and enum types in `GetDocumentsResponse`.
pub mod get_documents_response {
    #[derive(::dapi_grpc_macros::Mockable)]
    #[allow(clippy::derive_partial_eq_without_eq)]
    #[derive(Clone, PartialEq, ::prost::Message)]
    pub struct GetDocumentsResponseV0 {
        #[prost(message, optional, tag = "3")]
        pub metadata: ::core::option::Option<super::ResponseMetadata>,
        #[prost(oneof = "get_documents_response_v0::Result", tags = "1, 2")]
        pub result: ::core::option::Option<get_documents_response_v0::Result>,
    }
    /// Nested message and enum types in `GetDocumentsResponseV0`.
    pub mod get_documents_response_v0 {
        #[derive(::dapi_grpc_macros::Mockable)]
        #[allow(clippy::derive_partial_eq_without_eq)]
        #[derive(Clone, PartialEq, ::prost::Message)]
        pub struct Documents {
            #[prost(bytes = "vec", repeated, tag = "1")]
            pub documents: ::prost::alloc::vec::Vec<::prost::alloc::vec::Vec<u8>>,
        }
        #[allow(clippy::derive_partial_eq_without_eq)]
        #[derive(Clone, PartialEq, ::prost::Oneof)]
        pub enum Result {
            #[prost(message, tag = "1")]
            Documents(Documents),
            #[prost(message, tag = "2")]
            Proof(super::super::Proof),
        }
    }
    #[allow(clippy::derive_partial_eq_without_eq)]
    #[derive(Clone, PartialEq, ::prost::Oneof)]
    pub enum Version {
        #[prost(message, tag = "1")]
        V0(GetDocumentsResponseV0),
    }
}
#[derive(::dapi_grpc_macros::VersionedGrpcMessage)]
#[grpc_versions(0)]
#[derive(::dapi_grpc_macros::Mockable)]
#[allow(clippy::derive_partial_eq_without_eq)]
#[derive(Clone, PartialEq, ::prost::Message)]
pub struct GetIdentitiesByPublicKeyHashesRequest {
    #[prost(oneof = "get_identities_by_public_key_hashes_request::Version", tags = "1")]
    pub version: ::core::option::Option<
        get_identities_by_public_key_hashes_request::Version,
    >,
}
/// Nested message and enum types in `GetIdentitiesByPublicKeyHashesRequest`.
pub mod get_identities_by_public_key_hashes_request {
    #[derive(::dapi_grpc_macros::Mockable)]
    #[allow(clippy::derive_partial_eq_without_eq)]
    #[derive(Clone, PartialEq, ::prost::Message)]
    pub struct GetIdentitiesByPublicKeyHashesRequestV0 {
        #[prost(bytes = "vec", repeated, tag = "1")]
        pub public_key_hashes: ::prost::alloc::vec::Vec<::prost::alloc::vec::Vec<u8>>,
        #[prost(bool, tag = "2")]
        pub prove: bool,
    }
    #[allow(clippy::derive_partial_eq_without_eq)]
    #[derive(Clone, PartialEq, ::prost::Oneof)]
    pub enum Version {
        #[prost(message, tag = "1")]
        V0(GetIdentitiesByPublicKeyHashesRequestV0),
    }
}
#[derive(
    ::dapi_grpc_macros::VersionedGrpcMessage,
    ::dapi_grpc_macros::VersionedGrpcResponse
)]
#[grpc_versions(0)]
#[derive(::dapi_grpc_macros::Mockable)]
#[allow(clippy::derive_partial_eq_without_eq)]
#[derive(Clone, PartialEq, ::prost::Message)]
pub struct GetIdentitiesByPublicKeyHashesResponse {
    #[prost(oneof = "get_identities_by_public_key_hashes_response::Version", tags = "1")]
    pub version: ::core::option::Option<
        get_identities_by_public_key_hashes_response::Version,
    >,
}
/// Nested message and enum types in `GetIdentitiesByPublicKeyHashesResponse`.
pub mod get_identities_by_public_key_hashes_response {
    #[derive(::dapi_grpc_macros::Mockable)]
    #[allow(clippy::derive_partial_eq_without_eq)]
    #[derive(Clone, PartialEq, ::prost::Message)]
    pub struct PublicKeyHashIdentityEntry {
        #[prost(bytes = "vec", tag = "1")]
        pub public_key_hash: ::prost::alloc::vec::Vec<u8>,
        #[prost(message, optional, tag = "2")]
        pub value: ::core::option::Option<::prost::alloc::vec::Vec<u8>>,
    }
    #[derive(::dapi_grpc_macros::Mockable)]
    #[allow(clippy::derive_partial_eq_without_eq)]
    #[derive(Clone, PartialEq, ::prost::Message)]
    pub struct IdentitiesByPublicKeyHashes {
        #[prost(message, repeated, tag = "1")]
        pub identity_entries: ::prost::alloc::vec::Vec<PublicKeyHashIdentityEntry>,
    }
    #[derive(::dapi_grpc_macros::Mockable)]
    #[allow(clippy::derive_partial_eq_without_eq)]
    #[derive(Clone, PartialEq, ::prost::Message)]
    pub struct GetIdentitiesByPublicKeyHashesResponseV0 {
        #[prost(message, optional, tag = "3")]
        pub metadata: ::core::option::Option<super::ResponseMetadata>,
        #[prost(
            oneof = "get_identities_by_public_key_hashes_response_v0::Result",
            tags = "1, 2"
        )]
        pub result: ::core::option::Option<
            get_identities_by_public_key_hashes_response_v0::Result,
        >,
    }
    /// Nested message and enum types in `GetIdentitiesByPublicKeyHashesResponseV0`.
    pub mod get_identities_by_public_key_hashes_response_v0 {
        #[allow(clippy::derive_partial_eq_without_eq)]
        #[derive(Clone, PartialEq, ::prost::Oneof)]
        pub enum Result {
            #[prost(message, tag = "1")]
            Identities(super::IdentitiesByPublicKeyHashes),
            #[prost(message, tag = "2")]
            Proof(super::super::Proof),
        }
    }
    #[allow(clippy::derive_partial_eq_without_eq)]
    #[derive(Clone, PartialEq, ::prost::Oneof)]
    pub enum Version {
        #[prost(message, tag = "1")]
        V0(GetIdentitiesByPublicKeyHashesResponseV0),
    }
}
#[derive(::dapi_grpc_macros::VersionedGrpcMessage)]
#[grpc_versions(0)]
#[derive(::dapi_grpc_macros::Mockable)]
#[allow(clippy::derive_partial_eq_without_eq)]
#[derive(Clone, PartialEq, ::prost::Message)]
pub struct GetIdentityByPublicKeyHashRequest {
    #[prost(oneof = "get_identity_by_public_key_hash_request::Version", tags = "1")]
    pub version: ::core::option::Option<
        get_identity_by_public_key_hash_request::Version,
    >,
}
/// Nested message and enum types in `GetIdentityByPublicKeyHashRequest`.
pub mod get_identity_by_public_key_hash_request {
    #[derive(::dapi_grpc_macros::Mockable)]
    #[allow(clippy::derive_partial_eq_without_eq)]
    #[derive(Clone, PartialEq, ::prost::Message)]
    pub struct GetIdentityByPublicKeyHashRequestV0 {
        #[prost(bytes = "vec", tag = "1")]
        pub public_key_hash: ::prost::alloc::vec::Vec<u8>,
        #[prost(bool, tag = "2")]
        pub prove: bool,
    }
    #[allow(clippy::derive_partial_eq_without_eq)]
    #[derive(Clone, PartialEq, ::prost::Oneof)]
    pub enum Version {
        #[prost(message, tag = "1")]
        V0(GetIdentityByPublicKeyHashRequestV0),
    }
}
#[derive(
    ::dapi_grpc_macros::VersionedGrpcMessage,
    ::dapi_grpc_macros::VersionedGrpcResponse
)]
#[grpc_versions(0)]
#[derive(::dapi_grpc_macros::Mockable)]
#[allow(clippy::derive_partial_eq_without_eq)]
#[derive(Clone, PartialEq, ::prost::Message)]
pub struct GetIdentityByPublicKeyHashResponse {
    #[prost(oneof = "get_identity_by_public_key_hash_response::Version", tags = "1")]
    pub version: ::core::option::Option<
        get_identity_by_public_key_hash_response::Version,
    >,
}
/// Nested message and enum types in `GetIdentityByPublicKeyHashResponse`.
pub mod get_identity_by_public_key_hash_response {
    #[derive(::dapi_grpc_macros::Mockable)]
    #[allow(clippy::derive_partial_eq_without_eq)]
    #[derive(Clone, PartialEq, ::prost::Message)]
    pub struct GetIdentityByPublicKeyHashResponseV0 {
        #[prost(message, optional, tag = "3")]
        pub metadata: ::core::option::Option<super::ResponseMetadata>,
        #[prost(
            oneof = "get_identity_by_public_key_hash_response_v0::Result",
            tags = "1, 2"
        )]
        pub result: ::core::option::Option<
            get_identity_by_public_key_hash_response_v0::Result,
        >,
    }
    /// Nested message and enum types in `GetIdentityByPublicKeyHashResponseV0`.
    pub mod get_identity_by_public_key_hash_response_v0 {
        #[allow(clippy::derive_partial_eq_without_eq)]
        #[derive(Clone, PartialEq, ::prost::Oneof)]
        pub enum Result {
            #[prost(bytes, tag = "1")]
            Identity(::prost::alloc::vec::Vec<u8>),
            #[prost(message, tag = "2")]
            Proof(super::super::Proof),
        }
    }
    #[allow(clippy::derive_partial_eq_without_eq)]
    #[derive(Clone, PartialEq, ::prost::Oneof)]
    pub enum Version {
        #[prost(message, tag = "1")]
        V0(GetIdentityByPublicKeyHashResponseV0),
    }
}
#[derive(::dapi_grpc_macros::VersionedGrpcMessage)]
#[grpc_versions(0)]
#[derive(::dapi_grpc_macros::Mockable)]
#[allow(clippy::derive_partial_eq_without_eq)]
#[derive(Clone, PartialEq, ::prost::Message)]
pub struct WaitForStateTransitionResultRequest {
    #[prost(oneof = "wait_for_state_transition_result_request::Version", tags = "1")]
    pub version: ::core::option::Option<
        wait_for_state_transition_result_request::Version,
    >,
}
/// Nested message and enum types in `WaitForStateTransitionResultRequest`.
pub mod wait_for_state_transition_result_request {
    #[derive(::dapi_grpc_macros::Mockable)]
    #[allow(clippy::derive_partial_eq_without_eq)]
    #[derive(Clone, PartialEq, ::prost::Message)]
    pub struct WaitForStateTransitionResultRequestV0 {
        #[prost(bytes = "vec", tag = "1")]
        pub state_transition_hash: ::prost::alloc::vec::Vec<u8>,
        #[prost(bool, tag = "2")]
        pub prove: bool,
    }
    #[allow(clippy::derive_partial_eq_without_eq)]
    #[derive(Clone, PartialEq, ::prost::Oneof)]
    pub enum Version {
        #[prost(message, tag = "1")]
        V0(WaitForStateTransitionResultRequestV0),
    }
}
#[derive(
    ::dapi_grpc_macros::VersionedGrpcMessage,
    ::dapi_grpc_macros::VersionedGrpcResponse
)]
#[grpc_versions(0)]
#[derive(::dapi_grpc_macros::Mockable)]
#[allow(clippy::derive_partial_eq_without_eq)]
#[derive(Clone, PartialEq, ::prost::Message)]
pub struct WaitForStateTransitionResultResponse {
    #[prost(oneof = "wait_for_state_transition_result_response::Version", tags = "1")]
    pub version: ::core::option::Option<
        wait_for_state_transition_result_response::Version,
    >,
}
/// Nested message and enum types in `WaitForStateTransitionResultResponse`.
pub mod wait_for_state_transition_result_response {
    #[derive(::dapi_grpc_macros::Mockable)]
    #[allow(clippy::derive_partial_eq_without_eq)]
    #[derive(Clone, PartialEq, ::prost::Message)]
    pub struct WaitForStateTransitionResultResponseV0 {
        #[prost(message, optional, tag = "3")]
        pub metadata: ::core::option::Option<super::ResponseMetadata>,
        #[prost(
            oneof = "wait_for_state_transition_result_response_v0::Result",
            tags = "1, 2"
        )]
        pub result: ::core::option::Option<
            wait_for_state_transition_result_response_v0::Result,
        >,
    }
    /// Nested message and enum types in `WaitForStateTransitionResultResponseV0`.
    pub mod wait_for_state_transition_result_response_v0 {
        #[allow(clippy::derive_partial_eq_without_eq)]
        #[derive(Clone, PartialEq, ::prost::Oneof)]
        pub enum Result {
            #[prost(message, tag = "1")]
            Error(super::super::StateTransitionBroadcastError),
            #[prost(message, tag = "2")]
            Proof(super::super::Proof),
        }
    }
    #[allow(clippy::derive_partial_eq_without_eq)]
    #[derive(Clone, PartialEq, ::prost::Oneof)]
    pub enum Version {
        #[prost(message, tag = "1")]
        V0(WaitForStateTransitionResultResponseV0),
    }
}
#[derive(::dapi_grpc_macros::Mockable)]
#[allow(clippy::derive_partial_eq_without_eq)]
#[derive(Clone, PartialEq, ::prost::Message)]
pub struct GetConsensusParamsRequest {
    #[prost(oneof = "get_consensus_params_request::Version", tags = "1")]
    pub version: ::core::option::Option<get_consensus_params_request::Version>,
}
/// Nested message and enum types in `GetConsensusParamsRequest`.
pub mod get_consensus_params_request {
    #[derive(::dapi_grpc_macros::Mockable)]
    #[allow(clippy::derive_partial_eq_without_eq)]
    #[derive(Clone, PartialEq, ::prost::Message)]
    pub struct GetConsensusParamsRequestV0 {
        #[prost(int32, tag = "1")]
        pub height: i32,
        #[prost(bool, tag = "2")]
        pub prove: bool,
    }
    #[allow(clippy::derive_partial_eq_without_eq)]
    #[derive(Clone, PartialEq, ::prost::Oneof)]
    pub enum Version {
        #[prost(message, tag = "1")]
        V0(GetConsensusParamsRequestV0),
    }
}
#[derive(::dapi_grpc_macros::Mockable)]
#[allow(clippy::derive_partial_eq_without_eq)]
#[derive(Clone, PartialEq, ::prost::Message)]
pub struct GetConsensusParamsResponse {
    #[prost(oneof = "get_consensus_params_response::Version", tags = "1")]
    pub version: ::core::option::Option<get_consensus_params_response::Version>,
}
/// Nested message and enum types in `GetConsensusParamsResponse`.
pub mod get_consensus_params_response {
    #[derive(::dapi_grpc_macros::Mockable)]
    #[allow(clippy::derive_partial_eq_without_eq)]
    #[derive(Clone, PartialEq, ::prost::Message)]
    pub struct ConsensusParamsBlock {
        #[prost(string, tag = "1")]
        pub max_bytes: ::prost::alloc::string::String,
        #[prost(string, tag = "2")]
        pub max_gas: ::prost::alloc::string::String,
        #[prost(string, tag = "3")]
        pub time_iota_ms: ::prost::alloc::string::String,
    }
    #[derive(::dapi_grpc_macros::Mockable)]
    #[allow(clippy::derive_partial_eq_without_eq)]
    #[derive(Clone, PartialEq, ::prost::Message)]
    pub struct ConsensusParamsEvidence {
        #[prost(string, tag = "1")]
        pub max_age_num_blocks: ::prost::alloc::string::String,
        #[prost(string, tag = "2")]
        pub max_age_duration: ::prost::alloc::string::String,
        #[prost(string, tag = "3")]
        pub max_bytes: ::prost::alloc::string::String,
    }
    #[derive(::dapi_grpc_macros::Mockable)]
    #[allow(clippy::derive_partial_eq_without_eq)]
    #[derive(Clone, PartialEq, ::prost::Message)]
    pub struct GetConsensusParamsResponseV0 {
        #[prost(message, optional, tag = "1")]
        pub block: ::core::option::Option<ConsensusParamsBlock>,
        #[prost(message, optional, tag = "2")]
        pub evidence: ::core::option::Option<ConsensusParamsEvidence>,
    }
    #[allow(clippy::derive_partial_eq_without_eq)]
    #[derive(Clone, PartialEq, ::prost::Oneof)]
    pub enum Version {
        #[prost(message, tag = "1")]
        V0(GetConsensusParamsResponseV0),
    }
}
#[derive(::dapi_grpc_macros::VersionedGrpcMessage)]
#[grpc_versions(0)]
#[derive(::dapi_grpc_macros::Mockable)]
#[allow(clippy::derive_partial_eq_without_eq)]
#[derive(Clone, PartialEq, ::prost::Message)]
pub struct GetProtocolVersionUpgradeStateRequest {
    #[prost(oneof = "get_protocol_version_upgrade_state_request::Version", tags = "1")]
    pub version: ::core::option::Option<
        get_protocol_version_upgrade_state_request::Version,
    >,
}
/// Nested message and enum types in `GetProtocolVersionUpgradeStateRequest`.
pub mod get_protocol_version_upgrade_state_request {
    #[derive(::dapi_grpc_macros::Mockable)]
    #[allow(clippy::derive_partial_eq_without_eq)]
    #[derive(Clone, PartialEq, ::prost::Message)]
    pub struct GetProtocolVersionUpgradeStateRequestV0 {
        #[prost(bool, tag = "1")]
        pub prove: bool,
    }
    #[allow(clippy::derive_partial_eq_without_eq)]
    #[derive(Clone, PartialEq, ::prost::Oneof)]
    pub enum Version {
        #[prost(message, tag = "1")]
        V0(GetProtocolVersionUpgradeStateRequestV0),
    }
}
#[derive(
    ::dapi_grpc_macros::VersionedGrpcMessage,
    ::dapi_grpc_macros::VersionedGrpcResponse
)]
#[grpc_versions(0)]
#[derive(::dapi_grpc_macros::Mockable)]
#[allow(clippy::derive_partial_eq_without_eq)]
#[derive(Clone, PartialEq, ::prost::Message)]
pub struct GetProtocolVersionUpgradeStateResponse {
    #[prost(oneof = "get_protocol_version_upgrade_state_response::Version", tags = "1")]
    pub version: ::core::option::Option<
        get_protocol_version_upgrade_state_response::Version,
    >,
}
/// Nested message and enum types in `GetProtocolVersionUpgradeStateResponse`.
pub mod get_protocol_version_upgrade_state_response {
    #[derive(::dapi_grpc_macros::Mockable)]
    #[allow(clippy::derive_partial_eq_without_eq)]
    #[derive(Clone, PartialEq, ::prost::Message)]
    pub struct GetProtocolVersionUpgradeStateResponseV0 {
        #[prost(message, optional, tag = "3")]
        pub metadata: ::core::option::Option<super::ResponseMetadata>,
        #[prost(
            oneof = "get_protocol_version_upgrade_state_response_v0::Result",
            tags = "1, 2"
        )]
        pub result: ::core::option::Option<
            get_protocol_version_upgrade_state_response_v0::Result,
        >,
    }
    /// Nested message and enum types in `GetProtocolVersionUpgradeStateResponseV0`.
    pub mod get_protocol_version_upgrade_state_response_v0 {
        #[derive(::dapi_grpc_macros::Mockable)]
        #[allow(clippy::derive_partial_eq_without_eq)]
        #[derive(Clone, PartialEq, ::prost::Message)]
        pub struct Versions {
            #[prost(message, repeated, tag = "1")]
            pub versions: ::prost::alloc::vec::Vec<VersionEntry>,
        }
        #[derive(::dapi_grpc_macros::Mockable)]
        #[allow(clippy::derive_partial_eq_without_eq)]
        #[derive(Clone, PartialEq, ::prost::Message)]
        pub struct VersionEntry {
            #[prost(uint32, tag = "1")]
            pub version_number: u32,
            #[prost(uint32, tag = "2")]
            pub vote_count: u32,
        }
        #[allow(clippy::derive_partial_eq_without_eq)]
        #[derive(Clone, PartialEq, ::prost::Oneof)]
        pub enum Result {
            #[prost(message, tag = "1")]
            Versions(Versions),
            #[prost(message, tag = "2")]
            Proof(super::super::Proof),
        }
    }
    #[allow(clippy::derive_partial_eq_without_eq)]
    #[derive(Clone, PartialEq, ::prost::Oneof)]
    pub enum Version {
        #[prost(message, tag = "1")]
        V0(GetProtocolVersionUpgradeStateResponseV0),
    }
}
#[derive(::dapi_grpc_macros::VersionedGrpcMessage)]
#[grpc_versions(0)]
#[derive(::dapi_grpc_macros::Mockable)]
#[allow(clippy::derive_partial_eq_without_eq)]
#[derive(Clone, PartialEq, ::prost::Message)]
pub struct GetProtocolVersionUpgradeVoteStatusRequest {
    #[prost(
        oneof = "get_protocol_version_upgrade_vote_status_request::Version",
        tags = "1"
    )]
    pub version: ::core::option::Option<
        get_protocol_version_upgrade_vote_status_request::Version,
    >,
}
/// Nested message and enum types in `GetProtocolVersionUpgradeVoteStatusRequest`.
pub mod get_protocol_version_upgrade_vote_status_request {
    #[derive(::dapi_grpc_macros::Mockable)]
    #[allow(clippy::derive_partial_eq_without_eq)]
    #[derive(Clone, PartialEq, ::prost::Message)]
    pub struct GetProtocolVersionUpgradeVoteStatusRequestV0 {
        #[prost(bytes = "vec", tag = "1")]
        pub start_pro_tx_hash: ::prost::alloc::vec::Vec<u8>,
        #[prost(uint32, tag = "2")]
        pub count: u32,
        #[prost(bool, tag = "3")]
        pub prove: bool,
    }
    #[allow(clippy::derive_partial_eq_without_eq)]
    #[derive(Clone, PartialEq, ::prost::Oneof)]
    pub enum Version {
        #[prost(message, tag = "1")]
        V0(GetProtocolVersionUpgradeVoteStatusRequestV0),
    }
}
#[derive(
    ::dapi_grpc_macros::VersionedGrpcMessage,
    ::dapi_grpc_macros::VersionedGrpcResponse
)]
#[grpc_versions(0)]
#[derive(::dapi_grpc_macros::Mockable)]
#[allow(clippy::derive_partial_eq_without_eq)]
#[derive(Clone, PartialEq, ::prost::Message)]
pub struct GetProtocolVersionUpgradeVoteStatusResponse {
    #[prost(
        oneof = "get_protocol_version_upgrade_vote_status_response::Version",
        tags = "1"
    )]
    pub version: ::core::option::Option<
        get_protocol_version_upgrade_vote_status_response::Version,
    >,
}
/// Nested message and enum types in `GetProtocolVersionUpgradeVoteStatusResponse`.
pub mod get_protocol_version_upgrade_vote_status_response {
    #[derive(::dapi_grpc_macros::Mockable)]
    #[allow(clippy::derive_partial_eq_without_eq)]
    #[derive(Clone, PartialEq, ::prost::Message)]
    pub struct GetProtocolVersionUpgradeVoteStatusResponseV0 {
        #[prost(message, optional, tag = "3")]
        pub metadata: ::core::option::Option<super::ResponseMetadata>,
        #[prost(
            oneof = "get_protocol_version_upgrade_vote_status_response_v0::Result",
            tags = "1, 2"
        )]
        pub result: ::core::option::Option<
            get_protocol_version_upgrade_vote_status_response_v0::Result,
        >,
    }
    /// Nested message and enum types in `GetProtocolVersionUpgradeVoteStatusResponseV0`.
    pub mod get_protocol_version_upgrade_vote_status_response_v0 {
        #[derive(::dapi_grpc_macros::Mockable)]
        #[allow(clippy::derive_partial_eq_without_eq)]
        #[derive(Clone, PartialEq, ::prost::Message)]
        pub struct VersionSignals {
            #[prost(message, repeated, tag = "1")]
            pub version_signals: ::prost::alloc::vec::Vec<VersionSignal>,
        }
        #[derive(::dapi_grpc_macros::Mockable)]
        #[allow(clippy::derive_partial_eq_without_eq)]
        #[derive(Clone, PartialEq, ::prost::Message)]
        pub struct VersionSignal {
            #[prost(bytes = "vec", tag = "1")]
            pub pro_tx_hash: ::prost::alloc::vec::Vec<u8>,
            #[prost(uint32, tag = "2")]
            pub version: u32,
        }
        #[allow(clippy::derive_partial_eq_without_eq)]
        #[derive(Clone, PartialEq, ::prost::Oneof)]
        pub enum Result {
            #[prost(message, tag = "1")]
            Versions(VersionSignals),
            #[prost(message, tag = "2")]
            Proof(super::super::Proof),
        }
    }
    #[allow(clippy::derive_partial_eq_without_eq)]
    #[derive(Clone, PartialEq, ::prost::Oneof)]
    pub enum Version {
        #[prost(message, tag = "1")]
        V0(GetProtocolVersionUpgradeVoteStatusResponseV0),
    }
}
#[derive(::dapi_grpc_macros::Mockable)]
#[allow(clippy::derive_partial_eq_without_eq)]
#[derive(Clone, PartialEq, ::prost::Message)]
pub struct GetEpochsInfoRequest {
    #[prost(oneof = "get_epochs_info_request::Version", tags = "1")]
    pub version: ::core::option::Option<get_epochs_info_request::Version>,
}
/// Nested message and enum types in `GetEpochsInfoRequest`.
pub mod get_epochs_info_request {
    #[derive(::dapi_grpc_macros::Mockable)]
    #[allow(clippy::derive_partial_eq_without_eq)]
    #[derive(Clone, PartialEq, ::prost::Message)]
    pub struct GetEpochsInfoRequestV0 {
        #[prost(message, optional, tag = "1")]
        pub start_epoch: ::core::option::Option<u32>,
        #[prost(uint32, tag = "2")]
        pub count: u32,
        #[prost(bool, tag = "3")]
        pub ascending: bool,
        #[prost(bool, tag = "4")]
        pub prove: bool,
    }
    #[allow(clippy::derive_partial_eq_without_eq)]
    #[derive(Clone, PartialEq, ::prost::Oneof)]
    pub enum Version {
        #[prost(message, tag = "1")]
        V0(GetEpochsInfoRequestV0),
    }
}
#[derive(
    ::dapi_grpc_macros::VersionedGrpcMessage,
    ::dapi_grpc_macros::VersionedGrpcResponse
)]
#[grpc_versions(0)]
#[derive(::dapi_grpc_macros::Mockable)]
#[allow(clippy::derive_partial_eq_without_eq)]
#[derive(Clone, PartialEq, ::prost::Message)]
pub struct GetEpochsInfoResponse {
    #[prost(oneof = "get_epochs_info_response::Version", tags = "1")]
    pub version: ::core::option::Option<get_epochs_info_response::Version>,
}
/// Nested message and enum types in `GetEpochsInfoResponse`.
pub mod get_epochs_info_response {
    #[derive(::dapi_grpc_macros::Mockable)]
    #[allow(clippy::derive_partial_eq_without_eq)]
    #[derive(Clone, PartialEq, ::prost::Message)]
    pub struct GetEpochsInfoResponseV0 {
        #[prost(message, optional, tag = "3")]
        pub metadata: ::core::option::Option<super::ResponseMetadata>,
        #[prost(oneof = "get_epochs_info_response_v0::Result", tags = "1, 2")]
        pub result: ::core::option::Option<get_epochs_info_response_v0::Result>,
    }
    /// Nested message and enum types in `GetEpochsInfoResponseV0`.
    pub mod get_epochs_info_response_v0 {
        #[derive(::dapi_grpc_macros::Mockable)]
        #[allow(clippy::derive_partial_eq_without_eq)]
        #[derive(Clone, PartialEq, ::prost::Message)]
        pub struct EpochInfos {
            #[prost(message, repeated, tag = "1")]
            pub epoch_infos: ::prost::alloc::vec::Vec<EpochInfo>,
        }
        #[derive(::dapi_grpc_macros::Mockable)]
        #[allow(clippy::derive_partial_eq_without_eq)]
        #[derive(Clone, PartialEq, ::prost::Message)]
        pub struct EpochInfo {
            #[prost(uint32, tag = "1")]
            pub number: u32,
            #[prost(uint64, tag = "2")]
            pub first_block_height: u64,
            #[prost(uint32, tag = "3")]
            pub first_core_block_height: u32,
            #[prost(uint64, tag = "4")]
            pub start_time: u64,
            #[prost(double, tag = "5")]
            pub fee_multiplier: f64,
            #[prost(uint32, tag = "6")]
            pub protocol_version: u32,
        }
        #[allow(clippy::derive_partial_eq_without_eq)]
        #[derive(Clone, PartialEq, ::prost::Oneof)]
        pub enum Result {
            #[prost(message, tag = "1")]
            Epochs(EpochInfos),
            #[prost(message, tag = "2")]
            Proof(super::super::Proof),
        }
    }
    #[allow(clippy::derive_partial_eq_without_eq)]
    #[derive(Clone, PartialEq, ::prost::Oneof)]
    pub enum Version {
        #[prost(message, tag = "1")]
        V0(GetEpochsInfoResponseV0),
    }
}
#[derive(::dapi_grpc_macros::VersionedGrpcMessage)]
#[grpc_versions(0)]
#[derive(::dapi_grpc_macros::Mockable)]
#[allow(clippy::derive_partial_eq_without_eq)]
#[derive(Clone, PartialEq, ::prost::Message)]
pub struct GetPathElementsRequest {
    #[prost(oneof = "get_path_elements_request::Version", tags = "1")]
    pub version: ::core::option::Option<get_path_elements_request::Version>,
}
/// Nested message and enum types in `GetPathElementsRequest`.
pub mod get_path_elements_request {
    #[derive(::dapi_grpc_macros::Mockable)]
    #[allow(clippy::derive_partial_eq_without_eq)]
    #[derive(Clone, PartialEq, ::prost::Message)]
    pub struct GetPathElementsRequestV0 {
        #[prost(message, optional, tag = "1")]
        pub path: ::core::option::Option<get_path_elements_request_v0::PathElement>,
        #[prost(message, optional, tag = "2")]
        pub keys: ::core::option::Option<get_path_elements_request_v0::Keys>,
        #[prost(bool, tag = "3")]
        pub prove: bool,
    }
    /// Nested message and enum types in `GetPathElementsRequestV0`.
    pub mod get_path_elements_request_v0 {
        #[derive(::dapi_grpc_macros::Mockable)]
        #[allow(clippy::derive_partial_eq_without_eq)]
        #[derive(Clone, PartialEq, ::prost::Message)]
        pub struct Keys {
            #[prost(bytes = "vec", repeated, tag = "1")]
            pub key: ::prost::alloc::vec::Vec<::prost::alloc::vec::Vec<u8>>,
        }
        #[derive(::dapi_grpc_macros::Mockable)]
        #[allow(clippy::derive_partial_eq_without_eq)]
        #[derive(Clone, PartialEq, ::prost::Message)]
        pub struct PathElement {
            #[prost(bytes = "vec", repeated, tag = "1")]
            pub path: ::prost::alloc::vec::Vec<::prost::alloc::vec::Vec<u8>>,
        }
    }
    #[allow(clippy::derive_partial_eq_without_eq)]
    #[derive(Clone, PartialEq, ::prost::Oneof)]
    pub enum Version {
        #[prost(message, tag = "1")]
        V0(GetPathElementsRequestV0),
    }
}
#[derive(
    ::dapi_grpc_macros::VersionedGrpcMessage,
    ::dapi_grpc_macros::VersionedGrpcResponse
)]
#[grpc_versions(0)]
#[derive(::dapi_grpc_macros::Mockable)]
#[allow(clippy::derive_partial_eq_without_eq)]
#[derive(Clone, PartialEq, ::prost::Message)]
pub struct GetPathElementsResponse {
    #[prost(oneof = "get_path_elements_response::Version", tags = "1")]
    pub version: ::core::option::Option<get_path_elements_response::Version>,
}
/// Nested message and enum types in `GetPathElementsResponse`.
pub mod get_path_elements_response {
    #[derive(::dapi_grpc_macros::Mockable)]
    #[allow(clippy::derive_partial_eq_without_eq)]
    #[derive(Clone, PartialEq, ::prost::Message)]
    pub struct GetPathElementsResponseV0 {
        #[prost(message, optional, tag = "3")]
        pub metadata: ::core::option::Option<super::ResponseMetadata>,
        #[prost(oneof = "get_path_elements_response_v0::Result", tags = "1, 2")]
        pub result: ::core::option::Option<get_path_elements_response_v0::Result>,
    }
    /// Nested message and enum types in `GetPathElementsResponseV0`.
    pub mod get_path_elements_response_v0 {
        #[derive(::dapi_grpc_macros::Mockable)]
        #[allow(clippy::derive_partial_eq_without_eq)]
        #[derive(Clone, PartialEq, ::prost::Message)]
        pub struct Elements {
            #[prost(bytes = "vec", repeated, tag = "1")]
            pub elements: ::prost::alloc::vec::Vec<::prost::alloc::vec::Vec<u8>>,
        }
        #[allow(clippy::derive_partial_eq_without_eq)]
        #[derive(Clone, PartialEq, ::prost::Oneof)]
        pub enum Result {
            #[prost(message, tag = "1")]
            Elements(Elements),
            #[prost(message, tag = "2")]
            Proof(super::super::Proof),
        }
    }
    #[allow(clippy::derive_partial_eq_without_eq)]
    #[derive(Clone, PartialEq, ::prost::Oneof)]
    pub enum Version {
        #[prost(message, tag = "1")]
        V0(GetPathElementsResponseV0),
    }
}
/// Generated server implementations.
pub mod platform_server {
    #![allow(unused_variables, dead_code, missing_docs, clippy::let_unit_value)]
    use tonic::codegen::*;
    /// Generated trait containing gRPC methods that should be implemented for use with PlatformServer.
    #[async_trait]
    pub trait Platform: Send + Sync + 'static {
        async fn broadcast_state_transition(
            &self,
            request: tonic::Request<super::BroadcastStateTransitionRequest>,
        ) -> std::result::Result<
            tonic::Response<super::BroadcastStateTransitionResponse>,
            tonic::Status,
        >;
        async fn get_identity(
            &self,
            request: tonic::Request<super::GetIdentityRequest>,
        ) -> std::result::Result<
            tonic::Response<super::GetIdentityResponse>,
            tonic::Status,
        >;
        async fn get_identities(
            &self,
            request: tonic::Request<super::GetIdentitiesRequest>,
        ) -> std::result::Result<
            tonic::Response<super::GetIdentitiesResponse>,
            tonic::Status,
        >;
        async fn get_identity_keys(
            &self,
            request: tonic::Request<super::GetIdentityKeysRequest>,
        ) -> std::result::Result<
            tonic::Response<super::GetIdentityKeysResponse>,
            tonic::Status,
        >;
        async fn get_identity_nonce(
            &self,
            request: tonic::Request<super::GetIdentityNonceRequest>,
        ) -> std::result::Result<
            tonic::Response<super::GetIdentityNonceResponse>,
            tonic::Status,
        >;
        async fn get_identity_contract_nonce(
            &self,
            request: tonic::Request<super::GetIdentityContractNonceRequest>,
        ) -> std::result::Result<
            tonic::Response<super::GetIdentityContractNonceResponse>,
            tonic::Status,
        >;
        async fn get_identity_balance(
            &self,
            request: tonic::Request<super::GetIdentityBalanceRequest>,
        ) -> std::result::Result<
            tonic::Response<super::GetIdentityBalanceResponse>,
            tonic::Status,
        >;
        async fn get_identity_balance_and_revision(
            &self,
            request: tonic::Request<super::GetIdentityBalanceAndRevisionRequest>,
        ) -> std::result::Result<
            tonic::Response<super::GetIdentityBalanceAndRevisionResponse>,
            tonic::Status,
        >;
        async fn get_proofs(
            &self,
            request: tonic::Request<super::GetProofsRequest>,
        ) -> std::result::Result<
            tonic::Response<super::GetProofsResponse>,
            tonic::Status,
        >;
        async fn get_data_contract(
            &self,
            request: tonic::Request<super::GetDataContractRequest>,
        ) -> std::result::Result<
            tonic::Response<super::GetDataContractResponse>,
            tonic::Status,
        >;
        async fn get_data_contract_history(
            &self,
            request: tonic::Request<super::GetDataContractHistoryRequest>,
        ) -> std::result::Result<
            tonic::Response<super::GetDataContractHistoryResponse>,
            tonic::Status,
        >;
        async fn get_data_contracts(
            &self,
            request: tonic::Request<super::GetDataContractsRequest>,
        ) -> std::result::Result<
            tonic::Response<super::GetDataContractsResponse>,
            tonic::Status,
        >;
        async fn get_documents(
            &self,
            request: tonic::Request<super::GetDocumentsRequest>,
        ) -> std::result::Result<
            tonic::Response<super::GetDocumentsResponse>,
            tonic::Status,
        >;
        async fn get_identities_by_public_key_hashes(
            &self,
            request: tonic::Request<super::GetIdentitiesByPublicKeyHashesRequest>,
        ) -> std::result::Result<
            tonic::Response<super::GetIdentitiesByPublicKeyHashesResponse>,
            tonic::Status,
        >;
        async fn get_identity_by_public_key_hash(
            &self,
            request: tonic::Request<super::GetIdentityByPublicKeyHashRequest>,
        ) -> std::result::Result<
            tonic::Response<super::GetIdentityByPublicKeyHashResponse>,
            tonic::Status,
        >;
        async fn wait_for_state_transition_result(
            &self,
            request: tonic::Request<super::WaitForStateTransitionResultRequest>,
        ) -> std::result::Result<
            tonic::Response<super::WaitForStateTransitionResultResponse>,
            tonic::Status,
        >;
        async fn get_consensus_params(
            &self,
            request: tonic::Request<super::GetConsensusParamsRequest>,
        ) -> std::result::Result<
            tonic::Response<super::GetConsensusParamsResponse>,
            tonic::Status,
        >;
        async fn get_protocol_version_upgrade_state(
            &self,
            request: tonic::Request<super::GetProtocolVersionUpgradeStateRequest>,
        ) -> std::result::Result<
            tonic::Response<super::GetProtocolVersionUpgradeStateResponse>,
            tonic::Status,
        >;
        async fn get_protocol_version_upgrade_vote_status(
            &self,
            request: tonic::Request<super::GetProtocolVersionUpgradeVoteStatusRequest>,
        ) -> std::result::Result<
            tonic::Response<super::GetProtocolVersionUpgradeVoteStatusResponse>,
            tonic::Status,
        >;
        async fn get_epochs_info(
            &self,
            request: tonic::Request<super::GetEpochsInfoRequest>,
        ) -> std::result::Result<
            tonic::Response<super::GetEpochsInfoResponse>,
            tonic::Status,
        >;
        async fn get_path_elements(
            &self,
            request: tonic::Request<super::GetPathElementsRequest>,
        ) -> std::result::Result<
            tonic::Response<super::GetPathElementsResponse>,
            tonic::Status,
        >;
    }
    #[derive(Debug)]
    pub struct PlatformServer<T: Platform> {
        inner: _Inner<T>,
        accept_compression_encodings: EnabledCompressionEncodings,
        send_compression_encodings: EnabledCompressionEncodings,
        max_decoding_message_size: Option<usize>,
        max_encoding_message_size: Option<usize>,
    }
    struct _Inner<T>(Arc<T>);
    impl<T: Platform> PlatformServer<T> {
        pub fn new(inner: T) -> Self {
            Self::from_arc(Arc::new(inner))
        }
        pub fn from_arc(inner: Arc<T>) -> Self {
            let inner = _Inner(inner);
            Self {
                inner,
                accept_compression_encodings: Default::default(),
                send_compression_encodings: Default::default(),
                max_decoding_message_size: None,
                max_encoding_message_size: None,
            }
        }
        pub fn with_interceptor<F>(
            inner: T,
            interceptor: F,
        ) -> InterceptedService<Self, F>
        where
            F: tonic::service::Interceptor,
        {
            InterceptedService::new(Self::new(inner), interceptor)
        }
        /// Enable decompressing requests with the given encoding.
        #[must_use]
        pub fn accept_compressed(mut self, encoding: CompressionEncoding) -> Self {
            self.accept_compression_encodings.enable(encoding);
            self
        }
        /// Compress responses with the given encoding, if the client supports it.
        #[must_use]
        pub fn send_compressed(mut self, encoding: CompressionEncoding) -> Self {
            self.send_compression_encodings.enable(encoding);
            self
        }
        /// Limits the maximum size of a decoded message.
        ///
        /// Default: `4MB`
        #[must_use]
        pub fn max_decoding_message_size(mut self, limit: usize) -> Self {
            self.max_decoding_message_size = Some(limit);
            self
        }
        /// Limits the maximum size of an encoded message.
        ///
        /// Default: `usize::MAX`
        #[must_use]
        pub fn max_encoding_message_size(mut self, limit: usize) -> Self {
            self.max_encoding_message_size = Some(limit);
            self
        }
    }
    impl<T, B> tonic::codegen::Service<http::Request<B>> for PlatformServer<T>
    where
        T: Platform,
        B: Body + Send + 'static,
        B::Error: Into<StdError> + Send + 'static,
    {
        type Response = http::Response<tonic::body::BoxBody>;
        type Error = std::convert::Infallible;
        type Future = BoxFuture<Self::Response, Self::Error>;
        fn poll_ready(
            &mut self,
            _cx: &mut Context<'_>,
        ) -> Poll<std::result::Result<(), Self::Error>> {
            Poll::Ready(Ok(()))
        }
        fn call(&mut self, req: http::Request<B>) -> Self::Future {
            let inner = self.inner.clone();
            match req.uri().path() {
                "/org.dash.platform.dapi.v0.Platform/broadcastStateTransition" => {
                    #[allow(non_camel_case_types)]
                    struct broadcastStateTransitionSvc<T: Platform>(pub Arc<T>);
                    impl<
                        T: Platform,
                    > tonic::server::UnaryService<super::BroadcastStateTransitionRequest>
                    for broadcastStateTransitionSvc<T> {
                        type Response = super::BroadcastStateTransitionResponse;
                        type Future = BoxFuture<
                            tonic::Response<Self::Response>,
                            tonic::Status,
                        >;
                        fn call(
                            &mut self,
                            request: tonic::Request<
                                super::BroadcastStateTransitionRequest,
                            >,
                        ) -> Self::Future {
                            let inner = Arc::clone(&self.0);
                            let fut = async move {
                                (*inner).broadcast_state_transition(request).await
                            };
                            Box::pin(fut)
                        }
                    }
                    let accept_compression_encodings = self.accept_compression_encodings;
                    let send_compression_encodings = self.send_compression_encodings;
                    let max_decoding_message_size = self.max_decoding_message_size;
                    let max_encoding_message_size = self.max_encoding_message_size;
                    let inner = self.inner.clone();
                    let fut = async move {
                        let inner = inner.0;
                        let method = broadcastStateTransitionSvc(inner);
                        let codec = tonic::codec::ProstCodec::default();
                        let mut grpc = tonic::server::Grpc::new(codec)
                            .apply_compression_config(
                                accept_compression_encodings,
                                send_compression_encodings,
                            )
                            .apply_max_message_size_config(
                                max_decoding_message_size,
                                max_encoding_message_size,
                            );
                        let res = grpc.unary(method, req).await;
                        Ok(res)
                    };
                    Box::pin(fut)
                }
                "/org.dash.platform.dapi.v0.Platform/getIdentity" => {
                    #[allow(non_camel_case_types)]
                    struct getIdentitySvc<T: Platform>(pub Arc<T>);
                    impl<
                        T: Platform,
                    > tonic::server::UnaryService<super::GetIdentityRequest>
                    for getIdentitySvc<T> {
                        type Response = super::GetIdentityResponse;
                        type Future = BoxFuture<
                            tonic::Response<Self::Response>,
                            tonic::Status,
                        >;
                        fn call(
                            &mut self,
                            request: tonic::Request<super::GetIdentityRequest>,
                        ) -> Self::Future {
                            let inner = Arc::clone(&self.0);
                            let fut = async move {
                                (*inner).get_identity(request).await
                            };
                            Box::pin(fut)
                        }
                    }
                    let accept_compression_encodings = self.accept_compression_encodings;
                    let send_compression_encodings = self.send_compression_encodings;
                    let max_decoding_message_size = self.max_decoding_message_size;
                    let max_encoding_message_size = self.max_encoding_message_size;
                    let inner = self.inner.clone();
                    let fut = async move {
                        let inner = inner.0;
                        let method = getIdentitySvc(inner);
                        let codec = tonic::codec::ProstCodec::default();
                        let mut grpc = tonic::server::Grpc::new(codec)
                            .apply_compression_config(
                                accept_compression_encodings,
                                send_compression_encodings,
                            )
                            .apply_max_message_size_config(
                                max_decoding_message_size,
                                max_encoding_message_size,
                            );
                        let res = grpc.unary(method, req).await;
                        Ok(res)
                    };
                    Box::pin(fut)
                }
                "/org.dash.platform.dapi.v0.Platform/getIdentities" => {
                    #[allow(non_camel_case_types)]
                    struct getIdentitiesSvc<T: Platform>(pub Arc<T>);
                    impl<
                        T: Platform,
                    > tonic::server::UnaryService<super::GetIdentitiesRequest>
                    for getIdentitiesSvc<T> {
                        type Response = super::GetIdentitiesResponse;
                        type Future = BoxFuture<
                            tonic::Response<Self::Response>,
                            tonic::Status,
                        >;
                        fn call(
                            &mut self,
                            request: tonic::Request<super::GetIdentitiesRequest>,
                        ) -> Self::Future {
                            let inner = Arc::clone(&self.0);
                            let fut = async move {
                                (*inner).get_identities(request).await
                            };
                            Box::pin(fut)
                        }
                    }
                    let accept_compression_encodings = self.accept_compression_encodings;
                    let send_compression_encodings = self.send_compression_encodings;
                    let max_decoding_message_size = self.max_decoding_message_size;
                    let max_encoding_message_size = self.max_encoding_message_size;
                    let inner = self.inner.clone();
                    let fut = async move {
                        let inner = inner.0;
                        let method = getIdentitiesSvc(inner);
                        let codec = tonic::codec::ProstCodec::default();
                        let mut grpc = tonic::server::Grpc::new(codec)
                            .apply_compression_config(
                                accept_compression_encodings,
                                send_compression_encodings,
                            )
                            .apply_max_message_size_config(
                                max_decoding_message_size,
                                max_encoding_message_size,
                            );
                        let res = grpc.unary(method, req).await;
                        Ok(res)
                    };
                    Box::pin(fut)
                }
                "/org.dash.platform.dapi.v0.Platform/getIdentityKeys" => {
                    #[allow(non_camel_case_types)]
                    struct getIdentityKeysSvc<T: Platform>(pub Arc<T>);
                    impl<
                        T: Platform,
                    > tonic::server::UnaryService<super::GetIdentityKeysRequest>
                    for getIdentityKeysSvc<T> {
                        type Response = super::GetIdentityKeysResponse;
                        type Future = BoxFuture<
                            tonic::Response<Self::Response>,
                            tonic::Status,
                        >;
                        fn call(
                            &mut self,
                            request: tonic::Request<super::GetIdentityKeysRequest>,
                        ) -> Self::Future {
                            let inner = Arc::clone(&self.0);
                            let fut = async move {
                                (*inner).get_identity_keys(request).await
                            };
                            Box::pin(fut)
                        }
                    }
                    let accept_compression_encodings = self.accept_compression_encodings;
                    let send_compression_encodings = self.send_compression_encodings;
                    let max_decoding_message_size = self.max_decoding_message_size;
                    let max_encoding_message_size = self.max_encoding_message_size;
                    let inner = self.inner.clone();
                    let fut = async move {
                        let inner = inner.0;
                        let method = getIdentityKeysSvc(inner);
                        let codec = tonic::codec::ProstCodec::default();
                        let mut grpc = tonic::server::Grpc::new(codec)
                            .apply_compression_config(
                                accept_compression_encodings,
                                send_compression_encodings,
                            )
                            .apply_max_message_size_config(
                                max_decoding_message_size,
                                max_encoding_message_size,
                            );
                        let res = grpc.unary(method, req).await;
                        Ok(res)
                    };
                    Box::pin(fut)
                }
                "/org.dash.platform.dapi.v0.Platform/getIdentityNonce" => {
                    #[allow(non_camel_case_types)]
                    struct getIdentityNonceSvc<T: Platform>(pub Arc<T>);
                    impl<
                        T: Platform,
                    > tonic::server::UnaryService<super::GetIdentityNonceRequest>
                    for getIdentityNonceSvc<T> {
                        type Response = super::GetIdentityNonceResponse;
                        type Future = BoxFuture<
                            tonic::Response<Self::Response>,
                            tonic::Status,
                        >;
                        fn call(
                            &mut self,
                            request: tonic::Request<super::GetIdentityNonceRequest>,
                        ) -> Self::Future {
                            let inner = Arc::clone(&self.0);
                            let fut = async move {
                                (*inner).get_identity_nonce(request).await
                            };
                            Box::pin(fut)
                        }
                    }
                    let accept_compression_encodings = self.accept_compression_encodings;
                    let send_compression_encodings = self.send_compression_encodings;
                    let max_decoding_message_size = self.max_decoding_message_size;
                    let max_encoding_message_size = self.max_encoding_message_size;
                    let inner = self.inner.clone();
                    let fut = async move {
                        let inner = inner.0;
                        let method = getIdentityNonceSvc(inner);
                        let codec = tonic::codec::ProstCodec::default();
                        let mut grpc = tonic::server::Grpc::new(codec)
                            .apply_compression_config(
                                accept_compression_encodings,
                                send_compression_encodings,
                            )
                            .apply_max_message_size_config(
                                max_decoding_message_size,
                                max_encoding_message_size,
                            );
                        let res = grpc.unary(method, req).await;
                        Ok(res)
                    };
                    Box::pin(fut)
                }
                "/org.dash.platform.dapi.v0.Platform/getIdentityContractNonce" => {
                    #[allow(non_camel_case_types)]
                    struct getIdentityContractNonceSvc<T: Platform>(pub Arc<T>);
                    impl<
                        T: Platform,
                    > tonic::server::UnaryService<super::GetIdentityContractNonceRequest>
                    for getIdentityContractNonceSvc<T> {
                        type Response = super::GetIdentityContractNonceResponse;
                        type Future = BoxFuture<
                            tonic::Response<Self::Response>,
                            tonic::Status,
                        >;
                        fn call(
                            &mut self,
                            request: tonic::Request<
                                super::GetIdentityContractNonceRequest,
                            >,
                        ) -> Self::Future {
                            let inner = Arc::clone(&self.0);
                            let fut = async move {
                                (*inner).get_identity_contract_nonce(request).await
                            };
                            Box::pin(fut)
                        }
                    }
                    let accept_compression_encodings = self.accept_compression_encodings;
                    let send_compression_encodings = self.send_compression_encodings;
                    let max_decoding_message_size = self.max_decoding_message_size;
                    let max_encoding_message_size = self.max_encoding_message_size;
                    let inner = self.inner.clone();
                    let fut = async move {
                        let inner = inner.0;
                        let method = getIdentityContractNonceSvc(inner);
                        let codec = tonic::codec::ProstCodec::default();
                        let mut grpc = tonic::server::Grpc::new(codec)
                            .apply_compression_config(
                                accept_compression_encodings,
                                send_compression_encodings,
                            )
                            .apply_max_message_size_config(
                                max_decoding_message_size,
                                max_encoding_message_size,
                            );
                        let res = grpc.unary(method, req).await;
                        Ok(res)
                    };
                    Box::pin(fut)
                }
                "/org.dash.platform.dapi.v0.Platform/getIdentityBalance" => {
                    #[allow(non_camel_case_types)]
                    struct getIdentityBalanceSvc<T: Platform>(pub Arc<T>);
                    impl<
                        T: Platform,
                    > tonic::server::UnaryService<super::GetIdentityBalanceRequest>
                    for getIdentityBalanceSvc<T> {
                        type Response = super::GetIdentityBalanceResponse;
                        type Future = BoxFuture<
                            tonic::Response<Self::Response>,
                            tonic::Status,
                        >;
                        fn call(
                            &mut self,
                            request: tonic::Request<super::GetIdentityBalanceRequest>,
                        ) -> Self::Future {
                            let inner = Arc::clone(&self.0);
                            let fut = async move {
                                (*inner).get_identity_balance(request).await
                            };
                            Box::pin(fut)
                        }
                    }
                    let accept_compression_encodings = self.accept_compression_encodings;
                    let send_compression_encodings = self.send_compression_encodings;
                    let max_decoding_message_size = self.max_decoding_message_size;
                    let max_encoding_message_size = self.max_encoding_message_size;
                    let inner = self.inner.clone();
                    let fut = async move {
                        let inner = inner.0;
                        let method = getIdentityBalanceSvc(inner);
                        let codec = tonic::codec::ProstCodec::default();
                        let mut grpc = tonic::server::Grpc::new(codec)
                            .apply_compression_config(
                                accept_compression_encodings,
                                send_compression_encodings,
                            )
                            .apply_max_message_size_config(
                                max_decoding_message_size,
                                max_encoding_message_size,
                            );
                        let res = grpc.unary(method, req).await;
                        Ok(res)
                    };
                    Box::pin(fut)
                }
                "/org.dash.platform.dapi.v0.Platform/getIdentityBalanceAndRevision" => {
                    #[allow(non_camel_case_types)]
                    struct getIdentityBalanceAndRevisionSvc<T: Platform>(pub Arc<T>);
                    impl<
                        T: Platform,
                    > tonic::server::UnaryService<
                        super::GetIdentityBalanceAndRevisionRequest,
                    > for getIdentityBalanceAndRevisionSvc<T> {
                        type Response = super::GetIdentityBalanceAndRevisionResponse;
                        type Future = BoxFuture<
                            tonic::Response<Self::Response>,
                            tonic::Status,
                        >;
                        fn call(
                            &mut self,
                            request: tonic::Request<
                                super::GetIdentityBalanceAndRevisionRequest,
                            >,
                        ) -> Self::Future {
                            let inner = Arc::clone(&self.0);
                            let fut = async move {
                                (*inner).get_identity_balance_and_revision(request).await
                            };
                            Box::pin(fut)
                        }
                    }
                    let accept_compression_encodings = self.accept_compression_encodings;
                    let send_compression_encodings = self.send_compression_encodings;
                    let max_decoding_message_size = self.max_decoding_message_size;
                    let max_encoding_message_size = self.max_encoding_message_size;
                    let inner = self.inner.clone();
                    let fut = async move {
                        let inner = inner.0;
                        let method = getIdentityBalanceAndRevisionSvc(inner);
                        let codec = tonic::codec::ProstCodec::default();
                        let mut grpc = tonic::server::Grpc::new(codec)
                            .apply_compression_config(
                                accept_compression_encodings,
                                send_compression_encodings,
                            )
                            .apply_max_message_size_config(
                                max_decoding_message_size,
                                max_encoding_message_size,
                            );
                        let res = grpc.unary(method, req).await;
                        Ok(res)
                    };
                    Box::pin(fut)
                }
                "/org.dash.platform.dapi.v0.Platform/getProofs" => {
                    #[allow(non_camel_case_types)]
                    struct getProofsSvc<T: Platform>(pub Arc<T>);
                    impl<
                        T: Platform,
                    > tonic::server::UnaryService<super::GetProofsRequest>
                    for getProofsSvc<T> {
                        type Response = super::GetProofsResponse;
                        type Future = BoxFuture<
                            tonic::Response<Self::Response>,
                            tonic::Status,
                        >;
                        fn call(
                            &mut self,
                            request: tonic::Request<super::GetProofsRequest>,
                        ) -> Self::Future {
                            let inner = Arc::clone(&self.0);
                            let fut = async move { (*inner).get_proofs(request).await };
                            Box::pin(fut)
                        }
                    }
                    let accept_compression_encodings = self.accept_compression_encodings;
                    let send_compression_encodings = self.send_compression_encodings;
                    let max_decoding_message_size = self.max_decoding_message_size;
                    let max_encoding_message_size = self.max_encoding_message_size;
                    let inner = self.inner.clone();
                    let fut = async move {
                        let inner = inner.0;
                        let method = getProofsSvc(inner);
                        let codec = tonic::codec::ProstCodec::default();
                        let mut grpc = tonic::server::Grpc::new(codec)
                            .apply_compression_config(
                                accept_compression_encodings,
                                send_compression_encodings,
                            )
                            .apply_max_message_size_config(
                                max_decoding_message_size,
                                max_encoding_message_size,
                            );
                        let res = grpc.unary(method, req).await;
                        Ok(res)
                    };
                    Box::pin(fut)
                }
                "/org.dash.platform.dapi.v0.Platform/getDataContract" => {
                    #[allow(non_camel_case_types)]
                    struct getDataContractSvc<T: Platform>(pub Arc<T>);
                    impl<
                        T: Platform,
                    > tonic::server::UnaryService<super::GetDataContractRequest>
                    for getDataContractSvc<T> {
                        type Response = super::GetDataContractResponse;
                        type Future = BoxFuture<
                            tonic::Response<Self::Response>,
                            tonic::Status,
                        >;
                        fn call(
                            &mut self,
                            request: tonic::Request<super::GetDataContractRequest>,
                        ) -> Self::Future {
                            let inner = Arc::clone(&self.0);
                            let fut = async move {
                                (*inner).get_data_contract(request).await
                            };
                            Box::pin(fut)
                        }
                    }
                    let accept_compression_encodings = self.accept_compression_encodings;
                    let send_compression_encodings = self.send_compression_encodings;
                    let max_decoding_message_size = self.max_decoding_message_size;
                    let max_encoding_message_size = self.max_encoding_message_size;
                    let inner = self.inner.clone();
                    let fut = async move {
                        let inner = inner.0;
                        let method = getDataContractSvc(inner);
                        let codec = tonic::codec::ProstCodec::default();
                        let mut grpc = tonic::server::Grpc::new(codec)
                            .apply_compression_config(
                                accept_compression_encodings,
                                send_compression_encodings,
                            )
                            .apply_max_message_size_config(
                                max_decoding_message_size,
                                max_encoding_message_size,
                            );
                        let res = grpc.unary(method, req).await;
                        Ok(res)
                    };
                    Box::pin(fut)
                }
                "/org.dash.platform.dapi.v0.Platform/getDataContractHistory" => {
                    #[allow(non_camel_case_types)]
                    struct getDataContractHistorySvc<T: Platform>(pub Arc<T>);
                    impl<
                        T: Platform,
                    > tonic::server::UnaryService<super::GetDataContractHistoryRequest>
                    for getDataContractHistorySvc<T> {
                        type Response = super::GetDataContractHistoryResponse;
                        type Future = BoxFuture<
                            tonic::Response<Self::Response>,
                            tonic::Status,
                        >;
                        fn call(
                            &mut self,
                            request: tonic::Request<super::GetDataContractHistoryRequest>,
                        ) -> Self::Future {
                            let inner = Arc::clone(&self.0);
                            let fut = async move {
                                (*inner).get_data_contract_history(request).await
                            };
                            Box::pin(fut)
                        }
                    }
                    let accept_compression_encodings = self.accept_compression_encodings;
                    let send_compression_encodings = self.send_compression_encodings;
                    let max_decoding_message_size = self.max_decoding_message_size;
                    let max_encoding_message_size = self.max_encoding_message_size;
                    let inner = self.inner.clone();
                    let fut = async move {
                        let inner = inner.0;
                        let method = getDataContractHistorySvc(inner);
                        let codec = tonic::codec::ProstCodec::default();
                        let mut grpc = tonic::server::Grpc::new(codec)
                            .apply_compression_config(
                                accept_compression_encodings,
                                send_compression_encodings,
                            )
                            .apply_max_message_size_config(
                                max_decoding_message_size,
                                max_encoding_message_size,
                            );
                        let res = grpc.unary(method, req).await;
                        Ok(res)
                    };
                    Box::pin(fut)
                }
                "/org.dash.platform.dapi.v0.Platform/getDataContracts" => {
                    #[allow(non_camel_case_types)]
                    struct getDataContractsSvc<T: Platform>(pub Arc<T>);
                    impl<
                        T: Platform,
                    > tonic::server::UnaryService<super::GetDataContractsRequest>
                    for getDataContractsSvc<T> {
                        type Response = super::GetDataContractsResponse;
                        type Future = BoxFuture<
                            tonic::Response<Self::Response>,
                            tonic::Status,
                        >;
                        fn call(
                            &mut self,
                            request: tonic::Request<super::GetDataContractsRequest>,
                        ) -> Self::Future {
                            let inner = Arc::clone(&self.0);
                            let fut = async move {
                                (*inner).get_data_contracts(request).await
                            };
                            Box::pin(fut)
                        }
                    }
                    let accept_compression_encodings = self.accept_compression_encodings;
                    let send_compression_encodings = self.send_compression_encodings;
                    let max_decoding_message_size = self.max_decoding_message_size;
                    let max_encoding_message_size = self.max_encoding_message_size;
                    let inner = self.inner.clone();
                    let fut = async move {
                        let inner = inner.0;
                        let method = getDataContractsSvc(inner);
                        let codec = tonic::codec::ProstCodec::default();
                        let mut grpc = tonic::server::Grpc::new(codec)
                            .apply_compression_config(
                                accept_compression_encodings,
                                send_compression_encodings,
                            )
                            .apply_max_message_size_config(
                                max_decoding_message_size,
                                max_encoding_message_size,
                            );
                        let res = grpc.unary(method, req).await;
                        Ok(res)
                    };
                    Box::pin(fut)
                }
                "/org.dash.platform.dapi.v0.Platform/getDocuments" => {
                    #[allow(non_camel_case_types)]
                    struct getDocumentsSvc<T: Platform>(pub Arc<T>);
                    impl<
                        T: Platform,
                    > tonic::server::UnaryService<super::GetDocumentsRequest>
                    for getDocumentsSvc<T> {
                        type Response = super::GetDocumentsResponse;
                        type Future = BoxFuture<
                            tonic::Response<Self::Response>,
                            tonic::Status,
                        >;
                        fn call(
                            &mut self,
                            request: tonic::Request<super::GetDocumentsRequest>,
                        ) -> Self::Future {
                            let inner = Arc::clone(&self.0);
                            let fut = async move {
                                (*inner).get_documents(request).await
                            };
                            Box::pin(fut)
                        }
                    }
                    let accept_compression_encodings = self.accept_compression_encodings;
                    let send_compression_encodings = self.send_compression_encodings;
                    let max_decoding_message_size = self.max_decoding_message_size;
                    let max_encoding_message_size = self.max_encoding_message_size;
                    let inner = self.inner.clone();
                    let fut = async move {
                        let inner = inner.0;
                        let method = getDocumentsSvc(inner);
                        let codec = tonic::codec::ProstCodec::default();
                        let mut grpc = tonic::server::Grpc::new(codec)
                            .apply_compression_config(
                                accept_compression_encodings,
                                send_compression_encodings,
                            )
                            .apply_max_message_size_config(
                                max_decoding_message_size,
                                max_encoding_message_size,
                            );
                        let res = grpc.unary(method, req).await;
                        Ok(res)
                    };
                    Box::pin(fut)
                }
                "/org.dash.platform.dapi.v0.Platform/getIdentitiesByPublicKeyHashes" => {
                    #[allow(non_camel_case_types)]
                    struct getIdentitiesByPublicKeyHashesSvc<T: Platform>(pub Arc<T>);
                    impl<
                        T: Platform,
                    > tonic::server::UnaryService<
                        super::GetIdentitiesByPublicKeyHashesRequest,
                    > for getIdentitiesByPublicKeyHashesSvc<T> {
                        type Response = super::GetIdentitiesByPublicKeyHashesResponse;
                        type Future = BoxFuture<
                            tonic::Response<Self::Response>,
                            tonic::Status,
                        >;
                        fn call(
                            &mut self,
                            request: tonic::Request<
                                super::GetIdentitiesByPublicKeyHashesRequest,
                            >,
                        ) -> Self::Future {
                            let inner = Arc::clone(&self.0);
                            let fut = async move {
                                (*inner).get_identities_by_public_key_hashes(request).await
                            };
                            Box::pin(fut)
                        }
                    }
                    let accept_compression_encodings = self.accept_compression_encodings;
                    let send_compression_encodings = self.send_compression_encodings;
                    let max_decoding_message_size = self.max_decoding_message_size;
                    let max_encoding_message_size = self.max_encoding_message_size;
                    let inner = self.inner.clone();
                    let fut = async move {
                        let inner = inner.0;
                        let method = getIdentitiesByPublicKeyHashesSvc(inner);
                        let codec = tonic::codec::ProstCodec::default();
                        let mut grpc = tonic::server::Grpc::new(codec)
                            .apply_compression_config(
                                accept_compression_encodings,
                                send_compression_encodings,
                            )
                            .apply_max_message_size_config(
                                max_decoding_message_size,
                                max_encoding_message_size,
                            );
                        let res = grpc.unary(method, req).await;
                        Ok(res)
                    };
                    Box::pin(fut)
                }
                "/org.dash.platform.dapi.v0.Platform/getIdentityByPublicKeyHash" => {
                    #[allow(non_camel_case_types)]
                    struct getIdentityByPublicKeyHashSvc<T: Platform>(pub Arc<T>);
                    impl<
                        T: Platform,
                    > tonic::server::UnaryService<
                        super::GetIdentityByPublicKeyHashRequest,
                    > for getIdentityByPublicKeyHashSvc<T> {
                        type Response = super::GetIdentityByPublicKeyHashResponse;
                        type Future = BoxFuture<
                            tonic::Response<Self::Response>,
                            tonic::Status,
                        >;
                        fn call(
                            &mut self,
                            request: tonic::Request<
                                super::GetIdentityByPublicKeyHashRequest,
                            >,
                        ) -> Self::Future {
                            let inner = Arc::clone(&self.0);
                            let fut = async move {
                                (*inner).get_identity_by_public_key_hash(request).await
                            };
                            Box::pin(fut)
                        }
                    }
                    let accept_compression_encodings = self.accept_compression_encodings;
                    let send_compression_encodings = self.send_compression_encodings;
                    let max_decoding_message_size = self.max_decoding_message_size;
                    let max_encoding_message_size = self.max_encoding_message_size;
                    let inner = self.inner.clone();
                    let fut = async move {
                        let inner = inner.0;
                        let method = getIdentityByPublicKeyHashSvc(inner);
                        let codec = tonic::codec::ProstCodec::default();
                        let mut grpc = tonic::server::Grpc::new(codec)
                            .apply_compression_config(
                                accept_compression_encodings,
                                send_compression_encodings,
                            )
                            .apply_max_message_size_config(
                                max_decoding_message_size,
                                max_encoding_message_size,
                            );
                        let res = grpc.unary(method, req).await;
                        Ok(res)
                    };
                    Box::pin(fut)
                }
                "/org.dash.platform.dapi.v0.Platform/waitForStateTransitionResult" => {
                    #[allow(non_camel_case_types)]
                    struct waitForStateTransitionResultSvc<T: Platform>(pub Arc<T>);
                    impl<
                        T: Platform,
                    > tonic::server::UnaryService<
                        super::WaitForStateTransitionResultRequest,
                    > for waitForStateTransitionResultSvc<T> {
                        type Response = super::WaitForStateTransitionResultResponse;
                        type Future = BoxFuture<
                            tonic::Response<Self::Response>,
                            tonic::Status,
                        >;
                        fn call(
                            &mut self,
                            request: tonic::Request<
                                super::WaitForStateTransitionResultRequest,
                            >,
                        ) -> Self::Future {
                            let inner = Arc::clone(&self.0);
                            let fut = async move {
                                (*inner).wait_for_state_transition_result(request).await
                            };
                            Box::pin(fut)
                        }
                    }
                    let accept_compression_encodings = self.accept_compression_encodings;
                    let send_compression_encodings = self.send_compression_encodings;
                    let max_decoding_message_size = self.max_decoding_message_size;
                    let max_encoding_message_size = self.max_encoding_message_size;
                    let inner = self.inner.clone();
                    let fut = async move {
                        let inner = inner.0;
                        let method = waitForStateTransitionResultSvc(inner);
                        let codec = tonic::codec::ProstCodec::default();
                        let mut grpc = tonic::server::Grpc::new(codec)
                            .apply_compression_config(
                                accept_compression_encodings,
                                send_compression_encodings,
                            )
                            .apply_max_message_size_config(
                                max_decoding_message_size,
                                max_encoding_message_size,
                            );
                        let res = grpc.unary(method, req).await;
                        Ok(res)
                    };
                    Box::pin(fut)
                }
                "/org.dash.platform.dapi.v0.Platform/getConsensusParams" => {
                    #[allow(non_camel_case_types)]
                    struct getConsensusParamsSvc<T: Platform>(pub Arc<T>);
                    impl<
                        T: Platform,
                    > tonic::server::UnaryService<super::GetConsensusParamsRequest>
                    for getConsensusParamsSvc<T> {
                        type Response = super::GetConsensusParamsResponse;
                        type Future = BoxFuture<
                            tonic::Response<Self::Response>,
                            tonic::Status,
                        >;
                        fn call(
                            &mut self,
                            request: tonic::Request<super::GetConsensusParamsRequest>,
                        ) -> Self::Future {
                            let inner = Arc::clone(&self.0);
                            let fut = async move {
                                (*inner).get_consensus_params(request).await
                            };
                            Box::pin(fut)
                        }
                    }
                    let accept_compression_encodings = self.accept_compression_encodings;
                    let send_compression_encodings = self.send_compression_encodings;
                    let max_decoding_message_size = self.max_decoding_message_size;
                    let max_encoding_message_size = self.max_encoding_message_size;
                    let inner = self.inner.clone();
                    let fut = async move {
                        let inner = inner.0;
                        let method = getConsensusParamsSvc(inner);
                        let codec = tonic::codec::ProstCodec::default();
                        let mut grpc = tonic::server::Grpc::new(codec)
                            .apply_compression_config(
                                accept_compression_encodings,
                                send_compression_encodings,
                            )
                            .apply_max_message_size_config(
                                max_decoding_message_size,
                                max_encoding_message_size,
                            );
                        let res = grpc.unary(method, req).await;
                        Ok(res)
                    };
                    Box::pin(fut)
                }
                "/org.dash.platform.dapi.v0.Platform/getProtocolVersionUpgradeState" => {
                    #[allow(non_camel_case_types)]
                    struct getProtocolVersionUpgradeStateSvc<T: Platform>(pub Arc<T>);
                    impl<
                        T: Platform,
                    > tonic::server::UnaryService<
                        super::GetProtocolVersionUpgradeStateRequest,
                    > for getProtocolVersionUpgradeStateSvc<T> {
                        type Response = super::GetProtocolVersionUpgradeStateResponse;
                        type Future = BoxFuture<
                            tonic::Response<Self::Response>,
                            tonic::Status,
                        >;
                        fn call(
                            &mut self,
                            request: tonic::Request<
                                super::GetProtocolVersionUpgradeStateRequest,
                            >,
                        ) -> Self::Future {
                            let inner = Arc::clone(&self.0);
                            let fut = async move {
                                (*inner).get_protocol_version_upgrade_state(request).await
                            };
                            Box::pin(fut)
                        }
                    }
                    let accept_compression_encodings = self.accept_compression_encodings;
                    let send_compression_encodings = self.send_compression_encodings;
                    let max_decoding_message_size = self.max_decoding_message_size;
                    let max_encoding_message_size = self.max_encoding_message_size;
                    let inner = self.inner.clone();
                    let fut = async move {
                        let inner = inner.0;
                        let method = getProtocolVersionUpgradeStateSvc(inner);
                        let codec = tonic::codec::ProstCodec::default();
                        let mut grpc = tonic::server::Grpc::new(codec)
                            .apply_compression_config(
                                accept_compression_encodings,
                                send_compression_encodings,
                            )
                            .apply_max_message_size_config(
                                max_decoding_message_size,
                                max_encoding_message_size,
                            );
                        let res = grpc.unary(method, req).await;
                        Ok(res)
                    };
                    Box::pin(fut)
                }
                "/org.dash.platform.dapi.v0.Platform/getProtocolVersionUpgradeVoteStatus" => {
                    #[allow(non_camel_case_types)]
                    struct getProtocolVersionUpgradeVoteStatusSvc<T: Platform>(
                        pub Arc<T>,
                    );
                    impl<
                        T: Platform,
                    > tonic::server::UnaryService<
                        super::GetProtocolVersionUpgradeVoteStatusRequest,
                    > for getProtocolVersionUpgradeVoteStatusSvc<T> {
                        type Response = super::GetProtocolVersionUpgradeVoteStatusResponse;
                        type Future = BoxFuture<
                            tonic::Response<Self::Response>,
                            tonic::Status,
                        >;
                        fn call(
                            &mut self,
                            request: tonic::Request<
                                super::GetProtocolVersionUpgradeVoteStatusRequest,
                            >,
                        ) -> Self::Future {
                            let inner = Arc::clone(&self.0);
                            let fut = async move {
                                (*inner)
                                    .get_protocol_version_upgrade_vote_status(request)
                                    .await
                            };
                            Box::pin(fut)
                        }
                    }
                    let accept_compression_encodings = self.accept_compression_encodings;
                    let send_compression_encodings = self.send_compression_encodings;
                    let max_decoding_message_size = self.max_decoding_message_size;
                    let max_encoding_message_size = self.max_encoding_message_size;
                    let inner = self.inner.clone();
                    let fut = async move {
                        let inner = inner.0;
                        let method = getProtocolVersionUpgradeVoteStatusSvc(inner);
                        let codec = tonic::codec::ProstCodec::default();
                        let mut grpc = tonic::server::Grpc::new(codec)
                            .apply_compression_config(
                                accept_compression_encodings,
                                send_compression_encodings,
                            )
                            .apply_max_message_size_config(
                                max_decoding_message_size,
                                max_encoding_message_size,
                            );
                        let res = grpc.unary(method, req).await;
                        Ok(res)
                    };
                    Box::pin(fut)
                }
                "/org.dash.platform.dapi.v0.Platform/getEpochsInfo" => {
                    #[allow(non_camel_case_types)]
                    struct getEpochsInfoSvc<T: Platform>(pub Arc<T>);
                    impl<
                        T: Platform,
                    > tonic::server::UnaryService<super::GetEpochsInfoRequest>
                    for getEpochsInfoSvc<T> {
                        type Response = super::GetEpochsInfoResponse;
                        type Future = BoxFuture<
                            tonic::Response<Self::Response>,
                            tonic::Status,
                        >;
                        fn call(
                            &mut self,
                            request: tonic::Request<super::GetEpochsInfoRequest>,
                        ) -> Self::Future {
                            let inner = Arc::clone(&self.0);
                            let fut = async move {
                                (*inner).get_epochs_info(request).await
                            };
                            Box::pin(fut)
                        }
                    }
                    let accept_compression_encodings = self.accept_compression_encodings;
                    let send_compression_encodings = self.send_compression_encodings;
                    let max_decoding_message_size = self.max_decoding_message_size;
                    let max_encoding_message_size = self.max_encoding_message_size;
                    let inner = self.inner.clone();
                    let fut = async move {
                        let inner = inner.0;
                        let method = getEpochsInfoSvc(inner);
                        let codec = tonic::codec::ProstCodec::default();
                        let mut grpc = tonic::server::Grpc::new(codec)
                            .apply_compression_config(
                                accept_compression_encodings,
                                send_compression_encodings,
                            )
                            .apply_max_message_size_config(
                                max_decoding_message_size,
                                max_encoding_message_size,
                            );
                        let res = grpc.unary(method, req).await;
                        Ok(res)
                    };
                    Box::pin(fut)
                }
                "/org.dash.platform.dapi.v0.Platform/getPathElements" => {
                    #[allow(non_camel_case_types)]
                    struct getPathElementsSvc<T: Platform>(pub Arc<T>);
                    impl<
                        T: Platform,
                    > tonic::server::UnaryService<super::GetPathElementsRequest>
                    for getPathElementsSvc<T> {
                        type Response = super::GetPathElementsResponse;
                        type Future = BoxFuture<
                            tonic::Response<Self::Response>,
                            tonic::Status,
                        >;
                        fn call(
                            &mut self,
                            request: tonic::Request<super::GetPathElementsRequest>,
                        ) -> Self::Future {
                            let inner = Arc::clone(&self.0);
                            let fut = async move {
                                (*inner).get_path_elements(request).await
                            };
                            Box::pin(fut)
                        }
                    }
                    let accept_compression_encodings = self.accept_compression_encodings;
                    let send_compression_encodings = self.send_compression_encodings;
                    let max_decoding_message_size = self.max_decoding_message_size;
                    let max_encoding_message_size = self.max_encoding_message_size;
                    let inner = self.inner.clone();
                    let fut = async move {
                        let inner = inner.0;
                        let method = getPathElementsSvc(inner);
                        let codec = tonic::codec::ProstCodec::default();
                        let mut grpc = tonic::server::Grpc::new(codec)
                            .apply_compression_config(
                                accept_compression_encodings,
                                send_compression_encodings,
                            )
                            .apply_max_message_size_config(
                                max_decoding_message_size,
                                max_encoding_message_size,
                            );
                        let res = grpc.unary(method, req).await;
                        Ok(res)
                    };
                    Box::pin(fut)
                }
                _ => {
                    Box::pin(async move {
                        Ok(
                            http::Response::builder()
                                .status(200)
                                .header("grpc-status", "12")
                                .header("content-type", "application/grpc")
                                .body(empty_body())
                                .unwrap(),
                        )
                    })
                }
            }
        }
    }
    impl<T: Platform> Clone for PlatformServer<T> {
        fn clone(&self) -> Self {
            let inner = self.inner.clone();
            Self {
                inner,
                accept_compression_encodings: self.accept_compression_encodings,
                send_compression_encodings: self.send_compression_encodings,
                max_decoding_message_size: self.max_decoding_message_size,
                max_encoding_message_size: self.max_encoding_message_size,
            }
        }
    }
    impl<T: Platform> Clone for _Inner<T> {
        fn clone(&self) -> Self {
            Self(Arc::clone(&self.0))
        }
    }
<<<<<<< HEAD
=======
}
/// Generated server implementations.
pub mod platform_server {
    #![allow(unused_variables, dead_code, missing_docs, clippy::let_unit_value)]
    use tonic::codegen::*;
    /// Generated trait containing gRPC methods that should be implemented for use with PlatformServer.
    #[async_trait]
    pub trait Platform: Send + Sync + 'static {
        async fn broadcast_state_transition(
            &self,
            request: tonic::Request<super::BroadcastStateTransitionRequest>,
        ) -> std::result::Result<
            tonic::Response<super::BroadcastStateTransitionResponse>,
            tonic::Status,
        >;
        async fn get_identity(
            &self,
            request: tonic::Request<super::GetIdentityRequest>,
        ) -> std::result::Result<
            tonic::Response<super::GetIdentityResponse>,
            tonic::Status,
        >;
        async fn get_identities(
            &self,
            request: tonic::Request<super::GetIdentitiesRequest>,
        ) -> std::result::Result<
            tonic::Response<super::GetIdentitiesResponse>,
            tonic::Status,
        >;
        async fn get_identity_keys(
            &self,
            request: tonic::Request<super::GetIdentityKeysRequest>,
        ) -> std::result::Result<
            tonic::Response<super::GetIdentityKeysResponse>,
            tonic::Status,
        >;
        async fn get_identity_nonce(
            &self,
            request: tonic::Request<super::GetIdentityNonceRequest>,
        ) -> std::result::Result<
            tonic::Response<super::GetIdentityNonceResponse>,
            tonic::Status,
        >;
        async fn get_identity_contract_nonce(
            &self,
            request: tonic::Request<super::GetIdentityContractNonceRequest>,
        ) -> std::result::Result<
            tonic::Response<super::GetIdentityContractNonceResponse>,
            tonic::Status,
        >;
        async fn get_identity_balance(
            &self,
            request: tonic::Request<super::GetIdentityBalanceRequest>,
        ) -> std::result::Result<
            tonic::Response<super::GetIdentityBalanceResponse>,
            tonic::Status,
        >;
        async fn get_identity_balance_and_revision(
            &self,
            request: tonic::Request<super::GetIdentityBalanceAndRevisionRequest>,
        ) -> std::result::Result<
            tonic::Response<super::GetIdentityBalanceAndRevisionResponse>,
            tonic::Status,
        >;
        async fn get_proofs(
            &self,
            request: tonic::Request<super::GetProofsRequest>,
        ) -> std::result::Result<
            tonic::Response<super::GetProofsResponse>,
            tonic::Status,
        >;
        async fn get_data_contract(
            &self,
            request: tonic::Request<super::GetDataContractRequest>,
        ) -> std::result::Result<
            tonic::Response<super::GetDataContractResponse>,
            tonic::Status,
        >;
        async fn get_data_contract_history(
            &self,
            request: tonic::Request<super::GetDataContractHistoryRequest>,
        ) -> std::result::Result<
            tonic::Response<super::GetDataContractHistoryResponse>,
            tonic::Status,
        >;
        async fn get_data_contracts(
            &self,
            request: tonic::Request<super::GetDataContractsRequest>,
        ) -> std::result::Result<
            tonic::Response<super::GetDataContractsResponse>,
            tonic::Status,
        >;
        async fn get_documents(
            &self,
            request: tonic::Request<super::GetDocumentsRequest>,
        ) -> std::result::Result<
            tonic::Response<super::GetDocumentsResponse>,
            tonic::Status,
        >;
        async fn get_identities_by_public_key_hashes(
            &self,
            request: tonic::Request<super::GetIdentitiesByPublicKeyHashesRequest>,
        ) -> std::result::Result<
            tonic::Response<super::GetIdentitiesByPublicKeyHashesResponse>,
            tonic::Status,
        >;
        async fn get_identity_by_public_key_hash(
            &self,
            request: tonic::Request<super::GetIdentityByPublicKeyHashRequest>,
        ) -> std::result::Result<
            tonic::Response<super::GetIdentityByPublicKeyHashResponse>,
            tonic::Status,
        >;
        async fn wait_for_state_transition_result(
            &self,
            request: tonic::Request<super::WaitForStateTransitionResultRequest>,
        ) -> std::result::Result<
            tonic::Response<super::WaitForStateTransitionResultResponse>,
            tonic::Status,
        >;
        async fn get_consensus_params(
            &self,
            request: tonic::Request<super::GetConsensusParamsRequest>,
        ) -> std::result::Result<
            tonic::Response<super::GetConsensusParamsResponse>,
            tonic::Status,
        >;
        async fn get_protocol_version_upgrade_state(
            &self,
            request: tonic::Request<super::GetProtocolVersionUpgradeStateRequest>,
        ) -> std::result::Result<
            tonic::Response<super::GetProtocolVersionUpgradeStateResponse>,
            tonic::Status,
        >;
        async fn get_protocol_version_upgrade_vote_status(
            &self,
            request: tonic::Request<super::GetProtocolVersionUpgradeVoteStatusRequest>,
        ) -> std::result::Result<
            tonic::Response<super::GetProtocolVersionUpgradeVoteStatusResponse>,
            tonic::Status,
        >;
        async fn get_epochs_info(
            &self,
            request: tonic::Request<super::GetEpochsInfoRequest>,
        ) -> std::result::Result<
            tonic::Response<super::GetEpochsInfoResponse>,
            tonic::Status,
        >;
    }
    #[derive(Debug)]
    pub struct PlatformServer<T: Platform> {
        inner: _Inner<T>,
        accept_compression_encodings: EnabledCompressionEncodings,
        send_compression_encodings: EnabledCompressionEncodings,
        max_decoding_message_size: Option<usize>,
        max_encoding_message_size: Option<usize>,
    }
    struct _Inner<T>(Arc<T>);
    impl<T: Platform> PlatformServer<T> {
        pub fn new(inner: T) -> Self {
            Self::from_arc(Arc::new(inner))
        }
        pub fn from_arc(inner: Arc<T>) -> Self {
            let inner = _Inner(inner);
            Self {
                inner,
                accept_compression_encodings: Default::default(),
                send_compression_encodings: Default::default(),
                max_decoding_message_size: None,
                max_encoding_message_size: None,
            }
        }
        pub fn with_interceptor<F>(
            inner: T,
            interceptor: F,
        ) -> InterceptedService<Self, F>
        where
            F: tonic::service::Interceptor,
        {
            InterceptedService::new(Self::new(inner), interceptor)
        }
        /// Enable decompressing requests with the given encoding.
        #[must_use]
        pub fn accept_compressed(mut self, encoding: CompressionEncoding) -> Self {
            self.accept_compression_encodings.enable(encoding);
            self
        }
        /// Compress responses with the given encoding, if the client supports it.
        #[must_use]
        pub fn send_compressed(mut self, encoding: CompressionEncoding) -> Self {
            self.send_compression_encodings.enable(encoding);
            self
        }
        /// Limits the maximum size of a decoded message.
        ///
        /// Default: `4MB`
        #[must_use]
        pub fn max_decoding_message_size(mut self, limit: usize) -> Self {
            self.max_decoding_message_size = Some(limit);
            self
        }
        /// Limits the maximum size of an encoded message.
        ///
        /// Default: `usize::MAX`
        #[must_use]
        pub fn max_encoding_message_size(mut self, limit: usize) -> Self {
            self.max_encoding_message_size = Some(limit);
            self
        }
    }
    impl<T, B> tonic::codegen::Service<http::Request<B>> for PlatformServer<T>
    where
        T: Platform,
        B: Body + Send + 'static,
        B::Error: Into<StdError> + Send + 'static,
    {
        type Response = http::Response<tonic::body::BoxBody>;
        type Error = std::convert::Infallible;
        type Future = BoxFuture<Self::Response, Self::Error>;
        fn poll_ready(
            &mut self,
            _cx: &mut Context<'_>,
        ) -> Poll<std::result::Result<(), Self::Error>> {
            Poll::Ready(Ok(()))
        }
        fn call(&mut self, req: http::Request<B>) -> Self::Future {
            let inner = self.inner.clone();
            match req.uri().path() {
                "/org.dash.platform.dapi.v0.Platform/broadcastStateTransition" => {
                    #[allow(non_camel_case_types)]
                    struct broadcastStateTransitionSvc<T: Platform>(pub Arc<T>);
                    impl<
                        T: Platform,
                    > tonic::server::UnaryService<super::BroadcastStateTransitionRequest>
                    for broadcastStateTransitionSvc<T> {
                        type Response = super::BroadcastStateTransitionResponse;
                        type Future = BoxFuture<
                            tonic::Response<Self::Response>,
                            tonic::Status,
                        >;
                        fn call(
                            &mut self,
                            request: tonic::Request<
                                super::BroadcastStateTransitionRequest,
                            >,
                        ) -> Self::Future {
                            let inner = Arc::clone(&self.0);
                            let fut = async move {
                                (*inner).broadcast_state_transition(request).await
                            };
                            Box::pin(fut)
                        }
                    }
                    let accept_compression_encodings = self.accept_compression_encodings;
                    let send_compression_encodings = self.send_compression_encodings;
                    let max_decoding_message_size = self.max_decoding_message_size;
                    let max_encoding_message_size = self.max_encoding_message_size;
                    let inner = self.inner.clone();
                    let fut = async move {
                        let inner = inner.0;
                        let method = broadcastStateTransitionSvc(inner);
                        let codec = tonic::codec::ProstCodec::default();
                        let mut grpc = tonic::server::Grpc::new(codec)
                            .apply_compression_config(
                                accept_compression_encodings,
                                send_compression_encodings,
                            )
                            .apply_max_message_size_config(
                                max_decoding_message_size,
                                max_encoding_message_size,
                            );
                        let res = grpc.unary(method, req).await;
                        Ok(res)
                    };
                    Box::pin(fut)
                }
                "/org.dash.platform.dapi.v0.Platform/getIdentity" => {
                    #[allow(non_camel_case_types)]
                    struct getIdentitySvc<T: Platform>(pub Arc<T>);
                    impl<
                        T: Platform,
                    > tonic::server::UnaryService<super::GetIdentityRequest>
                    for getIdentitySvc<T> {
                        type Response = super::GetIdentityResponse;
                        type Future = BoxFuture<
                            tonic::Response<Self::Response>,
                            tonic::Status,
                        >;
                        fn call(
                            &mut self,
                            request: tonic::Request<super::GetIdentityRequest>,
                        ) -> Self::Future {
                            let inner = Arc::clone(&self.0);
                            let fut = async move {
                                (*inner).get_identity(request).await
                            };
                            Box::pin(fut)
                        }
                    }
                    let accept_compression_encodings = self.accept_compression_encodings;
                    let send_compression_encodings = self.send_compression_encodings;
                    let max_decoding_message_size = self.max_decoding_message_size;
                    let max_encoding_message_size = self.max_encoding_message_size;
                    let inner = self.inner.clone();
                    let fut = async move {
                        let inner = inner.0;
                        let method = getIdentitySvc(inner);
                        let codec = tonic::codec::ProstCodec::default();
                        let mut grpc = tonic::server::Grpc::new(codec)
                            .apply_compression_config(
                                accept_compression_encodings,
                                send_compression_encodings,
                            )
                            .apply_max_message_size_config(
                                max_decoding_message_size,
                                max_encoding_message_size,
                            );
                        let res = grpc.unary(method, req).await;
                        Ok(res)
                    };
                    Box::pin(fut)
                }
                "/org.dash.platform.dapi.v0.Platform/getIdentities" => {
                    #[allow(non_camel_case_types)]
                    struct getIdentitiesSvc<T: Platform>(pub Arc<T>);
                    impl<
                        T: Platform,
                    > tonic::server::UnaryService<super::GetIdentitiesRequest>
                    for getIdentitiesSvc<T> {
                        type Response = super::GetIdentitiesResponse;
                        type Future = BoxFuture<
                            tonic::Response<Self::Response>,
                            tonic::Status,
                        >;
                        fn call(
                            &mut self,
                            request: tonic::Request<super::GetIdentitiesRequest>,
                        ) -> Self::Future {
                            let inner = Arc::clone(&self.0);
                            let fut = async move {
                                (*inner).get_identities(request).await
                            };
                            Box::pin(fut)
                        }
                    }
                    let accept_compression_encodings = self.accept_compression_encodings;
                    let send_compression_encodings = self.send_compression_encodings;
                    let max_decoding_message_size = self.max_decoding_message_size;
                    let max_encoding_message_size = self.max_encoding_message_size;
                    let inner = self.inner.clone();
                    let fut = async move {
                        let inner = inner.0;
                        let method = getIdentitiesSvc(inner);
                        let codec = tonic::codec::ProstCodec::default();
                        let mut grpc = tonic::server::Grpc::new(codec)
                            .apply_compression_config(
                                accept_compression_encodings,
                                send_compression_encodings,
                            )
                            .apply_max_message_size_config(
                                max_decoding_message_size,
                                max_encoding_message_size,
                            );
                        let res = grpc.unary(method, req).await;
                        Ok(res)
                    };
                    Box::pin(fut)
                }
                "/org.dash.platform.dapi.v0.Platform/getIdentityKeys" => {
                    #[allow(non_camel_case_types)]
                    struct getIdentityKeysSvc<T: Platform>(pub Arc<T>);
                    impl<
                        T: Platform,
                    > tonic::server::UnaryService<super::GetIdentityKeysRequest>
                    for getIdentityKeysSvc<T> {
                        type Response = super::GetIdentityKeysResponse;
                        type Future = BoxFuture<
                            tonic::Response<Self::Response>,
                            tonic::Status,
                        >;
                        fn call(
                            &mut self,
                            request: tonic::Request<super::GetIdentityKeysRequest>,
                        ) -> Self::Future {
                            let inner = Arc::clone(&self.0);
                            let fut = async move {
                                (*inner).get_identity_keys(request).await
                            };
                            Box::pin(fut)
                        }
                    }
                    let accept_compression_encodings = self.accept_compression_encodings;
                    let send_compression_encodings = self.send_compression_encodings;
                    let max_decoding_message_size = self.max_decoding_message_size;
                    let max_encoding_message_size = self.max_encoding_message_size;
                    let inner = self.inner.clone();
                    let fut = async move {
                        let inner = inner.0;
                        let method = getIdentityKeysSvc(inner);
                        let codec = tonic::codec::ProstCodec::default();
                        let mut grpc = tonic::server::Grpc::new(codec)
                            .apply_compression_config(
                                accept_compression_encodings,
                                send_compression_encodings,
                            )
                            .apply_max_message_size_config(
                                max_decoding_message_size,
                                max_encoding_message_size,
                            );
                        let res = grpc.unary(method, req).await;
                        Ok(res)
                    };
                    Box::pin(fut)
                }
                "/org.dash.platform.dapi.v0.Platform/getIdentityNonce" => {
                    #[allow(non_camel_case_types)]
                    struct getIdentityNonceSvc<T: Platform>(pub Arc<T>);
                    impl<
                        T: Platform,
                    > tonic::server::UnaryService<super::GetIdentityNonceRequest>
                    for getIdentityNonceSvc<T> {
                        type Response = super::GetIdentityNonceResponse;
                        type Future = BoxFuture<
                            tonic::Response<Self::Response>,
                            tonic::Status,
                        >;
                        fn call(
                            &mut self,
                            request: tonic::Request<super::GetIdentityNonceRequest>,
                        ) -> Self::Future {
                            let inner = Arc::clone(&self.0);
                            let fut = async move {
                                (*inner).get_identity_nonce(request).await
                            };
                            Box::pin(fut)
                        }
                    }
                    let accept_compression_encodings = self.accept_compression_encodings;
                    let send_compression_encodings = self.send_compression_encodings;
                    let max_decoding_message_size = self.max_decoding_message_size;
                    let max_encoding_message_size = self.max_encoding_message_size;
                    let inner = self.inner.clone();
                    let fut = async move {
                        let inner = inner.0;
                        let method = getIdentityNonceSvc(inner);
                        let codec = tonic::codec::ProstCodec::default();
                        let mut grpc = tonic::server::Grpc::new(codec)
                            .apply_compression_config(
                                accept_compression_encodings,
                                send_compression_encodings,
                            )
                            .apply_max_message_size_config(
                                max_decoding_message_size,
                                max_encoding_message_size,
                            );
                        let res = grpc.unary(method, req).await;
                        Ok(res)
                    };
                    Box::pin(fut)
                }
                "/org.dash.platform.dapi.v0.Platform/getIdentityContractNonce" => {
                    #[allow(non_camel_case_types)]
                    struct getIdentityContractNonceSvc<T: Platform>(pub Arc<T>);
                    impl<
                        T: Platform,
                    > tonic::server::UnaryService<super::GetIdentityContractNonceRequest>
                    for getIdentityContractNonceSvc<T> {
                        type Response = super::GetIdentityContractNonceResponse;
                        type Future = BoxFuture<
                            tonic::Response<Self::Response>,
                            tonic::Status,
                        >;
                        fn call(
                            &mut self,
                            request: tonic::Request<
                                super::GetIdentityContractNonceRequest,
                            >,
                        ) -> Self::Future {
                            let inner = Arc::clone(&self.0);
                            let fut = async move {
                                (*inner).get_identity_contract_nonce(request).await
                            };
                            Box::pin(fut)
                        }
                    }
                    let accept_compression_encodings = self.accept_compression_encodings;
                    let send_compression_encodings = self.send_compression_encodings;
                    let max_decoding_message_size = self.max_decoding_message_size;
                    let max_encoding_message_size = self.max_encoding_message_size;
                    let inner = self.inner.clone();
                    let fut = async move {
                        let inner = inner.0;
                        let method = getIdentityContractNonceSvc(inner);
                        let codec = tonic::codec::ProstCodec::default();
                        let mut grpc = tonic::server::Grpc::new(codec)
                            .apply_compression_config(
                                accept_compression_encodings,
                                send_compression_encodings,
                            )
                            .apply_max_message_size_config(
                                max_decoding_message_size,
                                max_encoding_message_size,
                            );
                        let res = grpc.unary(method, req).await;
                        Ok(res)
                    };
                    Box::pin(fut)
                }
                "/org.dash.platform.dapi.v0.Platform/getIdentityBalance" => {
                    #[allow(non_camel_case_types)]
                    struct getIdentityBalanceSvc<T: Platform>(pub Arc<T>);
                    impl<
                        T: Platform,
                    > tonic::server::UnaryService<super::GetIdentityBalanceRequest>
                    for getIdentityBalanceSvc<T> {
                        type Response = super::GetIdentityBalanceResponse;
                        type Future = BoxFuture<
                            tonic::Response<Self::Response>,
                            tonic::Status,
                        >;
                        fn call(
                            &mut self,
                            request: tonic::Request<super::GetIdentityBalanceRequest>,
                        ) -> Self::Future {
                            let inner = Arc::clone(&self.0);
                            let fut = async move {
                                (*inner).get_identity_balance(request).await
                            };
                            Box::pin(fut)
                        }
                    }
                    let accept_compression_encodings = self.accept_compression_encodings;
                    let send_compression_encodings = self.send_compression_encodings;
                    let max_decoding_message_size = self.max_decoding_message_size;
                    let max_encoding_message_size = self.max_encoding_message_size;
                    let inner = self.inner.clone();
                    let fut = async move {
                        let inner = inner.0;
                        let method = getIdentityBalanceSvc(inner);
                        let codec = tonic::codec::ProstCodec::default();
                        let mut grpc = tonic::server::Grpc::new(codec)
                            .apply_compression_config(
                                accept_compression_encodings,
                                send_compression_encodings,
                            )
                            .apply_max_message_size_config(
                                max_decoding_message_size,
                                max_encoding_message_size,
                            );
                        let res = grpc.unary(method, req).await;
                        Ok(res)
                    };
                    Box::pin(fut)
                }
                "/org.dash.platform.dapi.v0.Platform/getIdentityBalanceAndRevision" => {
                    #[allow(non_camel_case_types)]
                    struct getIdentityBalanceAndRevisionSvc<T: Platform>(pub Arc<T>);
                    impl<
                        T: Platform,
                    > tonic::server::UnaryService<
                        super::GetIdentityBalanceAndRevisionRequest,
                    > for getIdentityBalanceAndRevisionSvc<T> {
                        type Response = super::GetIdentityBalanceAndRevisionResponse;
                        type Future = BoxFuture<
                            tonic::Response<Self::Response>,
                            tonic::Status,
                        >;
                        fn call(
                            &mut self,
                            request: tonic::Request<
                                super::GetIdentityBalanceAndRevisionRequest,
                            >,
                        ) -> Self::Future {
                            let inner = Arc::clone(&self.0);
                            let fut = async move {
                                (*inner).get_identity_balance_and_revision(request).await
                            };
                            Box::pin(fut)
                        }
                    }
                    let accept_compression_encodings = self.accept_compression_encodings;
                    let send_compression_encodings = self.send_compression_encodings;
                    let max_decoding_message_size = self.max_decoding_message_size;
                    let max_encoding_message_size = self.max_encoding_message_size;
                    let inner = self.inner.clone();
                    let fut = async move {
                        let inner = inner.0;
                        let method = getIdentityBalanceAndRevisionSvc(inner);
                        let codec = tonic::codec::ProstCodec::default();
                        let mut grpc = tonic::server::Grpc::new(codec)
                            .apply_compression_config(
                                accept_compression_encodings,
                                send_compression_encodings,
                            )
                            .apply_max_message_size_config(
                                max_decoding_message_size,
                                max_encoding_message_size,
                            );
                        let res = grpc.unary(method, req).await;
                        Ok(res)
                    };
                    Box::pin(fut)
                }
                "/org.dash.platform.dapi.v0.Platform/getProofs" => {
                    #[allow(non_camel_case_types)]
                    struct getProofsSvc<T: Platform>(pub Arc<T>);
                    impl<
                        T: Platform,
                    > tonic::server::UnaryService<super::GetProofsRequest>
                    for getProofsSvc<T> {
                        type Response = super::GetProofsResponse;
                        type Future = BoxFuture<
                            tonic::Response<Self::Response>,
                            tonic::Status,
                        >;
                        fn call(
                            &mut self,
                            request: tonic::Request<super::GetProofsRequest>,
                        ) -> Self::Future {
                            let inner = Arc::clone(&self.0);
                            let fut = async move { (*inner).get_proofs(request).await };
                            Box::pin(fut)
                        }
                    }
                    let accept_compression_encodings = self.accept_compression_encodings;
                    let send_compression_encodings = self.send_compression_encodings;
                    let max_decoding_message_size = self.max_decoding_message_size;
                    let max_encoding_message_size = self.max_encoding_message_size;
                    let inner = self.inner.clone();
                    let fut = async move {
                        let inner = inner.0;
                        let method = getProofsSvc(inner);
                        let codec = tonic::codec::ProstCodec::default();
                        let mut grpc = tonic::server::Grpc::new(codec)
                            .apply_compression_config(
                                accept_compression_encodings,
                                send_compression_encodings,
                            )
                            .apply_max_message_size_config(
                                max_decoding_message_size,
                                max_encoding_message_size,
                            );
                        let res = grpc.unary(method, req).await;
                        Ok(res)
                    };
                    Box::pin(fut)
                }
                "/org.dash.platform.dapi.v0.Platform/getDataContract" => {
                    #[allow(non_camel_case_types)]
                    struct getDataContractSvc<T: Platform>(pub Arc<T>);
                    impl<
                        T: Platform,
                    > tonic::server::UnaryService<super::GetDataContractRequest>
                    for getDataContractSvc<T> {
                        type Response = super::GetDataContractResponse;
                        type Future = BoxFuture<
                            tonic::Response<Self::Response>,
                            tonic::Status,
                        >;
                        fn call(
                            &mut self,
                            request: tonic::Request<super::GetDataContractRequest>,
                        ) -> Self::Future {
                            let inner = Arc::clone(&self.0);
                            let fut = async move {
                                (*inner).get_data_contract(request).await
                            };
                            Box::pin(fut)
                        }
                    }
                    let accept_compression_encodings = self.accept_compression_encodings;
                    let send_compression_encodings = self.send_compression_encodings;
                    let max_decoding_message_size = self.max_decoding_message_size;
                    let max_encoding_message_size = self.max_encoding_message_size;
                    let inner = self.inner.clone();
                    let fut = async move {
                        let inner = inner.0;
                        let method = getDataContractSvc(inner);
                        let codec = tonic::codec::ProstCodec::default();
                        let mut grpc = tonic::server::Grpc::new(codec)
                            .apply_compression_config(
                                accept_compression_encodings,
                                send_compression_encodings,
                            )
                            .apply_max_message_size_config(
                                max_decoding_message_size,
                                max_encoding_message_size,
                            );
                        let res = grpc.unary(method, req).await;
                        Ok(res)
                    };
                    Box::pin(fut)
                }
                "/org.dash.platform.dapi.v0.Platform/getDataContractHistory" => {
                    #[allow(non_camel_case_types)]
                    struct getDataContractHistorySvc<T: Platform>(pub Arc<T>);
                    impl<
                        T: Platform,
                    > tonic::server::UnaryService<super::GetDataContractHistoryRequest>
                    for getDataContractHistorySvc<T> {
                        type Response = super::GetDataContractHistoryResponse;
                        type Future = BoxFuture<
                            tonic::Response<Self::Response>,
                            tonic::Status,
                        >;
                        fn call(
                            &mut self,
                            request: tonic::Request<super::GetDataContractHistoryRequest>,
                        ) -> Self::Future {
                            let inner = Arc::clone(&self.0);
                            let fut = async move {
                                (*inner).get_data_contract_history(request).await
                            };
                            Box::pin(fut)
                        }
                    }
                    let accept_compression_encodings = self.accept_compression_encodings;
                    let send_compression_encodings = self.send_compression_encodings;
                    let max_decoding_message_size = self.max_decoding_message_size;
                    let max_encoding_message_size = self.max_encoding_message_size;
                    let inner = self.inner.clone();
                    let fut = async move {
                        let inner = inner.0;
                        let method = getDataContractHistorySvc(inner);
                        let codec = tonic::codec::ProstCodec::default();
                        let mut grpc = tonic::server::Grpc::new(codec)
                            .apply_compression_config(
                                accept_compression_encodings,
                                send_compression_encodings,
                            )
                            .apply_max_message_size_config(
                                max_decoding_message_size,
                                max_encoding_message_size,
                            );
                        let res = grpc.unary(method, req).await;
                        Ok(res)
                    };
                    Box::pin(fut)
                }
                "/org.dash.platform.dapi.v0.Platform/getDataContracts" => {
                    #[allow(non_camel_case_types)]
                    struct getDataContractsSvc<T: Platform>(pub Arc<T>);
                    impl<
                        T: Platform,
                    > tonic::server::UnaryService<super::GetDataContractsRequest>
                    for getDataContractsSvc<T> {
                        type Response = super::GetDataContractsResponse;
                        type Future = BoxFuture<
                            tonic::Response<Self::Response>,
                            tonic::Status,
                        >;
                        fn call(
                            &mut self,
                            request: tonic::Request<super::GetDataContractsRequest>,
                        ) -> Self::Future {
                            let inner = Arc::clone(&self.0);
                            let fut = async move {
                                (*inner).get_data_contracts(request).await
                            };
                            Box::pin(fut)
                        }
                    }
                    let accept_compression_encodings = self.accept_compression_encodings;
                    let send_compression_encodings = self.send_compression_encodings;
                    let max_decoding_message_size = self.max_decoding_message_size;
                    let max_encoding_message_size = self.max_encoding_message_size;
                    let inner = self.inner.clone();
                    let fut = async move {
                        let inner = inner.0;
                        let method = getDataContractsSvc(inner);
                        let codec = tonic::codec::ProstCodec::default();
                        let mut grpc = tonic::server::Grpc::new(codec)
                            .apply_compression_config(
                                accept_compression_encodings,
                                send_compression_encodings,
                            )
                            .apply_max_message_size_config(
                                max_decoding_message_size,
                                max_encoding_message_size,
                            );
                        let res = grpc.unary(method, req).await;
                        Ok(res)
                    };
                    Box::pin(fut)
                }
                "/org.dash.platform.dapi.v0.Platform/getDocuments" => {
                    #[allow(non_camel_case_types)]
                    struct getDocumentsSvc<T: Platform>(pub Arc<T>);
                    impl<
                        T: Platform,
                    > tonic::server::UnaryService<super::GetDocumentsRequest>
                    for getDocumentsSvc<T> {
                        type Response = super::GetDocumentsResponse;
                        type Future = BoxFuture<
                            tonic::Response<Self::Response>,
                            tonic::Status,
                        >;
                        fn call(
                            &mut self,
                            request: tonic::Request<super::GetDocumentsRequest>,
                        ) -> Self::Future {
                            let inner = Arc::clone(&self.0);
                            let fut = async move {
                                (*inner).get_documents(request).await
                            };
                            Box::pin(fut)
                        }
                    }
                    let accept_compression_encodings = self.accept_compression_encodings;
                    let send_compression_encodings = self.send_compression_encodings;
                    let max_decoding_message_size = self.max_decoding_message_size;
                    let max_encoding_message_size = self.max_encoding_message_size;
                    let inner = self.inner.clone();
                    let fut = async move {
                        let inner = inner.0;
                        let method = getDocumentsSvc(inner);
                        let codec = tonic::codec::ProstCodec::default();
                        let mut grpc = tonic::server::Grpc::new(codec)
                            .apply_compression_config(
                                accept_compression_encodings,
                                send_compression_encodings,
                            )
                            .apply_max_message_size_config(
                                max_decoding_message_size,
                                max_encoding_message_size,
                            );
                        let res = grpc.unary(method, req).await;
                        Ok(res)
                    };
                    Box::pin(fut)
                }
                "/org.dash.platform.dapi.v0.Platform/getIdentitiesByPublicKeyHashes" => {
                    #[allow(non_camel_case_types)]
                    struct getIdentitiesByPublicKeyHashesSvc<T: Platform>(pub Arc<T>);
                    impl<
                        T: Platform,
                    > tonic::server::UnaryService<
                        super::GetIdentitiesByPublicKeyHashesRequest,
                    > for getIdentitiesByPublicKeyHashesSvc<T> {
                        type Response = super::GetIdentitiesByPublicKeyHashesResponse;
                        type Future = BoxFuture<
                            tonic::Response<Self::Response>,
                            tonic::Status,
                        >;
                        fn call(
                            &mut self,
                            request: tonic::Request<
                                super::GetIdentitiesByPublicKeyHashesRequest,
                            >,
                        ) -> Self::Future {
                            let inner = Arc::clone(&self.0);
                            let fut = async move {
                                (*inner).get_identities_by_public_key_hashes(request).await
                            };
                            Box::pin(fut)
                        }
                    }
                    let accept_compression_encodings = self.accept_compression_encodings;
                    let send_compression_encodings = self.send_compression_encodings;
                    let max_decoding_message_size = self.max_decoding_message_size;
                    let max_encoding_message_size = self.max_encoding_message_size;
                    let inner = self.inner.clone();
                    let fut = async move {
                        let inner = inner.0;
                        let method = getIdentitiesByPublicKeyHashesSvc(inner);
                        let codec = tonic::codec::ProstCodec::default();
                        let mut grpc = tonic::server::Grpc::new(codec)
                            .apply_compression_config(
                                accept_compression_encodings,
                                send_compression_encodings,
                            )
                            .apply_max_message_size_config(
                                max_decoding_message_size,
                                max_encoding_message_size,
                            );
                        let res = grpc.unary(method, req).await;
                        Ok(res)
                    };
                    Box::pin(fut)
                }
                "/org.dash.platform.dapi.v0.Platform/getIdentityByPublicKeyHash" => {
                    #[allow(non_camel_case_types)]
                    struct getIdentityByPublicKeyHashSvc<T: Platform>(pub Arc<T>);
                    impl<
                        T: Platform,
                    > tonic::server::UnaryService<
                        super::GetIdentityByPublicKeyHashRequest,
                    > for getIdentityByPublicKeyHashSvc<T> {
                        type Response = super::GetIdentityByPublicKeyHashResponse;
                        type Future = BoxFuture<
                            tonic::Response<Self::Response>,
                            tonic::Status,
                        >;
                        fn call(
                            &mut self,
                            request: tonic::Request<
                                super::GetIdentityByPublicKeyHashRequest,
                            >,
                        ) -> Self::Future {
                            let inner = Arc::clone(&self.0);
                            let fut = async move {
                                (*inner).get_identity_by_public_key_hash(request).await
                            };
                            Box::pin(fut)
                        }
                    }
                    let accept_compression_encodings = self.accept_compression_encodings;
                    let send_compression_encodings = self.send_compression_encodings;
                    let max_decoding_message_size = self.max_decoding_message_size;
                    let max_encoding_message_size = self.max_encoding_message_size;
                    let inner = self.inner.clone();
                    let fut = async move {
                        let inner = inner.0;
                        let method = getIdentityByPublicKeyHashSvc(inner);
                        let codec = tonic::codec::ProstCodec::default();
                        let mut grpc = tonic::server::Grpc::new(codec)
                            .apply_compression_config(
                                accept_compression_encodings,
                                send_compression_encodings,
                            )
                            .apply_max_message_size_config(
                                max_decoding_message_size,
                                max_encoding_message_size,
                            );
                        let res = grpc.unary(method, req).await;
                        Ok(res)
                    };
                    Box::pin(fut)
                }
                "/org.dash.platform.dapi.v0.Platform/waitForStateTransitionResult" => {
                    #[allow(non_camel_case_types)]
                    struct waitForStateTransitionResultSvc<T: Platform>(pub Arc<T>);
                    impl<
                        T: Platform,
                    > tonic::server::UnaryService<
                        super::WaitForStateTransitionResultRequest,
                    > for waitForStateTransitionResultSvc<T> {
                        type Response = super::WaitForStateTransitionResultResponse;
                        type Future = BoxFuture<
                            tonic::Response<Self::Response>,
                            tonic::Status,
                        >;
                        fn call(
                            &mut self,
                            request: tonic::Request<
                                super::WaitForStateTransitionResultRequest,
                            >,
                        ) -> Self::Future {
                            let inner = Arc::clone(&self.0);
                            let fut = async move {
                                (*inner).wait_for_state_transition_result(request).await
                            };
                            Box::pin(fut)
                        }
                    }
                    let accept_compression_encodings = self.accept_compression_encodings;
                    let send_compression_encodings = self.send_compression_encodings;
                    let max_decoding_message_size = self.max_decoding_message_size;
                    let max_encoding_message_size = self.max_encoding_message_size;
                    let inner = self.inner.clone();
                    let fut = async move {
                        let inner = inner.0;
                        let method = waitForStateTransitionResultSvc(inner);
                        let codec = tonic::codec::ProstCodec::default();
                        let mut grpc = tonic::server::Grpc::new(codec)
                            .apply_compression_config(
                                accept_compression_encodings,
                                send_compression_encodings,
                            )
                            .apply_max_message_size_config(
                                max_decoding_message_size,
                                max_encoding_message_size,
                            );
                        let res = grpc.unary(method, req).await;
                        Ok(res)
                    };
                    Box::pin(fut)
                }
                "/org.dash.platform.dapi.v0.Platform/getConsensusParams" => {
                    #[allow(non_camel_case_types)]
                    struct getConsensusParamsSvc<T: Platform>(pub Arc<T>);
                    impl<
                        T: Platform,
                    > tonic::server::UnaryService<super::GetConsensusParamsRequest>
                    for getConsensusParamsSvc<T> {
                        type Response = super::GetConsensusParamsResponse;
                        type Future = BoxFuture<
                            tonic::Response<Self::Response>,
                            tonic::Status,
                        >;
                        fn call(
                            &mut self,
                            request: tonic::Request<super::GetConsensusParamsRequest>,
                        ) -> Self::Future {
                            let inner = Arc::clone(&self.0);
                            let fut = async move {
                                (*inner).get_consensus_params(request).await
                            };
                            Box::pin(fut)
                        }
                    }
                    let accept_compression_encodings = self.accept_compression_encodings;
                    let send_compression_encodings = self.send_compression_encodings;
                    let max_decoding_message_size = self.max_decoding_message_size;
                    let max_encoding_message_size = self.max_encoding_message_size;
                    let inner = self.inner.clone();
                    let fut = async move {
                        let inner = inner.0;
                        let method = getConsensusParamsSvc(inner);
                        let codec = tonic::codec::ProstCodec::default();
                        let mut grpc = tonic::server::Grpc::new(codec)
                            .apply_compression_config(
                                accept_compression_encodings,
                                send_compression_encodings,
                            )
                            .apply_max_message_size_config(
                                max_decoding_message_size,
                                max_encoding_message_size,
                            );
                        let res = grpc.unary(method, req).await;
                        Ok(res)
                    };
                    Box::pin(fut)
                }
                "/org.dash.platform.dapi.v0.Platform/getProtocolVersionUpgradeState" => {
                    #[allow(non_camel_case_types)]
                    struct getProtocolVersionUpgradeStateSvc<T: Platform>(pub Arc<T>);
                    impl<
                        T: Platform,
                    > tonic::server::UnaryService<
                        super::GetProtocolVersionUpgradeStateRequest,
                    > for getProtocolVersionUpgradeStateSvc<T> {
                        type Response = super::GetProtocolVersionUpgradeStateResponse;
                        type Future = BoxFuture<
                            tonic::Response<Self::Response>,
                            tonic::Status,
                        >;
                        fn call(
                            &mut self,
                            request: tonic::Request<
                                super::GetProtocolVersionUpgradeStateRequest,
                            >,
                        ) -> Self::Future {
                            let inner = Arc::clone(&self.0);
                            let fut = async move {
                                (*inner).get_protocol_version_upgrade_state(request).await
                            };
                            Box::pin(fut)
                        }
                    }
                    let accept_compression_encodings = self.accept_compression_encodings;
                    let send_compression_encodings = self.send_compression_encodings;
                    let max_decoding_message_size = self.max_decoding_message_size;
                    let max_encoding_message_size = self.max_encoding_message_size;
                    let inner = self.inner.clone();
                    let fut = async move {
                        let inner = inner.0;
                        let method = getProtocolVersionUpgradeStateSvc(inner);
                        let codec = tonic::codec::ProstCodec::default();
                        let mut grpc = tonic::server::Grpc::new(codec)
                            .apply_compression_config(
                                accept_compression_encodings,
                                send_compression_encodings,
                            )
                            .apply_max_message_size_config(
                                max_decoding_message_size,
                                max_encoding_message_size,
                            );
                        let res = grpc.unary(method, req).await;
                        Ok(res)
                    };
                    Box::pin(fut)
                }
                "/org.dash.platform.dapi.v0.Platform/getProtocolVersionUpgradeVoteStatus" => {
                    #[allow(non_camel_case_types)]
                    struct getProtocolVersionUpgradeVoteStatusSvc<T: Platform>(
                        pub Arc<T>,
                    );
                    impl<
                        T: Platform,
                    > tonic::server::UnaryService<
                        super::GetProtocolVersionUpgradeVoteStatusRequest,
                    > for getProtocolVersionUpgradeVoteStatusSvc<T> {
                        type Response = super::GetProtocolVersionUpgradeVoteStatusResponse;
                        type Future = BoxFuture<
                            tonic::Response<Self::Response>,
                            tonic::Status,
                        >;
                        fn call(
                            &mut self,
                            request: tonic::Request<
                                super::GetProtocolVersionUpgradeVoteStatusRequest,
                            >,
                        ) -> Self::Future {
                            let inner = Arc::clone(&self.0);
                            let fut = async move {
                                (*inner)
                                    .get_protocol_version_upgrade_vote_status(request)
                                    .await
                            };
                            Box::pin(fut)
                        }
                    }
                    let accept_compression_encodings = self.accept_compression_encodings;
                    let send_compression_encodings = self.send_compression_encodings;
                    let max_decoding_message_size = self.max_decoding_message_size;
                    let max_encoding_message_size = self.max_encoding_message_size;
                    let inner = self.inner.clone();
                    let fut = async move {
                        let inner = inner.0;
                        let method = getProtocolVersionUpgradeVoteStatusSvc(inner);
                        let codec = tonic::codec::ProstCodec::default();
                        let mut grpc = tonic::server::Grpc::new(codec)
                            .apply_compression_config(
                                accept_compression_encodings,
                                send_compression_encodings,
                            )
                            .apply_max_message_size_config(
                                max_decoding_message_size,
                                max_encoding_message_size,
                            );
                        let res = grpc.unary(method, req).await;
                        Ok(res)
                    };
                    Box::pin(fut)
                }
                "/org.dash.platform.dapi.v0.Platform/getEpochsInfo" => {
                    #[allow(non_camel_case_types)]
                    struct getEpochsInfoSvc<T: Platform>(pub Arc<T>);
                    impl<
                        T: Platform,
                    > tonic::server::UnaryService<super::GetEpochsInfoRequest>
                    for getEpochsInfoSvc<T> {
                        type Response = super::GetEpochsInfoResponse;
                        type Future = BoxFuture<
                            tonic::Response<Self::Response>,
                            tonic::Status,
                        >;
                        fn call(
                            &mut self,
                            request: tonic::Request<super::GetEpochsInfoRequest>,
                        ) -> Self::Future {
                            let inner = Arc::clone(&self.0);
                            let fut = async move {
                                (*inner).get_epochs_info(request).await
                            };
                            Box::pin(fut)
                        }
                    }
                    let accept_compression_encodings = self.accept_compression_encodings;
                    let send_compression_encodings = self.send_compression_encodings;
                    let max_decoding_message_size = self.max_decoding_message_size;
                    let max_encoding_message_size = self.max_encoding_message_size;
                    let inner = self.inner.clone();
                    let fut = async move {
                        let inner = inner.0;
                        let method = getEpochsInfoSvc(inner);
                        let codec = tonic::codec::ProstCodec::default();
                        let mut grpc = tonic::server::Grpc::new(codec)
                            .apply_compression_config(
                                accept_compression_encodings,
                                send_compression_encodings,
                            )
                            .apply_max_message_size_config(
                                max_decoding_message_size,
                                max_encoding_message_size,
                            );
                        let res = grpc.unary(method, req).await;
                        Ok(res)
                    };
                    Box::pin(fut)
                }
                _ => {
                    Box::pin(async move {
                        Ok(
                            http::Response::builder()
                                .status(200)
                                .header("grpc-status", "12")
                                .header("content-type", "application/grpc")
                                .body(empty_body())
                                .unwrap(),
                        )
                    })
                }
            }
        }
    }
    impl<T: Platform> Clone for PlatformServer<T> {
        fn clone(&self) -> Self {
            let inner = self.inner.clone();
            Self {
                inner,
                accept_compression_encodings: self.accept_compression_encodings,
                send_compression_encodings: self.send_compression_encodings,
                max_decoding_message_size: self.max_decoding_message_size,
                max_encoding_message_size: self.max_encoding_message_size,
            }
        }
    }
    impl<T: Platform> Clone for _Inner<T> {
        fn clone(&self) -> Self {
            Self(Arc::clone(&self.0))
        }
    }
>>>>>>> 60ac47d9
    impl<T: std::fmt::Debug> std::fmt::Debug for _Inner<T> {
        fn fmt(&self, f: &mut std::fmt::Formatter<'_>) -> std::fmt::Result {
            write!(f, "{:?}", self.0)
        }
    }
    impl<T: Platform> tonic::server::NamedService for PlatformServer<T> {
        const NAME: &'static str = "org.dash.platform.dapi.v0.Platform";
    }
}<|MERGE_RESOLUTION|>--- conflicted
+++ resolved
@@ -3122,8 +3122,14 @@
             Self(Arc::clone(&self.0))
         }
     }
-<<<<<<< HEAD
-=======
+    impl<T: std::fmt::Debug> std::fmt::Debug for _Inner<T> {
+        fn fmt(&self, f: &mut std::fmt::Formatter<'_>) -> std::fmt::Result {
+            write!(f, "{:?}", self.0)
+        }
+    }
+    impl<T: Platform> tonic::server::NamedService for PlatformServer<T> {
+        const NAME: &'static str = "org.dash.platform.dapi.v0.Platform";
+    }
 }
 /// Generated server implementations.
 pub mod platform_server {
@@ -4328,7 +4334,6 @@
             Self(Arc::clone(&self.0))
         }
     }
->>>>>>> 60ac47d9
     impl<T: std::fmt::Debug> std::fmt::Debug for _Inner<T> {
         fn fmt(&self, f: &mut std::fmt::Formatter<'_>) -> std::fmt::Result {
             write!(f, "{:?}", self.0)
