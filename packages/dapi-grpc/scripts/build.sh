#!/usr/bin/env bash
# shellcheck disable=SC2250

CORE_PROTO_PATH="$PWD/protos/core/v0"
CORE_CLIENTS_PATH="$PWD/clients/core/v0"

PLATFORM_PROTO_PATH="$PWD/protos/platform/v0"
PLATFORM_CLIENTS_PATH="$PWD/clients/platform/v0"

CORE_WEB_OUT_PATH="$CORE_CLIENTS_PATH/web"
PLATFORM_WEB_OUT_PATH="$PLATFORM_CLIENTS_PATH/web"

CORE_JAVA_OUT_PATH="$CORE_CLIENTS_PATH/java"
PLATFORM_JAVA_OUT_PATH="$PLATFORM_CLIENTS_PATH/java"

CORE_OBJ_C_OUT_PATH="$CORE_CLIENTS_PATH/objective-c"
PLATFORM_OBJ_C_OUT_PATH="$PLATFORM_CLIENTS_PATH/objective-c"

CORE_PYTHON_OUT_PATH="$CORE_CLIENTS_PATH/python"
PLATFORM_PYTHON_OUT_PATH="$PLATFORM_CLIENTS_PATH/python"

PROTOC_IMAGE="rvolosatovs/protoc:4.0.0"

set -ex

#################################################
# Generate JavaScript client for `Core` service #
#################################################

rm -rf "${CORE_WEB_OUT_PATH:?}/*" || true

docker run -v "$CORE_PROTO_PATH:$CORE_PROTO_PATH" \
  -v "$CORE_WEB_OUT_PATH:$CORE_WEB_OUT_PATH" \
  --rm \
  "$PROTOC_IMAGE" \
  --js_out="import_style=commonjs:$CORE_WEB_OUT_PATH" \
  --ts_out="service=grpc-web:$CORE_WEB_OUT_PATH" \
  -I="$CORE_PROTO_PATH" \
  "core.proto"

# Clean node message classes

rm -rf "$CORE_CLIENTS_PATH/nodejs/*_protoc.js" || true
rm -rf "$CORE_CLIENTS_PATH/nodejs/*_pbjs.js" || true

# Copy compiled modules with message classes

cp "$CORE_WEB_OUT_PATH/core_pb.js" "$CORE_CLIENTS_PATH/nodejs/core_protoc.js"

# Generate node message classes
pbjs \
  -t static-module \
  -w commonjs \
  -r core_root \
  -o "$CORE_CLIENTS_PATH/nodejs/core_pbjs.js" \
  "$CORE_PROTO_PATH/core.proto"

#####################################################
# Generate JavaScript client for `Platform` service #
#####################################################

rm -rf "${PLATFORM_WEB_OUT_PATH:?}/*" || true

docker run -v "$PLATFORM_PROTO_PATH:$PLATFORM_PROTO_PATH" \
  -v "$PLATFORM_WEB_OUT_PATH:$PLATFORM_WEB_OUT_PATH" \
  --rm \
  "$PROTOC_IMAGE" \
  --js_out="import_style=commonjs:$PLATFORM_WEB_OUT_PATH" \
  --ts_out="service=grpc-web:$PLATFORM_WEB_OUT_PATH" \
  -I="$PLATFORM_PROTO_PATH" \
  "platform.proto"

# Clean node message classes

rm -rf "$PLATFORM_CLIENTS_PATH/nodejs/*_protoc.js" || true
rm -rf "$PLATFORM_CLIENTS_PATH/nodejs/*_pbjs.js" || true

# Copy compiled modules with message classes

cp "$PLATFORM_WEB_OUT_PATH/platform_pb.js" "$PLATFORM_CLIENTS_PATH/nodejs/platform_protoc.js"

pbjs \
  -t static-module \
  -w commonjs \
  -r platform_root \
  -o "$PLATFORM_CLIENTS_PATH/nodejs/platform_pbjs.js" \
  "$PLATFORM_PROTO_PATH/platform.proto"

###################################
# Generate Java client for `Core` #
###################################

rm -rf "${CORE_JAVA_OUT_PATH:?}/*" || true

docker run -v "$CORE_PROTO_PATH:$CORE_PROTO_PATH" \
  -v "$CORE_JAVA_OUT_PATH:$CORE_JAVA_OUT_PATH" \
  --rm \
  "$PROTOC_IMAGE" \
  --plugin=protoc-gen-grpc=/usr/bin/protoc-gen-grpc-java \
  --grpc-java_out="$CORE_JAVA_OUT_PATH" \
  --proto_path="$CORE_PROTO_PATH" \
  -I="$CORE_PROTO_PATH" \
  "core.proto"

#######################################
# Generate Java client for `Platform` #
#######################################

rm -rf "${PLATFORM_JAVA_OUT_PATH:?}/*" || true

docker run -v "$PLATFORM_PROTO_PATH:$PLATFORM_PROTO_PATH" \
  -v "$PLATFORM_JAVA_OUT_PATH:$PLATFORM_JAVA_OUT_PATH" \
  --rm \
  "$PROTOC_IMAGE" \
  --plugin=protoc-gen-grpc=/usr/bin/protoc-gen-grpc-java \
  --grpc-java_out="$PLATFORM_JAVA_OUT_PATH" \
  --proto_path="$PLATFORM_PROTO_PATH" \
  -I="$PLATFORM_PROTO_PATH" \
  "platform.proto"

##########################################
# Generate Objective-C client for `Core` #
##########################################

rm -rf "${CORE_OBJ_C_OUT_PATH:?}/*" || true

docker run -v "$CORE_PROTO_PATH:$CORE_PROTO_PATH" \
  -v "$CORE_OBJ_C_OUT_PATH:$CORE_OBJ_C_OUT_PATH" \
  --rm \
  "$PROTOC_IMAGE" \
  --plugin=protoc-gen-grpc=/usr/bin/grpc_objective_c_plugin \
  --objc_out="$CORE_OBJ_C_OUT_PATH" \
  --grpc_out="$CORE_OBJ_C_OUT_PATH" \
  --proto_path="$CORE_PROTO_PATH" \
  -I="$CORE_PROTO_PATH" \
  "core.proto"

##############################################
# Generate Objective-C client for `Platform` #
##############################################

rm -rf "${PLATFORM_OBJ_C_OUT_PATH:?}/*" || true

docker run -v "$PLATFORM_PROTO_PATH:$PLATFORM_PROTO_PATH" \
  -v "$PLATFORM_OBJ_C_OUT_PATH:$PLATFORM_OBJ_C_OUT_PATH" \
  --rm \
  "$PROTOC_IMAGE" \
  --plugin=protoc-gen-grpc=/usr/bin/grpc_objective_c_plugin \
  --objc_out="$PLATFORM_OBJ_C_OUT_PATH" \
  --grpc_out="$PLATFORM_OBJ_C_OUT_PATH" \
  --proto_path="$PLATFORM_PROTO_PATH" \
  -I="$PLATFORM_PROTO_PATH" \
  "platform.proto"

#####################################
# Generate Python client for `Core` #
#####################################

rm -rf "${CORE_PYTHON_OUT_PATH:?}/*" || true

docker run -v "$CORE_PROTO_PATH:$CORE_PROTO_PATH" \
  -v "$CORE_PYTHON_OUT_PATH:$CORE_PYTHON_OUT_PATH" \
  --rm \
  "$PROTOC_IMAGE" \
  --plugin=protoc-gen-grpc=/usr/bin/grpc_python_plugin \
  --python_out="$CORE_PYTHON_OUT_PATH" \
  --grpc_out="$CORE_PYTHON_OUT_PATH" \
  --proto_path="$CORE_PROTO_PATH" \
  -I="$CORE_PROTO_PATH" \
  "core.proto"

#########################################
# Generate Python client for `Platform` #
#########################################

<<<<<<< HEAD
rm -rf "$PLATFORM_PYTHON_OUT_PATH/*"
=======
rm -rf "${PLATFORM_PYTHON_OUT_PATH:?}/*" || true
>>>>>>> 5d8c51e4

docker run -v "$PLATFORM_PROTO_PATH:$PLATFORM_PROTO_PATH" \
  -v "$PLATFORM_PYTHON_OUT_PATH:$PLATFORM_PYTHON_OUT_PATH" \
  --rm \
  "$PROTOC_IMAGE" \
  --plugin=protoc-gen-grpc=/usr/bin/grpc_python_plugin \
  --python_out="$PLATFORM_PYTHON_OUT_PATH" \
  --grpc_out="$PLATFORM_PYTHON_OUT_PATH" \
  --proto_path="$PLATFORM_PROTO_PATH" \
  -I="$PLATFORM_PROTO_PATH" \
<<<<<<< HEAD
  "platform.proto"
=======
  "platform.proto"

# Patch generated protobuf files
exec "${PWD}/scripts/patch-protobuf-js.sh"
>>>>>>> 5d8c51e4
<|MERGE_RESOLUTION|>--- conflicted
+++ resolved
@@ -173,11 +173,7 @@
 # Generate Python client for `Platform` #
 #########################################
 
-<<<<<<< HEAD
-rm -rf "$PLATFORM_PYTHON_OUT_PATH/*"
-=======
 rm -rf "${PLATFORM_PYTHON_OUT_PATH:?}/*" || true
->>>>>>> 5d8c51e4
 
 docker run -v "$PLATFORM_PROTO_PATH:$PLATFORM_PROTO_PATH" \
   -v "$PLATFORM_PYTHON_OUT_PATH:$PLATFORM_PYTHON_OUT_PATH" \
@@ -188,11 +184,7 @@
   --grpc_out="$PLATFORM_PYTHON_OUT_PATH" \
   --proto_path="$PLATFORM_PROTO_PATH" \
   -I="$PLATFORM_PROTO_PATH" \
-<<<<<<< HEAD
-  "platform.proto"
-=======
   "platform.proto"
 
 # Patch generated protobuf files
-exec "${PWD}/scripts/patch-protobuf-js.sh"
->>>>>>> 5d8c51e4
+exec "${PWD}/scripts/patch-protobuf-js.sh"