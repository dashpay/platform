[package]
name = "dapi-grpc"
description = "GRPC client for Dash Platform"
<<<<<<< HEAD
version = "1.3.1"
=======
version = "1.5.0"
>>>>>>> 8aa624e3
authors = [
  "Samuel Westrich <sam@dash.org>",
  "Igor Markin <igor.markin@dash.org>",
  "Łukasz Klimek <lukasz.klimek@dash.org>",
  "Anton Suprunchuk <anton.suprunchuk@dash.org>",
  "Ivan Shumkov <shumkov@dash.org>",
]
edition = "2021"
rust-version.workspace = true
license = "MIT"

[features]
default = ["core", "platform", "client"]
core = []
platform = []
# Re-export Dash Platform protobuf types as `dapi_grpc::platform::proto`
# Note: client needs tls and tls-roots to connect to testnet which uses TLS.
tenderdash-proto = []
client = [
  "tonic/channel",
  "tonic/transport",
  "tonic/tls",
  "tonic/tls-roots",
  "tonic/tls-webpki-roots",
  "platform",
]
server = ["tonic/channel", "tonic/transport", "platform"]
serde = ["dep:serde", "dep:serde_bytes"]
mocks = ["serde", "dep:serde_json"]

[dependencies]
prost = { version = "0.13" }
futures-core = "0.3.30"
tonic = { version = "0.12", features = [
  "codegen",
  "prost",
], default-features = false }
serde = { version = "1.0.197", optional = true, features = ["derive"] }
serde_bytes = { version = "0.11.12", optional = true }
serde_json = { version = "1.0", optional = true }
tenderdash-proto = { git = "https://github.com/dashpay/rs-tenderdash-abci", version = "1.2.1", tag = "v1.2.1+1.3.0", default-features = false, features = [
  "grpc",
] }
dapi-grpc-macros = { path = "../rs-dapi-grpc-macros" }
platform-version = { path = "../rs-platform-version" }

[build-dependencies]
tonic-build = { version = "0.12" }

[lib]

[[example]]
name = "core_example"
path = "clients/core/v0/rust/core_example.rs"


[[example]]
name = "platform_example"
path = "clients/platform/v0/rust/platform_example.rs"

[package.metadata.cargo-machete]
ignored = [
  "platform-version",
  "serde_bytes",
  "futures-core",
  "dapi-grpc-macros",
]<|MERGE_RESOLUTION|>--- conflicted
+++ resolved
@@ -1,11 +1,7 @@
 [package]
 name = "dapi-grpc"
 description = "GRPC client for Dash Platform"
-<<<<<<< HEAD
-version = "1.3.1"
-=======
 version = "1.5.0"
->>>>>>> 8aa624e3
 authors = [
   "Samuel Westrich <sam@dash.org>",
   "Igor Markin <igor.markin@dash.org>",
