--- conflicted
+++ resolved
@@ -1,11 +1,7 @@
 [package]
 name = "dapi-grpc"
 description = "GRPC client for Dash Platform"
-<<<<<<< HEAD
-version = "1.0.0-pr.1694.7"
-=======
 version = "1.0.0-dev.5"
->>>>>>> d197907d
 authors = [
     "Samuel Westrich <sam@dash.org>",
     "Igor Markin <igor.markin@dash.org>",
