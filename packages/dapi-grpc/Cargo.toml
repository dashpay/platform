[package]
name = "dapi-grpc"
description = "GRPC client for Dash Platform"
version = "2.0.0-rc.2"
authors = [
  "Samuel Westrich <sam@dash.org>",
  "Igor Markin <igor.markin@dash.org>",
  "Łukasz Klimek <lukasz.klimek@dash.org>",
  "Anton Suprunchuk <anton.suprunchuk@dash.org>",
  "Ivan Shumkov <shumkov@dash.org>",
]
edition = "2021"
rust-version.workspace = true
license = "MIT"

[features]
default = ["core", "platform", "client"]
# Internal Drive endpoints. Used by DAPI
drive = ["platform"]
core = []
platform = []
# Re-export Dash Platform protobuf types as `dapi_grpc::platform::proto`
# Note: client needs tls and tls-roots to connect to testnet which uses TLS.
tenderdash-proto = []

# Client support.
client = ["platform"]

# Build tonic server code. Includes all client features and adds server-specific dependencies.
server = [
  "platform",
  "tenderdash-proto/server",
  "client",
  "drive",
  "tonic/router",
]

serde = ["dep:serde", "dep:serde_bytes", "tenderdash-proto/serde"]
mocks = ["serde", "dep:serde_json"]

[dependencies]
prost = { version = "0.13" }
futures-core = "0.3.30"
tonic = { version = "0.13.0", features = [
  "codegen",
  "prost",
  "tls-ring",
], default-features = false }
serde = { version = "1.0.219", optional = true, features = ["derive"] }
serde_bytes = { version = "0.11.12", optional = true }
serde_json = { version = "1.0", optional = true }
<<<<<<< HEAD
tenderdash-proto = { git = "https://github.com/dashpay/rs-tenderdash-abci", version = "1.3.0", tag = "v1.3.0+1.3.0", default-features = false, features = [
  "grpc",
  "serde",
] }
=======
tenderdash-proto = { git = "https://github.com/dashpay/rs-tenderdash-abci", version = "1.4.0", tag = "v1.4.0", default-features = false }
>>>>>>> d36184f6
dapi-grpc-macros = { path = "../rs-dapi-grpc-macros" }
platform-version = { path = "../rs-platform-version" }

[target.'cfg(target_arch = "wasm32")'.dependencies]
getrandom = { version = "0.2", features = ["js"] }

[target.'cfg(not(target_arch = "wasm32"))'.dependencies]
tonic = { version = "0.13.0", features = [
  "codegen",
  "prost",
  "channel",
  "transport",
  "tls-native-roots",
  "tls-webpki-roots",
  "tls-ring",
], default-features = false }

[build-dependencies]
tonic-build = { version = "0.13.0" }

[lib]

[[example]]
name = "core_example"
path = "clients/core/v0/rust/core_example.rs"


[[example]]
name = "platform_example"
path = "clients/platform/v0/rust/platform_example.rs"

[package.metadata.cargo-machete]
ignored = [
  "platform-version",
  "serde_bytes",
  "futures-core",
  "dapi-grpc-macros",
]<|MERGE_RESOLUTION|>--- conflicted
+++ resolved
@@ -49,14 +49,7 @@
 serde = { version = "1.0.219", optional = true, features = ["derive"] }
 serde_bytes = { version = "0.11.12", optional = true }
 serde_json = { version = "1.0", optional = true }
-<<<<<<< HEAD
-tenderdash-proto = { git = "https://github.com/dashpay/rs-tenderdash-abci", version = "1.3.0", tag = "v1.3.0+1.3.0", default-features = false, features = [
-  "grpc",
-  "serde",
-] }
-=======
 tenderdash-proto = { git = "https://github.com/dashpay/rs-tenderdash-abci", version = "1.4.0", tag = "v1.4.0", default-features = false }
->>>>>>> d36184f6
 dapi-grpc-macros = { path = "../rs-dapi-grpc-macros" }
 platform-version = { path = "../rs-platform-version" }
 
