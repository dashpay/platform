[package]
name = "dapi-grpc"
description = "GRPC client for Dash Platform"
version = "0.25.0-dev.6"
authors = [
    "Samuel Westrich <sam@dash.org>",
    "Igor Markin <igor.markin@dash.org>",
    "Łukasz Klimek <lukasz.klimek@dash.org>",
    "Anton Suprunchuk <anton.suprunchuk@dash.org>",
    "Ivan Shumkov <shumkov@dash.org>",
]
edition = "2021"
license = "MIT"

[dependencies]
<<<<<<< HEAD
prost = "0.11.9"
tonic = { version = "0.9.2", no-default-features = true, features = ["codegen", "prost"] }
num-derive = "0.4.0"
num-traits = "0.2.15"

[build-dependencies]
tonic-build = "0.9.2"
=======
prost = { version = "0.11.9" }
prost-types = { version = "0.11.9" }
tonic = { version = "0.9.2", features = [
    "codegen",
    "prost",
], default-features = false }

[build-dependencies]
tonic-build = { version = "0.9.2" }
>>>>>>> 85e3fb23

[features]
default = ["core", "platform", "client"]
core = ["core_v0"]
platform = ["platform_v0"]
client = ["tonic/channel", "tonic/tls", "tonic/tls-roots", "platform"]

core_v0 = []
platform_v0 = []

[lib]

[[example]]
name = "core_example"
path = "clients/core/v0/rust/core_example.rs"


[[example]]
name = "platform_example"
path = "clients/platform/v0/rust/platform_example.rs"<|MERGE_RESOLUTION|>--- conflicted
+++ resolved
@@ -13,7 +13,6 @@
 license = "MIT"
 
 [dependencies]
-<<<<<<< HEAD
 prost = "0.11.9"
 tonic = { version = "0.9.2", no-default-features = true, features = ["codegen", "prost"] }
 num-derive = "0.4.0"
@@ -21,23 +20,12 @@
 
 [build-dependencies]
 tonic-build = "0.9.2"
-=======
-prost = { version = "0.11.9" }
-prost-types = { version = "0.11.9" }
-tonic = { version = "0.9.2", features = [
-    "codegen",
-    "prost",
-], default-features = false }
-
-[build-dependencies]
-tonic-build = { version = "0.9.2" }
->>>>>>> 85e3fb23
 
 [features]
-default = ["core", "platform", "client"]
+default = ["core", "platform"]
+client = []
 core = ["core_v0"]
 platform = ["platform_v0"]
-client = ["tonic/channel", "tonic/tls", "tonic/tls-roots", "platform"]
 
 core_v0 = []
 platform_v0 = []
