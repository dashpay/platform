[package]
name = "dapi-grpc"
description = "GRPC client for Dash Platform"
version = "0.25.0-dev.6"
authors = [
    "Samuel Westrich <sam@dash.org>",
    "Igor Markin <igor.markin@dash.org>",
    "Łukasz Klimek <lukasz.klimek@dash.org>",
    "Anton Suprunchuk <anton.suprunchuk@dash.org>",
    "Ivan Shumkov <shumkov@dash.org>",
]
edition = "2021"
license = "MIT"

[features]
default = ["core", "platform", "client", "serde"]
core = ["core_v0"]
platform = ["platform_v0"]
# Re-export Dash Platform protobuf types as `dapi_grpc::platform::proto`
tenderdash-proto = []
client = ["tonic/channel", "tonic/tls", "tonic/tls-roots", "platform"]
serde = ["dep:serde"]

core_v0 = []
platform_v0 = []

[dependencies]
prost = { version = "0.11.9" }
tonic = { version = "0.9.2", features = [
    "codegen",
    "prost",
], default-features = false }
serde = { version = "1.0.171", optional = true, features = ["derive"] }
<<<<<<< HEAD
=======
serde_bytes = { version = "0.11.12", optional = true }
base64 = { version = "0.21.0", optional = true }
hex = { version = "0.4.3", optional = true }
>>>>>>> af049f00
tenderdash-proto = { git = "https://github.com/dashpay/rs-tenderdash-abci" }

[build-dependencies]
tonic-build = { version = "0.9.2" }

<<<<<<< HEAD
=======
[features]
default = ["core", "platform", "client", "serde"]
core = ["core_v0"]
platform = ["platform_v0"]
client = ["tonic/channel", "tonic/tls", "tonic/tls-roots", "platform"]
serde = ["dep:serde", "dep:serde_bytes", "dep:base64", "dep:hex"]

core_v0 = []
platform_v0 = []

>>>>>>> af049f00
[lib]

[[example]]
name = "core_example"
path = "clients/core/v0/rust/core_example.rs"


[[example]]
name = "platform_example"
path = "clients/platform/v0/rust/platform_example.rs"<|MERGE_RESOLUTION|>--- conflicted
+++ resolved
@@ -19,7 +19,7 @@
 # Re-export Dash Platform protobuf types as `dapi_grpc::platform::proto`
 tenderdash-proto = []
 client = ["tonic/channel", "tonic/tls", "tonic/tls-roots", "platform"]
-serde = ["dep:serde"]
+serde = ["dep:serde", "dep:serde_bytes", "dep:base64", "dep:hex"]
 
 core_v0 = []
 platform_v0 = []
@@ -31,30 +31,14 @@
     "prost",
 ], default-features = false }
 serde = { version = "1.0.171", optional = true, features = ["derive"] }
-<<<<<<< HEAD
-=======
 serde_bytes = { version = "0.11.12", optional = true }
 base64 = { version = "0.21.0", optional = true }
 hex = { version = "0.4.3", optional = true }
->>>>>>> af049f00
 tenderdash-proto = { git = "https://github.com/dashpay/rs-tenderdash-abci" }
 
 [build-dependencies]
 tonic-build = { version = "0.9.2" }
 
-<<<<<<< HEAD
-=======
-[features]
-default = ["core", "platform", "client", "serde"]
-core = ["core_v0"]
-platform = ["platform_v0"]
-client = ["tonic/channel", "tonic/tls", "tonic/tls-roots", "platform"]
-serde = ["dep:serde", "dep:serde_bytes", "dep:base64", "dep:hex"]
-
-core_v0 = []
-platform_v0 = []
-
->>>>>>> af049f00
 [lib]
 
 [[example]]
