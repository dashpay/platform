[package]
name = "dapi-grpc"
description = "GRPC client for Dash Platform"
version = "1.0.0-dev.3"
authors = [
    "Samuel Westrich <sam@dash.org>",
    "Igor Markin <igor.markin@dash.org>",
    "Łukasz Klimek <lukasz.klimek@dash.org>",
    "Anton Suprunchuk <anton.suprunchuk@dash.org>",
    "Ivan Shumkov <shumkov@dash.org>",
]
edition = "2021"
rust-version = "1.73"
license = "MIT"

[features]
default = ["core", "platform", "client", "serde"]
core = []
platform = []
# Re-export Dash Platform protobuf types as `dapi_grpc::platform::proto`
tenderdash-proto = []
client = ["tonic/channel", "tonic/tls", "tonic/tls-roots", "platform"]
serde = ["dep:serde", "dep:serde_bytes"]

[dependencies]
prost = { version = "0.11.9" }
tonic = { version = "0.9.2", features = [
    "codegen",
    "prost",
], default-features = false }
serde = { version = "1.0.171", optional = true, features = ["derive"] }
serde_bytes = { version = "0.11.12", optional = true }
<<<<<<< HEAD
tenderdash-proto = { git = "https://github.com/dashpay/rs-tenderdash-abci", branch = "feat/withdrawals" }
=======
tenderdash-proto = { git = "https://github.com/dashpay/rs-tenderdash-abci", rev = "251386f9e4109c89ca628226c981c489b80aed80" }
>>>>>>> 63e53660
dapi-grpc-macros = { path = "../rs-dapi-grpc-macros" }
platform-version = { path = "../rs-platform-version" }

[build-dependencies]
tonic-build = { version = "0.9.2" }

[lib]

[[example]]
name = "core_example"
path = "clients/core/v0/rust/core_example.rs"


[[example]]
name = "platform_example"
path = "clients/platform/v0/rust/platform_example.rs"

[package.metadata.cargo-machete]
ignored = ["platform-version", "serde_bytes"]<|MERGE_RESOLUTION|>--- conflicted
+++ resolved
@@ -30,11 +30,7 @@
 ], default-features = false }
 serde = { version = "1.0.171", optional = true, features = ["derive"] }
 serde_bytes = { version = "0.11.12", optional = true }
-<<<<<<< HEAD
-tenderdash-proto = { git = "https://github.com/dashpay/rs-tenderdash-abci", branch = "feat/withdrawals" }
-=======
-tenderdash-proto = { git = "https://github.com/dashpay/rs-tenderdash-abci", rev = "251386f9e4109c89ca628226c981c489b80aed80" }
->>>>>>> 63e53660
+tenderdash-proto = { git = "https://github.com/dashpay/rs-tenderdash-abci", tag = "v0.14.0-dev.6" }
 dapi-grpc-macros = { path = "../rs-dapi-grpc-macros" }
 platform-version = { path = "../rs-platform-version" }
 
