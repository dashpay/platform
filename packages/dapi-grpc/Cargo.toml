[package]
name = "dapi-grpc"
description = "GRPC client for Dash Platform"
version = "2.0.0-rc.2"
authors = [
  "Samuel Westrich <sam@dash.org>",
  "Igor Markin <igor.markin@dash.org>",
  "Łukasz Klimek <lukasz.klimek@dash.org>",
  "Anton Suprunchuk <anton.suprunchuk@dash.org>",
  "Ivan Shumkov <shumkov@dash.org>",
]
edition = "2021"
rust-version.workspace = true
license = "MIT"

[features]
default = ["core", "platform", "client"]
# Internal Drive endpoints. Used by DAPI
drive = ["platform"]
core = []
platform = []
# Re-export Dash Platform protobuf types as `dapi_grpc::platform::proto`
# Note: client needs tls and tls-roots to connect to testnet which uses TLS.
tenderdash-proto = []

# Client support.
client = ["platform"]

# Build tonic server code. Includes all client features and adds server-specific dependencies.
server = [
  "platform",
  "tenderdash-proto/server",
  "client",
  "drive",
  "tonic/router",
]

serde = ["dep:serde", "dep:serde_bytes", "tenderdash-proto/serde"]
mocks = ["serde", "dep:serde_json"]

[dependencies]
<<<<<<< HEAD
=======
tenderdash-proto = { git = "https://github.com/dashpay/rs-tenderdash-abci", version = "1.4.0", tag = "v1.4.0", default-features = false }

>>>>>>> 396abd80
prost = { version = "0.13" }
futures-core = "0.3.30"
tonic = { version = "0.13.0", features = [
  "codegen",
  "prost",
  "tls-ring",
], default-features = false }
serde = { version = "1.0.219", optional = true, features = ["derive"] }
serde_bytes = { version = "0.11.12", optional = true }
serde_json = { version = "1.0", optional = true }
tenderdash-proto = { git = "https://github.com/dashpay/rs-tenderdash-abci", version = "1.3.0", tag = "v1.3.0+1.3.0", default-features = false, features = [
  "grpc",
  "serde",
] }
dapi-grpc-macros = { path = "../rs-dapi-grpc-macros" }
platform-version = { path = "../rs-platform-version" }

[target.'cfg(target_arch = "wasm32")'.dependencies]
getrandom = { version = "0.2", features = ["js"] }

[target.'cfg(not(target_arch = "wasm32"))'.dependencies]
tonic = { version = "0.13.0", features = [
  "codegen",
  "prost",
  "channel",
  "transport",
  "tls-native-roots",
  "tls-webpki-roots",
  "tls-ring",
], default-features = false }

[build-dependencies]
tonic-build = { version = "0.13.0" }

[lib]

[[example]]
name = "core_example"
path = "clients/core/v0/rust/core_example.rs"


[[example]]
name = "platform_example"
path = "clients/platform/v0/rust/platform_example.rs"

[package.metadata.cargo-machete]
ignored = [
  "platform-version",
  "serde_bytes",
  "futures-core",
  "dapi-grpc-macros",
]<|MERGE_RESOLUTION|>--- conflicted
+++ resolved
@@ -39,11 +39,6 @@
 mocks = ["serde", "dep:serde_json"]
 
 [dependencies]
-<<<<<<< HEAD
-=======
-tenderdash-proto = { git = "https://github.com/dashpay/rs-tenderdash-abci", version = "1.4.0", tag = "v1.4.0", default-features = false }
-
->>>>>>> 396abd80
 prost = { version = "0.13" }
 futures-core = "0.3.30"
 tonic = { version = "0.13.0", features = [
@@ -54,10 +49,7 @@
 serde = { version = "1.0.219", optional = true, features = ["derive"] }
 serde_bytes = { version = "0.11.12", optional = true }
 serde_json = { version = "1.0", optional = true }
-tenderdash-proto = { git = "https://github.com/dashpay/rs-tenderdash-abci", version = "1.3.0", tag = "v1.3.0+1.3.0", default-features = false, features = [
-  "grpc",
-  "serde",
-] }
+tenderdash-proto = { git = "https://github.com/dashpay/rs-tenderdash-abci", version = "1.4.0", tag = "v1.4.0", default-features = false }
 dapi-grpc-macros = { path = "../rs-dapi-grpc-macros" }
 platform-version = { path = "../rs-platform-version" }
 
