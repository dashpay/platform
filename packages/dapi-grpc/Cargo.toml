--- conflicted
+++ resolved
@@ -1,11 +1,7 @@
 [package]
 name = "dapi-grpc"
 description = "GRPC client for Dash Platform"
-<<<<<<< HEAD
-version = "0.25.22"
-=======
 version = "1.1.0"
->>>>>>> 483a9c5b
 authors = [
   "Samuel Westrich <sam@dash.org>",
   "Igor Markin <igor.markin@dash.org>",
