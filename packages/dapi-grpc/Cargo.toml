--- conflicted
+++ resolved
@@ -14,18 +14,13 @@
 license = "MIT"
 
 [features]
-<<<<<<< HEAD
 default = ["core", "platform", "client", "serde", "mocks"]
-=======
-default = ["core", "platform", "client", "serde"]
->>>>>>> d9d0ddbd
 core = ["core_v0"]
 platform = ["platform_v0"]
 # Re-export Dash Platform protobuf types as `dapi_grpc::platform::proto`
 tenderdash-proto = []
 client = ["tonic/channel", "tonic/tls", "tonic/tls-roots", "platform"]
 serde = ["dep:serde", "dep:serde_bytes"]
-<<<<<<< HEAD
 core_v0 = []
 platform_v0 = []
 
@@ -35,35 +30,19 @@
 [dependencies]
 prost = { version = "0.12" }
 tonic = { version = "0.10.2", features = [
-=======
-
-core_v0 = []
-platform_v0 = []
-
-[dependencies]
-prost = { version = "0.11.9" }
-tonic = { version = "0.9.2", features = [
->>>>>>> d9d0ddbd
     "codegen",
     "prost",
 ], default-features = false }
 serde = { version = "1.0.171", optional = true, features = ["derive"] }
 serde_bytes = { version = "0.11.12", optional = true }
-<<<<<<< HEAD
 serde_json = { version = "1.0", optional = true }
 
-=======
->>>>>>> d9d0ddbd
 tenderdash-proto = { git = "https://github.com/dashpay/rs-tenderdash-abci" }
 dapi-grpc-macros = { path = "../rs-dapi-grpc-macros" }
 platform-version = { path = "../rs-platform-version" }
 
 [build-dependencies]
-<<<<<<< HEAD
 tonic-build = { version = "0.10.2" }
-=======
-tonic-build = { version = "0.9.2" }
->>>>>>> d9d0ddbd
 
 [lib]
 
