use std::{
    collections::HashSet,
    fs::{create_dir_all, remove_dir_all},
    path::PathBuf,
};

use tonic_build::Builder;

const SERDE_WITH_BYTES: &str = r#"#[cfg_attr(feature = "serde", serde(with = "serde_bytes"))]"#;
const SERDE_WITH_BASE64: &str =
    r#"#[cfg_attr(feature = "serde", serde(with = "crate::deserialization::vec_base64string"))]"#;
const SERDE_WITH_STRING: &str =
    r#"#[cfg_attr(feature = "serde", serde(with = "crate::deserialization::from_to_string"))]"#;

fn main() {
    #[cfg(feature = "server")]
    generate_code(ImplType::Server);
    #[cfg(feature = "client")]
    generate_code(ImplType::Client);

    if std::env::var("CARGO_CFG_TARGET_ARCH")
        .unwrap_or_default()
        .eq("wasm32")
    {
        generate_code(ImplType::Wasm);
    }
}

fn generate_code(typ: ImplType) {
    let core = MappingConfig::new(
        PathBuf::from("protos/core/v0/core.proto"),
        PathBuf::from("src/core"),
        &typ,
    );

    configure_core(core)
        .generate()
        .expect("generate core proto");

    let platform = MappingConfig::new(
        PathBuf::from("protos/platform/v0/platform.proto"),
        PathBuf::from("src/platform"),
        &typ,
    );

    configure_platform(platform)
        .generate()
        .expect("generate platform proto");

    let drive = MappingConfig::new(
        PathBuf::from("protos/drive/v0/drive.proto"),
        PathBuf::from("src/drive"),
        &typ,
    );

    configure_drive(drive)
        .generate()
        .expect("generate platform proto");

    println!("cargo:rerun-if-changed=./protos");
    println!("cargo:rerun-if-env-changed=CARGO_FEATURE_SERDE");
    println!("cargo:rerun-if-env-changed=CARGO_CFG_TARGET_ARCH");
}

struct MappingConfig {
    protobuf_file: PathBuf,
    out_dir: PathBuf,
    builder: Builder,
    proto_includes: Vec<PathBuf>,
}

fn configure_platform(mut platform: MappingConfig) -> MappingConfig {
    // Derive features for versioned messages
    //
    // "GetConsensusParamsRequest" is excluded as this message does not support proofs
<<<<<<< HEAD
    const VERSIONED_REQUESTS: [&str; 39] = [
=======
    const VERSIONED_REQUESTS: [&str; 41] = [
>>>>>>> 9d5c4376
        "GetDataContractHistoryRequest",
        "GetDataContractRequest",
        "GetDataContractsRequest",
        "GetDocumentsRequest",
        "GetIdentitiesByPublicKeyHashesRequest",
        "GetIdentitiesRequest",
        "GetIdentitiesBalancesRequest",
        "GetIdentityNonceRequest",
        "GetIdentityContractNonceRequest",
        "GetIdentityBalanceAndRevisionRequest",
        "GetIdentityBalanceRequest",
        "GetIdentityByNonUniquePublicKeyHashRequest",
        "GetIdentityByPublicKeyHashRequest",
        "GetIdentityKeysRequest",
        "GetIdentityRequest",
        "WaitForStateTransitionResultRequest",
        "GetProtocolVersionUpgradeStateRequest",
        "GetProtocolVersionUpgradeVoteStatusRequest",
        "GetPathElementsRequest",
        "GetIdentitiesContractKeysRequest",
        "GetPrefundedSpecializedBalanceRequest",
        "GetContestedResourcesRequest",
        "GetContestedResourceVoteStateRequest",
        "GetContestedResourceVotersForIdentityRequest",
        "GetContestedResourceIdentityVotesRequest",
        "GetVotePollsByEndDateRequest",
        "GetTotalCreditsInPlatformRequest",
        "GetEvonodesProposedEpochBlocksByIdsRequest",
        "GetEvonodesProposedEpochBlocksByRangeRequest",
        "GetStatusRequest",
        "GetIdentityTokenBalancesRequest",
        "GetIdentitiesTokenBalancesRequest",
        "GetIdentityTokenInfosRequest",
        "GetIdentitiesTokenInfosRequest",
        "GetTokenDirectPurchasePricesRequest",
        "GetTokenStatusesRequest",
        "GetTokenTotalSupplyRequest",
        "GetGroupInfoRequest",
        "GetGroupInfosRequest",
        "GetGroupActionsRequest",
        "GetGroupActionSignersRequest",
    ];

    // The following responses are excluded as they don't support proofs:
    // - "GetConsensusParamsResponse"
    // - "GetStatusResponse"
    //
    // The following responses are excluded as they need custom proof handling:
    // - "GetIdentityByNonUniquePublicKeyHashResponse"
    //
    //  "GetEvonodesProposedEpochBlocksResponse" is used for 2 Requests
    const VERSIONED_RESPONSES: [&str; 38] = [
        "GetDataContractHistoryResponse",
        "GetDataContractResponse",
        "GetDataContractsResponse",
        "GetDocumentsResponse",
        "GetIdentitiesByPublicKeyHashesResponse",
        "GetIdentitiesResponse",
        "GetIdentitiesBalancesResponse",
        "GetIdentityBalanceAndRevisionResponse",
        "GetIdentityBalanceResponse",
        "GetIdentityNonceResponse",
        "GetIdentityContractNonceResponse",
        "GetIdentityByPublicKeyHashResponse",
        "GetIdentityKeysResponse",
        "GetIdentityResponse",
        "WaitForStateTransitionResultResponse",
        "GetEpochsInfoResponse",
        "GetProtocolVersionUpgradeStateResponse",
        "GetProtocolVersionUpgradeVoteStatusResponse",
        "GetPathElementsResponse",
        "GetIdentitiesContractKeysResponse",
        "GetPrefundedSpecializedBalanceResponse",
        "GetContestedResourcesResponse",
        "GetContestedResourceVoteStateResponse",
        "GetContestedResourceVotersForIdentityResponse",
        "GetContestedResourceIdentityVotesResponse",
        "GetVotePollsByEndDateResponse",
        "GetTotalCreditsInPlatformResponse",
        "GetEvonodesProposedEpochBlocksResponse",
        "GetIdentityTokenBalancesResponse",
        "GetIdentitiesTokenBalancesResponse",
        "GetIdentityTokenInfosResponse",
        "GetIdentitiesTokenInfosResponse",
        "GetTokenDirectPurchasePricesResponse",
        "GetTokenStatusesResponse",
        "GetTokenTotalSupplyResponse",
        "GetGroupInfoResponse",
        "GetGroupInfosResponse",
        "GetGroupActionsResponse",
        "GetGroupActionSignersResponse",
    ];

    check_unique(&VERSIONED_REQUESTS).expect("VERSIONED_REQUESTS");
    check_unique(&VERSIONED_RESPONSES).expect("VERSIONED_RESPONSES");

    // Derive VersionedGrpcMessage on requests
    for msg in VERSIONED_REQUESTS {
        platform = platform
            .message_attribute(
                msg,
                r#"#[derive(::dapi_grpc_macros::VersionedGrpcMessage)]"#,
            )
            .message_attribute(msg, r#"#[grpc_versions(0)]"#);
    }

    // Derive VersionedGrpcMessage and VersionedGrpcResponse on responses
    for msg in VERSIONED_RESPONSES {
        platform = platform
            .message_attribute(
                msg,
                r#"#[derive(::dapi_grpc_macros::VersionedGrpcMessage,::dapi_grpc_macros::VersionedGrpcResponse)]"#,
            )
            .message_attribute(msg, r#"#[grpc_versions(0)]"#);
    }

    // All messages can be mocked.
    let platform = platform.message_attribute(".", r#"#[derive( ::dapi_grpc_macros::Mockable)]"#);

    let platform = platform
        .type_attribute(
            ".",
            r#"#[cfg_attr(feature = "serde", derive(::serde::Serialize, ::serde::Deserialize))]"#,
        )
        .type_attribute(
            ".",
            r#"#[cfg_attr(feature = "serde", serde(rename_all = "snake_case"))]"#,
        )
        .field_attribute("id", SERDE_WITH_BYTES)
        .field_attribute("identity_id", SERDE_WITH_BYTES)
        .field_attribute("ids", SERDE_WITH_BASE64)
        .field_attribute("ResponseMetadata.height", SERDE_WITH_STRING)
        .field_attribute("ResponseMetadata.time_ms", SERDE_WITH_STRING)
        .field_attribute("start_at_ms", SERDE_WITH_STRING)
        .field_attribute("public_key_hash", SERDE_WITH_BYTES)
        .field_attribute("public_key_hashes", SERDE_WITH_BASE64)
        // Get documents fields
        .field_attribute("data_contract_id", SERDE_WITH_BYTES)
        .field_attribute("where", SERDE_WITH_BYTES)
        .field_attribute("order_by", SERDE_WITH_BYTES)
        // Proof fields
        .field_attribute("Proof.grovedb_proof", SERDE_WITH_BYTES)
        .field_attribute("Proof.quorum_hash", SERDE_WITH_BYTES)
        .field_attribute("Proof.signature", SERDE_WITH_BYTES)
        .field_attribute("Proof.block_id_hash", SERDE_WITH_BYTES);

    #[allow(clippy::let_and_return)]
    platform
}

fn configure_drive(drive: MappingConfig) -> MappingConfig {
    drive
        .message_attribute(".", r#"#[derive( ::dapi_grpc_macros::Mockable)]"#)
        .type_attribute(
            ".",
            r#"#[cfg_attr(feature = "serde", derive(::serde::Serialize, ::serde::Deserialize))]"#,
        )
        .type_attribute(
            ".",
            r#"#[cfg_attr(feature = "serde", serde(rename_all = "snake_case"))]"#,
        )
}

/// Check for duplicate messages in the list.
fn check_unique(messages: &[&'static str]) -> Result<(), String> {
    let mut hashset: HashSet<&'static str> = HashSet::new();
    let mut duplicates = String::new();

    for value in messages {
        if !hashset.insert(*value) {
            duplicates.push_str(value);
            duplicates.push_str(", ");
        }
    }

    if duplicates.is_empty() {
        Ok(())
    } else {
        Err(format!(
            "Duplicate messages found: {}",
            duplicates.trim_end_matches(", ")
        ))
    }
}

fn configure_core(core: MappingConfig) -> MappingConfig {
    // All messages can be mocked.
    let core = core.message_attribute(".", r#"#[derive(::dapi_grpc_macros::Mockable)]"#);

    // Serde support
    let core = core.type_attribute(
        ".",
        r#"#[cfg_attr(feature = "serde", derive(::serde::Serialize, ::serde::Deserialize))]"#,
    );

    #[allow(clippy::let_and_return)]
    core
}

#[allow(unused)]
enum ImplType {
    Server,
    Client,
    Wasm,
}

impl ImplType {
    // Configure the builder based on the implementation type.
    pub fn configure(&self, builder: Builder) -> Builder {
        match self {
            Self::Server => builder
                .build_client(true)
                .build_server(true)
                .build_transport(true),
            Self::Client => builder
                .build_client(true)
                .build_server(false)
                .build_transport(true),
            Self::Wasm => builder
                .build_client(true)
                .build_server(false)
                .build_transport(false),
        }
    }

    /// Get the directory name for the implementation type.
    fn dirname(&self) -> String {
        match self {
            Self::Server => "server",
            Self::Client => "client",
            Self::Wasm => "wasm",
        }
        .to_string()
    }
}

impl MappingConfig {
    /// Create a new MappingConfig instance.
    ///
    /// ## Arguments
    ///
    /// * `protobuf_file` - Path to the protobuf file to use as input.
    /// * `out_dir` - Output directory where subdirectories for generated files will be created.
    ///
    /// Depending on the features, either `client`, `server` or `client_server` subdirectory
    /// will be created inside `out_dir`.
    fn new(protobuf_file: PathBuf, out_dir: PathBuf, typ: &ImplType) -> Self {
        let protobuf_file = abs_path(&protobuf_file);

        // Depending on the features, we need to build the server, client or both.
        // We save these artifacts in separate directories to avoid overwriting the generated files
        // when another crate requires different features.
        let out_dir_suffix = typ.dirname();

        let out_dir = abs_path(&out_dir.join(out_dir_suffix));

        let builder = typ
            .configure(tonic_build::configure())
            .out_dir(out_dir.clone())
            .protoc_arg("--experimental_allow_proto3_optional");

        Self {
            protobuf_file,
            out_dir,
            builder,
            proto_includes: vec![abs_path(&PathBuf::from("protos"))],
        }
    }

    #[allow(unused)]
    fn type_attribute(mut self, path: &str, attribute: &str) -> Self {
        self.builder = self.builder.type_attribute(path, attribute);
        self
    }

    #[allow(unused)]
    fn includes(mut self, includes: &[PathBuf]) -> Self {
        for include in includes {
            self.proto_includes.push(abs_path(include));
        }
        self
    }

    #[allow(unused)]
    fn field_attribute(mut self, path: &str, attribute: &str) -> Self {
        self.builder = self.builder.field_attribute(path, attribute);
        self
    }

    #[allow(unused)]
    fn enum_attribute(mut self, path: &str, attribute: &str) -> Self {
        self.builder = self.builder.enum_attribute(path, attribute);
        self
    }

    #[allow(unused)]
    fn message_attribute(mut self, path: &str, attribute: &str) -> Self {
        self.builder = self.builder.message_attribute(path, attribute);
        self
    }

    /// Run single generation process.
    fn generate(self) -> Result<(), std::io::Error> {
        // Remove old compiled files; ignore errors
        if self.out_dir.exists() {
            remove_dir_all(&self.out_dir)?;
        }
        create_dir_all(&self.out_dir)?;

        self.builder
            .compile_protos(&[self.protobuf_file], &self.proto_includes)
    }
}

fn abs_path(path: &PathBuf) -> PathBuf {
    if path.is_absolute() {
        return path.to_owned();
    }

    PathBuf::from(env!("CARGO_MANIFEST_DIR")).join(path)
}<|MERGE_RESOLUTION|>--- conflicted
+++ resolved
@@ -73,11 +73,7 @@
     // Derive features for versioned messages
     //
     // "GetConsensusParamsRequest" is excluded as this message does not support proofs
-<<<<<<< HEAD
-    const VERSIONED_REQUESTS: [&str; 39] = [
-=======
     const VERSIONED_REQUESTS: [&str; 41] = [
->>>>>>> 9d5c4376
         "GetDataContractHistoryRequest",
         "GetDataContractRequest",
         "GetDataContractsRequest",
