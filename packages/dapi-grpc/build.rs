use std::{
    collections::HashSet,
    fs::{create_dir_all, remove_dir_all},
    path::PathBuf,
};

use tonic_build::Builder;

const SERDE_WITH_BYTES: &str = r#"#[cfg_attr(feature = "serde", serde(with = "serde_bytes"))]"#;
const SERDE_WITH_BASE64: &str =
    r#"#[cfg_attr(feature = "serde", serde(with = "crate::deserialization::vec_base64string"))]"#;
const SERDE_WITH_STRING: &str =
    r#"#[cfg_attr(feature = "serde", serde(with = "crate::deserialization::from_to_string"))]"#;

fn main() {
    #[cfg(feature = "server")]
    generate_code(ImplType::Server);
    #[cfg(feature = "client")]
    generate_code(ImplType::Client);

    if std::env::var("CARGO_CFG_TARGET_ARCH")
        .unwrap_or_default()
        .eq("wasm32")
    {
        generate_code(ImplType::Wasm);
    }
}

fn generate_code(typ: ImplType) {
    let core = MappingConfig::new(
        PathBuf::from("protos/core/v0/core.proto"),
        PathBuf::from("src/core"),
        &typ,
    );

    configure_core(core)
        .generate()
        .expect("generate core proto");

    let platform = MappingConfig::new(
        PathBuf::from("protos/platform/v0/platform.proto"),
        PathBuf::from("src/platform"),
        &typ,
    );

    configure_platform(platform)
        .generate()
        .expect("generate platform proto");

    println!("cargo:rerun-if-changed=./protos");
    println!("cargo:rerun-if-env-changed=CARGO_FEATURE_SERDE");
    println!("cargo:rerun-if-env-changed=CARGO_CFG_TARGET_ARCH");
}

struct MappingConfig {
    protobuf_file: PathBuf,
    out_dir: PathBuf,
    builder: Builder,
    proto_includes: Vec<PathBuf>,
}

fn configure_platform(mut platform: MappingConfig) -> MappingConfig {
    // Derive features for versioned messages
    //
    // "GetConsensusParamsRequest" is excluded as this message does not support proofs
<<<<<<< HEAD
    const VERSIONED_REQUESTS: [&str; 35] = [
=======
    const VERSIONED_REQUESTS: [&str; 40] = [
>>>>>>> a2bba667
        "GetDataContractHistoryRequest",
        "GetDataContractRequest",
        "GetDataContractsRequest",
        "GetDocumentsRequest",
        "GetIdentitiesByPublicKeyHashesRequest",
        "GetIdentitiesRequest",
        "GetIdentitiesBalancesRequest",
        "GetIdentityNonceRequest",
        "GetIdentityContractNonceRequest",
        "GetIdentityBalanceAndRevisionRequest",
        "GetIdentityBalanceRequest",
        "GetIdentityByNonUniquePublicKeyHashRequest",
        "GetIdentityByPublicKeyHashRequest",
        "GetIdentityKeysRequest",
        "GetIdentityRequest",
        "GetProofsRequest",
        "WaitForStateTransitionResultRequest",
        "GetProtocolVersionUpgradeStateRequest",
        "GetProtocolVersionUpgradeVoteStatusRequest",
        "GetPathElementsRequest",
        "GetIdentitiesContractKeysRequest",
        "GetPrefundedSpecializedBalanceRequest",
        "GetContestedResourcesRequest",
        "GetContestedResourceVoteStateRequest",
        "GetContestedResourceVotersForIdentityRequest",
        "GetContestedResourceIdentityVotesRequest",
        "GetVotePollsByEndDateRequest",
        "GetTotalCreditsInPlatformRequest",
        "GetEvonodesProposedEpochBlocksByIdsRequest",
        "GetEvonodesProposedEpochBlocksByRangeRequest",
        "GetStatusRequest",
        "GetIdentityTokenBalancesRequest",
        "GetIdentitiesTokenBalancesRequest",
        "GetIdentityTokenInfosRequest",
        "GetIdentitiesTokenInfosRequest",
        "GetTokenStatusesRequest",
        "GetTokenTotalSupplyRequest",
        "GetGroupInfoRequest",
        "GetGroupInfosRequest",
        "GetGroupActionsRequest",
        "GetGroupActionSignersRequest",
    ];

    // The following responses are excluded as they don't support proofs:
    // - "GetConsensusParamsResponse"
    // - "GetStatusResponse"
    //
    // The following responses are excluded as they need custom proof handling:
    // - "GetIdentityByNonUniquePublicKeyHashResponse"
    //
    //  "GetEvonodesProposedEpochBlocksResponse" is used for 2 Requests
<<<<<<< HEAD

    const VERSIONED_RESPONSES: [&str; 33] = [
=======
    const VERSIONED_RESPONSES: [&str; 39] = [
>>>>>>> a2bba667
        "GetDataContractHistoryResponse",
        "GetDataContractResponse",
        "GetDataContractsResponse",
        "GetDocumentsResponse",
        "GetIdentitiesByPublicKeyHashesResponse",
        "GetIdentitiesResponse",
        "GetIdentitiesBalancesResponse",
        "GetIdentityBalanceAndRevisionResponse",
        "GetIdentityBalanceResponse",
        "GetIdentityNonceResponse",
        "GetIdentityContractNonceResponse",
        "GetIdentityByPublicKeyHashResponse",
        "GetIdentityKeysResponse",
        "GetIdentityResponse",
        "GetProofsResponse",
        "WaitForStateTransitionResultResponse",
        "GetEpochsInfoResponse",
        "GetProtocolVersionUpgradeStateResponse",
        "GetProtocolVersionUpgradeVoteStatusResponse",
        "GetPathElementsResponse",
        "GetIdentitiesContractKeysResponse",
        "GetPrefundedSpecializedBalanceResponse",
        "GetContestedResourcesResponse",
        "GetContestedResourceVoteStateResponse",
        "GetContestedResourceVotersForIdentityResponse",
        "GetContestedResourceIdentityVotesResponse",
        "GetVotePollsByEndDateResponse",
        "GetTotalCreditsInPlatformResponse",
        "GetEvonodesProposedEpochBlocksResponse",
        "GetIdentityTokenBalancesResponse",
        "GetIdentitiesTokenBalancesResponse",
        "GetIdentityTokenInfosResponse",
        "GetIdentitiesTokenInfosResponse",
        "GetTokenStatusesResponse",
        "GetTokenTotalSupplyResponse",
        "GetGroupInfoResponse",
        "GetGroupInfosResponse",
        "GetGroupActionsResponse",
        "GetGroupActionSignersResponse",
    ];

    check_unique(&VERSIONED_REQUESTS).expect("VERSIONED_REQUESTS");
    check_unique(&VERSIONED_RESPONSES).expect("VERSIONED_RESPONSES");

    // Derive VersionedGrpcMessage on requests
    for msg in VERSIONED_REQUESTS {
        platform = platform
            .message_attribute(
                msg,
                r#"#[derive(::dapi_grpc_macros::VersionedGrpcMessage)]"#,
            )
            .message_attribute(msg, r#"#[grpc_versions(0)]"#);
    }

    // Derive VersionedGrpcMessage and VersionedGrpcResponse on responses
    for msg in VERSIONED_RESPONSES {
        platform = platform
            .message_attribute(
                msg,
                r#"#[derive(::dapi_grpc_macros::VersionedGrpcMessage,::dapi_grpc_macros::VersionedGrpcResponse)]"#,
            )
            .message_attribute(msg, r#"#[grpc_versions(0)]"#);
    }

    // All messages can be mocked.
    let platform = platform.message_attribute(".", r#"#[derive( ::dapi_grpc_macros::Mockable)]"#);

    let platform = platform
        .type_attribute(
            ".",
            r#"#[cfg_attr(feature = "serde", derive(::serde::Serialize, ::serde::Deserialize))]"#,
        )
        .type_attribute(
            ".",
            r#"#[cfg_attr(feature = "serde", serde(rename_all = "snake_case"))]"#,
        )
        .field_attribute("id", SERDE_WITH_BYTES)
        .field_attribute("identity_id", SERDE_WITH_BYTES)
        .field_attribute("ids", SERDE_WITH_BASE64)
        .field_attribute("ResponseMetadata.height", SERDE_WITH_STRING)
        .field_attribute("ResponseMetadata.time_ms", SERDE_WITH_STRING)
        .field_attribute("start_at_ms", SERDE_WITH_STRING)
        .field_attribute("public_key_hash", SERDE_WITH_BYTES)
        .field_attribute("public_key_hashes", SERDE_WITH_BASE64)
        // Get documents fields
        .field_attribute("data_contract_id", SERDE_WITH_BYTES)
        .field_attribute("where", SERDE_WITH_BYTES)
        .field_attribute("order_by", SERDE_WITH_BYTES)
        // Proof fields
        .field_attribute("Proof.grovedb_proof", SERDE_WITH_BYTES)
        .field_attribute("Proof.quorum_hash", SERDE_WITH_BYTES)
        .field_attribute("Proof.signature", SERDE_WITH_BYTES)
        .field_attribute("Proof.block_id_hash", SERDE_WITH_BYTES);

    #[allow(clippy::let_and_return)]
    platform
}

/// Check for duplicate messages in the list.
fn check_unique(messages: &[&'static str]) -> Result<(), String> {
    let mut hashset: HashSet<&'static str> = HashSet::new();
    let mut duplicates = String::new();

    for value in messages {
        if !hashset.insert(*value) {
            duplicates.push_str(value);
            duplicates.push_str(", ");
        }
    }

    if duplicates.is_empty() {
        Ok(())
    } else {
        Err(format!(
            "Duplicate messages found: {}",
            duplicates.trim_end_matches(", ")
        ))
    }
}

fn configure_core(core: MappingConfig) -> MappingConfig {
    // All messages can be mocked.
    let core = core.message_attribute(".", r#"#[derive(::dapi_grpc_macros::Mockable)]"#);

    // Serde support
    let core = core.type_attribute(
        ".",
        r#"#[cfg_attr(feature = "serde", derive(::serde::Serialize, ::serde::Deserialize))]"#,
    );

    #[allow(clippy::let_and_return)]
    core
}

#[allow(unused)]
enum ImplType {
    Server,
    Client,
    Wasm,
}

impl ImplType {
    // Configure the builder based on the implementation type.
    pub fn configure(&self, builder: Builder) -> Builder {
        match self {
            Self::Server => builder
                .build_client(true)
                .build_server(true)
                .build_transport(true),
            Self::Client => builder
                .build_client(true)
                .build_server(false)
                .build_transport(true),
            Self::Wasm => builder
                .build_client(true)
                .build_server(false)
                .build_transport(false),
        }
    }

    /// Get the directory name for the implementation type.
    fn dirname(&self) -> String {
        match self {
            Self::Server => "server",
            Self::Client => "client",
            Self::Wasm => "wasm",
        }
        .to_string()
    }
}

impl MappingConfig {
    /// Create a new MappingConfig instance.
    ///
    /// ## Arguments
    ///
    /// * `protobuf_file` - Path to the protobuf file to use as input.
    /// * `out_dir` - Output directory where subdirectories for generated files will be created.
    ///
    /// Depending on the features, either `client`, `server` or `client_server` subdirectory
    /// will be created inside `out_dir`.
    fn new(protobuf_file: PathBuf, out_dir: PathBuf, typ: &ImplType) -> Self {
        let protobuf_file = abs_path(&protobuf_file);

        // Depending on the features, we need to build the server, client or both.
        // We save these artifacts in separate directories to avoid overwriting the generated files
        // when another crate requires different features.
        let out_dir_suffix = typ.dirname();

        let out_dir = abs_path(&out_dir.join(out_dir_suffix));

        let builder = typ
            .configure(tonic_build::configure())
            .out_dir(out_dir.clone())
            .protoc_arg("--experimental_allow_proto3_optional");

        Self {
            protobuf_file,
            out_dir,
            builder,
            proto_includes: vec![abs_path(&PathBuf::from("protos"))],
        }
    }

    #[allow(unused)]
    fn type_attribute(mut self, path: &str, attribute: &str) -> Self {
        self.builder = self.builder.type_attribute(path, attribute);
        self
    }

    #[allow(unused)]
    fn field_attribute(mut self, path: &str, attribute: &str) -> Self {
        self.builder = self.builder.field_attribute(path, attribute);
        self
    }

    #[allow(unused)]
    fn enum_attribute(mut self, path: &str, attribute: &str) -> Self {
        self.builder = self.builder.enum_attribute(path, attribute);
        self
    }

    #[allow(unused)]
    fn message_attribute(mut self, path: &str, attribute: &str) -> Self {
        self.builder = self.builder.message_attribute(path, attribute);
        self
    }

    /// Run single generation process.
    fn generate(self) -> Result<(), std::io::Error> {
        // Remove old compiled files; ignore errors
        if self.out_dir.exists() {
            remove_dir_all(&self.out_dir)?;
        }
        create_dir_all(&self.out_dir)?;

        self.builder
            .compile_protos(&[self.protobuf_file], &self.proto_includes)
    }
}

fn abs_path(path: &PathBuf) -> PathBuf {
    if path.is_absolute() {
        return path.to_owned();
    }

    PathBuf::from(env!("CARGO_MANIFEST_DIR")).join(path)
}<|MERGE_RESOLUTION|>--- conflicted
+++ resolved
@@ -63,11 +63,7 @@
     // Derive features for versioned messages
     //
     // "GetConsensusParamsRequest" is excluded as this message does not support proofs
-<<<<<<< HEAD
-    const VERSIONED_REQUESTS: [&str; 35] = [
-=======
-    const VERSIONED_REQUESTS: [&str; 40] = [
->>>>>>> a2bba667
+    const VERSIONED_REQUESTS: [&str; 41] = [
         "GetDataContractHistoryRequest",
         "GetDataContractRequest",
         "GetDataContractsRequest",
@@ -119,12 +115,7 @@
     // - "GetIdentityByNonUniquePublicKeyHashResponse"
     //
     //  "GetEvonodesProposedEpochBlocksResponse" is used for 2 Requests
-<<<<<<< HEAD
-
-    const VERSIONED_RESPONSES: [&str; 33] = [
-=======
     const VERSIONED_RESPONSES: [&str; 39] = [
->>>>>>> a2bba667
         "GetDataContractHistoryResponse",
         "GetDataContractResponse",
         "GetDataContractsResponse",
