--- conflicted
+++ resolved
@@ -39,15 +39,13 @@
     // Derive features for versioned messages
     //
     // "GetConsensusParamsRequest" is excluded as this message does not support proofs
-<<<<<<< HEAD
-    const VERSIONED_REQUESTS: [&str; 15] = [
-=======
     const VERSIONED_REQUESTS: [&str; 18] = [
->>>>>>> fa72ffee
         "GetDataContractHistoryRequest",
         "GetDataContractRequest",
         "GetDataContractsRequest",
         "GetDocumentsRequest",
+        "GetIdentitiesByPublicKeyHashesRequest",
+        "GetIdentitiesRequest",
         "GetIdentityNonceRequest",
         "GetIdentityContractNonceRequest",
         "GetIdentityBalanceAndRevisionRequest",
@@ -63,15 +61,13 @@
     ];
 
     //  "GetConsensusParamsResponse" is excluded as this message does not support proofs
-<<<<<<< HEAD
-    const VERSIONED_RESPONSES: [&str; 16] = [
-=======
     const VERSIONED_RESPONSES: [&str; 19] = [
->>>>>>> fa72ffee
         "GetDataContractHistoryResponse",
         "GetDataContractResponse",
         "GetDataContractsResponse",
         "GetDocumentsResponse",
+        "GetIdentitiesByPublicKeyHashesResponse",
+        "GetIdentitiesResponse",
         "GetIdentityBalanceAndRevisionResponse",
         "GetIdentityBalanceResponse",
         "GetIdentityNonceResponse",
