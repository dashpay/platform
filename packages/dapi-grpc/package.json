--- conflicted
+++ resolved
@@ -33,11 +33,7 @@
   },
   "homepage": "https://github.com/dashevo/dapi-grpc#readme",
   "dependencies": {
-<<<<<<< HEAD
     "@dashevo/grpc-common": "workspace:~",
-=======
-    "@dashevo/grpc-common": "~0.21.5",
->>>>>>> 64766e9c
     "@grpc/grpc-js": "^1.3.7",
     "google-protobuf": "^3.12.2",
     "grpc-web": "1.2.1",
