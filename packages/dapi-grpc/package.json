{
  "name": "@dashevo/dapi-grpc",
<<<<<<< HEAD
  "version": "0.24.0-dev.8",
=======
  "version": "0.23.0",
>>>>>>> 5b251e8c
  "description": "DAPI GRPC definition file and generated clients",
  "browser": "browser.js",
  "main": "node.js",
  "scripts": {
    "build": "yarn exec scripts/build.sh",
    "lint": "eslint .",
    "prepublishOnly": "yarn run build",
    "test": "yarn run test:unit",
    "test:unit": "mocha './test/unit/**/*.spec.js'"
  },
  "contributors": [
    {
      "name": "Ivan Shumkov",
      "email": "shumkov@dash.org",
      "url": "https://github.com/shumkov"
    },
    {
      "name": "Anton Suprunchuk",
      "email": "anton.suprunchuk@dash.org",
      "url": "https://github.com/antouhou"
    }
  ],
  "repository": {
    "type": "git",
    "url": "git+https://github.com/dashevo/dapi-grpc.git"
  },
  "license": "MIT",
  "bugs": {
    "url": "https://github.com/dashevo/dapi-grpc/issues"
  },
  "homepage": "https://github.com/dashevo/dapi-grpc#readme",
  "dependencies": {
    "@dashevo/grpc-common": "workspace:*",
    "@dashevo/protobufjs": "6.10.5",
    "@grpc/grpc-js": "^1.3.7",
    "@improbable-eng/grpc-web": "^0.15.0",
    "google-protobuf": "^3.12.2",
    "long": "^5.2.0"
  },
  "devDependencies": {
    "chai": "^4.3.4",
    "chai-as-promised": "^7.1.1",
    "dirty-chai": "^2.0.1",
    "eslint": "^7.32.0",
    "eslint-config-airbnb-base": "^14.2.1",
    "eslint-plugin-import": "^2.24.2",
    "mocha": "^9.1.2",
    "mocha-sinon": "^2.1.2",
    "sinon": "^11.1.2",
    "sinon-chai": "^3.7.0"
  }
}<|MERGE_RESOLUTION|>--- conflicted
+++ resolved
@@ -1,10 +1,6 @@
 {
   "name": "@dashevo/dapi-grpc",
-<<<<<<< HEAD
   "version": "0.24.0-dev.8",
-=======
-  "version": "0.23.0",
->>>>>>> 5b251e8c
   "description": "DAPI GRPC definition file and generated clients",
   "browser": "browser.js",
   "main": "node.js",
