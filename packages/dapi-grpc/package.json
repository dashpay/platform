--- conflicted
+++ resolved
@@ -1,10 +1,6 @@
 {
   "name": "@dashevo/dapi-grpc",
-<<<<<<< HEAD
-  "version": "1.1.0-pr.2012.6",
-=======
   "version": "1.2.0",
->>>>>>> b4255f50
   "description": "DAPI GRPC definition file and generated clients",
   "browser": "browser.js",
   "main": "node.js",
