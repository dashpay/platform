const grpc = require('@grpc/grpc-js');
const { promisify } = require('util');

const {
  convertObjectToMetadata,
  utils: {
    isObject,
  },
  client: {
    interceptors: {
      jsonToProtobufInterceptorFactory,
    },
    converters: {
      jsonToProtobufFactory,
      protobufToJsonFactory,
    },
  },
} = require('@dashevo/grpc-common');

const { URL } = require('url');
const {
  org: {
    dash: {
      platform: {
        dapi: {
          v0: {
            BroadcastStateTransitionRequest: PBJSBroadcastStateTransitionRequest,
            BroadcastStateTransitionResponse: PBJSBroadcastStateTransitionResponse,
            GetIdentityRequest: PBJSGetIdentityRequest,
            GetIdentityResponse: PBJSGetIdentityResponse,
            GetDataContractRequest: PBJSGetDataContractRequest,
            GetDataContractResponse: PBJSGetDataContractResponse,
            GetDataContractHistoryRequest: PBJSGetDataContractHistoryRequest,
            GetDataContractHistoryResponse: PBJSGetDataContractHistoryResponse,
            GetDocumentsRequest: PBJSGetDocumentsRequest,
            GetDocumentsResponse: PBJSGetDocumentsResponse,
            GetIdentitiesByPublicKeyHashesRequest: PBJSGetIdentitiesByPublicKeyHashesRequest,
            GetIdentitiesByPublicKeyHashesResponse: PBJSGetIdentitiesByPublicKeyHashesResponse,
            WaitForStateTransitionResultRequest: PBJSWaitForStateTransitionResultRequest,
            WaitForStateTransitionResultResponse: PBJSWaitForStateTransitionResultResponse,
            GetConsensusParamsRequest: PBJSGetConsensusParamsRequest,
            GetConsensusParamsResponse: PBJSGetConsensusParamsResponse,
            GetEpochsInfoRequest: PBJSGetEpochsInfoRequest,
            GetEpochsInfoResponse: PBJSGetEpochsInfoResponse,
<<<<<<< HEAD
=======
            GetVersionUpgradeVoteStatusRequest: PBJSGetVersionUpgradeVoteStatusRequest,
            GetVersionUpgradeVoteStatusResponse: PBJSGetVersionUpgradeVoteStatusResponse,
            GetVersionUpgradeStateRequest: PBJSGetVersionUpgradeStateRequest,
            GetVersionUpgradeStateResponse: PBJSGetVersionUpgradeStateResponse,
>>>>>>> a153131f
          },
        },
      },
    },
  },
} = require('./platform_pbjs');

const {
  BroadcastStateTransitionResponse: ProtocBroadcastStateTransitionResponse,
  GetIdentityResponse: ProtocGetIdentityResponse,
  GetDataContractResponse: ProtocGetDataContractResponse,
  GetDataContractHistoryResponse: ProtocGetDataContractHistoryResponse,
  GetDocumentsResponse: ProtocGetDocumentsResponse,
  GetIdentitiesByPublicKeyHashesResponse: ProtocGetIdentitiesByPublicKeyHashesResponse,
  WaitForStateTransitionResultResponse: ProtocWaitForStateTransitionResultResponse,
  GetConsensusParamsResponse: ProtocGetConsensusParamsResponse,
  GetEpochsInfoResponse: ProtocGetEpochsInfoResponse,
<<<<<<< HEAD
=======
  GetVersionUpgradeVoteStatusResponse: ProtocGetVersionUpgradeVoteStatusResponse,
  GetVersionUpgradeStateResponse: ProtocGetVersionUpgradeStateResponse,
>>>>>>> a153131f
} = require('./platform_protoc');

const getPlatformDefinition = require('../../../../lib/getPlatformDefinition');

const PlatformNodeJSClient = getPlatformDefinition(0);

class PlatformPromiseClient {
  /**
   * @param {string} hostname
   * @param {?Object} credentials
   * @param {?Object} options
   */
  constructor(hostname, credentials, options = {}) {
    if (credentials !== undefined) {
      throw new Error('"credentials" option is not supported yet');
    }

    const url = new URL(hostname);
    const { protocol, host: strippedHostname } = url;

    // See this issue https://github.com/nodejs/node/issues/3176
    // eslint-disable-next-line no-param-reassign
    credentials = protocol.replace(':', '') === 'https' ? grpc.credentials.createSsl() : grpc.credentials.createInsecure();

    this.client = new PlatformNodeJSClient(strippedHostname, credentials, options);

    this.client.broadcastStateTransition = promisify(
      this.client.broadcastStateTransition.bind(this.client),
    );

    this.client.getIdentity = promisify(
      this.client.getIdentity.bind(this.client),
    );

    this.client.getDataContract = promisify(
      this.client.getDataContract.bind(this.client),
    );

    this.client.getDataContractHistory = promisify(
      this.client.getDataContractHistory.bind(this.client),
    );

    this.client.getDocuments = promisify(
      this.client.getDocuments.bind(this.client),
    );

    this.client.getIdentitiesByPublicKeyHashes = promisify(
      this.client.getIdentitiesByPublicKeyHashes.bind(this.client),
    );

    this.client.waitForStateTransitionResult = promisify(
      this.client.waitForStateTransitionResult.bind(this.client),
    );

    this.client.getConsensusParams = promisify(
      this.client.getConsensusParams.bind(this.client),
    );

<<<<<<< HEAD
    this.client.getEpochInfos = promisify(
      this.client.getEpochInfos.bind(this.client),
=======
    this.client.getEpochsInfo = promisify(
      this.client.getEpochsInfo.bind(this.client),
    );

    this.client.getVersionUpgradeVoteStatus = promisify(
      this.client.getVersionUpgradeVoteStatus.bind(this.client),
    );

    this.client.getVersionUpgradeState = promisify(
      this.client.getVersionUpgradeState.bind(this.client),
>>>>>>> a153131f
    );

    this.protocolVersion = undefined;
  }

  /**
   * @param {!BroadcastStateTransitionRequest} broadcastStateTransitionRequest
   * @param {?Object<string, string>} metadata
   * @param {CallOptions} [options={}]
   * @return {Promise<!BroadcastStateTransitionResponse>}
   */
  broadcastStateTransition(broadcastStateTransitionRequest, metadata = {}, options = {}) {
    if (!isObject(metadata)) {
      throw new Error('metadata must be an object');
    }

    return this.client.broadcastStateTransition(
      broadcastStateTransitionRequest,
      convertObjectToMetadata(metadata),
      {
        interceptors: [
          jsonToProtobufInterceptorFactory(
            jsonToProtobufFactory(
              ProtocBroadcastStateTransitionResponse,
              PBJSBroadcastStateTransitionResponse,
            ),
            protobufToJsonFactory(
              PBJSBroadcastStateTransitionRequest,
            ),
          ),
        ],
        ...options,
      },
    );
  }

  /**
   * @param {!GetIdentityRequest} getIdentityRequest
   * @param {?Object<string, string>} metadata
   * @param {CallOptions} [options={}]
   * @return {Promise<!GetIdentityResponse>}
   */
  getIdentity(getIdentityRequest, metadata = {}, options = {}) {
    if (!isObject(metadata)) {
      throw new Error('metadata must be an object');
    }

    return this.client.getIdentity(
      getIdentityRequest,
      convertObjectToMetadata(metadata),
      {
        interceptors: [
          jsonToProtobufInterceptorFactory(
            jsonToProtobufFactory(
              ProtocGetIdentityResponse,
              PBJSGetIdentityResponse,
            ),
            protobufToJsonFactory(
              PBJSGetIdentityRequest,
            ),
          ),
        ],
        ...options,
      },
    );
  }

  /**
   *
   * @param {!GetDataContractRequest} getDataContractRequest
   * @param {?Object<string, string>} metadata
   * @param {CallOptions} [options={}]
   * @returns {Promise<!GetDataContractResponse>}
   */
  getDataContract(getDataContractRequest, metadata = {}, options = {}) {
    if (!isObject(metadata)) {
      throw new Error('metadata must be an object');
    }

    return this.client.getDataContract(
      getDataContractRequest,
      convertObjectToMetadata(metadata),
      {
        interceptors: [
          jsonToProtobufInterceptorFactory(
            jsonToProtobufFactory(
              ProtocGetDataContractResponse,
              PBJSGetDataContractResponse,
            ),
            protobufToJsonFactory(
              PBJSGetDataContractRequest,
            ),
          ),
        ],
        ...options,
      },
    );
  }

  /**
   *
   * @param {!GetDataContractHistoryRequest} getDataContractHistoryRequest
   * @param {?Object<string, string>} metadata
   * @param {CallOptions} [options={}]
   * @returns {Promise<!GetDataContractResponse>}
   */
  getDataContractHistory(getDataContractHistoryRequest, metadata = {}, options = {}) {
    if (!isObject(metadata)) {
      throw new Error('metadata must be an object');
    }

    return this.client.getDataContractHistory(
      getDataContractHistoryRequest,
      convertObjectToMetadata(metadata),
      {
        interceptors: [
          jsonToProtobufInterceptorFactory(
            jsonToProtobufFactory(
              ProtocGetDataContractHistoryResponse,
              PBJSGetDataContractHistoryResponse,
            ),
            protobufToJsonFactory(
              PBJSGetDataContractHistoryRequest,
            ),
          ),
        ],
        ...options,
      },
    );
  }

  /**
   *
   * @param {!GetDocumentsRequest} getDocumentsRequest
   * @param {?Object<string, string>} metadata
   * @param {CallOptions} [options={}]
   * @returns {Promise<!GetDocumentsResponse>}
   */
  getDocuments(getDocumentsRequest, metadata = {}, options = {}) {
    if (!isObject(metadata)) {
      throw new Error('metadata must be an object');
    }

    return this.client.getDocuments(
      getDocumentsRequest,
      convertObjectToMetadata(metadata),
      {
        interceptors: [
          jsonToProtobufInterceptorFactory(
            jsonToProtobufFactory(
              ProtocGetDocumentsResponse,
              PBJSGetDocumentsResponse,
            ),
            protobufToJsonFactory(
              PBJSGetDocumentsRequest,
            ),
          ),
        ],
        ...options,
      },
    );
  }

  /**
   * @param {!GetIdentitiesByPublicKeyHashesRequest} getIdentitiesByPublicKeyHashesRequest
   * @param {?Object<string, string>} metadata
   * @param {CallOptions} [options={}]
   * @returns {Promise<!GetIdentitiesByPublicKeyHashesResponse>}
   */
  getIdentitiesByPublicKeyHashes(
    getIdentitiesByPublicKeyHashesRequest, metadata = {}, options = {},
  ) {
    if (!isObject(metadata)) {
      throw new Error('metadata must be an object');
    }

    return this.client.getIdentitiesByPublicKeyHashes(
      getIdentitiesByPublicKeyHashesRequest,
      convertObjectToMetadata(metadata),
      {
        interceptors: [
          jsonToProtobufInterceptorFactory(
            jsonToProtobufFactory(
              ProtocGetIdentitiesByPublicKeyHashesResponse,
              PBJSGetIdentitiesByPublicKeyHashesResponse,
            ),
            protobufToJsonFactory(
              PBJSGetIdentitiesByPublicKeyHashesRequest,
            ),
          ),
        ],
        ...options,
      },
    );
  }

  /**
   * @param {!WaitForStateTransitionResultRequest} waitForStateTransitionResultRequest
   * @param {?Object<string, string>} metadata
   * @param {CallOptions} [options={}]
   * @returns {Promise<!WaitForStateTransitionResultResponse>}
   */
  waitForStateTransitionResult(
    waitForStateTransitionResultRequest, metadata = {}, options = {},
  ) {
    if (!isObject(metadata)) {
      throw new Error('metadata must be an object');
    }

    return this.client.waitForStateTransitionResult(
      waitForStateTransitionResultRequest,
      convertObjectToMetadata(metadata),
      {
        interceptors: [
          jsonToProtobufInterceptorFactory(
            jsonToProtobufFactory(
              ProtocWaitForStateTransitionResultResponse,
              PBJSWaitForStateTransitionResultResponse,
            ),
            protobufToJsonFactory(
              PBJSWaitForStateTransitionResultRequest,
            ),
          ),
        ],
        ...options,
      },
    );
  }

  /**
   * @param {!GetConsensusParamsRequest} getConsensusParamsRequest
   * @param {?Object<string, string>} metadata
   * @param {CallOptions} [options={}]
   * @returns {Promise<!GetConsensusParamsResponse>}
   */
  getConsensusParams(
    getConsensusParamsRequest, metadata = {}, options = {},
  ) {
    if (!isObject(metadata)) {
      throw new Error('metadata must be an object');
    }

    return this.client.getConsensusParams(
      getConsensusParamsRequest,
      convertObjectToMetadata(metadata),
      {
        interceptors: [
          jsonToProtobufInterceptorFactory(
            jsonToProtobufFactory(
              ProtocGetConsensusParamsResponse,
              PBJSGetConsensusParamsResponse,
            ),
            protobufToJsonFactory(
              PBJSGetConsensusParamsRequest,
            ),
          ),
        ],
        ...options,
      },
    );
  }

  /**
   * @param {!GetEpochsInfoRequest} getEpochsInfoRequest
   * @param {?Object<string, string>} metadata
   * @param {CallOptions} [options={}]
   * @return {Promise<!GetEpochsInfoResponse>}
   */
<<<<<<< HEAD
  getIdentity(getEpochsInfoRequest, metadata = {}, options = {}) {
=======
  getEpochsInfo(getEpochsInfoRequest, metadata = {}, options = {}) {
>>>>>>> a153131f
    if (!isObject(metadata)) {
      throw new Error('metadata must be an object');
    }

<<<<<<< HEAD
    return this.client.getEpochInfos(
=======
    return this.client.getEpochsInfo(
>>>>>>> a153131f
      getEpochsInfoRequest,
      convertObjectToMetadata(metadata),
      {
        interceptors: [
          jsonToProtobufInterceptorFactory(
            jsonToProtobufFactory(
              ProtocGetEpochsInfoResponse,
              PBJSGetEpochsInfoResponse,
            ),
            protobufToJsonFactory(
              PBJSGetEpochsInfoRequest,
            ),
          ),
        ],
        ...options,
      },
    );
  }

  /**
<<<<<<< HEAD
=======
   * @param {!GetVersionUpgradeVoteStatusRequest} getVersionUpgradeVoteStatusRequest
   * @param {?Object<string, string>} metadata
   * @param {CallOptions} [options={}]
   * @return {Promise<!GetVersionUpgradeVoteStatusResponse>}
   */
  getVersionUpgradeVoteStatus(getVersionUpgradeVoteStatusRequest, metadata = {}, options = {}) {
    if (!isObject(metadata)) {
      throw new Error('metadata must be an object');
    }

    return this.client.getVersionUpgradeVoteStatus(
      getVersionUpgradeVoteStatusRequest,
      convertObjectToMetadata(metadata),
      {
        interceptors: [
          jsonToProtobufInterceptorFactory(
            jsonToProtobufFactory(
              ProtocGetVersionUpgradeVoteStatusResponse,
              PBJSGetVersionUpgradeVoteStatusResponse,
            ),
            protobufToJsonFactory(
              PBJSGetVersionUpgradeVoteStatusRequest,
            ),
          ),
        ],
        ...options,
      },
    );
  }

  /**
   * @param {!GetVersionUpgradeStateRequest} getVersionUpgradeStateRequest
   * @param {?Object<string, string>} metadata
   * @param {CallOptions} [options={}]
   * @return {Promise<!GetVersionUpgradeStateResponse>}
   */
  getVersionUpgradeState(getVersionUpgradeStateRequest, metadata = {}, options = {}) {
    if (!isObject(metadata)) {
      throw new Error('metadata must be an object');
    }

    return this.client.getVersionUpgradeState(
      getVersionUpgradeStateRequest,
      convertObjectToMetadata(metadata),
      {
        interceptors: [
          jsonToProtobufInterceptorFactory(
            jsonToProtobufFactory(
              ProtocGetVersionUpgradeStateResponse,
              PBJSGetVersionUpgradeStateResponse,
            ),
            protobufToJsonFactory(
              PBJSGetVersionUpgradeStateRequest,
            ),
          ),
        ],
        ...options,
      },
    );
  }

  /**
>>>>>>> a153131f
   * @param {string} protocolVersion
   */
  setProtocolVersion(protocolVersion) {
    this.setProtocolVersion = protocolVersion;
  }
}

module.exports = PlatformPromiseClient;<|MERGE_RESOLUTION|>--- conflicted
+++ resolved
@@ -42,13 +42,10 @@
             GetConsensusParamsResponse: PBJSGetConsensusParamsResponse,
             GetEpochsInfoRequest: PBJSGetEpochsInfoRequest,
             GetEpochsInfoResponse: PBJSGetEpochsInfoResponse,
-<<<<<<< HEAD
-=======
             GetVersionUpgradeVoteStatusRequest: PBJSGetVersionUpgradeVoteStatusRequest,
             GetVersionUpgradeVoteStatusResponse: PBJSGetVersionUpgradeVoteStatusResponse,
             GetVersionUpgradeStateRequest: PBJSGetVersionUpgradeStateRequest,
             GetVersionUpgradeStateResponse: PBJSGetVersionUpgradeStateResponse,
->>>>>>> a153131f
           },
         },
       },
@@ -66,11 +63,8 @@
   WaitForStateTransitionResultResponse: ProtocWaitForStateTransitionResultResponse,
   GetConsensusParamsResponse: ProtocGetConsensusParamsResponse,
   GetEpochsInfoResponse: ProtocGetEpochsInfoResponse,
-<<<<<<< HEAD
-=======
   GetVersionUpgradeVoteStatusResponse: ProtocGetVersionUpgradeVoteStatusResponse,
   GetVersionUpgradeStateResponse: ProtocGetVersionUpgradeStateResponse,
->>>>>>> a153131f
 } = require('./platform_protoc');
 
 const getPlatformDefinition = require('../../../../lib/getPlatformDefinition');
@@ -129,10 +123,6 @@
       this.client.getConsensusParams.bind(this.client),
     );
 
-<<<<<<< HEAD
-    this.client.getEpochInfos = promisify(
-      this.client.getEpochInfos.bind(this.client),
-=======
     this.client.getEpochsInfo = promisify(
       this.client.getEpochsInfo.bind(this.client),
     );
@@ -143,7 +133,6 @@
 
     this.client.getVersionUpgradeState = promisify(
       this.client.getVersionUpgradeState.bind(this.client),
->>>>>>> a153131f
     );
 
     this.protocolVersion = undefined;
@@ -412,20 +401,12 @@
    * @param {CallOptions} [options={}]
    * @return {Promise<!GetEpochsInfoResponse>}
    */
-<<<<<<< HEAD
-  getIdentity(getEpochsInfoRequest, metadata = {}, options = {}) {
-=======
   getEpochsInfo(getEpochsInfoRequest, metadata = {}, options = {}) {
->>>>>>> a153131f
-    if (!isObject(metadata)) {
-      throw new Error('metadata must be an object');
-    }
-
-<<<<<<< HEAD
-    return this.client.getEpochInfos(
-=======
+    if (!isObject(metadata)) {
+      throw new Error('metadata must be an object');
+    }
+
     return this.client.getEpochsInfo(
->>>>>>> a153131f
       getEpochsInfoRequest,
       convertObjectToMetadata(metadata),
       {
@@ -446,8 +427,6 @@
   }
 
   /**
-<<<<<<< HEAD
-=======
    * @param {!GetVersionUpgradeVoteStatusRequest} getVersionUpgradeVoteStatusRequest
    * @param {?Object<string, string>} metadata
    * @param {CallOptions} [options={}]
@@ -510,7 +489,6 @@
   }
 
   /**
->>>>>>> a153131f
    * @param {string} protocolVersion
    */
   setProtocolVersion(protocolVersion) {
