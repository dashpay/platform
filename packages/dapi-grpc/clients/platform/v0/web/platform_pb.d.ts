--- conflicted
+++ resolved
@@ -8076,8 +8076,6 @@
       export const ActionType: ActionTypeMap;
     }
 
-<<<<<<< HEAD
-=======
     export class TokenConfigUpdateEvent extends jspb.Message {
       getTokenConfigUpdateItem(): Uint8Array | string;
       getTokenConfigUpdateItem_asU8(): Uint8Array;
@@ -8106,7 +8104,6 @@
       }
     }
 
->>>>>>> 3733f568
     export class GroupActionEvent extends jspb.Message {
       hasTokenEvent(): boolean;
       clearTokenEvent(): void;
@@ -8285,14 +8282,11 @@
       getEmergencyAction(): GetGroupActionsResponse.GetGroupActionsResponseV0.EmergencyActionEvent | undefined;
       setEmergencyAction(value?: GetGroupActionsResponse.GetGroupActionsResponseV0.EmergencyActionEvent): void;
 
-<<<<<<< HEAD
-=======
       hasTokenConfigUpdate(): boolean;
       clearTokenConfigUpdate(): void;
       getTokenConfigUpdate(): GetGroupActionsResponse.GetGroupActionsResponseV0.TokenConfigUpdateEvent | undefined;
       setTokenConfigUpdate(value?: GetGroupActionsResponse.GetGroupActionsResponseV0.TokenConfigUpdateEvent): void;
 
->>>>>>> 3733f568
       getTypeCase(): TokenEvent.TypeCase;
       serializeBinary(): Uint8Array;
       toObject(includeInstance?: boolean): TokenEvent.AsObject;
@@ -8313,10 +8307,7 @@
         destroyFrozenFunds?: GetGroupActionsResponse.GetGroupActionsResponseV0.DestroyFrozenFundsEvent.AsObject,
         transfer?: GetGroupActionsResponse.GetGroupActionsResponseV0.TransferEvent.AsObject,
         emergencyAction?: GetGroupActionsResponse.GetGroupActionsResponseV0.EmergencyActionEvent.AsObject,
-<<<<<<< HEAD
-=======
         tokenConfigUpdate?: GetGroupActionsResponse.GetGroupActionsResponseV0.TokenConfigUpdateEvent.AsObject,
->>>>>>> 3733f568
       }
 
       export enum TypeCase {
@@ -8328,10 +8319,7 @@
         DESTROY_FROZEN_FUNDS = 5,
         TRANSFER = 6,
         EMERGENCY_ACTION = 7,
-<<<<<<< HEAD
-=======
         TOKEN_CONFIG_UPDATE = 8,
->>>>>>> 3733f568
       }
     }
 
