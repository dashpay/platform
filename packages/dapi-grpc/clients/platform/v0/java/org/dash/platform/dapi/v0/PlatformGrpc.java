--- conflicted
+++ resolved
@@ -635,32 +635,6 @@
     return getGetEpochsInfoMethod;
   }
 
-<<<<<<< HEAD
-  private static volatile io.grpc.MethodDescriptor<org.dash.platform.dapi.v0.PlatformOuterClass.GetContestedResourcesRequest,
-      org.dash.platform.dapi.v0.PlatformOuterClass.GetContestedResourcesResponse> getGetContestedResourcesMethod;
-
-  @io.grpc.stub.annotations.RpcMethod(
-      fullMethodName = SERVICE_NAME + '/' + "getContestedResources",
-      requestType = org.dash.platform.dapi.v0.PlatformOuterClass.GetContestedResourcesRequest.class,
-      responseType = org.dash.platform.dapi.v0.PlatformOuterClass.GetContestedResourcesResponse.class,
-      methodType = io.grpc.MethodDescriptor.MethodType.UNARY)
-  public static io.grpc.MethodDescriptor<org.dash.platform.dapi.v0.PlatformOuterClass.GetContestedResourcesRequest,
-      org.dash.platform.dapi.v0.PlatformOuterClass.GetContestedResourcesResponse> getGetContestedResourcesMethod() {
-    io.grpc.MethodDescriptor<org.dash.platform.dapi.v0.PlatformOuterClass.GetContestedResourcesRequest, org.dash.platform.dapi.v0.PlatformOuterClass.GetContestedResourcesResponse> getGetContestedResourcesMethod;
-    if ((getGetContestedResourcesMethod = PlatformGrpc.getGetContestedResourcesMethod) == null) {
-      synchronized (PlatformGrpc.class) {
-        if ((getGetContestedResourcesMethod = PlatformGrpc.getGetContestedResourcesMethod) == null) {
-          PlatformGrpc.getGetContestedResourcesMethod = getGetContestedResourcesMethod =
-              io.grpc.MethodDescriptor.<org.dash.platform.dapi.v0.PlatformOuterClass.GetContestedResourcesRequest, org.dash.platform.dapi.v0.PlatformOuterClass.GetContestedResourcesResponse>newBuilder()
-              .setType(io.grpc.MethodDescriptor.MethodType.UNARY)
-              .setFullMethodName(generateFullMethodName(SERVICE_NAME, "getContestedResources"))
-              .setSampledToLocalTracing(true)
-              .setRequestMarshaller(io.grpc.protobuf.ProtoUtils.marshaller(
-                  org.dash.platform.dapi.v0.PlatformOuterClass.GetContestedResourcesRequest.getDefaultInstance()))
-              .setResponseMarshaller(io.grpc.protobuf.ProtoUtils.marshaller(
-                  org.dash.platform.dapi.v0.PlatformOuterClass.GetContestedResourcesResponse.getDefaultInstance()))
-              .setSchemaDescriptor(new PlatformMethodDescriptorSupplier("getContestedResources"))
-=======
   private static volatile io.grpc.MethodDescriptor<org.dash.platform.dapi.v0.PlatformOuterClass.GetPathElementsRequest,
       org.dash.platform.dapi.v0.PlatformOuterClass.GetPathElementsResponse> getGetPathElementsMethod;
 
@@ -685,78 +659,11 @@
               .setResponseMarshaller(io.grpc.protobuf.ProtoUtils.marshaller(
                   org.dash.platform.dapi.v0.PlatformOuterClass.GetPathElementsResponse.getDefaultInstance()))
               .setSchemaDescriptor(new PlatformMethodDescriptorSupplier("getPathElements"))
->>>>>>> e71f92c2
-              .build();
-        }
-      }
-    }
-<<<<<<< HEAD
-    return getGetContestedResourcesMethod;
-  }
-
-  private static volatile io.grpc.MethodDescriptor<org.dash.platform.dapi.v0.PlatformOuterClass.GetContestedResourceVoteStateRequest,
-      org.dash.platform.dapi.v0.PlatformOuterClass.GetContestedResourceVoteStateResponse> getGetContestedResourceVoteStateMethod;
-
-  @io.grpc.stub.annotations.RpcMethod(
-      fullMethodName = SERVICE_NAME + '/' + "getContestedResourceVoteState",
-      requestType = org.dash.platform.dapi.v0.PlatformOuterClass.GetContestedResourceVoteStateRequest.class,
-      responseType = org.dash.platform.dapi.v0.PlatformOuterClass.GetContestedResourceVoteStateResponse.class,
-      methodType = io.grpc.MethodDescriptor.MethodType.UNARY)
-  public static io.grpc.MethodDescriptor<org.dash.platform.dapi.v0.PlatformOuterClass.GetContestedResourceVoteStateRequest,
-      org.dash.platform.dapi.v0.PlatformOuterClass.GetContestedResourceVoteStateResponse> getGetContestedResourceVoteStateMethod() {
-    io.grpc.MethodDescriptor<org.dash.platform.dapi.v0.PlatformOuterClass.GetContestedResourceVoteStateRequest, org.dash.platform.dapi.v0.PlatformOuterClass.GetContestedResourceVoteStateResponse> getGetContestedResourceVoteStateMethod;
-    if ((getGetContestedResourceVoteStateMethod = PlatformGrpc.getGetContestedResourceVoteStateMethod) == null) {
-      synchronized (PlatformGrpc.class) {
-        if ((getGetContestedResourceVoteStateMethod = PlatformGrpc.getGetContestedResourceVoteStateMethod) == null) {
-          PlatformGrpc.getGetContestedResourceVoteStateMethod = getGetContestedResourceVoteStateMethod =
-              io.grpc.MethodDescriptor.<org.dash.platform.dapi.v0.PlatformOuterClass.GetContestedResourceVoteStateRequest, org.dash.platform.dapi.v0.PlatformOuterClass.GetContestedResourceVoteStateResponse>newBuilder()
-              .setType(io.grpc.MethodDescriptor.MethodType.UNARY)
-              .setFullMethodName(generateFullMethodName(SERVICE_NAME, "getContestedResourceVoteState"))
-              .setSampledToLocalTracing(true)
-              .setRequestMarshaller(io.grpc.protobuf.ProtoUtils.marshaller(
-                  org.dash.platform.dapi.v0.PlatformOuterClass.GetContestedResourceVoteStateRequest.getDefaultInstance()))
-              .setResponseMarshaller(io.grpc.protobuf.ProtoUtils.marshaller(
-                  org.dash.platform.dapi.v0.PlatformOuterClass.GetContestedResourceVoteStateResponse.getDefaultInstance()))
-              .setSchemaDescriptor(new PlatformMethodDescriptorSupplier("getContestedResourceVoteState"))
-              .build();
-        }
-      }
-    }
-    return getGetContestedResourceVoteStateMethod;
-  }
-
-  private static volatile io.grpc.MethodDescriptor<org.dash.platform.dapi.v0.PlatformOuterClass.GetContestedResourceVoteStatusRequest,
-      org.dash.platform.dapi.v0.PlatformOuterClass.GetContestedResourceVoteStatusResponse> getGetContestedResourceVoteStatusMethod;
-
-  @io.grpc.stub.annotations.RpcMethod(
-      fullMethodName = SERVICE_NAME + '/' + "getContestedResourceVoteStatus",
-      requestType = org.dash.platform.dapi.v0.PlatformOuterClass.GetContestedResourceVoteStatusRequest.class,
-      responseType = org.dash.platform.dapi.v0.PlatformOuterClass.GetContestedResourceVoteStatusResponse.class,
-      methodType = io.grpc.MethodDescriptor.MethodType.UNARY)
-  public static io.grpc.MethodDescriptor<org.dash.platform.dapi.v0.PlatformOuterClass.GetContestedResourceVoteStatusRequest,
-      org.dash.platform.dapi.v0.PlatformOuterClass.GetContestedResourceVoteStatusResponse> getGetContestedResourceVoteStatusMethod() {
-    io.grpc.MethodDescriptor<org.dash.platform.dapi.v0.PlatformOuterClass.GetContestedResourceVoteStatusRequest, org.dash.platform.dapi.v0.PlatformOuterClass.GetContestedResourceVoteStatusResponse> getGetContestedResourceVoteStatusMethod;
-    if ((getGetContestedResourceVoteStatusMethod = PlatformGrpc.getGetContestedResourceVoteStatusMethod) == null) {
-      synchronized (PlatformGrpc.class) {
-        if ((getGetContestedResourceVoteStatusMethod = PlatformGrpc.getGetContestedResourceVoteStatusMethod) == null) {
-          PlatformGrpc.getGetContestedResourceVoteStatusMethod = getGetContestedResourceVoteStatusMethod =
-              io.grpc.MethodDescriptor.<org.dash.platform.dapi.v0.PlatformOuterClass.GetContestedResourceVoteStatusRequest, org.dash.platform.dapi.v0.PlatformOuterClass.GetContestedResourceVoteStatusResponse>newBuilder()
-              .setType(io.grpc.MethodDescriptor.MethodType.UNARY)
-              .setFullMethodName(generateFullMethodName(SERVICE_NAME, "getContestedResourceVoteStatus"))
-              .setSampledToLocalTracing(true)
-              .setRequestMarshaller(io.grpc.protobuf.ProtoUtils.marshaller(
-                  org.dash.platform.dapi.v0.PlatformOuterClass.GetContestedResourceVoteStatusRequest.getDefaultInstance()))
-              .setResponseMarshaller(io.grpc.protobuf.ProtoUtils.marshaller(
-                  org.dash.platform.dapi.v0.PlatformOuterClass.GetContestedResourceVoteStatusResponse.getDefaultInstance()))
-              .setSchemaDescriptor(new PlatformMethodDescriptorSupplier("getContestedResourceVoteStatus"))
-              .build();
-        }
-      }
-    }
-    return getGetContestedResourceVoteStatusMethod;
-=======
+              .build();
+        }
+      }
+    }
     return getGetPathElementsMethod;
->>>>>>> e71f92c2
   }
 
   /**
@@ -949,29 +856,9 @@
 
     /**
      */
-<<<<<<< HEAD
-    public void getContestedResources(org.dash.platform.dapi.v0.PlatformOuterClass.GetContestedResourcesRequest request,
-        io.grpc.stub.StreamObserver<org.dash.platform.dapi.v0.PlatformOuterClass.GetContestedResourcesResponse> responseObserver) {
-      io.grpc.stub.ServerCalls.asyncUnimplementedUnaryCall(getGetContestedResourcesMethod(), responseObserver);
-    }
-
-    /**
-     */
-    public void getContestedResourceVoteState(org.dash.platform.dapi.v0.PlatformOuterClass.GetContestedResourceVoteStateRequest request,
-        io.grpc.stub.StreamObserver<org.dash.platform.dapi.v0.PlatformOuterClass.GetContestedResourceVoteStateResponse> responseObserver) {
-      io.grpc.stub.ServerCalls.asyncUnimplementedUnaryCall(getGetContestedResourceVoteStateMethod(), responseObserver);
-    }
-
-    /**
-     */
-    public void getContestedResourceVoteStatus(org.dash.platform.dapi.v0.PlatformOuterClass.GetContestedResourceVoteStatusRequest request,
-        io.grpc.stub.StreamObserver<org.dash.platform.dapi.v0.PlatformOuterClass.GetContestedResourceVoteStatusResponse> responseObserver) {
-      io.grpc.stub.ServerCalls.asyncUnimplementedUnaryCall(getGetContestedResourceVoteStatusMethod(), responseObserver);
-=======
     public void getPathElements(org.dash.platform.dapi.v0.PlatformOuterClass.GetPathElementsRequest request,
         io.grpc.stub.StreamObserver<org.dash.platform.dapi.v0.PlatformOuterClass.GetPathElementsResponse> responseObserver) {
       io.grpc.stub.ServerCalls.asyncUnimplementedUnaryCall(getGetPathElementsMethod(), responseObserver);
->>>>>>> e71f92c2
     }
 
     @java.lang.Override public final io.grpc.ServerServiceDefinition bindService() {
@@ -1117,35 +1004,12 @@
                 org.dash.platform.dapi.v0.PlatformOuterClass.GetEpochsInfoResponse>(
                   this, METHODID_GET_EPOCHS_INFO)))
           .addMethod(
-<<<<<<< HEAD
-            getGetContestedResourcesMethod(),
-            io.grpc.stub.ServerCalls.asyncUnaryCall(
-              new MethodHandlers<
-                org.dash.platform.dapi.v0.PlatformOuterClass.GetContestedResourcesRequest,
-                org.dash.platform.dapi.v0.PlatformOuterClass.GetContestedResourcesResponse>(
-                  this, METHODID_GET_CONTESTED_RESOURCES)))
-          .addMethod(
-            getGetContestedResourceVoteStateMethod(),
-            io.grpc.stub.ServerCalls.asyncUnaryCall(
-              new MethodHandlers<
-                org.dash.platform.dapi.v0.PlatformOuterClass.GetContestedResourceVoteStateRequest,
-                org.dash.platform.dapi.v0.PlatformOuterClass.GetContestedResourceVoteStateResponse>(
-                  this, METHODID_GET_CONTESTED_RESOURCE_VOTE_STATE)))
-          .addMethod(
-            getGetContestedResourceVoteStatusMethod(),
-            io.grpc.stub.ServerCalls.asyncUnaryCall(
-              new MethodHandlers<
-                org.dash.platform.dapi.v0.PlatformOuterClass.GetContestedResourceVoteStatusRequest,
-                org.dash.platform.dapi.v0.PlatformOuterClass.GetContestedResourceVoteStatusResponse>(
-                  this, METHODID_GET_CONTESTED_RESOURCE_VOTE_STATUS)))
-=======
             getGetPathElementsMethod(),
             io.grpc.stub.ServerCalls.asyncUnaryCall(
               new MethodHandlers<
                 org.dash.platform.dapi.v0.PlatformOuterClass.GetPathElementsRequest,
                 org.dash.platform.dapi.v0.PlatformOuterClass.GetPathElementsResponse>(
                   this, METHODID_GET_PATH_ELEMENTS)))
->>>>>>> e71f92c2
           .build();
     }
   }
@@ -1326,33 +1190,10 @@
 
     /**
      */
-<<<<<<< HEAD
-    public void getContestedResources(org.dash.platform.dapi.v0.PlatformOuterClass.GetContestedResourcesRequest request,
-        io.grpc.stub.StreamObserver<org.dash.platform.dapi.v0.PlatformOuterClass.GetContestedResourcesResponse> responseObserver) {
-      io.grpc.stub.ClientCalls.asyncUnaryCall(
-          getChannel().newCall(getGetContestedResourcesMethod(), getCallOptions()), request, responseObserver);
-    }
-
-    /**
-     */
-    public void getContestedResourceVoteState(org.dash.platform.dapi.v0.PlatformOuterClass.GetContestedResourceVoteStateRequest request,
-        io.grpc.stub.StreamObserver<org.dash.platform.dapi.v0.PlatformOuterClass.GetContestedResourceVoteStateResponse> responseObserver) {
-      io.grpc.stub.ClientCalls.asyncUnaryCall(
-          getChannel().newCall(getGetContestedResourceVoteStateMethod(), getCallOptions()), request, responseObserver);
-    }
-
-    /**
-     */
-    public void getContestedResourceVoteStatus(org.dash.platform.dapi.v0.PlatformOuterClass.GetContestedResourceVoteStatusRequest request,
-        io.grpc.stub.StreamObserver<org.dash.platform.dapi.v0.PlatformOuterClass.GetContestedResourceVoteStatusResponse> responseObserver) {
-      io.grpc.stub.ClientCalls.asyncUnaryCall(
-          getChannel().newCall(getGetContestedResourceVoteStatusMethod(), getCallOptions()), request, responseObserver);
-=======
     public void getPathElements(org.dash.platform.dapi.v0.PlatformOuterClass.GetPathElementsRequest request,
         io.grpc.stub.StreamObserver<org.dash.platform.dapi.v0.PlatformOuterClass.GetPathElementsResponse> responseObserver) {
       io.grpc.stub.ClientCalls.asyncUnaryCall(
           getChannel().newCall(getGetPathElementsMethod(), getCallOptions()), request, responseObserver);
->>>>>>> e71f92c2
     }
   }
 
@@ -1512,29 +1353,9 @@
 
     /**
      */
-<<<<<<< HEAD
-    public org.dash.platform.dapi.v0.PlatformOuterClass.GetContestedResourcesResponse getContestedResources(org.dash.platform.dapi.v0.PlatformOuterClass.GetContestedResourcesRequest request) {
-      return io.grpc.stub.ClientCalls.blockingUnaryCall(
-          getChannel(), getGetContestedResourcesMethod(), getCallOptions(), request);
-    }
-
-    /**
-     */
-    public org.dash.platform.dapi.v0.PlatformOuterClass.GetContestedResourceVoteStateResponse getContestedResourceVoteState(org.dash.platform.dapi.v0.PlatformOuterClass.GetContestedResourceVoteStateRequest request) {
-      return io.grpc.stub.ClientCalls.blockingUnaryCall(
-          getChannel(), getGetContestedResourceVoteStateMethod(), getCallOptions(), request);
-    }
-
-    /**
-     */
-    public org.dash.platform.dapi.v0.PlatformOuterClass.GetContestedResourceVoteStatusResponse getContestedResourceVoteStatus(org.dash.platform.dapi.v0.PlatformOuterClass.GetContestedResourceVoteStatusRequest request) {
-      return io.grpc.stub.ClientCalls.blockingUnaryCall(
-          getChannel(), getGetContestedResourceVoteStatusMethod(), getCallOptions(), request);
-=======
     public org.dash.platform.dapi.v0.PlatformOuterClass.GetPathElementsResponse getPathElements(org.dash.platform.dapi.v0.PlatformOuterClass.GetPathElementsRequest request) {
       return io.grpc.stub.ClientCalls.blockingUnaryCall(
           getChannel(), getGetPathElementsMethod(), getCallOptions(), request);
->>>>>>> e71f92c2
     }
   }
 
@@ -1714,33 +1535,10 @@
 
     /**
      */
-<<<<<<< HEAD
-    public com.google.common.util.concurrent.ListenableFuture<org.dash.platform.dapi.v0.PlatformOuterClass.GetContestedResourcesResponse> getContestedResources(
-        org.dash.platform.dapi.v0.PlatformOuterClass.GetContestedResourcesRequest request) {
-      return io.grpc.stub.ClientCalls.futureUnaryCall(
-          getChannel().newCall(getGetContestedResourcesMethod(), getCallOptions()), request);
-    }
-
-    /**
-     */
-    public com.google.common.util.concurrent.ListenableFuture<org.dash.platform.dapi.v0.PlatformOuterClass.GetContestedResourceVoteStateResponse> getContestedResourceVoteState(
-        org.dash.platform.dapi.v0.PlatformOuterClass.GetContestedResourceVoteStateRequest request) {
-      return io.grpc.stub.ClientCalls.futureUnaryCall(
-          getChannel().newCall(getGetContestedResourceVoteStateMethod(), getCallOptions()), request);
-    }
-
-    /**
-     */
-    public com.google.common.util.concurrent.ListenableFuture<org.dash.platform.dapi.v0.PlatformOuterClass.GetContestedResourceVoteStatusResponse> getContestedResourceVoteStatus(
-        org.dash.platform.dapi.v0.PlatformOuterClass.GetContestedResourceVoteStatusRequest request) {
-      return io.grpc.stub.ClientCalls.futureUnaryCall(
-          getChannel().newCall(getGetContestedResourceVoteStatusMethod(), getCallOptions()), request);
-=======
     public com.google.common.util.concurrent.ListenableFuture<org.dash.platform.dapi.v0.PlatformOuterClass.GetPathElementsResponse> getPathElements(
         org.dash.platform.dapi.v0.PlatformOuterClass.GetPathElementsRequest request) {
       return io.grpc.stub.ClientCalls.futureUnaryCall(
           getChannel().newCall(getGetPathElementsMethod(), getCallOptions()), request);
->>>>>>> e71f92c2
     }
   }
 
@@ -1863,23 +1661,9 @@
           serviceImpl.getEpochsInfo((org.dash.platform.dapi.v0.PlatformOuterClass.GetEpochsInfoRequest) request,
               (io.grpc.stub.StreamObserver<org.dash.platform.dapi.v0.PlatformOuterClass.GetEpochsInfoResponse>) responseObserver);
           break;
-<<<<<<< HEAD
-        case METHODID_GET_CONTESTED_RESOURCES:
-          serviceImpl.getContestedResources((org.dash.platform.dapi.v0.PlatformOuterClass.GetContestedResourcesRequest) request,
-              (io.grpc.stub.StreamObserver<org.dash.platform.dapi.v0.PlatformOuterClass.GetContestedResourcesResponse>) responseObserver);
-          break;
-        case METHODID_GET_CONTESTED_RESOURCE_VOTE_STATE:
-          serviceImpl.getContestedResourceVoteState((org.dash.platform.dapi.v0.PlatformOuterClass.GetContestedResourceVoteStateRequest) request,
-              (io.grpc.stub.StreamObserver<org.dash.platform.dapi.v0.PlatformOuterClass.GetContestedResourceVoteStateResponse>) responseObserver);
-          break;
-        case METHODID_GET_CONTESTED_RESOURCE_VOTE_STATUS:
-          serviceImpl.getContestedResourceVoteStatus((org.dash.platform.dapi.v0.PlatformOuterClass.GetContestedResourceVoteStatusRequest) request,
-              (io.grpc.stub.StreamObserver<org.dash.platform.dapi.v0.PlatformOuterClass.GetContestedResourceVoteStatusResponse>) responseObserver);
-=======
         case METHODID_GET_PATH_ELEMENTS:
           serviceImpl.getPathElements((org.dash.platform.dapi.v0.PlatformOuterClass.GetPathElementsRequest) request,
               (io.grpc.stub.StreamObserver<org.dash.platform.dapi.v0.PlatformOuterClass.GetPathElementsResponse>) responseObserver);
->>>>>>> e71f92c2
           break;
         default:
           throw new AssertionError();
@@ -1962,13 +1746,7 @@
               .addMethod(getGetProtocolVersionUpgradeStateMethod())
               .addMethod(getGetProtocolVersionUpgradeVoteStatusMethod())
               .addMethod(getGetEpochsInfoMethod())
-<<<<<<< HEAD
-              .addMethod(getGetContestedResourcesMethod())
-              .addMethod(getGetContestedResourceVoteStateMethod())
-              .addMethod(getGetContestedResourceVoteStatusMethod())
-=======
               .addMethod(getGetPathElementsMethod())
->>>>>>> e71f92c2
               .build();
         }
       }
