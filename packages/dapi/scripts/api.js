// Entry point for DAPI.
const dotenv = require('dotenv');
const grpc = require('@grpc/grpc-js');

const {
  server: {
    createServer,
  },
} = require('@dashevo/grpc-common');

const {
  getCoreDefinition,
  getPlatformDefinition,
  v0: {
    PlatformPromiseClient,
  },
} = require('@dashevo/dapi-grpc');

const { default: loadWasmDpp, DashPlatformProtocol } = require('@dashevo/wasm-dpp');

const { client: RpcClient } = require('jayson/promise');

// Load config from .env
dotenv.config();

const WsClient = require('../lib/externalApis/tenderdash/WsClient');

const config = require('../lib/config');
const { validateConfig } = require('../lib/config/validator');
const logger = require('../lib/logger');
const rpcServer = require('../lib/rpcServer/server');
const dashCoreRpcClient = require('../lib/externalApis/dashcore/rpc');
const BlockchainListener = require('../lib/externalApis/tenderdash/BlockchainListener');

const coreHandlersFactory = require(
  '../lib/grpcServer/handlers/core/coreHandlersFactory',
);
const platformHandlersFactory = require(
  '../lib/grpcServer/handlers/platform/platformHandlersFactory',
);
const ZmqClient = require('../lib/externalApis/dashcore/ZmqClient');

async function main() {
  await loadWasmDpp();
  // const blsSignatures = await loadBLS();

  /* Application start */
  const configValidationResult = validateConfig(config);
  if (!configValidationResult.isValid) {
    configValidationResult.validationErrors.forEach(logger.fatal.bind(logger));
    logger.log('Aborting DAPI startup due to config validation errors');
    process.exit();
  }

  const isProductionEnvironment = process.env.NODE_ENV === 'production';

  // Subscribe to events from Dash Core
<<<<<<< HEAD
  const dashCoreZmqClient = new ZmqClient(config.dashcore.zmq.host, config.dashcore.zmq.port);

  // Bind logs on ZMQ connection events
  dashCoreZmqClient.on(ZmqClient.events.DISCONNECTED, logger.warn.bind(logger));
  dashCoreZmqClient.on(ZmqClient.events.CONNECTION_DELAY, logger.warn.bind(logger));
  dashCoreZmqClient.on(ZmqClient.events.MONITOR_ERROR, logger.warn.bind(logger));

  // Wait until zmq connection is established
  logger.info(`Connecting to Core ZMQ on ${dashCoreZmqClient.connectionString}`);

  await dashCoreZmqClient.start();
=======
  const coreZmqClient = new ZmqClient(config.dashcore.zmq.host, config.dashcore.zmq.port);

  // Bind logs on ZMQ connection events
  coreZmqClient.on(ZmqClient.events.DISCONNECTED, logger.warn.bind(logger));
  coreZmqClient.on(ZmqClient.events.CONNECTION_DELAY, logger.warn.bind(logger));
  coreZmqClient.on(ZmqClient.events.MONITOR_ERROR, logger.warn.bind(logger));

  // Wait until zmq connection is established
  logger.info(`Connecting to Core ZMQ on ${coreZmqClient.connectionString}`);

  await coreZmqClient.start();
>>>>>>> bc5f55d6

  logger.info('Connection to ZMQ established.');

  const driveClient = new PlatformPromiseClient(`http://${config.driveRpc.host}:${config.driveRpc.port}`, undefined);

  const rpcClient = RpcClient.http({
    host: config.tendermintCore.host,
    port: config.tendermintCore.port,
  });

  const tenderDashWsClient = new WsClient({
    host: config.tendermintCore.host,
    port: config.tendermintCore.port,
  });

  const tenderdashLogger = logger.child({
    process: 'TenderdashWs',
  });

  tenderdashLogger.info(`Connecting to Tenderdash on ${config.tendermintCore.host}:${config.tendermintCore.port}`);

  tenderDashWsClient.on('connect', () => {
    tenderdashLogger.info('Connection to Tenderdash established.');
  });

  tenderDashWsClient.on('connect:retry', ({ interval }) => {
    tenderdashLogger.info(`Reconnect to Tenderdash in ${interval} ms`);
  });

  tenderDashWsClient.on('connect:max_retry_exceeded', ({ maxRetries }) => {
    tenderdashLogger.info(`Connection retry limit ${maxRetries} is reached`);
  });

  tenderDashWsClient.on('error', ({ error }) => {
    tenderdashLogger.error(`Tenderdash connection error: ${error.message}`);
  });

  tenderDashWsClient.on('close', ({ error }) => {
    tenderdashLogger.warn(`Connection closed: ${error.code}`);
  });

  tenderDashWsClient.on('disconnect', () => {
    tenderdashLogger.fatal('Disconnected from Tenderdash... exiting');

    process.exit(1);
  });

  await tenderDashWsClient.connect();

  const blockchainListener = new BlockchainListener(tenderDashWsClient);
  blockchainListener.start();

  // Start JSON RPC server
  logger.info('Starting JSON RPC server');
  rpcServer.start({
    port: config.rpcServer.port,
    dashcoreAPI: dashCoreRpcClient,
    logger,
    coreZmqClient,
  });
  logger.info(`JSON RPC server is listening on port ${config.rpcServer.port}`);

  const dpp = new DashPlatformProtocol(null, 1);

  // Start GRPC server
  logger.info('Starting GRPC server');

  const coreHandlers = coreHandlersFactory(
    dashCoreRpcClient,
    isProductionEnvironment,
    dashCoreZmqClient,
  );
  const platformHandlers = platformHandlersFactory(
    rpcClient,
    blockchainListener,
    driveClient,
    dpp,
    isProductionEnvironment,
  );

  const grpcApiServer = createServer(getCoreDefinition(0), coreHandlers);

  grpcApiServer.addService(getPlatformDefinition(0).service, platformHandlers);

  grpcApiServer.bindAsync(
    `0.0.0.0:${config.grpcServer.port}`,
    grpc.ServerCredentials.createInsecure(),
    () => {
      grpcApiServer.start();
    },
  );

  logger.info(`GRPC API RPC server is listening on port ${config.grpcServer.port}`);

  // Display message that everything is ok
  logger.info(`DAPI Core process is up and running in ${config.livenet ? 'livenet' : 'testnet'} mode`);
  logger.info(`Network is ${config.network}`);
}

main().catch((e) => {
  logger.error(e.stack);

  process.exit(1);
});

process.on('unhandledRejection', (e) => {
  logger.error(e);

  process.exit(1);
});

// break on ^C
process.on('SIGINT', () => {
  logger.info('Received SIGINT. Exiting...');

  process.exit();
});<|MERGE_RESOLUTION|>--- conflicted
+++ resolved
@@ -55,19 +55,6 @@
   const isProductionEnvironment = process.env.NODE_ENV === 'production';
 
   // Subscribe to events from Dash Core
-<<<<<<< HEAD
-  const dashCoreZmqClient = new ZmqClient(config.dashcore.zmq.host, config.dashcore.zmq.port);
-
-  // Bind logs on ZMQ connection events
-  dashCoreZmqClient.on(ZmqClient.events.DISCONNECTED, logger.warn.bind(logger));
-  dashCoreZmqClient.on(ZmqClient.events.CONNECTION_DELAY, logger.warn.bind(logger));
-  dashCoreZmqClient.on(ZmqClient.events.MONITOR_ERROR, logger.warn.bind(logger));
-
-  // Wait until zmq connection is established
-  logger.info(`Connecting to Core ZMQ on ${dashCoreZmqClient.connectionString}`);
-
-  await dashCoreZmqClient.start();
-=======
   const coreZmqClient = new ZmqClient(config.dashcore.zmq.host, config.dashcore.zmq.port);
 
   // Bind logs on ZMQ connection events
@@ -79,7 +66,6 @@
   logger.info(`Connecting to Core ZMQ on ${coreZmqClient.connectionString}`);
 
   await coreZmqClient.start();
->>>>>>> bc5f55d6
 
   logger.info('Connection to ZMQ established.');
 
@@ -150,7 +136,7 @@
   const coreHandlers = coreHandlersFactory(
     dashCoreRpcClient,
     isProductionEnvironment,
-    dashCoreZmqClient,
+    coreZmqClient,
   );
   const platformHandlers = platformHandlersFactory(
     rpcClient,
