{
  "name": "@dashevo/dapi",
  "private": true,
  "version": "0.24.0-dev.11",
  "description": "A decentralized API for the Dash network",
  "scripts": {
    "api": "node scripts/api.js",
    "core-streams": "node scripts/core-streams.js",
    "test": "yarn run test:coverage && yarn run test:functional",
    "test:coverage": "nyc --check-coverage --lines=50 --branches=50 --functions=50 yarn run mocha --recursive test/unit test/integration",
    "test:unit": "mocha --recursive test/unit",
    "test:integration": "mocha --recursive test/integration",
    "test:functional": "mocha --recursive test/functional",
    "lint": "eslint .",
    "lint:fix": "eslint . --fix",
    "oas:setversion": "jq -r .version package.json | xargs -I{} sed -i \"s/version:.*/version: '{}',/\" doc/swaggerDef.js",
    "oas:generate": "yarn run oas:setversion && swagger-jsdoc -d doc/swaggerDef.js lib/rpcServer/**/*.js -o doc/swagger.json"
  },
  "ultra": {
    "concurrent": [
      "test"
    ]
  },
  "nyc": {
    "include": [
      "lib/**/*.js"
    ],
    "exclude": [
      "**/node_modules/**",
      "**/test/**",
      "**/coverage/**"
    ],
    "all": true
  },
  "dependencies": {
    "@dashevo/dapi-grpc": "workspace:*",
    "@dashevo/dashcore-lib": "~0.19.44",
<<<<<<< HEAD
    "@dashevo/dashd-rpc": "github:dashpay/dashd-rpc#335ecfa41af6ba75541f0f6c069ddcbd33f21215",
=======
    "@dashevo/dashd-rpc": "^18.2.0",
>>>>>>> 397611a2
    "@dashevo/dpp": "workspace:*",
    "@dashevo/grpc-common": "workspace:*",
    "@grpc/grpc-js": "^1.3.7",
    "ajv": "^8.6.0",
    "bs58": "^4.0.1",
    "cbor": "^8.0.0",
    "dotenv": "^8.6.0",
    "dotenv-expand": "^5.1.0",
    "dotenv-safe": "^8.2.0",
    "google-protobuf": "^3.12.2",
    "jayson": "^3.3.4",
    "lodash": "^4.17.21",
    "lru-cache": "^5.1.1",
    "ws": "^7.5.3",
    "zeromq": "^5.2.8"
  },
  "devDependencies": {
    "@dashevo/dapi-client": "workspace:*",
    "@dashevo/dp-services-ctl": "github:dashevo/js-dp-services-ctl#v0.19-dev",
    "chai": "^4.3.4",
    "chai-as-promised": "^7.1.1",
    "dirty-chai": "^2.0.1",
    "eslint": "^7.32.0",
    "eslint-config-airbnb-base": "^14.2.1",
    "eslint-plugin-import": "^2.24.2",
    "mocha": "^9.1.2",
    "mocha-sinon": "^2.1.2",
    "nyc": "^15.1.0",
    "semver": "^7.3.2",
    "sinon": "^11.1.2",
    "sinon-chai": "^3.7.0",
    "swagger-jsdoc": "^3.5.0"
  },
  "repository": {
    "type": "git",
    "url": "git+https://github.com/dashevo/dapi.git"
  },
  "author": "",
  "license": "MIT",
  "bugs": {
    "url": "https://github.com/dashevo/dapi/issues"
  },
  "homepage": "https://github.com/dashevo/dapi#readme"
}<|MERGE_RESOLUTION|>--- conflicted
+++ resolved
@@ -35,11 +35,7 @@
   "dependencies": {
     "@dashevo/dapi-grpc": "workspace:*",
     "@dashevo/dashcore-lib": "~0.19.44",
-<<<<<<< HEAD
-    "@dashevo/dashd-rpc": "github:dashpay/dashd-rpc#335ecfa41af6ba75541f0f6c069ddcbd33f21215",
-=======
     "@dashevo/dashd-rpc": "^18.2.0",
->>>>>>> 397611a2
     "@dashevo/dpp": "workspace:*",
     "@dashevo/grpc-common": "workspace:*",
     "@grpc/grpc-js": "^1.3.7",
