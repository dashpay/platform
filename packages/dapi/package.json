--- conflicted
+++ resolved
@@ -34,11 +34,7 @@
   },
   "dependencies": {
     "@dashevo/dapi-grpc": "workspace:*",
-<<<<<<< HEAD
-    "@dashevo/dashcore-lib": "github:dashevo/dashcore-lib#1179c8be52dcd4f5ded55ef5337790533917f904",
-=======
     "@dashevo/dashcore-lib": "~0.20.0",
->>>>>>> 3f48ff60
     "@dashevo/dashd-rpc": "^18.2.0",
     "@dashevo/dpp": "workspace:*",
     "@dashevo/grpc-common": "workspace:*",
