--- conflicted
+++ resolved
@@ -1,11 +1,7 @@
 {
   "name": "@dashevo/dapi",
   "private": true,
-<<<<<<< HEAD
-  "version": "1.3.1",
-=======
   "version": "1.5.0",
->>>>>>> 8aa624e3
   "description": "A decentralized API for the Dash network",
   "scripts": {
     "api": "node scripts/api.js",
