{
  "name": "@dashevo/dapi",
  "private": true,
  "version": "0.21.4",
  "description": "A decentralized API for the Dash network",
  "scripts": {
    "api": "node scripts/api.js",
    "tx-filter-stream": "node scripts/tx-filter-stream.js",
    "test": "yarn run test:coverage && yarn run test:functional",
    "test:coverage": "nyc --check-coverage --lines=50 --branches=50 --functions=50 mocha --recursive test/unit test/integration",
    "test:unit": "mocha --recursive test/unit",
    "test:integration": "mocha --recursive test/integration",
    "test:functional": "mocha --recursive test/functional",
    "lint": "eslint .",
    "lint:fix": "eslint . --fix",
    "oas:setversion": "jq -r .version package.json | xargs -I{} sed -i \"s/version:.*/version: '{}',/\" doc/swaggerDef.js",
    "oas:generate": "yarn run oas:setversion && swagger-jsdoc -d doc/swaggerDef.js lib/rpcServer/**/*.js -o doc/swagger.json"
  },
  "ultra": {
    "concurrent": [
      "test"
    ]
  },
  "nyc": {
    "include": [
      "lib/**/*.js"
    ],
    "exclude": [
      "**/node_modules/**",
      "**/test/**",
      "**/coverage/**"
    ],
    "all": true
  },
  "dependencies": {
<<<<<<< HEAD
    "@dashevo/dapi-grpc": "workspace:~",
    "@dashevo/dashcore-lib": "~0.19.27",
=======
    "@dashevo/dapi-grpc": "~0.21.4",
    "@dashevo/dashcore-lib": "~0.19.28",
>>>>>>> 98db3946
    "@dashevo/dashd-rpc": "^2.3.1",
    "@dashevo/dpp": "workspace:~",
    "@dashevo/grpc-common": "workspace:~",
    "@grpc/grpc-js": "^1.3.7",
    "ajv": "^8.6.0",
    "bs58": "^4.0.1",
    "cbor": "^8.0.0",
    "dotenv": "^8.6.0",
    "dotenv-expand": "^5.1.0",
    "dotenv-safe": "^8.2.0",
    "jayson": "^3.3.4",
    "lodash": "^4.17.19",
    "request": "^2.87.0",
    "request-promise-native": "^1.0.5",
    "ws": "^7.5.3",
    "zeromq": "5.2.0"
  },
  "devDependencies": {
    "@dashevo/dapi-client": "workspace:~",
    "@dashevo/dp-services-ctl": "github:dashevo/js-dp-services-ctl#v0.19-dev",
    "chai": "^4.3.4",
    "chai-as-promised": "^7.1.1",
    "dirty-chai": "^2.0.1",
    "eslint": "^7.32.0",
    "eslint-config-airbnb-base": "^14.2.1",
    "eslint-plugin-import": "^2.24.2",
    "mocha": "^9.1.2",
    "mocha-sinon": "^2.1.2",
    "nyc": "^15.1.0",
    "semver": "^7.3.2",
    "sinon": "^11.1.2",
    "sinon-chai": "^3.7.0",
    "swagger-jsdoc": "^3.5.0"
  },
  "repository": {
    "type": "git",
    "url": "git+https://github.com/dashevo/dapi.git"
  },
  "author": "",
  "license": "MIT",
  "bugs": {
    "url": "https://github.com/dashevo/dapi/issues"
  },
  "homepage": "https://github.com/dashevo/dapi#readme"
}<|MERGE_RESOLUTION|>--- conflicted
+++ resolved
@@ -33,13 +33,8 @@
     "all": true
   },
   "dependencies": {
-<<<<<<< HEAD
     "@dashevo/dapi-grpc": "workspace:~",
-    "@dashevo/dashcore-lib": "~0.19.27",
-=======
-    "@dashevo/dapi-grpc": "~0.21.4",
     "@dashevo/dashcore-lib": "~0.19.28",
->>>>>>> 98db3946
     "@dashevo/dashd-rpc": "^2.3.1",
     "@dashevo/dpp": "workspace:~",
     "@dashevo/grpc-common": "workspace:~",
