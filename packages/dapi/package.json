--- conflicted
+++ resolved
@@ -34,11 +34,7 @@
   },
   "dependencies": {
     "@dashevo/dapi-grpc": "workspace:~",
-<<<<<<< HEAD
-    "@dashevo/dashcore-lib": "~0.19.29",
-=======
     "@dashevo/dashcore-lib": "~0.19.30",
->>>>>>> 26c0486d
     "@dashevo/dashd-rpc": "^2.3.2",
     "@dashevo/dpp": "workspace:~",
     "@dashevo/grpc-common": "workspace:~",
