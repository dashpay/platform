--- conflicted
+++ resolved
@@ -1,11 +1,7 @@
 {
   "name": "@dashevo/dapi",
   "private": true,
-<<<<<<< HEAD
   "version": "2.1.0-dev.7",
-=======
-  "version": "2.0.1",
->>>>>>> 4f408405
   "description": "A decentralized API for the Dash network",
   "scripts": {
     "api": "node scripts/api.js",
