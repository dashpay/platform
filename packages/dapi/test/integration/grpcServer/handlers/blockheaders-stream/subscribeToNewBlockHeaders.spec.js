const { BlockHeader, Block, ChainLock } = require('@dashevo/dashcore-lib');
const ZmqClient = require('../../../../../lib/externalApis/dashcore/ZmqClient');
const dashCoreRpcClient = require('../../../../../lib/externalApis/dashcore/rpc');

const subscribeToNewBlockHeaders = require('../../../../../lib/grpcServer/handlers/blockheaders-stream/subscribeToNewBlockHeaders');
<<<<<<< HEAD
// const ChainDataProvider = require('../../../../../lib/chainDataProvider/ChainDataProvider');
// const BlockHeadersCache = require('../../../../../lib/chainDataProvider/BlockHeadersCache');
=======
const ChainDataProvider = require('../../../../../lib/chainDataProvider/ChainDataProvider');
const BlockHeadersCache = require('../../../../../lib/chainDataProvider/BlockHeadersCache');
>>>>>>> 5f3df143
const { NEW_BLOCK_HEADERS_PROPAGATE_INTERVAL } = require('../../../../../lib/grpcServer/handlers/blockheaders-stream/constants');
const ProcessMediator = require('../../../../../lib/grpcServer/handlers/blockheaders-stream/ProcessMediator');
const wait = require('../../../../../lib/utils/wait');

<<<<<<< HEAD
describe.skip('subscribeToNewBlockHeaders', async () => {
  let mediator;
  let zmqClient;
  let chainDataProvider;
=======
describe('subscribeToNewBlockHeaders', () => {
  let mediator;
  let zmqClient;
  let chainDataProvider;
  let blockHeadersCache;
  let block;
>>>>>>> 5f3df143

  const blockHeaders = {};
  const chainLocks = {};

<<<<<<< HEAD
  // TODO: should be moved to beforeEach
  // this.sinon.stub(dashCoreRpcClient, 'getBlockHeader')
  //   .callsFake(async (hash) => blockHeaders[hash].toBuffer().toString('hex'));

  // const mockCoreAPI = this.sinon.stub();
  // const mockZmqClient = this.sinon.stub();

  // const chainDataProvider = new ChainDataProvider(mockCoreAPI, mockZmqClient);
  // await chainDataProvider.init();
=======
  beforeEach(async function beforeEach() {
    mediator = new ProcessMediator();

    this.sinon.stub(dashCoreRpcClient, 'getBlockHeader')
      .callsFake(async (hash) => blockHeaders[hash].toBuffer().toString('hex'));

    this.sinon.stub(dashCoreRpcClient, 'getBestChainLock').resolves({
      height: 1,
      signature: Buffer.from('fakeSig'),
      blockHash: Buffer.from('fakeHash'),
    });
>>>>>>> 5f3df143

    zmqClient = new ZmqClient();

    blockHeadersCache = new BlockHeadersCache();

    chainDataProvider = new ChainDataProvider(dashCoreRpcClient, zmqClient, blockHeadersCache);
    await chainDataProvider.init();

    dashCoreRpcClient.getBlockHeader.resetHistory();
<<<<<<< HEAD
    // blockHeadersCache.purge();
=======
>>>>>>> 5f3df143

    this.sinon.stub(zmqClient.subscriberSocket, 'connect')
      .callsFake(() => {
        zmqClient.subscriberSocket.emit('connect');
      });

    await zmqClient.start();

    block = new Block({
      header: {
        hash: '000000c546f0fdf0e20432a309e64ed75f05a6fdbb503bee46c813af6d4ef46d',
        version: 536870912,
        prevHash: '00000063859f5d58228bedbba96485e18c6aee5a55f72cb6eccbb00ffcb00afd',
        merkleRoot: '22b9b6dde8516991186f77687e49b4c09eb96e5d2adebdf1e0ae9a01251c13ee',
        time: 1608793053,
        bits: 503445090,
        nonce: 35025,
      },
      transactions: [
        {
          hash: '22b9b6dde8516991186f77687e49b4c09eb96e5d2adebdf1e0ae9a01251c13ee',
          version: 3,
          inputs: [
            {
              prevTxId: '0000000000000000000000000000000000000000000000000000000000000000',
              outputIndex: 4294967295,
              sequenceNumber: 4294967295,
              script: '024c0f010b',
            },
          ],
          outputs: [
            {
              satoshis: 20000000000,
              script: '76a91416b93a3b9168a20605cc3cda62f6135a3baa531a88ac',
            },
            {
              satoshis: 30000000000,
              script: '76a91416b93a3b9168a20605cc3cda62f6135a3baa531a88ac',
            },
          ],
          nLockTime: 0,
          type: 5,
          extraPayload: '02004c0f00003d8e273bf286d48ccba5a87b5adf332ed070a15e4e2d81eeb9ff685373be5656961e0b73ea855fdac9cc530782a7f0a22d25d1eaab4b2068efa647e9da0915d0',
        },
      ],
    });

    const blockHeaderOne = new BlockHeader({
      version: 536870913,
      prevHash: '0000000000000000000000000000000000000000000000000000000000000000',
      merkleRoot: 'c4970326400177ce67ec582425a698b85ae03cae2b0d168e87eed697f1388e4b',
      time: 1507208925,
      timestamp: 1507208645,
      bits: 0,
      nonce: 1449878271,
    });

    const blockOne = new Block({
      header: blockHeaderOne.toObject(),
      transactions: [],
    });

    const blockHeaderTwo = new BlockHeader({
      version: 536870913,
      prevHash: blockOne.hash,
      merkleRoot: 'c4970326400177ce67ec582425a698b85ae03cae2b0d168e87eed697f1388e4c',
      time: 1507208926,
      timestamp: 1507208646,
      bits: 0,
      nonce: 1449878272,
    });

    const blockTwo = new Block({
      header: blockHeaderTwo.toObject(),
      transactions: [],
    });

    const blockHeaderThree = new BlockHeader({
      version: 536870913,
      prevHash: blockTwo.hash,
      merkleRoot: 'c4970326400177ce67ec582425a698b85ae03cae2b0d168e87eed697f1388e4d',
      time: 1507208927,
      timestamp: 1507208647,
      bits: 0,
      nonce: 1449878273,
    });

    blockHeaders[blockHeaderOne.hash] = blockHeaderOne;
    blockHeaders[blockHeaderTwo.hash] = blockHeaderTwo;
    blockHeaders[blockHeaderThree.hash] = blockHeaderThree;

    const chainLockOne = new ChainLock({
      height: 2,
      signature: Buffer.alloc(32).fill(1),
      blockHash: Buffer.alloc(32).fill(2),
    });

    const chainLockTwo = new ChainLock({
      height: 3,
      signature: Buffer.alloc(32).fill(3),
      blockHash: Buffer.alloc(32).fill(4),
    });

    const chainLockThree = new ChainLock({
      height: 4,
      signature: Buffer.alloc(32).fill(5),
      blockHash: Buffer.alloc(32).fill(6),
    });

    chainLocks[chainLockOne.height] = chainLockOne;
    chainLocks[chainLockTwo.height] = chainLockTwo;
    chainLocks[chainLockThree.height] = chainLockThree;
  });

  it('should add blocks and latest chain lock in cache and send them back when historical data is sent', async () => {
    const receivedHeaders = {};
    let latestChainLock = null;

    mediator.on(ProcessMediator.EVENTS.BLOCK_HEADERS, (headers) => {
      headers.forEach((header) => {
        receivedHeaders[header.hash] = header;
      });
    });

    mediator.on(ProcessMediator.EVENTS.CHAIN_LOCK, (chainLock) => {
      latestChainLock = chainLock;
    });

    subscribeToNewBlockHeaders(
      mediator,
      chainDataProvider,
    );

    const hashes = Object.keys(blockHeaders);
    zmqClient.subscriberSocket.emit('message', zmqClient.topics.hashblock, Buffer.from(hashes[0], 'hex'));
    zmqClient.subscriberSocket.emit('message', zmqClient.topics.hashblock, Buffer.from(hashes[1], 'hex'));
    zmqClient.subscriberSocket.emit('message', zmqClient.topics.hashblock, Buffer.from(hashes[2], 'hex'));

    const locksHeights = Object.keys(chainLocks);
    zmqClient.subscriberSocket.emit(
      'message',
      zmqClient.topics.rawchainlocksig,
      Buffer.concat([block.toBuffer(), chainLocks[locksHeights[0]].toBuffer()]),
    );
    zmqClient.subscriberSocket.emit(
      'message',
      zmqClient.topics.rawchainlocksig,
      Buffer.concat([block.toBuffer(), chainLocks[locksHeights[1]].toBuffer()]),
    );

    mediator.emit(ProcessMediator.EVENTS.HISTORICAL_DATA_SENT);

    await new Promise((resolve) => setImmediate(resolve));
    mediator.emit(ProcessMediator.EVENTS.CLIENT_DISCONNECTED);

    expect(receivedHeaders).to.deep.equal(blockHeaders);
    expect(latestChainLock).to.deep.equal(chainLocks[locksHeights[1]]);
  });

  it('should remove historical data from cache and send only data that is left', async () => {
    const receivedHeaders = {};

    mediator.on(ProcessMediator.EVENTS.BLOCK_HEADERS, (headers) => {
      headers.forEach((header) => {
        receivedHeaders[header.hash] = header;
      });
    });

    subscribeToNewBlockHeaders(
      mediator,
      chainDataProvider,
    );

    const hashes = Object.keys(blockHeaders);
    zmqClient.subscriberSocket.emit('message', zmqClient.topics.hashblock, Buffer.from(hashes[0], 'hex'));
    zmqClient.subscriberSocket.emit('message', zmqClient.topics.hashblock, Buffer.from(hashes[1], 'hex'));
    zmqClient.subscriberSocket.emit('message', zmqClient.topics.hashblock, Buffer.from(hashes[2], 'hex'));

    mediator.emit(ProcessMediator.EVENTS.HISTORICAL_BLOCK_HEADERS_SENT, [hashes[0]]);

    mediator.emit(ProcessMediator.EVENTS.HISTORICAL_DATA_SENT);

    await new Promise((resolve) => setImmediate(resolve));
    mediator.emit(ProcessMediator.EVENTS.CLIENT_DISCONNECTED);

    const expectedHeaders = { ...blockHeaders };
    delete expectedHeaders[hashes[0]];
    expect(receivedHeaders).to.deep.equal(expectedHeaders);
  });

  it('should send fresh chain locks', async () => {
    const receivedChainLocks = {};

    mediator.on(ProcessMediator.EVENTS.CHAIN_LOCK, (chainLock) => {
      receivedChainLocks[chainLock.height] = chainLock;
    });

    subscribeToNewBlockHeaders(
      mediator,
      chainDataProvider,
    );

    const locksHeights = Object.keys(chainLocks);
    zmqClient.subscriberSocket.emit(
      'message',
      zmqClient.topics.rawchainlocksig,
      Buffer.concat([block.toBuffer(), chainLocks[locksHeights[0]].toBuffer()]),
    );
    mediator.emit(ProcessMediator.EVENTS.HISTORICAL_DATA_SENT);
    zmqClient.subscriberSocket.emit(
      'message',
      zmqClient.topics.rawchainlocksig,
      Buffer.concat([block.toBuffer(),
        chainLocks[locksHeights[1]].toBuffer()]),
    );
    zmqClient.subscriberSocket.emit(
      'message',
      zmqClient.topics.rawchainlocksig,
      Buffer.concat([block.toBuffer(), chainLocks[locksHeights[2]].toBuffer()]),
    );
    await wait(NEW_BLOCK_HEADERS_PROPAGATE_INTERVAL + 100);
    mediator.emit(ProcessMediator.EVENTS.CLIENT_DISCONNECTED);
    const expectedChainLocks = { ...chainLocks };
    delete expectedChainLocks[locksHeights[1]];
    expect(receivedChainLocks).to.deep.equal(expectedChainLocks);
  });

  it('should use cache when historical data is sent', async () => {
<<<<<<< HEAD
    // const spyCache = this.sinon.spy(blockHeadersCache);
=======
>>>>>>> 5f3df143
    const receivedHeaders = {};

    mediator.on(ProcessMediator.EVENTS.BLOCK_HEADERS, (headers) => {
      headers.forEach((header) => {
        receivedHeaders[header.hash] = header;
      });
    });

    subscribeToNewBlockHeaders(
      mediator,
      chainDataProvider,
    );

    const hashes = Object.keys(blockHeaders);
    zmqClient.subscriberSocket.emit('message', zmqClient.topics.hashblock, Buffer.from(hashes[0], 'hex'));
    zmqClient.subscriberSocket.emit('message', zmqClient.topics.hashblock, Buffer.from(hashes[1], 'hex'));
    zmqClient.subscriberSocket.emit('message', zmqClient.topics.hashblock, Buffer.from(hashes[2], 'hex'));

    const locksHeights = Object.keys(chainLocks);
    zmqClient.subscriberSocket.emit(
      'message',
      zmqClient.topics.rawchainlocksig,
      Buffer.concat([block.toBuffer(), chainLocks[locksHeights[0]].toBuffer()]),
    );
    zmqClient.subscriberSocket.emit(
      'message',
      zmqClient.topics.rawchainlocksig,
      Buffer.concat([block.toBuffer(), chainLocks[locksHeights[1]].toBuffer()]),
    );

    mediator.emit(ProcessMediator.EVENTS.HISTORICAL_DATA_SENT);

    await new Promise((resolve) => setImmediate(resolve));
    mediator.emit(ProcessMediator.EVENTS.CLIENT_DISCONNECTED);

    expect(dashCoreRpcClient.getBlockHeader.callCount).to.be.equal(3);
    dashCoreRpcClient.getBlockHeader.resetHistory();

    subscribeToNewBlockHeaders(
      mediator,
      chainDataProvider,
    );

    zmqClient.subscriberSocket.emit('message', zmqClient.topics.hashblock, Buffer.from(hashes[0], 'hex'));
    zmqClient.subscriberSocket.emit('message', zmqClient.topics.hashblock, Buffer.from(hashes[1], 'hex'));
    zmqClient.subscriberSocket.emit('message', zmqClient.topics.hashblock, Buffer.from(hashes[2], 'hex'));

    zmqClient.subscriberSocket.emit(
      'message',
      zmqClient.topics.rawchainlocksig,
      Buffer.concat([block.toBuffer(), chainLocks[locksHeights[0]].toBuffer()]),
    );
    zmqClient.subscriberSocket.emit(
      'message',
      zmqClient.topics.rawchainlocksig,
      Buffer.concat([block.toBuffer(), chainLocks[locksHeights[1]].toBuffer()]),
    );

    mediator.emit(ProcessMediator.EVENTS.HISTORICAL_DATA_SENT);

    expect(dashCoreRpcClient.getBlockHeader.callCount).to.be.equal(0);
<<<<<<< HEAD
    // expect(spyCache.set.callCount).to.be.equal(3);
    // expect(spyCache.get.callCount).to.be.equal(6);
=======
>>>>>>> 5f3df143
  });
});<|MERGE_RESOLUTION|>--- conflicted
+++ resolved
@@ -3,45 +3,22 @@
 const dashCoreRpcClient = require('../../../../../lib/externalApis/dashcore/rpc');
 
 const subscribeToNewBlockHeaders = require('../../../../../lib/grpcServer/handlers/blockheaders-stream/subscribeToNewBlockHeaders');
-<<<<<<< HEAD
-// const ChainDataProvider = require('../../../../../lib/chainDataProvider/ChainDataProvider');
-// const BlockHeadersCache = require('../../../../../lib/chainDataProvider/BlockHeadersCache');
-=======
 const ChainDataProvider = require('../../../../../lib/chainDataProvider/ChainDataProvider');
 const BlockHeadersCache = require('../../../../../lib/chainDataProvider/BlockHeadersCache');
->>>>>>> 5f3df143
 const { NEW_BLOCK_HEADERS_PROPAGATE_INTERVAL } = require('../../../../../lib/grpcServer/handlers/blockheaders-stream/constants');
 const ProcessMediator = require('../../../../../lib/grpcServer/handlers/blockheaders-stream/ProcessMediator');
 const wait = require('../../../../../lib/utils/wait');
 
-<<<<<<< HEAD
-describe.skip('subscribeToNewBlockHeaders', async () => {
-  let mediator;
-  let zmqClient;
-  let chainDataProvider;
-=======
 describe('subscribeToNewBlockHeaders', () => {
   let mediator;
   let zmqClient;
   let chainDataProvider;
   let blockHeadersCache;
   let block;
->>>>>>> 5f3df143
 
   const blockHeaders = {};
   const chainLocks = {};
 
-<<<<<<< HEAD
-  // TODO: should be moved to beforeEach
-  // this.sinon.stub(dashCoreRpcClient, 'getBlockHeader')
-  //   .callsFake(async (hash) => blockHeaders[hash].toBuffer().toString('hex'));
-
-  // const mockCoreAPI = this.sinon.stub();
-  // const mockZmqClient = this.sinon.stub();
-
-  // const chainDataProvider = new ChainDataProvider(mockCoreAPI, mockZmqClient);
-  // await chainDataProvider.init();
-=======
   beforeEach(async function beforeEach() {
     mediator = new ProcessMediator();
 
@@ -53,7 +30,6 @@
       signature: Buffer.from('fakeSig'),
       blockHash: Buffer.from('fakeHash'),
     });
->>>>>>> 5f3df143
 
     zmqClient = new ZmqClient();
 
@@ -63,10 +39,6 @@
     await chainDataProvider.init();
 
     dashCoreRpcClient.getBlockHeader.resetHistory();
-<<<<<<< HEAD
-    // blockHeadersCache.purge();
-=======
->>>>>>> 5f3df143
 
     this.sinon.stub(zmqClient.subscriberSocket, 'connect')
       .callsFake(() => {
@@ -295,10 +267,6 @@
   });
 
   it('should use cache when historical data is sent', async () => {
-<<<<<<< HEAD
-    // const spyCache = this.sinon.spy(blockHeadersCache);
-=======
->>>>>>> 5f3df143
     const receivedHeaders = {};
 
     mediator.on(ProcessMediator.EVENTS.BLOCK_HEADERS, (headers) => {
@@ -360,10 +328,5 @@
     mediator.emit(ProcessMediator.EVENTS.HISTORICAL_DATA_SENT);
 
     expect(dashCoreRpcClient.getBlockHeader.callCount).to.be.equal(0);
-<<<<<<< HEAD
-    // expect(spyCache.set.callCount).to.be.equal(3);
-    // expect(spyCache.get.callCount).to.be.equal(6);
-=======
->>>>>>> 5f3df143
   });
 });