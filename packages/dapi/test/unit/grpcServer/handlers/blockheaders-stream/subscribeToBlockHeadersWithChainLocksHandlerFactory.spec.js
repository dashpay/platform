const sinon = require('sinon');
const {ChainLock, BlockHeader} = require('@dashevo/dashcore-lib');

const {
  server: {
    error: {
      NotFoundGrpcError,
      InvalidArgumentGrpcError,
    },
    stream: {
      AcknowledgingWritable,
    },
  },
} = require('@dashevo/grpc-common');

const {
  v0: {
    BlockHeadersWithChainLocksRequest,
    BlockHeadersWithChainLocksResponse,
    BlockHeaders,
  },
} = require('@dashevo/dapi-grpc');
const GrpcCallMock = require('../../../../../lib/test/mock/GrpcCallMock');
const subscribeToBlockHeadersWithChainLocksHandlerFactory = require(
  '../../../../../lib/grpcServer/handlers/blockheaders-stream/subscribeToBlockHeadersWithChainLocksHandlerFactory',
);
const getHistoricalBlockHeadersIteratorFactory = require("../../../../../lib/grpcServer/handlers/blockheaders-stream/getHistoricalBlockHeadersIteratorFactory");
const cache = require("../../../../../lib/grpcServer/handlers/blockheaders-stream/cache");

let coreAPIMock;
let zmqClientMock;

describe.only('subscribeToBlockHeadersWithChainLocksHandlerFactory', () => {
  let call;
  let subscribeToBlockHeadersWithChainLocksHandler;
  let getHistoricalBlockHeadersIterator;
  let subscribeToNewBlockHeadersMock;

  const cacheSpy = sinon.spy(cache);

  const writableStub = sinon.stub(AcknowledgingWritable.prototype, 'write');

  beforeEach(function () {
    coreAPIMock = {
<<<<<<< HEAD
      getBlock: sinon.stub(),
      getBlockStats: sinon.stub(),
      getBlockHeaders: sinon.stub(),
      getBestBlockHeight: sinon.stub(),
      getBlockHash: sinon.stub(),
      getBestChainLock: sinon.stub(),
=======
      getBlock: this.sinon.stub(),
      getBlockStats: this.sinon.stub(),
      getBestBlockHeight: this.sinon.stub(),
      getBlockHash: this.sinon.stub(),
      getBestChainLock: this.sinon.stub(),
>>>>>>> 8b04e76f
    };

    subscribeToNewBlockHeadersMock = sinon.stub();

    cache.set.resetHistory()
    cache.get.resetHistory()

    async function* asyncGenerator() {
      yield [{toBuffer: () => Buffer.from('fake', 'utf-8')}];
    }

    getHistoricalBlockHeadersIteratorMock = () => asyncGenerator();
    zmqClientMock = {on: sinon.stub(), topics: {hashblock: 'fake'}};

    // eslint-disable-next-line operator-linebreak
    subscribeToBlockHeadersWithChainLocksHandler =
      subscribeToBlockHeadersWithChainLocksHandlerFactory(
        getHistoricalBlockHeadersIteratorMock,
        coreAPIMock,
        zmqClientMock,
        subscribeToNewBlockHeadersMock,
      );
  });

  it('should subscribe to newBlockHeaders', async function () {
<<<<<<< HEAD
=======
    this.sinon.stub(AcknowledgingWritable.prototype, 'write');
>>>>>>> 8b04e76f

    const blockHash = Buffer.from('00000bafbc94add76cb75e2ec92894837288a481e5c005f6563d91623bf8bc2c', 'hex');

    let request = new BlockHeadersWithChainLocksRequest();
<<<<<<< HEAD

    request.setFromBlockHash(blockHash);
    request.setCount(0);

    request = BlockHeadersWithChainLocksRequest.deserializeBinary(request.serializeBinary());

    call = new GrpcCallMock(sinon, request);
=======

    request.setFromBlockHash(blockHash);
    request.setCount(0);

    request = BlockHeadersWithChainLocksRequest.deserializeBinary(request.serializeBinary());

    call = new GrpcCallMock(this.sinon, request);
>>>>>>> 8b04e76f

    coreAPIMock.getBestChainLock.resolves({
      height: 1,
      signature: Buffer.from('fakeSig'),
      blockHash,
    });
<<<<<<< HEAD
    coreAPIMock.getBlockStats.resolves({height: 1});
=======
    coreAPIMock.getBlockStats.resolves({ height: 1 });
>>>>>>> 8b04e76f

    await subscribeToBlockHeadersWithChainLocksHandler(call);
    expect(subscribeToNewBlockHeadersMock).to.have.been.called();
    expect(coreAPIMock.getBlockStats).to.be.calledOnceWithExactly(
      blockHash.toString('hex'),
      ['height'],
    );
  });

  it('should subscribe from block hash', async function () {
<<<<<<< HEAD
    const blockHash = Buffer.from('00000bafbc94add76cb75e2ec92894837288a481e5c005f6563d91623bf8bc2c', 'hex');

    let request = new BlockHeadersWithChainLocksRequest();
    request.setFromBlockHash(blockHash);
    request.setCount(0);

    request = BlockHeadersWithChainLocksRequest.deserializeBinary(request.serializeBinary());

    call = new GrpcCallMock(sinon, request);
=======
    const writableStub = this.sinon.stub(AcknowledgingWritable.prototype, 'write');

    const blockHash = Buffer.from('00000bafbc94add76cb75e2ec92894837288a481e5c005f6563d91623bf8bc2c', 'hex');

    let request = new BlockHeadersWithChainLocksRequest();
    request.setFromBlockHash(blockHash);
    request.setCount(0);

    request = BlockHeadersWithChainLocksRequest.deserializeBinary(request.serializeBinary());

    call = new GrpcCallMock(this.sinon, request);
>>>>>>> 8b04e76f

    coreAPIMock.getBestChainLock.resolves({
      height: 1,
      signature: Buffer.from('fakesig', 'hex'),
      blockHash: Buffer.from('fakeHash', 'hex'),
    });

<<<<<<< HEAD
    coreAPIMock.getBlockStats.resolves({height: 1});
=======
    coreAPIMock.getBlockStats.resolves({ height: 1 });
>>>>>>> 8b04e76f

    await subscribeToBlockHeadersWithChainLocksHandler(call);

    expect(coreAPIMock.getBlockStats).to.be.calledOnceWithExactly(
      blockHash.toString('hex'),
      ['height'],
    );

    const clSigResponse = new BlockHeadersWithChainLocksResponse();
    clSigResponse.setChainLock(new ChainLock({
      height: 1,
      signature: Buffer.from('fakesig', 'hex'),
      blockHash: Buffer.from('fakeHash', 'hex'),
    }).toBuffer());

    expect(writableStub.getCall(0).args).to.deep.equal(
      [clSigResponse],
    );

    const blockHeadersProto = new BlockHeaders();
    blockHeadersProto.setHeadersList(
      [Buffer.from('fake', 'utf-8')],
    );
    const iteratorResponse = new BlockHeadersWithChainLocksResponse();
    iteratorResponse.setBlockHeaders(blockHeadersProto);

    expect(writableStub.getCall(1).args).to.deep.equal(
      [iteratorResponse],
    );
  });

  it('should subscribe from block height', async function () {
<<<<<<< HEAD
    const blockHeight = 1;
    const count = 5;

    let request = new BlockHeadersWithChainLocksRequest();
    request.setFromBlockHeight(blockHeight);
    request.setCount(count);

    request = BlockHeadersWithChainLocksRequest.deserializeBinary(request.serializeBinary());

    call = new GrpcCallMock(sinon, request);
=======
    this.sinon.stub(AcknowledgingWritable.prototype, 'write');

    const blockHeight = 1;
    const count = 5;

    let request = new BlockHeadersWithChainLocksRequest();
    request.setFromBlockHeight(blockHeight);
    request.setCount(count);

    request = BlockHeadersWithChainLocksRequest.deserializeBinary(request.serializeBinary());

    call = new GrpcCallMock(this.sinon, request);
>>>>>>> 8b04e76f

    coreAPIMock.getBestChainLock.resolves({
      height: 1,
      signature: Buffer.from('fakeSig'),
      blockHash: Buffer.from('fakeHash'),
    });

    coreAPIMock.getBlockStats.resolves({ height: 1 });

    await subscribeToBlockHeadersWithChainLocksHandler(call);

    expect(coreAPIMock.getBlockStats).to.be.calledOnceWithExactly(
      blockHeight,
      ['height'],
    );

    expect(subscribeToNewBlockHeadersMock).to.not.have.been.called();
  });

  it('should handle getBlockStats RPC method errors', async function () {
<<<<<<< HEAD
    const blockHash = Buffer.from('00000bafbc94add76cb75e2ec92894837288a481e5c005f6563d91623bf8bc2c', 'hex');

    let request = new BlockHeadersWithChainLocksRequest();

=======
    this.sinon.stub(AcknowledgingWritable.prototype, 'write');

    const blockHash = Buffer.from('00000bafbc94add76cb75e2ec92894837288a481e5c005f6563d91623bf8bc2c', 'hex');

    let request = new BlockHeadersWithChainLocksRequest();

>>>>>>> 8b04e76f
    request.setFromBlockHash(blockHash);
    request.setCount(0);

    request = BlockHeadersWithChainLocksRequest.deserializeBinary(request.serializeBinary());

<<<<<<< HEAD
    call = new GrpcCallMock(sinon, request);

    try {
      coreAPIMock.getBlockStats.throws({code: -5});
=======
    call = new GrpcCallMock(this.sinon, request);

    try {
      coreAPIMock.getBlockStats.throws({ code: -5 });
>>>>>>> 8b04e76f

      await subscribeToBlockHeadersWithChainLocksHandler(call);

      expect.fail('should throw an error');
    } catch (e) {
      expect(e).to.be.instanceOf(NotFoundGrpcError);
      expect(e.message).to.be.equal(`Block ${blockHash.toString('hex')} not found`);
    }

    try {
<<<<<<< HEAD
      coreAPIMock.getBlockStats.throws({code: -8});
=======
      coreAPIMock.getBlockStats.throws({ code: -8 });
>>>>>>> 8b04e76f

      await subscribeToBlockHeadersWithChainLocksHandler(call);

      expect.fail('should throw an error');
    } catch (e) {
      expect(e).to.be.instanceOf(NotFoundGrpcError);
      expect(e.message).to.be.equal(`Block ${blockHash.toString('hex')} not found`);
    }

    try {
      request.setCount(10);

<<<<<<< HEAD
      coreAPIMock.getBlockStats.resolves({height: 10});
=======
      coreAPIMock.getBlockStats.resolves({ height: 10 });
>>>>>>> 8b04e76f

      coreAPIMock.getBestBlockHeight.resolves(11);

      await subscribeToBlockHeadersWithChainLocksHandler(call);

      expect.fail('should throw an error');
    } catch (e) {
      expect(e).to.be.instanceOf(InvalidArgumentGrpcError);
    }
  });


  describe('getHistoricalBlockHeaders and cache', function () {
    const blockHash = Buffer.from('00000bafbc94add76cb75e2ec92894837288a481e5c005f6563d91623bf8bc2c', 'hex');
    const fakeBlockHeaderHex = '00000020272e374a06c87a0ce0e6ee1a0754c98b9ec2493e7c0ac7ba41a0730000000000568b3c4156090db4d8db5447762e95dd1d4c921c96801a9086720ded85266325916cc05caa94001c5caf3595'
    const differentFakeBlockHeaderHex = '000000202be60663802ead0740cb6d6e49ee7824481280f03c71369eb90f7b00000000006abd277facc8cf02886d88662dbcc2adb6d8de7a491915e74bed4d835656a4f1f26dc05ced93001ccf81cabc'

    let request = new BlockHeadersWithChainLocksRequest();
    request.setFromBlockHash(blockHash);
    request.setCount(0);
    request = BlockHeadersWithChainLocksRequest.deserializeBinary(request.serializeBinary());

    call = new GrpcCallMock(sinon, request);

    beforeEach(function () {
      historicalBlockHeadersIterator = getHistoricalBlockHeadersIteratorFactory(coreAPIMock)

      subscribeToBlockHeadersWithChainLocksHandler =
        subscribeToBlockHeadersWithChainLocksHandlerFactory(
          historicalBlockHeadersIterator,
          coreAPIMock,
          zmqClientMock,
          subscribeToNewBlockHeadersMock,
        );

      cacheSpy.get.resetHistory()
      cacheSpy.set.resetHistory()
    });


    it('should iterate over getHistoricalBlockHeaders without cache', async function () {
      coreAPIMock.getBestChainLock.resolves({
        height: 3,
        signature: Buffer.from('fakesig', 'hex'),
        blockHash: Buffer.from('fakeHash', 'hex'),
      });
      coreAPIMock.getBlockStats.resolves({height: 1});
      coreAPIMock.getBlockHash.resolves(blockHash.toString('hex'));
      coreAPIMock.getBestBlockHeight.resolves(3);
      coreAPIMock.getBlockHeaders.resolves([fakeBlockHeaderHex, fakeBlockHeaderHex, fakeBlockHeaderHex]);

      await subscribeToBlockHeadersWithChainLocksHandler(call);

      expect(coreAPIMock.getBlockHash).to.be.calledOnceWithExactly(1);
      expect(coreAPIMock.getBlockHeaders).to.be.calledOnceWithExactly(blockHash.toString('hex'), 3);

      expect(cacheSpy.get.callCount).to.be.equal(3);
      expect(cacheSpy.set.callCount).to.be.equal(3);

      expect(cacheSpy.get).to.always.returned(undefined);

      expect(cacheSpy.set).to.be.calledWith(1, fakeBlockHeaderHex)
      expect(cacheSpy.set).to.be.calledWith(2, fakeBlockHeaderHex)
      expect(cacheSpy.set).to.be.calledWith(3, fakeBlockHeaderHex)
    });

    it('should use cache and do not call for blockHeaders', async function () {
      coreAPIMock.getBestChainLock.resolves({
        height: 3,
        signature: Buffer.from('fakesig', 'hex'),
        blockHash: Buffer.from('fakeHash', 'hex'),
      });
      coreAPIMock.getBlockStats.resolves({height: 1});
      coreAPIMock.getBlockHash.resolves(blockHash.toString('hex'));
      coreAPIMock.getBestBlockHeight.resolves(3);
      coreAPIMock.getBlockHeaders.resolves([fakeBlockHeaderHex, fakeBlockHeaderHex, fakeBlockHeaderHex]);

      cache.set(1, fakeBlockHeaderHex)
      cache.set(2, fakeBlockHeaderHex)
      cache.set(3, fakeBlockHeaderHex)
      cacheSpy.set.resetHistory()

      await subscribeToBlockHeadersWithChainLocksHandler(call);

      expect(coreAPIMock.getBlockHash).to.be.calledOnceWithExactly(1);
      expect(coreAPIMock.getBlockHeaders.callCount).to.be.equal(0)

      expect(cacheSpy.get.callCount).to.be.equal(3);
      expect(cacheSpy.set.callCount).to.be.equal(0);

      expect(cacheSpy.get).to.always.returned(fakeBlockHeaderHex);
    });

    it('should use maximum available cache', async function () {
      coreAPIMock.getBestChainLock.resolves({
        height: 3,
        signature: Buffer.from('fakesig', 'hex'),
        blockHash: Buffer.from('fakeHash', 'hex'),
      });
      coreAPIMock.getBlockStats.resolves({height: 1});
      coreAPIMock.getBlockHash.resolves(blockHash.toString('hex'));
      coreAPIMock.getBestBlockHeight.resolves(3);
      coreAPIMock.getBlockHeaders.resolves([fakeBlockHeaderHex, fakeBlockHeaderHex, fakeBlockHeaderHex]);

      // should use cache and does not hit rpc
      cache.set(1, fakeBlockHeaderHex)
      cache.set(2, fakeBlockHeaderHex)
      cache.set(3, fakeBlockHeaderHex)
      cacheSpy.set.resetHistory()

      await subscribeToBlockHeadersWithChainLocksHandler(call);

      expect(coreAPIMock.getBlockHash).to.be.calledOnceWithExactly(1);
      expect(coreAPIMock.getBlockHeaders.callCount).to.be.equal(0)

      expect(cacheSpy.get.callCount).to.be.equal(3);
      expect(cacheSpy.set.callCount).to.be.equal(0);

      expect(cacheSpy.get).to.always.returned(fakeBlockHeaderHex);
    });

    it('should call for rpc if theres no cache', async function () {
      coreAPIMock.getBestChainLock.resolves({
        height: 3,
        signature: Buffer.from('fakesig', 'hex'),
        blockHash: Buffer.from('fakeHash', 'hex'),
      });
      coreAPIMock.getBlockStats.resolves({height: 1});
      coreAPIMock.getBlockHash.resolves(blockHash.toString('hex'));
      coreAPIMock.getBestBlockHeight.resolves(3);
      coreAPIMock.getBlockHeaders.resolves([fakeBlockHeaderHex, fakeBlockHeaderHex, fakeBlockHeaderHex]);

      await subscribeToBlockHeadersWithChainLocksHandler(call);

      expect(coreAPIMock.getBlockHash).to.be.calledOnceWithExactly(1);
      expect(coreAPIMock.getBlockHeaders.callCount).to.be.equal(1)

      expect(cacheSpy.get.callCount).to.be.equal(3);
      expect(cacheSpy.set.callCount).to.be.equal(3);

      expect(cacheSpy.get).to.always.returned(undefined);
    });

    it('should use cache for only 1 block', async function () {
      coreAPIMock.getBestChainLock.resolves({
        height: 3,
        signature: Buffer.from('fakesig', 'hex'),
        blockHash: Buffer.from('fakeHash', 'hex'),
      });
      coreAPIMock.getBlockStats.resolves({height: 1});
      coreAPIMock.getBlockHash.resolves(blockHash.toString('hex'));
      coreAPIMock.getBestBlockHeight.resolves(3);
      coreAPIMock.getBlockHeaders.resolves([fakeBlockHeaderHex, fakeBlockHeaderHex, fakeBlockHeaderHex]);

      cache.set(1, fakeBlockHeaderHex)
      cacheSpy.set.resetHistory()

      await subscribeToBlockHeadersWithChainLocksHandler(call);

      expect(coreAPIMock.getBlockHash).to.be.calledOnceWithExactly(1);
      expect(coreAPIMock.getBlockHeaders.callCount).to.be.equal(1)
      expect(coreAPIMock.getBlockHeaders).to.be.calledOnceWithExactly(blockHash);

      expect(cacheSpy.get.callCount).to.be.equal(3);
      expect(cacheSpy.set.callCount).to.be.equal(3);

      expect(cacheSpy.get).to.always.returned(undefined);
    });

    // the case where we have blockHeaders in cache, but missing something in the middle
    // in this case we pick up last cached blockHeader without a gap
    it('should use cache for different ranges and gaps', async function () {
      const fakeBlockHeaderHex = '00000020272e374a06c87a0ce0e6ee1a0754c98b9ec2493e7c0ac7ba41a0730000000000568b3c4156090db4d8db5447762e95dd1d4c921c96801a9086720ded85266325916cc05caa94001c5caf3595'

      const blockHash = Buffer.from('00000bafbc94add76cb75e2ec92894837288a481e5c005f6563d91623bf8bc2c', 'hex');

      let request = new BlockHeadersWithChainLocksRequest();
      request.setFromBlockHash(blockHash);
      request.setCount(0);

      request = BlockHeadersWithChainLocksRequest.deserializeBinary(request.serializeBinary());

      call = new GrpcCallMock(sinon, request);


      // 5 blocks in the network
      // 3,4 is missing from cache
      // means we request for 2,3,4,5
      coreAPIMock.getBlockHash.resolves(blockHash.toString('hex'));
      coreAPIMock.getBestChainLock.resolves({
        height: 5,
        signature: Buffer.from('fakesig', 'hex'),
        blockHash: Buffer.from('fakeHash', 'hex'),
      });
      coreAPIMock.getBlockStats.resolves({height: 1});
      coreAPIMock.getBestBlockHeight.resolves(5);
      coreAPIMock.getBlockHeaders.resolves([fakeBlockHeaderHex, fakeBlockHeaderHex, fakeBlockHeaderHex]);

      cache.set(1, fakeBlockHeaderHex)
      cache.set(2, differentFakeBlockHeaderHex)
      cache.set(3, undefined)
      cache.set(4, undefined)
      cache.set(5, fakeBlockHeaderHex)
      cacheSpy.set.resetHistory()

      await subscribeToBlockHeadersWithChainLocksHandler(call);

      expect(coreAPIMock.getBlockHash).to.be.calledOnceWithExactly(1);
      expect(coreAPIMock.getBlockHeaders).to.be.calledOnceWithExactly(BlockHeader.fromRawBlock(differentFakeBlockHeaderHex).hash, 4);

      expect(cacheSpy.get.callCount).to.be.equal(5);
      expect(cacheSpy.set.callCount).to.be.equal(5);

      expect(cacheSpy.get).to.returned(differentFakeBlockHeaderHex);
    });
  })

});<|MERGE_RESOLUTION|>--- conflicted
+++ resolved
@@ -42,20 +42,12 @@
 
   beforeEach(function () {
     coreAPIMock = {
-<<<<<<< HEAD
       getBlock: sinon.stub(),
       getBlockStats: sinon.stub(),
       getBlockHeaders: sinon.stub(),
       getBestBlockHeight: sinon.stub(),
       getBlockHash: sinon.stub(),
       getBestChainLock: sinon.stub(),
-=======
-      getBlock: this.sinon.stub(),
-      getBlockStats: this.sinon.stub(),
-      getBestBlockHeight: this.sinon.stub(),
-      getBlockHash: this.sinon.stub(),
-      getBestChainLock: this.sinon.stub(),
->>>>>>> 8b04e76f
     };
 
     subscribeToNewBlockHeadersMock = sinon.stub();
@@ -81,15 +73,9 @@
   });
 
   it('should subscribe to newBlockHeaders', async function () {
-<<<<<<< HEAD
-=======
-    this.sinon.stub(AcknowledgingWritable.prototype, 'write');
->>>>>>> 8b04e76f
-
     const blockHash = Buffer.from('00000bafbc94add76cb75e2ec92894837288a481e5c005f6563d91623bf8bc2c', 'hex');
 
     let request = new BlockHeadersWithChainLocksRequest();
-<<<<<<< HEAD
 
     request.setFromBlockHash(blockHash);
     request.setCount(0);
@@ -97,26 +83,13 @@
     request = BlockHeadersWithChainLocksRequest.deserializeBinary(request.serializeBinary());
 
     call = new GrpcCallMock(sinon, request);
-=======
-
-    request.setFromBlockHash(blockHash);
-    request.setCount(0);
-
-    request = BlockHeadersWithChainLocksRequest.deserializeBinary(request.serializeBinary());
-
-    call = new GrpcCallMock(this.sinon, request);
->>>>>>> 8b04e76f
 
     coreAPIMock.getBestChainLock.resolves({
       height: 1,
       signature: Buffer.from('fakeSig'),
       blockHash,
     });
-<<<<<<< HEAD
     coreAPIMock.getBlockStats.resolves({height: 1});
-=======
-    coreAPIMock.getBlockStats.resolves({ height: 1 });
->>>>>>> 8b04e76f
 
     await subscribeToBlockHeadersWithChainLocksHandler(call);
     expect(subscribeToNewBlockHeadersMock).to.have.been.called();
@@ -127,29 +100,13 @@
   });
 
   it('should subscribe from block hash', async function () {
-<<<<<<< HEAD
     const blockHash = Buffer.from('00000bafbc94add76cb75e2ec92894837288a481e5c005f6563d91623bf8bc2c', 'hex');
-
-    let request = new BlockHeadersWithChainLocksRequest();
     request.setFromBlockHash(blockHash);
     request.setCount(0);
 
     request = BlockHeadersWithChainLocksRequest.deserializeBinary(request.serializeBinary());
 
     call = new GrpcCallMock(sinon, request);
-=======
-    const writableStub = this.sinon.stub(AcknowledgingWritable.prototype, 'write');
-
-    const blockHash = Buffer.from('00000bafbc94add76cb75e2ec92894837288a481e5c005f6563d91623bf8bc2c', 'hex');
-
-    let request = new BlockHeadersWithChainLocksRequest();
-    request.setFromBlockHash(blockHash);
-    request.setCount(0);
-
-    request = BlockHeadersWithChainLocksRequest.deserializeBinary(request.serializeBinary());
-
-    call = new GrpcCallMock(this.sinon, request);
->>>>>>> 8b04e76f
 
     coreAPIMock.getBestChainLock.resolves({
       height: 1,
@@ -157,11 +114,7 @@
       blockHash: Buffer.from('fakeHash', 'hex'),
     });
 
-<<<<<<< HEAD
-    coreAPIMock.getBlockStats.resolves({height: 1});
-=======
     coreAPIMock.getBlockStats.resolves({ height: 1 });
->>>>>>> 8b04e76f
 
     await subscribeToBlockHeadersWithChainLocksHandler(call);
 
@@ -194,7 +147,6 @@
   });
 
   it('should subscribe from block height', async function () {
-<<<<<<< HEAD
     const blockHeight = 1;
     const count = 5;
 
@@ -205,20 +157,6 @@
     request = BlockHeadersWithChainLocksRequest.deserializeBinary(request.serializeBinary());
 
     call = new GrpcCallMock(sinon, request);
-=======
-    this.sinon.stub(AcknowledgingWritable.prototype, 'write');
-
-    const blockHeight = 1;
-    const count = 5;
-
-    let request = new BlockHeadersWithChainLocksRequest();
-    request.setFromBlockHeight(blockHeight);
-    request.setCount(count);
-
-    request = BlockHeadersWithChainLocksRequest.deserializeBinary(request.serializeBinary());
-
-    call = new GrpcCallMock(this.sinon, request);
->>>>>>> 8b04e76f
 
     coreAPIMock.getBestChainLock.resolves({
       height: 1,
@@ -239,35 +177,19 @@
   });
 
   it('should handle getBlockStats RPC method errors', async function () {
-<<<<<<< HEAD
     const blockHash = Buffer.from('00000bafbc94add76cb75e2ec92894837288a481e5c005f6563d91623bf8bc2c', 'hex');
 
     let request = new BlockHeadersWithChainLocksRequest();
 
-=======
-    this.sinon.stub(AcknowledgingWritable.prototype, 'write');
-
-    const blockHash = Buffer.from('00000bafbc94add76cb75e2ec92894837288a481e5c005f6563d91623bf8bc2c', 'hex');
-
-    let request = new BlockHeadersWithChainLocksRequest();
-
->>>>>>> 8b04e76f
     request.setFromBlockHash(blockHash);
     request.setCount(0);
 
     request = BlockHeadersWithChainLocksRequest.deserializeBinary(request.serializeBinary());
 
-<<<<<<< HEAD
     call = new GrpcCallMock(sinon, request);
 
     try {
       coreAPIMock.getBlockStats.throws({code: -5});
-=======
-    call = new GrpcCallMock(this.sinon, request);
-
-    try {
-      coreAPIMock.getBlockStats.throws({ code: -5 });
->>>>>>> 8b04e76f
 
       await subscribeToBlockHeadersWithChainLocksHandler(call);
 
@@ -278,11 +200,7 @@
     }
 
     try {
-<<<<<<< HEAD
-      coreAPIMock.getBlockStats.throws({code: -8});
-=======
       coreAPIMock.getBlockStats.throws({ code: -8 });
->>>>>>> 8b04e76f
 
       await subscribeToBlockHeadersWithChainLocksHandler(call);
 
@@ -295,11 +213,7 @@
     try {
       request.setCount(10);
 
-<<<<<<< HEAD
       coreAPIMock.getBlockStats.resolves({height: 10});
-=======
-      coreAPIMock.getBlockStats.resolves({ height: 10 });
->>>>>>> 8b04e76f
 
       coreAPIMock.getBestBlockHeight.resolves(11);
 
