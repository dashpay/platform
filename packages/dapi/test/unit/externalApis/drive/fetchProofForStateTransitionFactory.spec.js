const { expect } = require('chai');
const crypto = require('crypto');

const {
  v0: {
    GetProofsResponse,
    Proof,
  },
} = require('@dashevo/dapi-grpc');

const { default: loadWasmDpp, DashPlatformProtocol, StateTransitionTypes } = require('@dashevo/wasm-dpp');

const generateRandomIdentifierAsync = require('@dashevo/wasm-dpp/lib/test/utils/generateRandomIdentifierAsync');
const getDocumentsFixture = require('@dashevo/wasm-dpp/lib/test/fixtures/getDocumentsFixture');

const getBlsAdapterMock = require('@dashevo/wasm-dpp/lib/test/mocks/getBlsAdapterMock');
const createStateRepositoryMock = require('@dashevo/wasm-dpp/lib/test/mocks/createStateRepositoryMock');
const fetchProofForStateTransitionFactory = require('../../../../lib/externalApis/drive/fetchProofForStateTransitionFactory');
const getBlsAdapterMock = require('@dashevo/wasm-dpp/lib/test/mocks/getBlsAdapterMock');
const createStateRepositoryMock = require('@dashevo/wasm-dpp/lib/test/mocks/createStateRepositoryMock');

describe('fetchProofForStateTransition', () => {
  let driveClientMock;
  let fetchProofForStateTransition;
  let identitiesProofResponse;
  let dataContractsProofResponse;
  let documentsProofResponse;
  let masternodeVoteResponse;
  let stateTransitionFixture;

  let dpp;

  before(async () => {
    await loadWasmDpp();
  });

  beforeEach(async function beforeEachHandler() {
    const blsAdapter = await getBlsAdapterMock();
    const stateRepositoryMock = createStateRepositoryMock(this.sinon);

    dpp = new DashPlatformProtocol(
      blsAdapter,
      1,
      stateRepositoryMock,
      { generate: () => crypto.randomBytes(32) },
      1,
    );
  });

  beforeEach(async function beforeEach() {
    const { GetProofsResponseV0 } = GetProofsResponse;
    dataContractsProofResponse = new GetProofsResponse();
    dataContractsProofResponse.setV0(new GetProofsResponseV0().setProof(new Proof([Buffer.from('data contracts proof')])));
    documentsProofResponse = new GetProofsResponse();
    documentsProofResponse.setV0(new GetProofsResponseV0().setProof(new Proof([Buffer.from('documents contracts proof')])));
    identitiesProofResponse = new GetProofsResponse();
    identitiesProofResponse.setV0(new GetProofsResponseV0().setProof(new Proof([Buffer.from('identities contracts proof')])));
    masternodeVoteResponse = new GetProofsResponse();
    masternodeVoteResponse.setV0(new GetProofsResponseV0().setProof(new Proof([Buffer.from('masternode vote proof')])));

    driveClientMock = {
      getProofs: this.sinon.stub().callsFake(async (requestProto) => {
        if (requestProto.getV0().getIdentitiesList().length > 0) {
          return identitiesProofResponse;
        } if (requestProto.getV0().getDocumentsList().length > 0) {
          return documentsProofResponse;
        } if (requestProto.getV0().getContractsList().length > 0) {
          return dataContractsProofResponse;
        } if (requestProto.getV0().getVotesList().length > 0) {
          return masternodeVoteResponse;
        }

        return null;
      }),
    };

    stateTransitionFixture = {
      isVotingStateTransition: this.sinon.stub(),
      isIdentityStateTransition: this.sinon.stub(),
      isDocumentStateTransition: this.sinon.stub(),
      isDataContractStateTransition: this.sinon.stub(),
      getModifiedDataIds: this.sinon.stub().returns([
        await generateRandomIdentifierAsync(),
        await generateRandomIdentifierAsync(),
      ]),
      getType: this.sinon.stub(),
    };

    fetchProofForStateTransition = fetchProofForStateTransitionFactory(driveClientMock);
  });

  it('should fetch identities proofs', async () => {
    stateTransitionFixture.isIdentityStateTransition.returns(true);
    stateTransitionFixture.getType.returns(StateTransitionTypes.IdentityCreditTransfer);
    const result = await fetchProofForStateTransition(stateTransitionFixture);
    expect(result.serializeBinary()).to.deep
      .equal(identitiesProofResponse.serializeBinary());
  });

  it('should fetch data contract proofs', async () => {
    stateTransitionFixture.isDataContractStateTransition.returns(true);
    const result = await fetchProofForStateTransition(stateTransitionFixture);
    expect(result.serializeBinary()).to.deep
      .equal(dataContractsProofResponse.serializeBinary());
  });

<<<<<<< HEAD
  it('should fetch documents proofs', async function it() {
=======
  it('should fetch documents proofs', async () => {
>>>>>>> ddf4e67f
    const documents = await getDocumentsFixture();

    const identityId = documents[0].getOwnerId();
    const contractId = documents[0].getDataContractId();

    const transition = dpp.document.createStateTransition({
      create: documents,
    }, {
      [identityId.toString()]: {
        [contractId.toString()]: 1,
      },
    });

    const result = await fetchProofForStateTransition(transition);
    expect(result.serializeBinary()).to.deep
      .equal(documentsProofResponse.serializeBinary());
  });

  it('should fetch masternode vote proofs', async function it() {
    const proTxHash = await generateRandomIdentifierAsync();
    const contractId = await generateRandomIdentifierAsync();
    const documentTypeName = 'documentType';
    const indexName = 'indexName';
    const indexValues = [crypto.randomBytes(32), crypto.randomBytes(32)];

    stateTransitionFixture.getProTxHash = this.sinon.stub().returns(proTxHash);
    stateTransitionFixture.isVotingStateTransition.returns(true);
    stateTransitionFixture.getContestedDocumentResourceVotePoll = this.sinon.stub().returns({
      contractId,
      documentTypeName,
      indexName,
      indexValues,
    });

    const result = await fetchProofForStateTransition(stateTransitionFixture);
    expect(result.serializeBinary()).to.deep
      .equal(masternodeVoteResponse.serializeBinary());
  });
});<|MERGE_RESOLUTION|>--- conflicted
+++ resolved
@@ -104,11 +104,7 @@
       .equal(dataContractsProofResponse.serializeBinary());
   });
 
-<<<<<<< HEAD
-  it('should fetch documents proofs', async function it() {
-=======
   it('should fetch documents proofs', async () => {
->>>>>>> ddf4e67f
     const documents = await getDocumentsFixture();
 
     const identityId = documents[0].getOwnerId();
