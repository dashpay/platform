--- conflicted
+++ resolved
@@ -18,14 +18,9 @@
     BroadcastTransactionRequest,
     GetTransactionRequest,
     GetBlockchainStatusRequest,
-<<<<<<< HEAD
-    GetMasternodeStatusRequest,
+    // GetMasternodeStatusRequest,
     // GetBlockRequest,
     GetBestBlockHeightRequest,
-=======
-    // GetMasternodeStatusRequest,
-    // GetBlockRequest,
->>>>>>> 5caf216f
     pbjs: {
       BroadcastTransactionRequest: PBJSBroadcastTransactionRequest,
       BroadcastTransactionResponse: PBJSBroadcastTransactionResponse,
@@ -37,11 +32,8 @@
       // GetMasternodeStatusResponse: PBJSGetMasternodeStatusResponse,
       // GetBlockRequest: PBJSGetBlockRequest,
       // GetBlockResponse: PBJSGetBlockResponse,
-<<<<<<< HEAD
       GetBestBlockHeightRequest: PBJSGetBestBlockHeightRequest,
       GetBestBlockHeightResponse: PBJSGetBestBlockHeightResponse,
-=======
->>>>>>> 5caf216f
     },
   },
 } = require('@dashevo/dapi-grpc');
@@ -51,12 +43,9 @@
 // const getBlockHandlerFactory = require(
 //   './getBlockHandlerFactory',
 // );
-<<<<<<< HEAD
 const getBestBlockHeightHandlerFactory = require(
   './getBestBlockHeightHandlerFactory',
 );
-=======
->>>>>>> 5caf216f
 const getBlockchainStatusHandlerFactory = require(
   './getBlockchainStatusHandlerFactory',
 );
@@ -90,7 +79,6 @@
   //   ),
   //   wrapInErrorHandler(getBlockHandler),
   // );
-<<<<<<< HEAD
 
   // getBestBlockHeight
   const getBestBlockHeight = getBestBlockHeightHandlerFactory(coreRPCClient);
@@ -104,8 +92,6 @@
     ),
     wrapInErrorHandler(getBestBlockHeight),
   );
-=======
->>>>>>> 5caf216f
 
   // getBlockchainStatus
   const getBlockchainStatusHandler = getBlockchainStatusHandlerFactory(coreRPCClient);
@@ -162,10 +148,7 @@
   return {
     // TODO: Enable when an attack resistance is proved
     // getBlock: wrappedGetBlock,
-<<<<<<< HEAD
     getBestBlockHeight: wrappedGetBestBlockHeight,
-=======
->>>>>>> 5caf216f
     getBlockchainStatus: wrappedGetBlockchainStatus,
     // getMasternodeStatus: wrappedGetMasternodeStatus,
     getTransaction: wrappedGetTransaction,
