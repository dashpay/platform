--- conflicted
+++ resolved
@@ -37,17 +37,9 @@
 
       const blockHash = await chainDataProvider.getBlockHash(currentHeight);
 
-<<<<<<< HEAD
-      // TODO: figure out whether it's possible to omit new BlockHeader() conversion
-      // and directly send bytes to the client
-      const blockHeaders = (await coreRpcApi.getBlockHeaders(
-        blockHash,
-        blocksToScan,
-      )).map((rawBlockHeader) => new BlockHeader(Buffer.from(rawBlockHeader, 'hex')));
-=======
       const blockHeaders = await chainDataProvider.getBlockHeaders(blockHash,
-        currentHeight, blocksToScan);
->>>>>>> 6523b9d2
+        currentHeight,
+        blocksToScan);
 
       yield blockHeaders;
     }
