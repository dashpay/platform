--- conflicted
+++ resolved
@@ -18,15 +18,6 @@
     BroadcastStateTransitionRequest,
     WaitForStateTransitionResultRequest,
     GetConsensusParamsRequest,
-<<<<<<< HEAD
-=======
-    GetProofsRequest,
-    GetEpochsInfoRequest,
-    GetProtocolVersionUpgradeVoteStatusRequest,
-    GetProtocolVersionUpgradeStateRequest,
-    GetIdentityContractNonceRequest,
-    GetIdentityNonceRequest,
->>>>>>> d197907d
     pbjs: {
       BroadcastStateTransitionRequest: PBJSBroadcastStateTransitionRequest,
       BroadcastStateTransitionResponse: PBJSBroadcastStateTransitionResponse,
@@ -34,23 +25,6 @@
       WaitForStateTransitionResultResponse: PBJSWaitForStateTransitionResultResponse,
       GetConsensusParamsRequest: PBJSGetConsensusParamsRequest,
       GetConsensusParamsResponse: PBJSGetConsensusParamsResponse,
-<<<<<<< HEAD
-=======
-      GetDataContractHistoryRequest: PBJSGetDataContractHistoryRequest,
-      GetDataContractHistoryResponse: PBJSGetDataContractHistoryResponse,
-      GetProofsRequest: PBJSGetProofsRequest,
-      GetProofsResponse: PBJSGetProofsResponse,
-      GetEpochsInfoRequest: PBJSGetEpochsInfoRequest,
-      GetEpochsInfoResponse: PBJSGetEpochsInfoResponse,
-      GetProtocolVersionUpgradeVoteStatusRequest: PBJSGetProtocolVersionUpgradeVoteStatusRequest,
-      GetProtocolVersionUpgradeVoteStatusResponse: PBJSGetProtocolVersionUpgradeVoteStatusResponse,
-      GetProtocolVersionUpgradeStateRequest: PBJSGetProtocolVersionUpgradeStateRequest,
-      GetProtocolVersionUpgradeStateResponse: PBJSGetProtocolVersionUpgradeStateResponse,
-      GetIdentityContractNonceRequest: PBJSGetIdentityContractNonceRequest,
-      GetIdentityContractNonceResponse: PBJSGetIdentityContractNonceResponse,
-      GetIdentityNonceRequest: PBJSGetIdentityNonceRequest,
-      GetIdentityNonceResponse: PBJSGetIdentityNonceResponse,
->>>>>>> d197907d
     },
   },
 } = require('@dashevo/dapi-grpc');
@@ -70,14 +44,6 @@
 );
 const unimplementedHandlerFactory = require(
   './unimplementedHandlerFactory',
-);
-
-const getIdentityContractNonceHandlerFactory = require(
-  './getIdentityContractNonceHandlerFactory',
-);
-
-const getIdentityNonceHandlerFactory = require(
-  './getIdentityNonceHandlerFactory',
 );
 
 const fetchProofForStateTransitionFactory = require('../../../externalApis/drive/fetchProofForStateTransitionFactory');
@@ -166,88 +132,6 @@
     wrapInErrorHandler(getConsensusParamsHandler),
   );
 
-<<<<<<< HEAD
-=======
-  // getEpochsInfo
-  const getEpochsInfoHandler = getEpochsInfoHandlerFactory(
-    driveClient,
-  );
-
-  const wrappedGetEpochsInfo = jsonToProtobufHandlerWrapper(
-    jsonToProtobufFactory(
-      GetEpochsInfoRequest,
-      PBJSGetEpochsInfoRequest,
-    ),
-    protobufToJsonFactory(
-      PBJSGetEpochsInfoResponse,
-    ),
-    wrapInErrorHandler(getEpochsInfoHandler),
-  );
-
-  // getProtocolVersionUpgradeVoteStatus
-  // eslint-disable-next-line max-len
-  const getProtocolVersionUpgradeVoteStatusHandler = getProtocolVersionUpgradeVoteStatusHandlerFactory(
-    driveClient,
-  );
-
-  const wrappedGetProtocolVersionUpgradeVoteStatus = jsonToProtobufHandlerWrapper(
-    jsonToProtobufFactory(
-      GetProtocolVersionUpgradeVoteStatusRequest,
-      PBJSGetProtocolVersionUpgradeVoteStatusRequest,
-    ),
-    protobufToJsonFactory(
-      PBJSGetProtocolVersionUpgradeVoteStatusResponse,
-    ),
-    wrapInErrorHandler(getProtocolVersionUpgradeVoteStatusHandler),
-  );
-
-  // getProtocolVersionUpgradeState
-  const getProtocolVersionUpgradeStateHandler = getProtocolVersionUpgradeStateHandlerFactory(
-    driveClient,
-  );
-
-  const wrappedGetProtocolVersionUpgradeState = jsonToProtobufHandlerWrapper(
-    jsonToProtobufFactory(
-      GetProtocolVersionUpgradeStateRequest,
-      PBJSGetProtocolVersionUpgradeStateRequest,
-    ),
-    protobufToJsonFactory(
-      PBJSGetProtocolVersionUpgradeStateResponse,
-    ),
-    wrapInErrorHandler(getProtocolVersionUpgradeStateHandler),
-  );
-
-  const getIdentityContractNonceHandler = getIdentityContractNonceHandlerFactory(
-    driveClient,
-  );
-
-  const wrappedGetIdentityContractNonceHandler = jsonToProtobufHandlerWrapper(
-    jsonToProtobufFactory(
-      GetIdentityContractNonceRequest,
-      PBJSGetIdentityContractNonceRequest,
-    ),
-    protobufToJsonFactory(
-      PBJSGetIdentityContractNonceResponse,
-    ),
-    wrapInErrorHandler(getIdentityContractNonceHandler),
-  );
-
-  const getIdentityNonceHandler = getIdentityNonceHandlerFactory(
-    driveClient,
-  );
-
-  const wrappedGetIdentityNonceHandler = jsonToProtobufHandlerWrapper(
-    jsonToProtobufFactory(
-      GetIdentityNonceRequest,
-      PBJSGetIdentityNonceRequest,
-    ),
-    protobufToJsonFactory(
-      PBJSGetIdentityNonceResponse,
-    ),
-    wrapInErrorHandler(getIdentityNonceHandler),
-  );
-
->>>>>>> d197907d
   return {
     broadcastStateTransition: wrappedBroadcastStateTransition,
     getIdentity: wrapInErrorHandler(unimplementedHandlerFactory('getIdentity')),
@@ -263,19 +147,12 @@
     getIdentitiesByPublicKeyHashes: wrapInErrorHandler(unimplementedHandlerFactory('getIdentitiesByPublicKeyHashes')),
     waitForStateTransitionResult: wrappedWaitForStateTransitionResult,
     getConsensusParams: wrappedGetConsensusParams,
-<<<<<<< HEAD
     getProofs: wrapInErrorHandler(unimplementedHandlerFactory('getProofs')),
     getEpochsInfo: wrapInErrorHandler(unimplementedHandlerFactory('getEpochsInfo')),
     getProtocolVersionUpgradeVoteStatus: wrapInErrorHandler(unimplementedHandlerFactory('getProtocolVersionUpgradeVoteStatus')),
     getProtocolVersionUpgradeState: wrapInErrorHandler(unimplementedHandlerFactory('getProtocolVersionUpgradeState')),
-=======
-    getProofs: wrappedGetProofs,
-    getEpochsInfo: wrappedGetEpochsInfo,
-    getProtocolVersionUpgradeVoteStatus: wrappedGetProtocolVersionUpgradeVoteStatus,
-    getProtocolVersionUpgradeState: wrappedGetProtocolVersionUpgradeState,
-    getIdentityContractNonce: wrappedGetIdentityContractNonceHandler,
-    getIdentityNonce: wrappedGetIdentityNonceHandler,
->>>>>>> d197907d
+    getIdentityContractNonce: wrapInErrorHandler(unimplementedHandlerFactory('getIdentityContractNonce')),
+    getIdentityNonce: wrapInErrorHandler(unimplementedHandlerFactory('getIdentityNonce')),
   };
 }
 
