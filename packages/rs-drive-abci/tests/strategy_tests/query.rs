use crate::strategy::StrategyRandomness;
use dapi_grpc::platform::v0::get_identities_by_public_key_hashes_request::GetIdentitiesByPublicKeyHashesRequestV0;
use dapi_grpc::platform::v0::get_identities_by_public_key_hashes_response::PublicKeyHashIdentityEntry;
use dapi_grpc::platform::v0::{
    get_identities_by_public_key_hashes_request, get_identities_by_public_key_hashes_response,
    GetIdentitiesByPublicKeyHashesRequest, GetIdentitiesByPublicKeyHashesResponse, Proof,
};
use dapi_grpc::Message;
use dashcore_rpc::dashcore_rpc_json::QuorumType;
use dpp::identity::accessors::IdentityGettersV0;
use dpp::identity::identity_public_key::accessors::v0::IdentityPublicKeyGettersV0;
use dpp::identity::identity_public_key::methods::hash::IdentityPublicKeyHashMethodsV0;
use dpp::identity::{Identity, PartialIdentity};
use dpp::serialization::PlatformDeserializable;
use dpp::validation::SimpleValidationResult;
use dpp::version::PlatformVersion;
use drive::drive::verify::RootHash;
use drive::drive::Drive;
use drive_abci::abci::app::FullAbciApplication;
use drive_abci::abci::AbciError;
use drive_abci::rpc::core::MockCoreRPCLike;
use rand::prelude::SliceRandom;
use rand::rngs::StdRng;
use rand::{Rng, SeedableRng};
use std::collections::{HashMap, HashSet};
use strategy_tests::frequency::Frequency;
use tenderdash_abci::proto::google::protobuf::Timestamp;
use tenderdash_abci::proto::serializers::timestamp::ToMilis;
use tenderdash_abci::proto::types::{CanonicalVote, SignedMsgType, StateId};
use tenderdash_abci::signatures::{Hashable, Signable};

#[derive(Clone, Debug, Default)]
pub struct QueryStrategy {
    pub query_identities_by_public_key_hashes: Frequency,
}

/// ProofVerification contains trusted data from Platform chain (Tenderdash) needed to verify proofs at given `height`.
///
/// See https://github.com/dashpay/tenderdash/blob/v0.12-dev/spec/consensus/signing.md#block-signature-verification-on-light-client
#[derive(Debug, Clone)]
pub struct ProofVerification<'a> {
    /// Chain ID
    pub chain_id: String,

    /// Type of quorum
    pub quorum_type: QuorumType,

    /// Quorum hash
    pub quorum_hash: &'a [u8; 32],

    /// Commit height
    pub height: i64,

    /// Hash of CanonicalBlockID
    pub block_hash: &'a [u8; 32],

    /// Version of ABCI app used to generate this commit
    pub app_version: u64,

    /// App hash for the `height`
    pub app_hash: &'a [u8; 32],

    /// Core chain locked height in use when generating block
    pub core_chain_locked_height: u32,

    /// Block generation time
    pub time: Timestamp,

    /// Block signature
    pub signature: &'a [u8; 96],

    /// Threshold key used to verify the signature
    pub public_key: &'a dpp::bls_signatures::PublicKey,
}

impl<'a> ProofVerification<'a> {
    /// Verify proof signature
    ///
    /// Constructs new signature for provided state ID and checks if signature is still valid.
    ///
    /// Implements algorithm described at:
    /// https://github.com/dashpay/tenderdash/blob/v0.12-dev/spec/consensus/signing.md#block-signature-verification-on-light-client
    fn verify_signature(&self, state_id: StateId, round: u32) -> SimpleValidationResult<AbciError> {
        let state_id_hash =
            match state_id.calculate_msg_hash(&self.chain_id, self.height, round as i32) {
                Ok(s) => s,
                Err(e) => return SimpleValidationResult::new_with_error(AbciError::from(e)),
            };

        let v = CanonicalVote {
            block_id: self.block_hash.to_vec(),
            state_id: state_id_hash,
            chain_id: self.chain_id.clone(),
            height: self.height,
            round: round as i64,
            r#type: SignedMsgType::Precommit.into(),
        };

        let digest = match v.sign_digest(
            &self.chain_id,
            self.quorum_type as u8,
            self.quorum_hash,
            self.height,
            round as i32,
        ) {
            Ok(h) => h,
            Err(e) => return SimpleValidationResult::new_with_error(e.into()),
        };
        // We could have received a fake commit, so signature validation needs to be returned if error as a simple validation result
        let signature = match dpp::bls_signatures::Signature::from_bytes(self.signature) {
            Ok(signature) => signature,
            Err(e) => {
                return SimpleValidationResult::new_with_error(
                    AbciError::BlsErrorOfTenderdashThresholdMechanism(
                        e,
                        format!("Malformed signature data: {}", hex::encode(self.signature)),
                    ),
                )
            }
        };
        tracing::trace!(
            digest=hex::encode(&digest),
            ?state_id,
            commit = ?v,
            verification_context = ?self,
            "Proof verification"
        );
        match self.public_key.verify(&signature, &digest) {
            true => SimpleValidationResult::default(),
            false => {
                SimpleValidationResult::new_with_error(AbciError::BadCommitSignature(format!(
                    "commit signature {} is wrong",
                    hex::encode(signature.to_bytes().as_slice())
                )))
            }
        }
    }

    /// Verify proof returned by the Platform.
    pub fn verify_proof(&self, app_hash: &[u8], proof: Proof) -> SimpleValidationResult<AbciError> {
        tracing::debug!(?proof, app_hash = hex::encode(app_hash), "verifying proof");

        if self.app_hash != app_hash {
            return SimpleValidationResult::new_with_error(AbciError::InvalidState(
                "Invalid root app hash".to_string(),
            ));
        };

        if proof.signature != self.signature {
            tracing::error!(?proof.signature,?self.signature, "proof signature mismatch");
            return SimpleValidationResult::new_with_error(AbciError::BadCommitSignature(
                "Proof signature mismatch".to_string(),
            ));
        };

        let state_id = StateId {
            app_hash: app_hash.to_vec(),
            app_version: self.app_version,
            core_chain_locked_height: self.core_chain_locked_height,
            height: self.height as u64,
            time: self.time.to_milis(),
        };

        self.verify_signature(state_id, proof.round)
    }
}

impl QueryStrategy {
    pub(crate) fn query_chain_for_strategy(
        &self,
        proof_verification: &ProofVerification,
        current_identities: &Vec<Identity>,
        abci_app: &FullAbciApplication<MockCoreRPCLike>,
        seed: StrategyRandomness,
        platform_version: &PlatformVersion,
    ) {
        let mut rng = match seed {
            StrategyRandomness::SeedEntropy(seed) => StdRng::seed_from_u64(seed),
            StrategyRandomness::RNGEntropy(rng) => rng,
        };
        let QueryStrategy {
            query_identities_by_public_key_hashes,
        } = self;
        if query_identities_by_public_key_hashes.is_set() {
            Self::query_identities_by_public_key_hashes(
                proof_verification,
                current_identities,
                query_identities_by_public_key_hashes,
                abci_app,
                &mut rng,
                platform_version,
            );
        }
    }

    pub(crate) fn query_identities_by_public_key_hashes(
        proof_verification: &ProofVerification,
        current_identities: &Vec<Identity>,
        frequency: &Frequency,
        abci_app: &FullAbciApplication<MockCoreRPCLike>,
        rng: &mut StdRng,
        platform_version: &PlatformVersion,
    ) {
        let events = frequency.events_if_hit(rng);

        for _i in 0..events {
            let identity_count = rng.gen_range(1..10);
            let chosen_identities = current_identities.choose_multiple(rng, identity_count);
            let public_key_hashes = chosen_identities
                .into_iter()
                .filter_map(|identity| {
                    let unique_public_keys: Vec<_> = identity
                        .public_keys()
                        .iter()
                        .filter(|(_, public_key)| public_key.key_type().is_unique_key_type())
                        .collect();

                    if unique_public_keys.is_empty() {
                        None
                    } else {
                        let key_num = rng.gen_range(0..unique_public_keys.len());
                        let public_key = unique_public_keys[key_num].1;
                        Some((
                            public_key.hash().unwrap(),
                            identity.clone().into_partial_identity_info_no_balance(),
                        ))
                    }
                })
                .collect::<HashMap<[u8; 20], PartialIdentity>>();

            let prove: bool = rng.gen();

            let request = GetIdentitiesByPublicKeyHashesRequest {
                version: Some(get_identities_by_public_key_hashes_request::Version::V0(
                    GetIdentitiesByPublicKeyHashesRequestV0 {
                        public_key_hashes: public_key_hashes
                            .keys()
                            .map(|hash| hash.to_vec())
                            .collect(),
                        prove,
                    },
                )),
            };
            let encoded_request = request.encode_to_vec();
            let query_validation_result = abci_app
                .platform
                .query(
                    "/identities/by-public-key-hash",
                    encoded_request.as_slice(),
                    platform_version,
                )
                .expect("expected to run query");

            assert!(
                query_validation_result.errors.is_empty(),
                "{:?}",
                query_validation_result.errors
            );

            let query_data = query_validation_result
                .into_data()
                .expect("expected data on query_validation_result");
            let response = GetIdentitiesByPublicKeyHashesResponse::decode(query_data.as_slice())
                .expect("expected to deserialize");

            let versioned_result = response.version.expect("expected a result");
            match versioned_result {
                get_identities_by_public_key_hashes_response::Version::V0(v0) => {
                    let result = v0.result.expect("expected a result");

                    match result {
                get_identities_by_public_key_hashes_response::get_identities_by_public_key_hashes_response_v0::Result::Proof(proof) => {
                    let (proof_root_hash, identities): (
                        RootHash,
                        HashMap<[u8; 20], Option<Identity>>,
                    ) = Drive::verify_full_identities_by_public_key_hashes(
                        &proof.grovedb_proof,
                        public_key_hashes
                            .keys()
                            .cloned()
                            .collect::<Vec<_>>()
                            .as_slice(),
                        platform_version,
                    )
                    .expect("expected to verify proof");
                    let identities: HashMap<[u8; 20], PartialIdentity> = identities
                        .into_iter()
                        .map(|(k, v)| {
                            (
                                k,
                                v.expect("expect an identity")
                                    .into_partial_identity_info_no_balance(),
                            )
                        })
                        .collect();
                    assert_eq!(proof_verification.app_hash, &proof_root_hash);
                    assert!(proof_verification
                        .verify_proof(&proof_root_hash, proof)
                        .is_valid());
                    assert_eq!(identities, public_key_hashes);
                }
                get_identities_by_public_key_hashes_response::get_identities_by_public_key_hashes_response_v0::Result::Identities(data) => {
                    let identities_returned = data
                        .identity_entries
                        .into_iter()
                        .map(|entry| {
                            let PublicKeyHashIdentityEntry{  value, .. } = entry;
                            Identity::deserialize_from_bytes(&value.expect("expected a value"))
                                .expect("expected to deserialize identity")
                                .id()
                        })
                        .collect::<HashSet<_>>();
                    assert_eq!(
                        identities_returned,
                        public_key_hashes
                            .values()
                            .map(|partial_identity| partial_identity.id)
                            .collect()
                    );
                }
            }
                }
            }
        }
    }
}

#[cfg(test)]
mod tests {
    use super::*;
    use crate::execution::run_chain_for_strategy;

    use crate::strategy::NetworkStrategy;

    use dapi_grpc::platform::v0::get_epochs_info_request::{GetEpochsInfoRequestV0, Version};
    use dapi_grpc::platform::v0::{
        get_epochs_info_response, GetEpochsInfoRequest, GetEpochsInfoResponse,
    };
    use dpp::block::epoch::EpochIndex;
    use dpp::block::extended_epoch_info::v0::ExtendedEpochInfoV0Getters;

    use dpp::version::PlatformVersion;
    use drive_abci::config::{ExecutionConfig, PlatformConfig, PlatformTestConfig};
    use drive_abci::platform_types::platform_state::v0::PlatformStateV0Methods;

    use drive_abci::test::helpers::setup::TestPlatformBuilder;

    use strategy_tests::Strategy;

    use crate::strategy::CoreHeightIncrease::RandomCoreHeightIncrease;
<<<<<<< HEAD
=======

    use tenderdash_abci::Application;
>>>>>>> 2feb87e7

    macro_rules! extract_single_variant_or_panic {
        ($expression:expr, $pattern:pat, $binding:ident) => {
            match $expression {
                $pattern => $binding,
                // _ => panic!(
                //     "Expected pattern {} but got another variant",
                //     stringify!($pattern)
                // ),
            }
        };
    }

    macro_rules! extract_variant_or_panic {
        ($expression:expr, $pattern:pat, $binding:ident) => {
            match $expression {
                $pattern => $binding,
                _ => panic!(
                    "Expected pattern {} but got another variant",
                    stringify!($pattern)
                ),
            }
        };
    }

    #[test]
    fn run_chain_query_epoch_info() {
        let strategy = NetworkStrategy {
            strategy: Strategy {
                contracts_with_updates: vec![],
                operations: vec![],
                start_identities: vec![],
                identities_inserts: Frequency {
                    times_per_block_range: Default::default(),
                    chance_per_block: None,
                },
                signer: None,
            },
            total_hpmns: 100,
            extra_normal_mns: 0,
            validator_quorum_count: 24,
            chain_lock_quorum_count: 24,
            upgrading_info: None,
            core_height_increase: RandomCoreHeightIncrease(Frequency {
                times_per_block_range: 1..3,
                chance_per_block: Some(0.5),
            }),
            proposer_strategy: Default::default(),
            rotate_quorums: false,
            failure_testing: None,
            query_testing: None,
            verify_state_transition_results: true,
            ..Default::default()
        };
        let hour_in_ms = 1000 * 60 * 60;
        let config = PlatformConfig {
            validator_set_quorum_size: 100,
            validator_set_quorum_type: "llmq_100_67".to_string(),
            chain_lock_quorum_type: "llmq_100_67".to_string(),
            execution: ExecutionConfig {
                verify_sum_trees: true,
                validator_set_rotation_block_count: 100,
                ..Default::default()
            },
            block_spacing_ms: hour_in_ms,
            testing_configs: PlatformTestConfig::default_with_no_block_signing(),
            ..Default::default()
        };

        let mut platform = TestPlatformBuilder::new()
            .with_config(config.clone())
            .build_with_mock_rpc();

        let outcome = run_chain_for_strategy(&mut platform, 1000, strategy, config, 15);
        assert_eq!(outcome.masternode_identity_balances.len(), 100);
        let all_have_balances = outcome
            .masternode_identity_balances
            .iter()
            .all(|(_, balance)| *balance != 0);
        assert!(all_have_balances, "all masternodes should have a balance");

        let request = GetEpochsInfoRequest {
            version: Some(Version::V0(GetEpochsInfoRequestV0 {
                start_epoch: None,
                count: 8,
                ascending: true,
                prove: false,
            })),
        }
        .encode_to_vec();

        let platform_state = outcome
            .abci_app
            .platform
            .state
            .read()
            .expect("expected to read state");
        let protocol_version = platform_state.current_protocol_version_in_consensus();
        drop(platform_state);
        let platform_version = PlatformVersion::get(protocol_version)
            .expect("expected to get current platform version");
        let validation_result = outcome
            .abci_app
            .platform
            .query("/epochInfos", &request, platform_version)
            .expect("expected query to succeed");
        let response = GetEpochsInfoResponse::decode(
            validation_result.data.expect("expected data").as_slice(),
        )
        .expect("expected to decode response");

        let result = extract_single_variant_or_panic!(
            response.version.expect("expected a versioned response"),
            get_epochs_info_response::Version::V0(inner),
            inner
        )
        .result
        .expect("expected a result");

        let epoch_infos = extract_variant_or_panic!(
            result,
            get_epochs_info_response::get_epochs_info_response_v0::Result::Epochs(inner),
            inner
        );

        // we should have 5 epochs worth of infos

        assert_eq!(epoch_infos.epoch_infos.len(), 5)
    }

    #[test]
    fn run_chain_query_epoch_info_latest() {
        let strategy = NetworkStrategy {
            strategy: Strategy {
                contracts_with_updates: vec![],
                operations: vec![],
                start_identities: vec![],
                identities_inserts: Frequency {
                    times_per_block_range: Default::default(),
                    chance_per_block: None,
                },
                signer: None,
            },
            total_hpmns: 100,
            extra_normal_mns: 0,
            validator_quorum_count: 24,
            chain_lock_quorum_count: 24,
            upgrading_info: None,
            core_height_increase: RandomCoreHeightIncrease(Frequency {
                times_per_block_range: 1..3,
                chance_per_block: Some(0.5),
            }),
            proposer_strategy: Default::default(),
            rotate_quorums: false,
            failure_testing: None,
            query_testing: None,
            verify_state_transition_results: true,
            ..Default::default()
        };
        let hour_in_ms = 1000 * 60 * 60;
        let config = PlatformConfig {
            validator_set_quorum_size: 100,
            validator_set_quorum_type: "llmq_100_67".to_string(),
            chain_lock_quorum_type: "llmq_100_67".to_string(),
            execution: ExecutionConfig {
                verify_sum_trees: true,
                validator_set_rotation_block_count: 100,
                ..Default::default()
            },
            block_spacing_ms: hour_in_ms,
            testing_configs: PlatformTestConfig::default_with_no_block_signing(),
            ..Default::default()
        };

        let mut platform = TestPlatformBuilder::new()
            .with_config(config.clone())
            .build_with_mock_rpc();

        let outcome = run_chain_for_strategy(&mut platform, 1000, strategy, config, 15);
        assert_eq!(outcome.masternode_identity_balances.len(), 100);
        let all_have_balances = outcome
            .masternode_identity_balances
            .iter()
            .all(|(_, balance)| *balance != 0);
        assert!(all_have_balances, "all masternodes should have a balance");

        let request = GetEpochsInfoRequest {
            version: Some(Version::V0(GetEpochsInfoRequestV0 {
                start_epoch: None,
                count: 1,
                ascending: false,
                prove: false,
            })),
        }
        .encode_to_vec();

        let platform_state = outcome
            .abci_app
            .platform
            .state
            .read()
            .expect("expected to read state");
        let protocol_version = platform_state.current_protocol_version_in_consensus();
        drop(platform_state);
        let platform_version = PlatformVersion::get(protocol_version)
            .expect("expected to get current platform version");
        let validation_result = outcome
            .abci_app
            .platform
            .query("/epochInfos", &request, platform_version)
            .expect("expected query to succeed");
        let response = GetEpochsInfoResponse::decode(
            validation_result.data.expect("expected data").as_slice(),
        )
        .expect("expected to decode response");

        let result = extract_single_variant_or_panic!(
            response.version.expect("expected a versioned response"),
            get_epochs_info_response::Version::V0(inner),
            inner
        )
        .result
        .expect("expected a result");

        let epoch_infos = extract_variant_or_panic!(
            result,
            get_epochs_info_response::get_epochs_info_response_v0::Result::Epochs(inner),
            inner
        );

        // we should have 5 epochs worth of infos

        assert_eq!(epoch_infos.epoch_infos.len(), 1);
        assert_eq!(epoch_infos.epoch_infos.first().unwrap().number, 4);
    }

    #[test]
    fn run_chain_prove_epoch_info() {
        let strategy = NetworkStrategy {
            strategy: Strategy {
                contracts_with_updates: vec![],
                operations: vec![],
                start_identities: vec![],
                identities_inserts: Frequency {
                    times_per_block_range: Default::default(),
                    chance_per_block: None,
                },
                signer: None,
            },
            total_hpmns: 100,
            extra_normal_mns: 0,
            validator_quorum_count: 24,
            chain_lock_quorum_count: 24,
            upgrading_info: None,
            core_height_increase: RandomCoreHeightIncrease(Frequency {
                times_per_block_range: 1..3,
                chance_per_block: Some(0.5),
            }),
            proposer_strategy: Default::default(),
            rotate_quorums: false,
            failure_testing: None,
            query_testing: None,
            verify_state_transition_results: true,
            ..Default::default()
        };
        let hour_in_ms = 1000 * 60 * 60;
        let config = PlatformConfig {
            validator_set_quorum_size: 100,
            validator_set_quorum_type: "llmq_100_67".to_string(),
            chain_lock_quorum_type: "llmq_100_67".to_string(),
            execution: ExecutionConfig {
                verify_sum_trees: true,
                validator_set_rotation_block_count: 100,
                ..Default::default()
            },
            block_spacing_ms: hour_in_ms,
            testing_configs: PlatformTestConfig::default_with_no_block_signing(),
            ..Default::default()
        };

        let mut platform = TestPlatformBuilder::new()
            .with_config(config.clone())
            .build_with_mock_rpc();

        let outcome = run_chain_for_strategy(&mut platform, 1000, strategy, config, 15);
        assert_eq!(outcome.masternode_identity_balances.len(), 100);
        let all_have_balances = outcome
            .masternode_identity_balances
            .iter()
            .all(|(_, balance)| *balance != 0);
        assert!(all_have_balances, "all masternodes should have a balance");

        let request = GetEpochsInfoRequest {
            version: Some(Version::V0(GetEpochsInfoRequestV0 {
                start_epoch: None,
                count: 8,
                ascending: true,
                prove: true,
            })),
        }
        .encode_to_vec();

        let platform_state = outcome
            .abci_app
            .platform
            .state
            .read()
            .expect("expected to read state");
        let protocol_version = platform_state.current_protocol_version_in_consensus();
        let current_epoch = platform_state.last_committed_block_epoch_ref().index;
        drop(platform_state);
        let platform_version = PlatformVersion::get(protocol_version)
            .expect("expected to get current platform version");
        let validation_result = outcome
            .abci_app
            .platform
            .query("/epochInfos", &request, platform_version)
            .expect("expected query to succeed");
        let response = GetEpochsInfoResponse::decode(
            validation_result.data.expect("expected data").as_slice(),
        )
        .expect("expected to decode response");

        let result = extract_single_variant_or_panic!(
            response.version.expect("expected a versioned response"),
            get_epochs_info_response::Version::V0(inner),
            inner
        )
        .result
        .expect("expected a result");

        let epoch_infos_proof = extract_variant_or_panic!(
            result,
            get_epochs_info_response::get_epochs_info_response_v0::Result::Proof(inner),
            inner
        );

        let epoch_infos = Drive::verify_epoch_infos(
            epoch_infos_proof.grovedb_proof.as_slice(),
            current_epoch,
            None,
            8,
            true,
            platform_version,
        )
        .expect("expected to verify current epochs")
        .1;

        // we should have 5 epochs worth of infos

        assert_eq!(epoch_infos.len(), 5);

        let request = GetEpochsInfoRequest {
            version: Some(Version::V0(GetEpochsInfoRequestV0 {
                start_epoch: None,
                count: 1,
                ascending: false,
                prove: true,
            })),
        }
        .encode_to_vec();

        let validation_result = outcome
            .abci_app
            .platform
            .query("/epochInfos", &request, platform_version)
            .expect("expected query to succeed");
        let response = GetEpochsInfoResponse::decode(
            validation_result.data.expect("expected data").as_slice(),
        )
        .expect("expected to decode response");

        let get_epochs_info_response::Version::V0(response_v0) =
            response.version.expect("expected a versioned response");

        let result = response_v0.result.expect("expected a result");

        let metadata = response_v0.metadata.expect("expected metadata");

        let epoch_infos_proof = extract_variant_or_panic!(
            result,
            get_epochs_info_response::get_epochs_info_response_v0::Result::Proof(inner),
            inner
        );

        let epoch_infos = Drive::verify_epoch_infos(
            epoch_infos_proof.grovedb_proof.as_slice(),
            metadata.epoch as EpochIndex,
            None,
            1,
            false,
            platform_version,
        )
        .expect("expected to verify current epochs")
        .1;

        assert_eq!(epoch_infos.len(), 1);
        assert_eq!(epoch_infos.first().unwrap().index(), 4);
    }
}<|MERGE_RESOLUTION|>--- conflicted
+++ resolved
@@ -348,11 +348,6 @@
     use strategy_tests::Strategy;
 
     use crate::strategy::CoreHeightIncrease::RandomCoreHeightIncrease;
-<<<<<<< HEAD
-=======
-
-    use tenderdash_abci::Application;
->>>>>>> 2feb87e7
 
     macro_rules! extract_single_variant_or_panic {
         ($expression:expr, $pattern:pat, $binding:ident) => {
