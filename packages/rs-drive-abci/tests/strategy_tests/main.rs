// MIT LICENSE
//
// Copyright (c) 2021 Dash Core Group
//
// Permission is hereby granted, free of charge, to any
// person obtaining a copy of this software and associated
// documentation files (the "Software"), to deal in the
// Software without restriction, including without
// limitation the rights to use, copy, modify, merge,
// publish, distribute, sublicense, and/or sell copies of
// the Software, and to permit persons to whom the Software
// is furnished to do so, subject to the following
// conditions:
//
// The above copyright notice and this permission notice
// shall be included in all copies or substantial portions
// of the Software.
//
// THE SOFTWARE IS PROVIDED "AS IS", WITHOUT WARRANTY OF
// ANY KIND, EXPRESS OR IMPLIED, INCLUDING BUT NOT LIMITED
// TO THE WARRANTIES OF MERCHANTABILITY, FITNESS FOR A
// PARTICULAR PURPOSE AND NONINFRINGEMENT. IN NO EVENT
// SHALL THE AUTHORS OR COPYRIGHT HOLDERS BE LIABLE FOR ANY
// CLAIM, DAMAGES OR OTHER LIABILITY, WHETHER IN AN ACTION
// OF CONTRACT, TORT OR OTHERWISE, ARISING FROM, OUT OF OR
// IN CONNECTION WITH THE SOFTWARE OR THE USE OR OTHER
// DEALINGS IN THE SOFTWARE.
//

//! Execution Tests
//!

extern crate core;

use dashcore_rpc::dashcore::QuorumHash;

use dpp::bls_signatures::PrivateKey as BlsPrivateKey;

use drive_abci::test::helpers::setup::TestPlatformBuilder;
use drive_abci::{config::PlatformConfig, test::helpers::setup::TempPlatform};
use strategy_tests::frequency::Frequency;

use std::collections::BTreeMap;

use strategy::{
    ChainExecutionOutcome, ChainExecutionParameters, NetworkStrategy, StrategyRandomness,
};
use strategy_tests::Strategy;

mod core_update_tests;
mod execution;
mod failures;
mod masternode_list_item_helpers;
mod masternodes;
mod query;
mod strategy;
mod upgrade_fork_tests;
mod verify_state_transitions;

pub type BlockHeight = u64;

#[cfg(test)]
mod tests {
    use super::*;
    use crate::execution::{continue_chain_for_strategy, run_chain_for_strategy};
    use crate::query::QueryStrategy;
    use crate::strategy::{FailureStrategy, MasternodeListChangesStrategy};
    use dashcore_rpc::dashcore::hashes::Hash;
    use dashcore_rpc::dashcore::BlockHash;
    use dashcore_rpc::dashcore_rpc_json::ExtendedQuorumDetails;
    use dpp::block::extended_block_info::v0::ExtendedBlockInfoV0Getters;
    use strategy_tests::operations::DocumentAction::DocumentActionReplace;
    use strategy_tests::operations::{
        DocumentAction, DocumentOp, IdentityUpdateOp, Operation, OperationType,
    };

    use dpp::data_contract::accessors::v0::{DataContractV0Getters, DataContractV0Setters};
    use dpp::data_contract::document_type::random_document::{
        DocumentFieldFillSize, DocumentFieldFillType,
    };
    use dpp::identity::accessors::IdentityGettersV0;
    use dpp::identity::identity_public_key::accessors::v0::IdentityPublicKeyGettersV0;
<<<<<<< HEAD

=======
>>>>>>> 2b3be188
    use dpp::tests::json_document::json_document_to_created_contract;
    use dpp::util::hash::hash_to_hex_string;
    use dpp::version::PlatformVersion;
    use drive_abci::config::{ExecutionConfig, PlatformTestConfig};
    use drive_abci::logging::LogLevel;
    use drive_abci::platform_types::platform_state::v0::PlatformStateV0Methods;
    use drive_abci::rpc::core::QuorumListExtendedInfo;
    use itertools::Itertools;
    use tenderdash_abci::proto::abci::{RequestInfo, ResponseInfo};
    use tenderdash_abci::proto::types::CoreChainLock;
    use tenderdash_abci::Application;

    pub fn generate_quorums_extended_info(n: u32) -> QuorumListExtendedInfo {
        let mut quorums = QuorumListExtendedInfo::new();

        for i in 0..n {
            let i_bytes = [i as u8; 32];

            let hash = QuorumHash::from_byte_array(i_bytes);

            let details = ExtendedQuorumDetails {
                creation_height: i,
                health_ratio: (i as f32) / (n as f32),
                mined_block_hash: BlockHash::from_slice(&i_bytes).unwrap(),
                num_valid_members: i,
                quorum_index: Some(i),
            };

            if let Some(v) = quorums.insert(hash, details) {
                panic!("duplicate record {:?}={:?}", hash, v)
            }
        }
        quorums
    }

    #[test]
    fn run_chain_nothing_happening() {
        let strategy = NetworkStrategy {
            strategy: Strategy {
                contracts_with_updates: vec![],
                operations: vec![],
                start_identities: vec![],
                identities_inserts: Frequency {
                    times_per_block_range: Default::default(),
                    chance_per_block: None,
                },
                signer: None,
            },
            total_hpmns: 100,
            extra_normal_mns: 0,
            quorum_count: 24,
            upgrading_info: None,
            core_height_increase: Frequency {
                times_per_block_range: Default::default(),
                chance_per_block: None,
            },
            proposer_strategy: Default::default(),
            rotate_quorums: false,
            failure_testing: None,
            query_testing: None,
            verify_state_transition_results: false,
        };
        let config = PlatformConfig {
            quorum_size: 100,
            execution: ExecutionConfig {
                verify_sum_trees: true,
                validator_set_quorum_rotation_block_count: 25,
                ..ExecutionConfig::default()
            },
            block_spacing_ms: 3000,
            testing_configs: PlatformTestConfig::default_with_no_block_signing(),
            ..Default::default()
        };
        let mut platform = TestPlatformBuilder::new()
            .with_config(config.clone())
            .build_with_mock_rpc();

        platform
            .core_rpc
            .expect_get_best_chain_lock()
            .returning(move || {
                Ok(CoreChainLock {
                    core_block_height: 10,
                    core_block_hash: [1; 32].to_vec(),
                    signature: [2; 96].to_vec(),
                })
            });
        run_chain_for_strategy(&mut platform, 100, strategy, config, 15);
    }

    #[test]
    fn run_chain_block_signing() {
        let strategy = NetworkStrategy {
            strategy: Strategy {
                contracts_with_updates: vec![],
                operations: vec![],
                start_identities: vec![],
                identities_inserts: Frequency {
                    times_per_block_range: Default::default(),
                    chance_per_block: None,
                },
                signer: None,
            },
            total_hpmns: 100,
            extra_normal_mns: 0,
            quorum_count: 24,
            upgrading_info: None,
            core_height_increase: Frequency {
                times_per_block_range: Default::default(),
                chance_per_block: None,
            },
            proposer_strategy: Default::default(),
            rotate_quorums: false,
            failure_testing: None,
            query_testing: None,
            verify_state_transition_results: false,
        };
        let config = PlatformConfig {
            quorum_size: 100,
            execution: ExecutionConfig {
                verify_sum_trees: true,
                validator_set_quorum_rotation_block_count: 25,
                ..ExecutionConfig::default()
            },
            block_spacing_ms: 3000,
            testing_configs: PlatformTestConfig::default(),
            ..Default::default()
        };
        let mut platform = TestPlatformBuilder::new()
            .with_config(config.clone())
            .build_with_mock_rpc();

        platform
            .core_rpc
            .expect_get_best_chain_lock()
            .returning(move || {
                Ok(CoreChainLock {
                    core_block_height: 10,
                    core_block_hash: [1; 32].to_vec(),
                    signature: [2; 96].to_vec(),
                })
            });
        run_chain_for_strategy(&mut platform, 50, strategy, config, 13);
    }

    #[test]
    fn run_chain_stop_and_restart() {
        let strategy = NetworkStrategy {
            strategy: Strategy {
                contracts_with_updates: vec![],
                operations: vec![],
                start_identities: vec![],
                identities_inserts: Frequency {
                    times_per_block_range: Default::default(),
                    chance_per_block: None,
                },
                signer: None,
            },
            total_hpmns: 100,
            extra_normal_mns: 0,
            quorum_count: 24,
            upgrading_info: None,
            core_height_increase: Frequency {
                times_per_block_range: Default::default(),
                chance_per_block: None,
            },
            proposer_strategy: Default::default(),
            rotate_quorums: false,
            failure_testing: None,
            query_testing: None,
            verify_state_transition_results: false,
        };
        let config = PlatformConfig {
            quorum_size: 100,
            execution: ExecutionConfig {
                verify_sum_trees: true,
                validator_set_quorum_rotation_block_count: 25,
                ..ExecutionConfig::default()
            },
            block_spacing_ms: 3000,
            testing_configs: PlatformTestConfig::default(),
            ..Default::default()
        };
        let TempPlatform {
            mut platform,
            tempdir: _,
        } = TestPlatformBuilder::new()
            .with_config(config.clone())
            .build_with_mock_rpc();

        platform
            .core_rpc
            .expect_get_best_chain_lock()
            .returning(move || {
                Ok(CoreChainLock {
                    core_block_height: 10,
                    core_block_hash: [1; 32].to_vec(),
                    signature: [2; 96].to_vec(),
                })
            });

        let ChainExecutionOutcome {
            abci_app,
            proposers,
            quorums,
            current_quorum_hash,
            current_proposer_versions,
            end_time_ms,
            ..
        } = run_chain_for_strategy(&mut platform, 15, strategy.clone(), config.clone(), 40);

        let known_root_hash = abci_app
            .platform
            .drive
            .grove
            .root_hash(None)
            .unwrap()
            .expect("expected root hash");

        let state = abci_app.platform.state.read().unwrap();

        let protocol_version = state.current_protocol_version_in_consensus();
        drop(state);
        let platform_version =
            PlatformVersion::get(protocol_version).expect("expected platform version");

        abci_app
            .platform
            .recreate_state(platform_version)
            .expect("expected to recreate state");

        let ResponseInfo {
            data: _,
            version: _,
            app_version: _,
            last_block_height,
            last_block_app_hash,
        } = abci_app
            .info(RequestInfo {
                version: tenderdash_abci::proto::meta::TENDERDASH_VERSION.to_string(),
                block_version: 0,
                p2p_version: 0,
                abci_version: tenderdash_abci::proto::meta::ABCI_VERSION.to_string(),
            })
            .expect("expected to call info");

        assert_eq!(last_block_height, 15);
        assert_eq!(last_block_app_hash, known_root_hash);

        let block_start = abci_app
            .platform
            .state
            .read()
            .unwrap()
            .last_committed_block_info()
            .as_ref()
            .unwrap()
            .basic_info()
            .height
            + 1;

        continue_chain_for_strategy(
            abci_app,
            ChainExecutionParameters {
                block_start,
                core_height_start: 1,
                block_count: 30,
                proposers,
                quorums,
                current_quorum_hash,
                current_proposer_versions: Some(current_proposer_versions),
                start_time_ms: 1681094380000,
                current_time_ms: end_time_ms,
            },
            strategy,
            config,
            StrategyRandomness::SeedEntropy(7),
        );
    }

    #[test]
    fn run_chain_stop_and_restart_multiround() {
        let strategy = NetworkStrategy {
            strategy: Strategy {
                contracts_with_updates: vec![],
                operations: vec![],
                start_identities: vec![],
                identities_inserts: Frequency {
                    times_per_block_range: Default::default(),
                    chance_per_block: None,
                },
                signer: None,
            },
            total_hpmns: 100,
            extra_normal_mns: 0,
            quorum_count: 24,
            upgrading_info: None,
            core_height_increase: Frequency {
                times_per_block_range: Default::default(),
                chance_per_block: None,
            },
            proposer_strategy: Default::default(),
            rotate_quorums: false,
            failure_testing: Some(FailureStrategy {
                deterministic_start_seed: None,
                dont_finalize_block: false,
                expect_errors_with_codes: vec![],
                rounds_before_successful_block: Some(5),
            }),
            query_testing: None,
            verify_state_transition_results: false,
        };
        let config = PlatformConfig {
            quorum_size: 100,
            execution: ExecutionConfig {
                verify_sum_trees: true,
                validator_set_quorum_rotation_block_count: 25,
                ..ExecutionConfig::default()
            },
            block_spacing_ms: 3000,
            testing_configs: PlatformTestConfig::default(),
            ..Default::default()
        };
        let TempPlatform {
            mut platform,
            tempdir: _,
        } = TestPlatformBuilder::new()
            .with_config(config.clone())
            .build_with_mock_rpc();

        platform
            .core_rpc
            .expect_get_best_chain_lock()
            .returning(move || {
                Ok(CoreChainLock {
                    core_block_height: 10,
                    core_block_hash: [1; 32].to_vec(),
                    signature: [2; 96].to_vec(),
                })
            });

        let ChainExecutionOutcome {
            abci_app,
            proposers,
            quorums,
            current_quorum_hash,
            current_proposer_versions,
            end_time_ms,
            ..
        } = run_chain_for_strategy(&mut platform, 15, strategy.clone(), config.clone(), 40);

        let known_root_hash = abci_app
            .platform
            .drive
            .grove
            .root_hash(None)
            .unwrap()
            .expect("expected root hash");

        let state = abci_app.platform.state.read().unwrap();

        let protocol_version = state.current_protocol_version_in_consensus();
        drop(state);
        let platform_version =
            PlatformVersion::get(protocol_version).expect("expected platform version");

        abci_app
            .platform
            .recreate_state(platform_version)
            .expect("expected to recreate state");

        let ResponseInfo {
            data: _,
            version: _,
            app_version: _,
            last_block_height,
            last_block_app_hash,
        } = abci_app
            .info(RequestInfo {
                version: tenderdash_abci::proto::meta::TENDERDASH_VERSION.to_string(),
                block_version: 0,
                p2p_version: 0,
                abci_version: tenderdash_abci::proto::meta::ABCI_VERSION.to_string(),
            })
            .expect("expected to call info");

        assert_eq!(last_block_height, 15);
        assert_eq!(last_block_app_hash, known_root_hash);

        let block_start = abci_app
            .platform
            .state
            .read()
            .unwrap()
            .last_committed_block_info()
            .as_ref()
            .unwrap()
            .basic_info()
            .height
            + 1;

        continue_chain_for_strategy(
            abci_app,
            ChainExecutionParameters {
                block_start,
                core_height_start: 1,
                block_count: 30,
                proposers,
                quorums,
                current_quorum_hash,
                current_proposer_versions: Some(current_proposer_versions),
                start_time_ms: 1681094380000,
                current_time_ms: end_time_ms,
            },
            strategy,
            config,
            StrategyRandomness::SeedEntropy(7),
        );
    }

    #[test]
    fn run_chain_one_identity_in_solitude() {
        let platform_version = PlatformVersion::latest();
        let strategy = NetworkStrategy {
            strategy: Strategy {
                contracts_with_updates: vec![],
                operations: vec![],
                start_identities: vec![],
                identities_inserts: Frequency {
                    times_per_block_range: 1..2,
                    chance_per_block: None,
                },
                signer: None,
            },
            total_hpmns: 100,
            extra_normal_mns: 0,
            quorum_count: 24,
            upgrading_info: None,
            core_height_increase: Frequency {
                times_per_block_range: Default::default(),
                chance_per_block: None,
            },
            proposer_strategy: Default::default(),
            rotate_quorums: false,
            failure_testing: None,
            query_testing: None,
            verify_state_transition_results: true,
        };
        let config = PlatformConfig {
            quorum_size: 100,
            execution: ExecutionConfig {
                verify_sum_trees: true,
                validator_set_quorum_rotation_block_count: 25,
                ..Default::default()
            },
            block_spacing_ms: 3000,
            testing_configs: PlatformTestConfig::default_with_no_block_signing(),
            ..Default::default()
        };
        let mut platform = TestPlatformBuilder::new()
            .with_config(config.clone())
            .build_with_mock_rpc();
        platform
            .core_rpc
            .expect_get_best_chain_lock()
            .returning(move || {
                Ok(CoreChainLock {
                    core_block_height: 10,
                    core_block_hash: [1; 32].to_vec(),
                    signature: [2; 96].to_vec(),
                })
            });
        let outcome = run_chain_for_strategy(&mut platform, 100, strategy, config, 15);

        let balance = outcome
            .abci_app
            .platform
            .drive
            .fetch_identity_balance(
                outcome.identities.first().unwrap().id().to_buffer(),
                None,
                platform_version,
            )
            .expect("expected to fetch balances")
            .expect("expected to have an identity to get balance from");

        assert_eq!(balance, 99868671240)
    }

    #[test]
    fn run_chain_core_height_randomly_increasing() {
        let strategy = NetworkStrategy {
            strategy: Strategy {
                contracts_with_updates: vec![],
                operations: vec![],
                start_identities: vec![],
                identities_inserts: Frequency {
                    times_per_block_range: Default::default(),
                    chance_per_block: None,
                },
                signer: None,
            },
            total_hpmns: 100,
            extra_normal_mns: 0,
            quorum_count: 24,
            upgrading_info: None,
            core_height_increase: Frequency {
                times_per_block_range: 1..3,
                chance_per_block: Some(0.01),
            },
            proposer_strategy: Default::default(),
            rotate_quorums: false,
            failure_testing: None,
            query_testing: None,
            verify_state_transition_results: true,
        };
        let config = PlatformConfig {
            quorum_size: 100,
            execution: ExecutionConfig {
                verify_sum_trees: true,
                validator_set_quorum_rotation_block_count: 25,
                ..Default::default()
            },
            block_spacing_ms: 3000,
            testing_configs: PlatformTestConfig::default_with_no_block_signing(),
            ..Default::default()
        };
        let mut platform = TestPlatformBuilder::new()
            .with_config(config.clone())
            .build_with_mock_rpc();

        platform
            .core_rpc
            .expect_get_best_chain_lock()
            .returning(move || {
                Ok(CoreChainLock {
                    core_block_height: 10,
                    core_block_hash: [1; 32].to_vec(),
                    signature: [2; 96].to_vec(),
                })
            });
        run_chain_for_strategy(&mut platform, 1000, strategy, config, 15);
    }

    #[test]
    fn run_chain_core_height_randomly_increasing_with_epoch_change() {
        let strategy = NetworkStrategy {
            strategy: Strategy {
                contracts_with_updates: vec![],
                operations: vec![],
                start_identities: vec![],
                identities_inserts: Frequency {
                    times_per_block_range: Default::default(),
                    chance_per_block: None,
                },
                signer: None,
            },
            total_hpmns: 100,
            extra_normal_mns: 0,
            quorum_count: 24,
            upgrading_info: None,
            core_height_increase: Frequency {
                times_per_block_range: 1..3,
                chance_per_block: Some(0.5),
            },
            proposer_strategy: Default::default(),
            rotate_quorums: false,
            failure_testing: None,
            query_testing: None,
            verify_state_transition_results: true,
        };
        let hour_in_ms = 1000 * 60 * 60;
        let config = PlatformConfig {
            quorum_size: 100,
            execution: ExecutionConfig {
                verify_sum_trees: true,
                validator_set_quorum_rotation_block_count: 100,
                ..Default::default()
            },
            block_spacing_ms: hour_in_ms,
            testing_configs: PlatformTestConfig::default_with_no_block_signing(),
            ..Default::default()
        };

        let mut platform = TestPlatformBuilder::new()
            .with_config(config.clone())
            .build_with_mock_rpc();
        platform
            .core_rpc
            .expect_get_best_chain_lock()
            .returning(move || {
                Ok(CoreChainLock {
                    core_block_height: 10,
                    core_block_hash: [1; 32].to_vec(),
                    signature: [2; 96].to_vec(),
                })
            });
        let outcome = run_chain_for_strategy(&mut platform, 1000, strategy, config, 15);
        assert_eq!(outcome.masternode_identity_balances.len(), 100);
        let all_have_balances = outcome
            .masternode_identity_balances
            .iter()
            .all(|(_, balance)| *balance != 0);
        assert!(all_have_balances, "all masternodes should have a balance");
    }

    #[test]
    fn run_chain_core_height_randomly_increasing_with_quick_epoch_change() {
        let strategy = NetworkStrategy {
            strategy: Strategy {
                contracts_with_updates: vec![],
                operations: vec![],
                start_identities: vec![],
                identities_inserts: Frequency {
                    times_per_block_range: Default::default(),
                    chance_per_block: None,
                },
                signer: None,
            },
            total_hpmns: 100,
            extra_normal_mns: 0,
            quorum_count: 24,
            upgrading_info: None,
            core_height_increase: Frequency {
                times_per_block_range: 1..3,
                chance_per_block: Some(0.5),
            },
            proposer_strategy: Default::default(),
            rotate_quorums: false,
            failure_testing: None,
            query_testing: None,
            verify_state_transition_results: true,
        };
        let hour_in_s = 60 * 60;
        let three_mins_in_ms = 1000 * 60 * 3;
        let config = PlatformConfig {
            quorum_size: 100,
            execution: ExecutionConfig {
                verify_sum_trees: true,
                validator_set_quorum_rotation_block_count: 100,
                epoch_time_length_s: hour_in_s,
                ..Default::default()
            },
            block_spacing_ms: three_mins_in_ms,
            testing_configs: PlatformTestConfig::default_with_no_block_signing(),
            ..Default::default()
        };

        let mut platform = TestPlatformBuilder::new()
            .with_config(config.clone())
            .build_with_mock_rpc();
        platform
            .core_rpc
            .expect_get_best_chain_lock()
            .returning(move || {
                Ok(CoreChainLock {
                    core_block_height: 10,
                    core_block_hash: [1; 32].to_vec(),
                    signature: [2; 96].to_vec(),
                })
            });
        let outcome = run_chain_for_strategy(&mut platform, 1000, strategy, config, 15);
        assert_eq!(outcome.masternode_identity_balances.len(), 100);
        let all_have_balances = outcome
            .masternode_identity_balances
            .iter()
            .all(|(_, balance)| *balance != 0);
        assert!(all_have_balances, "all masternodes should have a balance");
        // 49 makes sense because we have about 20 blocks per epoch, and 1000/20 = 50 (but we didn't go over so we should be at 49)
        assert_eq!(outcome.end_epoch_index, 49);
    }

    #[test]
    fn run_chain_core_height_randomly_increasing_with_quorum_updates() {
        let platform_version = PlatformVersion::latest();
        let strategy = NetworkStrategy {
            strategy: Strategy {
                contracts_with_updates: vec![],
                operations: vec![],
                start_identities: vec![],
                identities_inserts: Frequency {
                    times_per_block_range: Default::default(),
                    chance_per_block: None,
                },
                signer: None,
            },
            total_hpmns: 500,
            extra_normal_mns: 0,
            quorum_count: 24,
            upgrading_info: None,
            core_height_increase: Frequency {
                times_per_block_range: 5..6,
                chance_per_block: Some(0.5),
            },
            proposer_strategy: Default::default(),
            rotate_quorums: true,
            failure_testing: None,
            query_testing: None,
            verify_state_transition_results: true,
        };
        let config = PlatformConfig {
            quorum_size: 10,
            execution: ExecutionConfig {
                verify_sum_trees: true,
                validator_set_quorum_rotation_block_count: 25,
                ..Default::default()
            },
            block_spacing_ms: 300,
            testing_configs: PlatformTestConfig::default_with_no_block_signing(),
            ..Default::default()
        };
        let mut platform = TestPlatformBuilder::new()
            .with_config(config.clone())
            .build_with_mock_rpc();

        platform
            .core_rpc
            .expect_get_best_chain_lock()
            .returning(move || {
                Ok(CoreChainLock {
                    core_block_height: 10,
                    core_block_hash: [1; 32].to_vec(),
                    signature: [2; 96].to_vec(),
                })
            });
        let ChainExecutionOutcome { abci_app, .. } =
            run_chain_for_strategy(&mut platform, 2000, strategy, config, 40);

        // With these params if we didn't rotate we would have at most 240
        // of the 500 hpmns that could get paid, however we are expecting that most
        // will be able to propose a block (and then get paid later on).

        let platform = abci_app.platform;
        let drive_cache = platform.drive.cache.read().unwrap();
        let counter = &drive_cache.protocol_versions_counter;
        platform
            .drive
            .fetch_versions_with_counter(None, &platform_version.drive)
            .expect("expected to get versions");

        assert_eq!(
            platform
                .state
                .read()
                .unwrap()
                .last_committed_block_info()
                .as_ref()
                .unwrap()
                .basic_info()
                .epoch
                .index,
            0
        );
        assert!(counter.get(&1).unwrap() > &240);
    }

    #[test]
    fn run_chain_core_height_randomly_increasing_with_quorum_updates_new_proposers() {
        let strategy = NetworkStrategy {
            strategy: Strategy {
                contracts_with_updates: vec![],
                operations: vec![],
                start_identities: vec![],
                identities_inserts: Frequency {
                    times_per_block_range: Default::default(),
                    chance_per_block: None,
                },
                signer: None,
            },
            total_hpmns: 100,
            extra_normal_mns: 0,
            quorum_count: 24,
            upgrading_info: None,
            core_height_increase: Frequency {
                times_per_block_range: 1..2,
                chance_per_block: Some(0.2),
            },
            proposer_strategy: MasternodeListChangesStrategy {
                new_hpmns: Frequency {
                    times_per_block_range: 1..3,
                    chance_per_block: Some(0.5),
                },
                ..Default::default()
            },
            rotate_quorums: true,
            failure_testing: None,
            query_testing: None,
            verify_state_transition_results: true,
        };
        let config = PlatformConfig {
            quorum_size: 10,
            execution: ExecutionConfig {
                verify_sum_trees: true,
                validator_set_quorum_rotation_block_count: 25,
                ..Default::default()
            },
            block_spacing_ms: 300,
            testing_configs: PlatformTestConfig::default_with_no_block_signing(),
            ..Default::default()
        };
        let mut platform = TestPlatformBuilder::new()
            .with_config(config.clone())
            .build_with_mock_rpc();

        platform
            .core_rpc
            .expect_get_best_chain_lock()
            .returning(move || {
                Ok(CoreChainLock {
                    core_block_height: 10,
                    core_block_hash: [1; 32].to_vec(),
                    signature: [2; 96].to_vec(),
                })
            });
        let ChainExecutionOutcome { abci_app, .. } =
            run_chain_for_strategy(&mut platform, 300, strategy, config, 43);

        // With these params if we add new mns the hpmn masternode list would be 100, but we
        // can expect it to be much higher.

        let platform = abci_app.platform;
        let platform_state = platform.state.read().unwrap();

        assert!(platform_state.hpmn_masternode_list().len() > 100);
    }

    #[test]
    fn run_chain_core_height_randomly_increasing_with_quorum_updates_changing_proposers() {
        let strategy = NetworkStrategy {
            strategy: Strategy {
                contracts_with_updates: vec![],
                operations: vec![],
                start_identities: vec![],
                identities_inserts: Frequency {
                    times_per_block_range: Default::default(),
                    chance_per_block: None,
                },
                signer: None,
            },
            total_hpmns: 100,
            extra_normal_mns: 0,
            quorum_count: 24,
            upgrading_info: None,
            core_height_increase: Frequency {
                times_per_block_range: 1..2,
                chance_per_block: Some(0.2),
            },
            proposer_strategy: MasternodeListChangesStrategy {
                new_hpmns: Frequency {
                    times_per_block_range: 1..3,
                    chance_per_block: Some(0.5),
                },
                removed_hpmns: Frequency {
                    times_per_block_range: 1..3,
                    chance_per_block: Some(0.5),
                },
                ..Default::default()
            },
            rotate_quorums: true,
            failure_testing: None,
            query_testing: None,
            verify_state_transition_results: true,
        };
        let config = PlatformConfig {
            quorum_size: 10,
            execution: ExecutionConfig {
                verify_sum_trees: true,
                validator_set_quorum_rotation_block_count: 25,
                ..Default::default()
            },
            block_spacing_ms: 300,
            testing_configs: PlatformTestConfig::default_with_no_block_signing(),
            ..Default::default()
        };
        let mut platform = TestPlatformBuilder::new()
            .with_config(config.clone())
            .build_with_mock_rpc();

        platform
            .core_rpc
            .expect_get_best_chain_lock()
            .returning(move || {
                Ok(CoreChainLock {
                    core_block_height: 10,
                    core_block_hash: [1; 32].to_vec(),
                    signature: [2; 96].to_vec(),
                })
            });
        let ChainExecutionOutcome { abci_app, .. } =
            run_chain_for_strategy(&mut platform, 300, strategy, config, 43);

        // With these params if we add new mns the hpmn masternode list would be randomly different than 100.

        let platform = abci_app.platform;
        let platform_state = platform.state.read().unwrap();

        assert_ne!(platform_state.hpmn_masternode_list().len(), 100);
    }

    #[test]
    fn run_chain_core_height_randomly_increasing_with_quorum_updates_updating_proposers() {
        let strategy = NetworkStrategy {
            strategy: Strategy {
                contracts_with_updates: vec![],
                operations: vec![],
                start_identities: vec![],
                identities_inserts: Frequency {
                    times_per_block_range: Default::default(),
                    chance_per_block: None,
                },
                signer: None,
            },
            total_hpmns: 100,
            extra_normal_mns: 0,
            quorum_count: 24,
            upgrading_info: None,
            core_height_increase: Frequency {
                times_per_block_range: 1..2,
                chance_per_block: Some(0.2),
            },
            proposer_strategy: MasternodeListChangesStrategy {
                updated_hpmns: Frequency {
                    times_per_block_range: 1..3,
                    chance_per_block: Some(0.5),
                },
                ..Default::default()
            },
            rotate_quorums: true,
            failure_testing: None,
            query_testing: None,
            verify_state_transition_results: true,
        };
        let config = PlatformConfig {
            quorum_size: 10,
            execution: ExecutionConfig {
                verify_sum_trees: true,
                validator_set_quorum_rotation_block_count: 25,
                ..Default::default()
            },
            block_spacing_ms: 300,
            testing_configs: PlatformTestConfig::default_with_no_block_signing(),
            ..Default::default()
        };
        let mut platform = TestPlatformBuilder::new()
            .with_config(config.clone())
            .build_with_mock_rpc();

        platform
            .core_rpc
            .expect_get_best_chain_lock()
            .returning(move || {
                Ok(CoreChainLock {
                    core_block_height: 10,
                    core_block_hash: [1; 32].to_vec(),
                    signature: [2; 96].to_vec(),
                })
            });
        let ChainExecutionOutcome {
            abci_app,
            proposers,
            ..
        } = run_chain_for_strategy(&mut platform, 300, strategy, config, 43);

        // With these params if we add new mns the hpmn masternode list would be randomly different than 100.

        let platform_version = PlatformVersion::latest();
        let platform = abci_app.platform;
        let _platform_state = platform.state.read().unwrap();

        // We need to find if any masternode has ever had their keys disabled.

        let hpmns = platform
            .drive
            .fetch_full_identities(
                proposers
                    .into_iter()
                    .map(|proposer| proposer.masternode.pro_tx_hash.to_byte_array())
                    .collect::<Vec<_>>()
                    .as_slice(),
                None,
                platform_version,
            )
            .expect("expected to fetch identities");

        let has_disabled_keys = hpmns.values().any(|identity| {
            identity
                .as_ref()
                .map(|identity| {
                    identity
                        .public_keys()
                        .values()
                        .any(|key| key.disabled_at().is_some())
                })
                .unwrap_or_default()
        });
        assert!(has_disabled_keys);
    }

    #[test]
    fn run_chain_insert_one_new_identity_per_block_with_block_signing() {
        // drive_abci::logging::Loggers::default().try_install().ok();
        let strategy = NetworkStrategy {
            strategy: Strategy {
                contracts_with_updates: vec![],
                operations: vec![],
                start_identities: vec![],
                identities_inserts: Frequency {
                    times_per_block_range: 1..2,
                    chance_per_block: None,
                },
                signer: None,
            },
            total_hpmns: 100,
            extra_normal_mns: 0,
            quorum_count: 24,
            upgrading_info: None,
            core_height_increase: Frequency {
                times_per_block_range: Default::default(),
                chance_per_block: None,
            },
            proposer_strategy: Default::default(),
            rotate_quorums: false,
            failure_testing: None,
            query_testing: Some(QueryStrategy {
                query_identities_by_public_key_hashes: Frequency {
                    times_per_block_range: 1..5,
                    chance_per_block: None,
                },
            }),
            verify_state_transition_results: true,
        };
        let config = PlatformConfig {
            quorum_size: 100,
            execution: ExecutionConfig {
                verify_sum_trees: true,
                validator_set_quorum_rotation_block_count: 25,
                ..Default::default()
            },
            block_spacing_ms: 3000,
            testing_configs: PlatformTestConfig::default(),
            ..Default::default()
        };
        let mut platform = TestPlatformBuilder::new()
            .with_config(config.clone())
            .build_with_mock_rpc();
        platform
            .core_rpc
            .expect_get_best_chain_lock()
            .returning(move || {
                Ok(CoreChainLock {
                    core_block_height: 10,
                    core_block_hash: [1; 32].to_vec(),
                    signature: [2; 96].to_vec(),
                })
            });
        let outcome = run_chain_for_strategy(&mut platform, 100, strategy, config, 15);

        assert_eq!(outcome.identities.len(), 100);
    }

    #[test]
    fn run_chain_insert_one_new_identity_per_block_with_epoch_change() {
        let strategy = NetworkStrategy {
            strategy: Strategy {
                contracts_with_updates: vec![],
                operations: vec![],
                start_identities: vec![],
                identities_inserts: Frequency {
                    times_per_block_range: 1..2,
                    chance_per_block: None,
                },
                signer: None,
            },
            total_hpmns: 100,
            extra_normal_mns: 0,
            quorum_count: 24,
            upgrading_info: None,
            core_height_increase: Frequency {
                times_per_block_range: Default::default(),
                chance_per_block: None,
            },
            proposer_strategy: Default::default(),
            rotate_quorums: false,
            failure_testing: None,
            query_testing: None,
            verify_state_transition_results: true,
        };
        let day_in_ms = 1000 * 60 * 60 * 24;
        let config = PlatformConfig {
            quorum_size: 100,
            execution: ExecutionConfig {
                verify_sum_trees: true,
                validator_set_quorum_rotation_block_count: 100,
                ..Default::default()
            },
            block_spacing_ms: day_in_ms,
            testing_configs: PlatformTestConfig::default_with_no_block_signing(),
            ..Default::default()
        };

        let mut platform = TestPlatformBuilder::new()
            .with_config(config.clone())
            .build_with_mock_rpc();
        platform
            .core_rpc
            .expect_get_best_chain_lock()
            .returning(move || {
                Ok(CoreChainLock {
                    core_block_height: 10,
                    core_block_hash: [1; 32].to_vec(),
                    signature: [2; 96].to_vec(),
                })
            });
        let outcome = run_chain_for_strategy(&mut platform, 150, strategy, config, 15);
        assert_eq!(outcome.identities.len(), 150);
        assert_eq!(outcome.masternode_identity_balances.len(), 100);
        let all_have_balances = outcome
            .masternode_identity_balances
            .iter()
            .all(|(_, balance)| *balance != 0);
        assert!(all_have_balances, "all masternodes should have a balance");
        assert_eq!(
            hex::encode(
                outcome
                    .abci_app
                    .platform
                    .drive
                    .grove
                    .root_hash(None)
                    .unwrap()
                    .unwrap()
            ),
            "7a1082461952a6eff8af3cd091e27d1c2d804553f0670f55416852759a5cfb5e".to_string()
        )
    }

    #[test]
    fn run_chain_insert_one_new_identity_and_a_contract() {
        let platform_version = PlatformVersion::latest();
        let contract = json_document_to_created_contract(
            "tests/supporting_files/contract/dashpay/dashpay-contract-all-mutable.json",
            true,
            platform_version,
        )
        .expect("expected to get contract from a json document");

        let strategy = NetworkStrategy {
            strategy: Strategy {
                contracts_with_updates: vec![(contract, None)],
                operations: vec![],
                start_identities: vec![],
                identities_inserts: Frequency {
                    times_per_block_range: 1..2,
                    chance_per_block: None,
                },
                signer: None,
            },
            total_hpmns: 100,
            extra_normal_mns: 0,
            quorum_count: 24,
            upgrading_info: None,
            core_height_increase: Frequency {
                times_per_block_range: Default::default(),
                chance_per_block: None,
            },
            proposer_strategy: Default::default(),
            rotate_quorums: false,
            failure_testing: None,
            query_testing: None,
            verify_state_transition_results: true,
        };
        let config = PlatformConfig {
            quorum_size: 100,
            execution: ExecutionConfig {
                verify_sum_trees: true,
                validator_set_quorum_rotation_block_count: 25,
                ..Default::default()
            },
            block_spacing_ms: 3000,
            testing_configs: PlatformTestConfig::default_with_no_block_signing(),
            ..Default::default()
        };
        let mut platform = TestPlatformBuilder::new()
            .with_config(config.clone())
            .build_with_mock_rpc();
        platform
            .core_rpc
            .expect_get_best_chain_lock()
            .returning(move || {
                Ok(CoreChainLock {
                    core_block_height: 10,
                    core_block_hash: [1; 32].to_vec(),
                    signature: [2; 96].to_vec(),
                })
            });
        let outcome = run_chain_for_strategy(&mut platform, 1, strategy, config, 15);

        outcome
            .abci_app
            .platform
            .drive
            .fetch_contract(
                outcome
                    .strategy
                    .strategy
                    .contracts_with_updates
                    .first()
                    .unwrap()
                    .0
                    .data_contract()
                    .id()
                    .to_buffer(),
                None,
                None,
                None,
                platform_version,
            )
            .unwrap()
            .expect("expected to execute the fetch of a contract")
            .expect("expected to get a contract");
    }

    #[test]
    fn run_chain_insert_one_new_identity_and_a_contract_with_updates() {
        let platform_version = PlatformVersion::latest();
        let contract = json_document_to_created_contract(
            "tests/supporting_files/contract/dashpay/dashpay-contract-all-mutable.json",
            true,
            platform_version,
        )
        .expect("expected to get contract from a json document");

        let mut contract_update_1 = json_document_to_created_contract(
            "tests/supporting_files/contract/dashpay/dashpay-contract-all-mutable-update-1.json",
            true,
            platform_version,
        )
        .expect("expected to get contract from a json document");

        //todo: versions should start at 0 (so this should be 1)
        contract_update_1.data_contract_mut().set_version(2);

        let mut contract_update_2 = json_document_to_created_contract(
            "tests/supporting_files/contract/dashpay/dashpay-contract-all-mutable-update-2.json",
            true,
            platform_version,
        )
        .expect("expected to get contract from a json document");

        contract_update_2.data_contract_mut().set_version(3);

        let strategy = NetworkStrategy {
            strategy: Strategy {
                contracts_with_updates: vec![(
                    contract,
                    Some(BTreeMap::from([
                        (3, contract_update_1),
                        (8, contract_update_2),
                    ])),
                )],
                operations: vec![],
                start_identities: vec![],
                identities_inserts: Frequency {
                    times_per_block_range: 1..2,
                    chance_per_block: None,
                },
                signer: None,
            },
            total_hpmns: 100,
            extra_normal_mns: 0,
            quorum_count: 24,
            upgrading_info: None,
            core_height_increase: Frequency {
                times_per_block_range: Default::default(),
                chance_per_block: None,
            },
            proposer_strategy: Default::default(),
            rotate_quorums: false,
            failure_testing: None,
            query_testing: None,
            verify_state_transition_results: true,
        };
        let config = PlatformConfig {
            quorum_size: 100,
            execution: ExecutionConfig {
                verify_sum_trees: true,
                validator_set_quorum_rotation_block_count: 25,
                ..Default::default()
            },
            block_spacing_ms: 3000,
            testing_configs: PlatformTestConfig::default_with_no_block_signing(),
            ..Default::default()
        };
        let mut platform = TestPlatformBuilder::new()
            .with_config(config.clone())
            .build_with_mock_rpc();
        platform
            .core_rpc
            .expect_get_best_chain_lock()
            .returning(move || {
                Ok(CoreChainLock {
                    core_block_height: 10,
                    core_block_hash: [1; 32].to_vec(),
                    signature: [2; 96].to_vec(),
                })
            });
        let outcome = run_chain_for_strategy(&mut platform, 10, strategy, config, 15);

        outcome
            .abci_app
            .platform
            .drive
            .fetch_contract(
                outcome
                    .strategy
                    .strategy
                    .contracts_with_updates
                    .first()
                    .unwrap()
                    .0
                    .data_contract()
                    .id()
                    .to_buffer(),
                None,
                None,
                None,
                platform_version,
            )
            .unwrap()
            .expect("expected to execute the fetch of a contract")
            .expect("expected to get a contract");
    }

    #[test]
    fn run_chain_insert_one_new_identity_per_block_and_one_new_document() {
        let platform_version = PlatformVersion::latest();
        let created_contract = json_document_to_created_contract(
            "tests/supporting_files/contract/dashpay/dashpay-contract-all-mutable.json",
            true,
            platform_version,
        )
        .expect("expected to get contract from a json document");

        let contract = created_contract.data_contract();

        let document_op = DocumentOp {
            contract: contract.clone(),
            action: DocumentAction::DocumentActionInsertRandom(
                DocumentFieldFillType::FillIfNotRequired,
                DocumentFieldFillSize::AnyDocumentFillSize,
            ),
            document_type: contract
                .document_type_for_name("contactRequest")
                .expect("expected a profile document type")
                .to_owned_document_type(),
        };

        let strategy = NetworkStrategy {
            strategy: Strategy {
                contracts_with_updates: vec![(created_contract, None)],
                operations: vec![Operation {
                    op_type: OperationType::Document(document_op),
                    frequency: Frequency {
                        times_per_block_range: 1..2,
                        chance_per_block: None,
                    },
                }],
                start_identities: vec![],
                identities_inserts: Frequency {
                    times_per_block_range: 1..2,
                    chance_per_block: None,
                },
                signer: None,
            },
            total_hpmns: 100,
            extra_normal_mns: 0,
            quorum_count: 24,
            upgrading_info: None,
            core_height_increase: Frequency {
                times_per_block_range: Default::default(),
                chance_per_block: None,
            },
            proposer_strategy: Default::default(),
            rotate_quorums: false,
            failure_testing: None,
            query_testing: None,
            verify_state_transition_results: true,
        };
        let config = PlatformConfig {
            quorum_size: 100,
            execution: ExecutionConfig {
                verify_sum_trees: true,
                validator_set_quorum_rotation_block_count: 25,
                ..Default::default()
            },
            block_spacing_ms: 3000,
            testing_configs: PlatformTestConfig::default_with_no_block_signing(),
            ..Default::default()
        };
        let mut platform = TestPlatformBuilder::new()
            .with_config(config.clone())
            .build_with_mock_rpc();
        platform
            .core_rpc
            .expect_get_best_chain_lock()
            .returning(move || {
                Ok(CoreChainLock {
                    core_block_height: 10,
                    core_block_hash: [1; 32].to_vec(),
                    signature: [2; 96].to_vec(),
                })
            });
        run_chain_for_strategy(&mut platform, 100, strategy, config, 15);
    }

    #[test]
    fn run_chain_insert_one_new_identity_per_block_and_a_document_with_epoch_change() {
        let platform_version = PlatformVersion::latest();
        let created_contract = json_document_to_created_contract(
            "tests/supporting_files/contract/dashpay/dashpay-contract-all-mutable.json",
            true,
            platform_version,
        )
        .expect("expected to get contract from a json document");

        let contract = created_contract.data_contract();

        let document_op = DocumentOp {
            contract: contract.clone(),
            action: DocumentAction::DocumentActionInsertRandom(
                DocumentFieldFillType::FillIfNotRequired,
                DocumentFieldFillSize::AnyDocumentFillSize,
            ),
            document_type: contract
                .document_type_for_name("contactRequest")
                .expect("expected a profile document type")
                .to_owned_document_type(),
        };

        let strategy = NetworkStrategy {
            strategy: Strategy {
                contracts_with_updates: vec![(created_contract, None)],
                operations: vec![Operation {
                    op_type: OperationType::Document(document_op),
                    frequency: Frequency {
                        times_per_block_range: 1..2,
                        chance_per_block: None,
                    },
                }],
                start_identities: vec![],
                identities_inserts: Frequency {
                    times_per_block_range: 1..2,
                    chance_per_block: None,
                },
                signer: None,
            },
            total_hpmns: 100,
            extra_normal_mns: 0,
            quorum_count: 24,
            upgrading_info: None,
            core_height_increase: Frequency {
                times_per_block_range: Default::default(),
                chance_per_block: None,
            },
            proposer_strategy: Default::default(),
            rotate_quorums: false,
            failure_testing: None,
            query_testing: None,
            verify_state_transition_results: true,
        };
        let day_in_ms = 1000 * 60 * 60 * 24;
        let config = PlatformConfig {
            quorum_size: 100,
            execution: ExecutionConfig {
                verify_sum_trees: true,
                validator_set_quorum_rotation_block_count: 100,
                ..Default::default()
            },
            block_spacing_ms: day_in_ms,
            testing_configs: PlatformTestConfig::default_with_no_block_signing(),
            ..Default::default()
        };
        let block_count = 120;
        let mut platform = TestPlatformBuilder::new()
            .with_config(config.clone())
            .build_with_mock_rpc();
        platform
            .core_rpc
            .expect_get_best_chain_lock()
            .returning(move || {
                Ok(CoreChainLock {
                    core_block_height: 10,
                    core_block_hash: [1; 32].to_vec(),
                    signature: [2; 96].to_vec(),
                })
            });
        let outcome = run_chain_for_strategy(&mut platform, block_count, strategy, config, 15);
        assert_eq!(outcome.identities.len() as u64, block_count);
        assert_eq!(outcome.masternode_identity_balances.len(), 100);
        let all_have_balances = outcome
            .masternode_identity_balances
            .iter()
            .all(|(_, balance)| *balance != 0);
        assert!(all_have_balances, "all masternodes should have a balance");
    }

    #[test]
    fn run_chain_insert_one_new_identity_per_block_document_insertions_and_deletions_with_epoch_change(
    ) {
        let platform_version = PlatformVersion::latest();
        let created_contract = json_document_to_created_contract(
            "tests/supporting_files/contract/dashpay/dashpay-contract-all-mutable.json",
            true,
            platform_version,
        )
        .expect("expected to get contract from a json document");

        let contract = created_contract.data_contract();

        let document_insertion_op = DocumentOp {
            contract: contract.clone(),
            action: DocumentAction::DocumentActionInsertRandom(
                DocumentFieldFillType::FillIfNotRequired,
                DocumentFieldFillSize::AnyDocumentFillSize,
            ),
            document_type: contract
                .document_type_for_name("contactRequest")
                .expect("expected a profile document type")
                .to_owned_document_type(),
        };

        let document_deletion_op = DocumentOp {
            contract: contract.clone(),
            action: DocumentAction::DocumentActionDelete,
            document_type: contract
                .document_type_for_name("contactRequest")
                .expect("expected a profile document type")
                .to_owned_document_type(),
        };

        let strategy = NetworkStrategy {
            strategy: Strategy {
                contracts_with_updates: vec![(created_contract, None)],
                operations: vec![
                    Operation {
                        op_type: OperationType::Document(document_insertion_op),
                        frequency: Frequency {
                            times_per_block_range: 1..2,
                            chance_per_block: None,
                        },
                    },
                    Operation {
                        op_type: OperationType::Document(document_deletion_op),
                        frequency: Frequency {
                            times_per_block_range: 1..2,
                            chance_per_block: None,
                        },
                    },
                ],
                start_identities: vec![],
                identities_inserts: Frequency {
                    times_per_block_range: 1..2,
                    chance_per_block: None,
                },
                signer: None,
            },
            total_hpmns: 100,
            extra_normal_mns: 0,
            quorum_count: 24,
            upgrading_info: None,
            core_height_increase: Frequency {
                times_per_block_range: Default::default(),
                chance_per_block: None,
            },
            proposer_strategy: Default::default(),
            rotate_quorums: false,
            failure_testing: None,
            query_testing: None,
            verify_state_transition_results: true,
        };
        let day_in_ms = 1000 * 60 * 60 * 24;
        let config = PlatformConfig {
            quorum_size: 100,
            execution: ExecutionConfig {
                verify_sum_trees: true,
                validator_set_quorum_rotation_block_count: 100,
                ..Default::default()
            },
            block_spacing_ms: day_in_ms,
            testing_configs: PlatformTestConfig::default_with_no_block_signing(),
            ..Default::default()
        };
        let block_count = 120;
        let mut platform = TestPlatformBuilder::new()
            .with_config(config.clone())
            .build_with_mock_rpc();
        platform
            .core_rpc
            .expect_get_best_chain_lock()
            .returning(move || {
                Ok(CoreChainLock {
                    core_block_height: 10,
                    core_block_hash: [1; 32].to_vec(),
                    signature: [2; 96].to_vec(),
                })
            });
        let outcome = run_chain_for_strategy(&mut platform, block_count, strategy, config, 15);
        assert_eq!(outcome.identities.len() as u64, block_count);
        assert_eq!(outcome.masternode_identity_balances.len(), 100);
        let all_have_balances = outcome
            .masternode_identity_balances
            .iter()
            .all(|(_, balance)| *balance != 0);
        assert!(all_have_balances, "all masternodes should have a balance");
    }

    #[test]
    fn run_chain_insert_one_new_identity_per_block_many_document_insertions_and_deletions_with_epoch_change(
    ) {
        let platform_version = PlatformVersion::latest();
        let created_contract = json_document_to_created_contract(
            "tests/supporting_files/contract/dashpay/dashpay-contract-all-mutable.json",
            true,
            platform_version,
        )
        .expect("expected to get contract from a json document");

        let contract = created_contract.data_contract();

        let document_insertion_op = DocumentOp {
            contract: contract.clone(),
            action: DocumentAction::DocumentActionInsertRandom(
                DocumentFieldFillType::FillIfNotRequired,
                DocumentFieldFillSize::AnyDocumentFillSize,
            ),
            document_type: contract
                .document_type_for_name("contactRequest")
                .expect("expected a profile document type")
                .to_owned_document_type(),
        };

        let document_deletion_op = DocumentOp {
            contract: contract.clone(),
            action: DocumentAction::DocumentActionDelete,
            document_type: contract
                .document_type_for_name("contactRequest")
                .expect("expected a profile document type")
                .to_owned_document_type(),
        };

        let strategy = NetworkStrategy {
            strategy: Strategy {
                contracts_with_updates: vec![(created_contract, None)],
                operations: vec![
                    Operation {
                        op_type: OperationType::Document(document_insertion_op),
                        frequency: Frequency {
                            times_per_block_range: 1..10,
                            chance_per_block: None,
                        },
                    },
                    Operation {
                        op_type: OperationType::Document(document_deletion_op),
                        frequency: Frequency {
                            times_per_block_range: 1..10,
                            chance_per_block: None,
                        },
                    },
                ],
                start_identities: vec![],
                identities_inserts: Frequency {
                    times_per_block_range: 1..2,
                    chance_per_block: None,
                },
                signer: None,
            },
            total_hpmns: 100,
            extra_normal_mns: 0,
            quorum_count: 24,
            upgrading_info: None,
            core_height_increase: Frequency {
                times_per_block_range: Default::default(),
                chance_per_block: None,
            },
            proposer_strategy: Default::default(),
            rotate_quorums: false,
            failure_testing: None,
            query_testing: None,
            verify_state_transition_results: true,
        };
        let day_in_ms = 1000 * 60 * 60 * 24;
        let config = PlatformConfig {
            quorum_size: 100,
            execution: ExecutionConfig {
                verify_sum_trees: true,
                validator_set_quorum_rotation_block_count: 100,
                ..Default::default()
            },
            block_spacing_ms: day_in_ms,
            testing_configs: PlatformTestConfig::default_with_no_block_signing(),
            ..Default::default()
        };

        let block_count = 120;
        let mut platform = TestPlatformBuilder::new()
            .with_config(config.clone())
            .build_with_mock_rpc();
        platform
            .core_rpc
            .expect_get_best_chain_lock()
            .returning(move || {
                Ok(CoreChainLock {
                    core_block_height: 10,
                    core_block_hash: [1; 32].to_vec(),
                    signature: [2; 96].to_vec(),
                })
            });
        let outcome = run_chain_for_strategy(&mut platform, block_count, strategy, config, 15);
        assert_eq!(outcome.identities.len() as u64, block_count);
        assert_eq!(outcome.masternode_identity_balances.len(), 100);
        let all_have_balances = outcome
            .masternode_identity_balances
            .iter()
            .all(|(_, balance)| *balance != 0);
        assert!(all_have_balances, "all masternodes should have a balance");
        assert_eq!(
            hex::encode(
                outcome
                    .abci_app
                    .platform
                    .drive
                    .grove
                    .root_hash(None)
                    .unwrap()
                    .unwrap()
            ),
            "639802ed1f2491efcd49eb201c2c36de57c18eb6db798143c794caa756ea591a".to_string()
        )
    }

    #[test]
    fn run_chain_insert_many_new_identity_per_block_many_document_insertions_and_deletions_with_epoch_change(
    ) {
        let platform_version = PlatformVersion::latest();
        let created_contract = json_document_to_created_contract(
            "tests/supporting_files/contract/dashpay/dashpay-contract-all-mutable.json",
            true,
            platform_version,
        )
        .expect("expected to get contract from a json document");

        let contract = created_contract.data_contract();

        let document_insertion_op = DocumentOp {
            contract: contract.clone(),
            action: DocumentAction::DocumentActionInsertRandom(
                DocumentFieldFillType::FillIfNotRequired,
                DocumentFieldFillSize::AnyDocumentFillSize,
            ),
            document_type: contract
                .document_type_for_name("contactRequest")
                .expect("expected a profile document type")
                .to_owned_document_type(),
        };

        let document_deletion_op = DocumentOp {
            contract: contract.clone(),
            action: DocumentAction::DocumentActionDelete,
            document_type: contract
                .document_type_for_name("contactRequest")
                .expect("expected a profile document type")
                .to_owned_document_type(),
        };

        let strategy = NetworkStrategy {
            strategy: Strategy {
                contracts_with_updates: vec![(created_contract, None)],
                operations: vec![
                    Operation {
                        op_type: OperationType::Document(document_insertion_op),
                        frequency: Frequency {
                            times_per_block_range: 1..40,
                            chance_per_block: None,
                        },
                    },
                    Operation {
                        op_type: OperationType::Document(document_deletion_op),
                        frequency: Frequency {
                            times_per_block_range: 1..15,
                            chance_per_block: None,
                        },
                    },
                ],
                start_identities: vec![],
                identities_inserts: Frequency {
                    times_per_block_range: 1..30,
                    chance_per_block: None,
                },
                signer: None,
            },
            total_hpmns: 100,
            extra_normal_mns: 0,
            quorum_count: 24,
            upgrading_info: None,
            core_height_increase: Frequency {
                times_per_block_range: Default::default(),
                chance_per_block: None,
            },
            proposer_strategy: Default::default(),
            rotate_quorums: false,
            failure_testing: None,
            query_testing: None,
            verify_state_transition_results: true,
        };

        let day_in_ms = 1000 * 60 * 60 * 24;

        let config = PlatformConfig {
            quorum_size: 100,
            execution: ExecutionConfig {
                verify_sum_trees: true,
                validator_set_quorum_rotation_block_count: 100,
                epoch_time_length_s: 1576800,
                ..Default::default()
            },
            block_spacing_ms: day_in_ms,
            testing_configs: PlatformTestConfig::default_with_no_block_signing(),
            ..Default::default()
        };
        let block_count = 30;
        let mut platform = TestPlatformBuilder::new()
            .with_config(config.clone())
            .build_with_mock_rpc();
        platform
            .core_rpc
            .expect_get_best_chain_lock()
            .returning(move || {
                Ok(CoreChainLock {
                    core_block_height: 10,
                    core_block_hash: [1; 32].to_vec(),
                    signature: [2; 96].to_vec(),
                })
            });
        let outcome = run_chain_for_strategy(&mut platform, block_count, strategy, config, 15);
        assert_eq!(outcome.identities.len() as u64, 417);
        assert_eq!(outcome.masternode_identity_balances.len(), 100);
        let balance_count = outcome
            .masternode_identity_balances
            .into_iter()
            .filter(|(_, balance)| *balance != 0)
            .count();
        assert_eq!(balance_count, 19); // 1 epoch worth of proposers
    }

    #[test]
    fn run_chain_insert_many_new_identity_per_block_many_document_insertions_updates_and_deletions_with_epoch_change(
    ) {
        let platform_version = PlatformVersion::latest();
        let created_contract = json_document_to_created_contract(
            "tests/supporting_files/contract/dashpay/dashpay-contract-all-mutable.json",
            true,
            platform_version,
        )
        .expect("expected to get contract from a json document");

        let contract = created_contract.data_contract();

        let document_insertion_op = DocumentOp {
            contract: contract.clone(),
            action: DocumentAction::DocumentActionInsertRandom(
                DocumentFieldFillType::FillIfNotRequired,
                DocumentFieldFillSize::AnyDocumentFillSize,
            ),
            document_type: contract
                .document_type_for_name("contactRequest")
                .expect("expected a profile document type")
                .to_owned_document_type(),
        };

        let document_replace_op = DocumentOp {
            contract: contract.clone(),
            action: DocumentActionReplace,
            document_type: contract
                .document_type_for_name("contactRequest")
                .expect("expected a profile document type")
                .to_owned_document_type(),
        };

        let document_deletion_op = DocumentOp {
            contract: contract.clone(),
            action: DocumentAction::DocumentActionDelete,
            document_type: contract
                .document_type_for_name("contactRequest")
                .expect("expected a profile document type")
                .to_owned_document_type(),
        };

        let strategy = NetworkStrategy {
            strategy: Strategy {
                contracts_with_updates: vec![(created_contract, None)],
                operations: vec![
                    Operation {
                        op_type: OperationType::Document(document_insertion_op),
                        frequency: Frequency {
                            times_per_block_range: 1..40,
                            chance_per_block: None,
                        },
                    },
                    Operation {
                        op_type: OperationType::Document(document_replace_op),
                        frequency: Frequency {
                            times_per_block_range: 1..5,
                            chance_per_block: None,
                        },
                    },
                    Operation {
                        op_type: OperationType::Document(document_deletion_op),
                        frequency: Frequency {
                            times_per_block_range: 1..5,
                            chance_per_block: None,
                        },
                    },
                ],
                start_identities: vec![],
                identities_inserts: Frequency {
                    times_per_block_range: 1..6,
                    chance_per_block: None,
                },
                signer: None,
            },
            total_hpmns: 100,
            extra_normal_mns: 0,
            quorum_count: 24,
            upgrading_info: None,
            core_height_increase: Frequency {
                times_per_block_range: Default::default(),
                chance_per_block: None,
            },
            proposer_strategy: Default::default(),
            rotate_quorums: false,
            failure_testing: None,
            query_testing: None,
            verify_state_transition_results: true,
        };

        let day_in_ms = 1000 * 60 * 60 * 24;

        let config = PlatformConfig {
            quorum_size: 100,
            execution: ExecutionConfig {
                verify_sum_trees: true,
                validator_set_quorum_rotation_block_count: 100,
                epoch_time_length_s: 1576800,
                ..Default::default()
            },
            block_spacing_ms: day_in_ms,
            testing_configs: PlatformTestConfig::default_with_no_block_signing(),
            ..Default::default()
        };
        let block_count = 30;
        let mut platform = TestPlatformBuilder::new()
            .with_config(config.clone())
            .build_with_mock_rpc();
        platform
            .core_rpc
            .expect_get_best_chain_lock()
            .returning(move || {
                Ok(CoreChainLock {
                    core_block_height: 10,
                    core_block_hash: [1; 32].to_vec(),
                    signature: [2; 96].to_vec(),
                })
            });
        let outcome = run_chain_for_strategy(&mut platform, block_count, strategy, config, 15);
        assert_eq!(outcome.identities.len() as u64, 80);
        assert_eq!(outcome.masternode_identity_balances.len(), 100);
        let balance_count = outcome
            .masternode_identity_balances
            .into_iter()
            .filter(|(_, balance)| *balance != 0)
            .count();
        assert_eq!(balance_count, 19); // 1 epoch worth of proposers
    }

    #[test]
    fn run_chain_top_up_identities() {
        drive_abci::logging::init_for_tests(LogLevel::Silent);

        let strategy = NetworkStrategy {
            strategy: Strategy {
                contracts_with_updates: vec![],
                operations: vec![Operation {
                    op_type: OperationType::IdentityTopUp,
                    frequency: Frequency {
                        times_per_block_range: 1..3,
                        chance_per_block: None,
                    },
                }],
                start_identities: vec![],
                identities_inserts: Frequency {
                    times_per_block_range: 1..2,
                    chance_per_block: None,
                },
                signer: None,
            },
            total_hpmns: 100,
            extra_normal_mns: 0,
            quorum_count: 24,
            upgrading_info: None,
            core_height_increase: Frequency {
                times_per_block_range: Default::default(),
                chance_per_block: None,
            },
            proposer_strategy: Default::default(),
            rotate_quorums: false,
            failure_testing: None,
            query_testing: None,
            verify_state_transition_results: true,
        };
        let config = PlatformConfig {
            quorum_size: 100,
            execution: ExecutionConfig {
                verify_sum_trees: true,
                validator_set_quorum_rotation_block_count: 25,
                ..Default::default()
            },
            block_spacing_ms: 3000,
            testing_configs: PlatformTestConfig::default_with_no_block_signing(),
            ..Default::default()
        };
        let mut platform = TestPlatformBuilder::new()
            .with_config(config.clone())
            .build_with_mock_rpc();
        platform
            .core_rpc
            .expect_get_best_chain_lock()
            .returning(move || {
                Ok(CoreChainLock {
                    core_block_height: 10,
                    core_block_hash: [1; 32].to_vec(),
                    signature: [2; 96].to_vec(),
                })
            });
        let outcome = run_chain_for_strategy(&mut platform, 10, strategy, config, 15);

        let max_initial_balance = 100000000000u64; // TODO: some centralized way for random test data (`arbitrary` maybe?)
        let balances = outcome
            .abci_app
            .platform
            .drive
            .fetch_identities_balances(
                &outcome
                    .identities
                    .into_iter()
                    .map(|identity| identity.id().to_buffer())
                    .collect(),
                None,
            )
            .expect("expected to fetch balances");

        assert!(balances
            .into_iter()
            .any(|(_, balance)| balance > max_initial_balance));
    }

    #[test]
    fn run_chain_update_identities_add_keys() {
        let strategy = NetworkStrategy {
            strategy: Strategy {
                contracts_with_updates: vec![],
                operations: vec![Operation {
                    op_type: OperationType::IdentityUpdate(
                        IdentityUpdateOp::IdentityUpdateAddKeys(3),
                    ),
                    frequency: Frequency {
                        times_per_block_range: 1..2,
                        chance_per_block: None,
                    },
                }],
                start_identities: vec![],
                identities_inserts: Frequency {
                    times_per_block_range: 1..2,
                    chance_per_block: None,
                },
                signer: None,
            },
            total_hpmns: 100,
            extra_normal_mns: 0,
            quorum_count: 24,
            upgrading_info: None,
            core_height_increase: Frequency {
                times_per_block_range: Default::default(),
                chance_per_block: None,
            },
            proposer_strategy: Default::default(),
            rotate_quorums: false,
            failure_testing: None,
            query_testing: None,
            // because we can add an identity and add keys to it in the same block
            // the result would be different then expected
            verify_state_transition_results: false,
        };
        let config = PlatformConfig {
            quorum_size: 100,
            execution: ExecutionConfig {
                verify_sum_trees: true,
                validator_set_quorum_rotation_block_count: 25,
                ..Default::default()
            },
            block_spacing_ms: 3000,
            testing_configs: PlatformTestConfig::default_with_no_block_signing(),
            ..Default::default()
        };
        let mut platform = TestPlatformBuilder::new()
            .with_config(config.clone())
            .build_with_mock_rpc();
        platform
            .core_rpc
            .expect_get_best_chain_lock()
            .returning(move || {
                Ok(CoreChainLock {
                    core_block_height: 10,
                    core_block_hash: [1; 32].to_vec(),
                    signature: [2; 96].to_vec(),
                })
            });
        let outcome = run_chain_for_strategy(&mut platform, 10, strategy, config, 15);
        let state = outcome.abci_app.platform.state.read().unwrap();
        let protocol_version = state.current_protocol_version_in_consensus();
        let platform_version = PlatformVersion::get(protocol_version).unwrap();

        let identities = outcome
            .abci_app
            .platform
            .drive
            .fetch_full_identities(
                outcome
                    .identities
                    .into_iter()
                    .map(|identity| identity.id().to_buffer())
                    .collect::<Vec<_>>()
                    .as_slice(),
                None,
                platform_version,
            )
            .expect("expected to fetch balances");

        assert!(identities
            .into_iter()
            .any(|(_, identity)| { identity.expect("expected identity").public_keys().len() > 7 }));
    }

    #[test]
    fn run_chain_update_identities_remove_keys() {
        let platform_version = PlatformVersion::latest();
        let strategy = NetworkStrategy {
            strategy: Strategy {
                contracts_with_updates: vec![],
                operations: vec![Operation {
                    op_type: OperationType::IdentityUpdate(
                        IdentityUpdateOp::IdentityUpdateDisableKey(3),
                    ),
                    frequency: Frequency {
                        times_per_block_range: 1..2,
                        chance_per_block: None,
                    },
                }],
                start_identities: vec![],
                identities_inserts: Frequency {
                    times_per_block_range: 1..2,
                    chance_per_block: None,
                },
                signer: None,
            },
            total_hpmns: 100,
            extra_normal_mns: 0,
            quorum_count: 24,
            upgrading_info: None,
            core_height_increase: Frequency {
                times_per_block_range: Default::default(),
                chance_per_block: None,
            },
            proposer_strategy: Default::default(),
            rotate_quorums: false,
            failure_testing: None,
            query_testing: None,
            // because we can add an identity and remove keys to it in the same block
            // the result would be different then expected
            verify_state_transition_results: false,
        };
        let config = PlatformConfig {
            quorum_size: 100,
            execution: ExecutionConfig {
                verify_sum_trees: true,
                validator_set_quorum_rotation_block_count: 25,
                ..Default::default()
            },
            block_spacing_ms: 3000,
            testing_configs: PlatformTestConfig::default_with_no_block_signing(),
            ..Default::default()
        };
        let mut platform = TestPlatformBuilder::new()
            .with_config(config.clone())
            .build_with_mock_rpc();
        platform
            .core_rpc
            .expect_get_best_chain_lock()
            .returning(move || {
                Ok(CoreChainLock {
                    core_block_height: 10,
                    core_block_hash: [1; 32].to_vec(),
                    signature: [2; 96].to_vec(),
                })
            });
        let outcome = run_chain_for_strategy(&mut platform, 10, strategy, config, 15);

        let identities = outcome
            .abci_app
            .platform
            .drive
            .fetch_full_identities(
                outcome
                    .identities
                    .into_iter()
                    .map(|identity| identity.id().to_buffer())
                    .collect::<Vec<_>>()
                    .as_slice(),
                None,
                platform_version,
            )
            .expect("expected to fetch balances");

        assert!(identities.into_iter().any(|(_, identity)| {
            identity
                .expect("expected identity")
                .public_keys()
                .iter()
                .any(|(_, public_key)| public_key.is_disabled())
        }));
    }

    #[test]
    fn run_chain_top_up_and_withdraw_from_identities() {
        let strategy = NetworkStrategy {
            strategy: Strategy {
                contracts_with_updates: vec![],
                operations: vec![
                    Operation {
                        op_type: OperationType::IdentityTopUp,
                        frequency: Frequency {
                            times_per_block_range: 1..4,
                            chance_per_block: None,
                        },
                    },
                    Operation {
                        op_type: OperationType::IdentityWithdrawal,
                        frequency: Frequency {
                            times_per_block_range: 1..4,
                            chance_per_block: None,
                        },
                    },
                ],
                start_identities: vec![],
                identities_inserts: Frequency {
                    times_per_block_range: 1..2,
                    chance_per_block: None,
                },
                signer: None,
            },
            total_hpmns: 100,
            extra_normal_mns: 0,
            quorum_count: 24,
            upgrading_info: None,
            core_height_increase: Frequency {
                times_per_block_range: Default::default(),
                chance_per_block: None,
            },
            proposer_strategy: Default::default(),
            rotate_quorums: false,
            failure_testing: None,
            query_testing: None,
            // because we can add an identity and withdraw from it in the same block
            // the result would be different then expected
            verify_state_transition_results: false,
        };
        let config = PlatformConfig {
            quorum_size: 100,
            execution: ExecutionConfig {
                verify_sum_trees: true,
                validator_set_quorum_rotation_block_count: 25,
                ..Default::default()
            },
            block_spacing_ms: 3000,
            testing_configs: PlatformTestConfig::default_with_no_block_signing(),
            ..Default::default()
        };
        let mut platform = TestPlatformBuilder::new()
            .with_config(config.clone())
            .build_with_mock_rpc();
        platform
            .core_rpc
            .expect_get_best_chain_lock()
            .returning(move || {
                Ok(CoreChainLock {
                    core_block_height: 10,
                    core_block_hash: [1; 32].to_vec(),
                    signature: [2; 96].to_vec(),
                })
            });
        let outcome = run_chain_for_strategy(&mut platform, 10, strategy, config, 15);

        assert_eq!(outcome.identities.len(), 10);
        assert_eq!(outcome.withdrawals.len(), 18);
    }

    #[test]
    fn run_chain_rotation_is_deterministic_1_block() {
        let strategy = NetworkStrategy {
            strategy: Strategy {
                contracts_with_updates: vec![],
                operations: vec![],
                start_identities: vec![],
                identities_inserts: Frequency {
                    //we do this to create some paying transactions
                    times_per_block_range: 1..2,
                    chance_per_block: None,
                },
                signer: None,
            },
            total_hpmns: 50,
            extra_normal_mns: 0,
            quorum_count: 10,
            upgrading_info: None,
            core_height_increase: Frequency {
                times_per_block_range: 1..2,
                chance_per_block: None,
            },
            proposer_strategy: Default::default(),
            rotate_quorums: true,
            failure_testing: None,
            query_testing: None,
            verify_state_transition_results: false,
        };
        let day_in_ms = 1000 * 60 * 60 * 24;
        let config = PlatformConfig {
            quorum_size: 3,
            execution: ExecutionConfig {
                verify_sum_trees: true,
                validator_set_quorum_rotation_block_count: 1,
                ..Default::default()
            },
            block_spacing_ms: day_in_ms,
            testing_configs: PlatformTestConfig::default_with_no_block_signing(),
            ..Default::default()
        };

        let mut platforms = Vec::new();
        let mut outcomes = Vec::new();

        for _ in 0..2 {
            let platform = TestPlatformBuilder::new()
                .with_config(config.clone())
                .build_with_mock_rpc();
            platforms.push(platform);
        }

        for platform in &mut platforms {
            platform
                .core_rpc
                .expect_get_best_chain_lock()
                .returning(move || {
                    Ok(CoreChainLock {
                        core_block_height: 10,
                        core_block_hash: [1; 32].to_vec(),
                        signature: [2; 96].to_vec(),
                    })
                });

            let outcome = run_chain_for_strategy(platform, 1, strategy.clone(), config.clone(), 7);
            outcomes.push(outcome);
        }

        let first_proposers_fingerprint = hash_to_hex_string(
            outcomes[0]
                .proposers
                .iter()
                .map(|masternode_list_item_with_updates| {
                    hex::encode(masternode_list_item_with_updates.masternode.pro_tx_hash)
                })
                .join("|"),
        );

        assert!(outcomes.iter().all(|outcome| {
            let last_proposers_fingerprint = hash_to_hex_string(
                outcome
                    .proposers
                    .iter()
                    .map(|masternode_list_item_with_updates| {
                        hex::encode(masternode_list_item_with_updates.masternode.pro_tx_hash)
                    })
                    .join("|"),
            );

            first_proposers_fingerprint == last_proposers_fingerprint
        }));

        let first_masternodes_fingerprint = hash_to_hex_string(
            outcomes[0]
                .masternode_identity_balances
                .keys()
                .map(hex::encode)
                .join("|"),
        );

        assert!(outcomes.iter().all(|outcome| {
            let last_masternodes_fingerprint = hash_to_hex_string(
                outcome
                    .masternode_identity_balances
                    .keys()
                    .map(hex::encode)
                    .join("|"),
            );

            first_masternodes_fingerprint == last_masternodes_fingerprint
        }));

        let first_validator_set_fingerprint = hash_to_hex_string(
            outcomes[0]
                .current_quorum()
                .validator_set
                .iter()
                .map(|validator| hex::encode(validator.pro_tx_hash))
                .join("|"),
        );

        assert!(outcomes.iter().all(|outcome| {
            let last_validator_set_fingerprint = hash_to_hex_string(
                outcome
                    .current_quorum()
                    .validator_set
                    .iter()
                    .map(|validator| hex::encode(validator.pro_tx_hash))
                    .join("|"),
            );

            first_validator_set_fingerprint == last_validator_set_fingerprint
        }));

        let first_last_app_hash = outcomes[0]
            .abci_app
            .platform
            .drive
            .grove
            .root_hash(None)
            .unwrap()
            .expect("should return app hash");

        assert!(outcomes.iter().all(|outcome| {
            let last_app_hash = outcome
                .abci_app
                .platform
                .drive
                .grove
                .root_hash(None)
                .unwrap()
                .expect("should return app hash");

            last_app_hash == first_last_app_hash
        }));
    }

    #[test]
    fn run_chain_heavy_rotation_deterministic_before_payout() {
        let strategy = NetworkStrategy {
            strategy: Strategy {
                contracts_with_updates: vec![],
                operations: vec![],
                start_identities: vec![],
                identities_inserts: Frequency {
                    //we do this to create some paying transactions
                    times_per_block_range: 1..2,
                    chance_per_block: None,
                },
                signer: None,
            },
            total_hpmns: 500,
            extra_normal_mns: 0,
            quorum_count: 100,
            upgrading_info: None,
            core_height_increase: Frequency {
                times_per_block_range: 1..2,
                chance_per_block: None,
            },
            proposer_strategy: Default::default(),
            rotate_quorums: true,
            failure_testing: None,
            query_testing: None,
            verify_state_transition_results: false,
        };
        let day_in_ms = 1000 * 60 * 60 * 24;
        let config = PlatformConfig {
            quorum_size: 3,
            execution: ExecutionConfig {
                verify_sum_trees: true,
                validator_set_quorum_rotation_block_count: 1,
                epoch_time_length_s: 1576800,
                ..Default::default()
            },
            block_spacing_ms: day_in_ms,
            testing_configs: PlatformTestConfig::default_with_no_block_signing(),
            ..Default::default()
        };
        let mut platform_a = TestPlatformBuilder::new()
            .with_config(config.clone())
            .build_with_mock_rpc();
        let mut platform_b = TestPlatformBuilder::new()
            .with_config(config.clone())
            .build_with_mock_rpc();
        platform_a
            .core_rpc
            .expect_get_best_chain_lock()
            .returning(move || {
                Ok(CoreChainLock {
                    core_block_height: 10,
                    core_block_hash: [1; 32].to_vec(),
                    signature: [2; 96].to_vec(),
                })
            });
        platform_b
            .core_rpc
            .expect_get_best_chain_lock()
            .returning(move || {
                Ok(CoreChainLock {
                    core_block_height: 10,
                    core_block_hash: [1; 32].to_vec(),
                    signature: [2; 96].to_vec(),
                })
            });

        let outcome_a =
            run_chain_for_strategy(&mut platform_a, 18, strategy.clone(), config.clone(), 7);
        let outcome_b = run_chain_for_strategy(&mut platform_b, 18, strategy, config, 7);
        assert_eq!(outcome_a.end_epoch_index, outcome_b.end_epoch_index); // 100/18
        assert_eq!(outcome_a.masternode_identity_balances.len(), 500); // 500 nodes
        assert_eq!(outcome_b.masternode_identity_balances.len(), 500); // 500 nodes
        assert_eq!(outcome_a.end_epoch_index, 0); // 100/18
        let masternodes_fingerprint_a = hash_to_hex_string(
            outcome_a
                .masternode_identity_balances
                .keys()
                .map(hex::encode)
                .join("|"),
        );
        assert_eq!(
            masternodes_fingerprint_a,
            "3f13e499c5c49b04ab1edf2bbddca733fd9cf6f92875ccf51e827a6f4bf044e8".to_string()
        );
        let masternodes_fingerprint_b = hash_to_hex_string(
            outcome_b
                .masternode_identity_balances
                .keys()
                .map(hex::encode)
                .join("|"),
        );
        assert_eq!(
            masternodes_fingerprint_b,
            "3f13e499c5c49b04ab1edf2bbddca733fd9cf6f92875ccf51e827a6f4bf044e8".to_string()
        );

        let last_app_hash_a = outcome_a
            .abci_app
            .platform
            .drive
            .grove
            .root_hash(None)
            .unwrap()
            .expect("should return app hash");

        let last_app_hash_b = outcome_b
            .abci_app
            .platform
            .drive
            .grove
            .root_hash(None)
            .unwrap()
            .expect("should return app hash");

        assert_eq!(last_app_hash_a, last_app_hash_b);

        let balance_count = outcome_a
            .masternode_identity_balances
            .into_iter()
            .filter(|(_, balance)| *balance != 0)
            .count();
        assert_eq!(balance_count, 0);
    }

    #[test]
    fn run_chain_proposer_proposes_a_chainlock_that_would_remove_themselves_from_the_list_deterministic(
    ) {
        let strategy = NetworkStrategy {
            strategy: Strategy {
                contracts_with_updates: vec![],
                operations: vec![],
                start_identities: vec![],
                identities_inserts: Frequency {
                    //we do this to create some paying transactions
                    times_per_block_range: 1..2,
                    chance_per_block: None,
                },
                signer: None,
            },
            total_hpmns: 500,
            extra_normal_mns: 0,
            quorum_count: 100,
            upgrading_info: None,
            core_height_increase: Frequency {
                times_per_block_range: 1..2,
                chance_per_block: None,
            },
            proposer_strategy: Default::default(),
            rotate_quorums: true,
            failure_testing: None,
            query_testing: None,
            verify_state_transition_results: false,
        };
        let day_in_ms = 1000 * 60 * 60 * 24;
        let config = PlatformConfig {
            quorum_size: 3,
            execution: ExecutionConfig {
                verify_sum_trees: true,
                validator_set_quorum_rotation_block_count: 1,
                ..Default::default()
            },
            block_spacing_ms: day_in_ms,
            testing_configs: PlatformTestConfig::default_with_no_block_signing(),
            ..Default::default()
        };
        let mut platform_a = TestPlatformBuilder::new()
            .with_config(config.clone())
            .build_with_mock_rpc();
        let mut platform_b = TestPlatformBuilder::new()
            .with_config(config.clone())
            .build_with_mock_rpc();
        platform_a
            .core_rpc
            .expect_get_best_chain_lock()
            .returning(move || {
                Ok(CoreChainLock {
                    core_block_height: 10,
                    core_block_hash: [1; 32].to_vec(),
                    signature: [2; 96].to_vec(),
                })
            });
        platform_b
            .core_rpc
            .expect_get_best_chain_lock()
            .returning(move || {
                Ok(CoreChainLock {
                    core_block_height: 10,
                    core_block_hash: [1; 32].to_vec(),
                    signature: [2; 96].to_vec(),
                })
            });

        let outcome_a =
            run_chain_for_strategy(&mut platform_a, 100, strategy.clone(), config.clone(), 7);
        let outcome_b = run_chain_for_strategy(&mut platform_b, 100, strategy, config, 7);
        assert_eq!(outcome_a.end_epoch_index, outcome_b.end_epoch_index); // 100/18
        assert_eq!(outcome_a.masternode_identity_balances.len(), 500); // 500 nodes
        assert_eq!(outcome_b.masternode_identity_balances.len(), 500); // 500 nodes
                                                                       //assert_eq!(outcome_a.end_epoch_index, 1); // 100/18
        let masternodes_fingerprint_a = hash_to_hex_string(
            outcome_a
                .masternode_identity_balances
                .keys()
                .map(hex::encode)
                .join("|"),
        );
        assert_eq!(
            masternodes_fingerprint_a,
            "3f13e499c5c49b04ab1edf2bbddca733fd9cf6f92875ccf51e827a6f4bf044e8".to_string()
        );
        let masternodes_fingerprint_b = hash_to_hex_string(
            outcome_b
                .masternode_identity_balances
                .keys()
                .map(hex::encode)
                .join("|"),
        );
        assert_eq!(
            masternodes_fingerprint_b,
            "3f13e499c5c49b04ab1edf2bbddca733fd9cf6f92875ccf51e827a6f4bf044e8".to_string()
        );

        let last_app_hash_a = outcome_a
            .abci_app
            .platform
            .drive
            .grove
            .root_hash(None)
            .unwrap()
            .expect("should return app hash");

        let last_app_hash_b = outcome_b
            .abci_app
            .platform
            .drive
            .grove
            .root_hash(None)
            .unwrap()
            .expect("should return app hash");

        assert_eq!(last_app_hash_a, last_app_hash_b);

        let balance_count = outcome_a
            .masternode_identity_balances
            .into_iter()
            .filter(|(_, balance)| *balance != 0)
            .count();
        // we have a maximum 90 quorums, that could have been used, 4 were used twice
        assert_eq!(balance_count, 86);
    }

    #[test]
    fn run_chain_stop_and_restart_with_rotation() {
        drive_abci::logging::init_for_tests(LogLevel::Silent);

        let strategy = NetworkStrategy {
            strategy: Strategy {
                contracts_with_updates: vec![],
                operations: vec![],
                start_identities: vec![],
                identities_inserts: Frequency {
                    times_per_block_range: Default::default(),
                    chance_per_block: None,
                },
                signer: None,
            },
            total_hpmns: 500,
            extra_normal_mns: 0,
            quorum_count: 100,
            upgrading_info: None,
            core_height_increase: Frequency {
                times_per_block_range: Default::default(),
                chance_per_block: None,
            },
            proposer_strategy: Default::default(),
            rotate_quorums: false,
            failure_testing: None,
            query_testing: None,
            verify_state_transition_results: false,
        };
        let day_in_ms = 1000 * 60 * 60 * 24;
        let config = PlatformConfig {
            quorum_size: 3,
            execution: ExecutionConfig {
                verify_sum_trees: true,
                validator_set_quorum_rotation_block_count: 1,
                epoch_time_length_s: 1576800,
                ..Default::default()
            },
            block_spacing_ms: day_in_ms,
            testing_configs: PlatformTestConfig::default_with_no_block_signing(),
            ..Default::default()
        };
        let TempPlatform {
            mut platform,
            tempdir: _,
        } = TestPlatformBuilder::new()
            .with_config(config.clone())
            .build_with_mock_rpc();

        platform
            .core_rpc
            .expect_get_best_chain_lock()
            .returning(move || {
                Ok(CoreChainLock {
                    core_block_height: 10,
                    core_block_hash: [1; 32].to_vec(),
                    signature: [2; 96].to_vec(),
                })
            });

        let ChainExecutionOutcome {
            abci_app,
            proposers,
            quorums,
            current_quorum_hash,
            current_proposer_versions,
            end_time_ms,
            ..
        } = run_chain_for_strategy(&mut platform, 100, strategy.clone(), config.clone(), 89);

        let state = abci_app.platform.state.read().unwrap();
        let protocol_version = state.current_protocol_version_in_consensus();
        drop(state);
        let platform_version = PlatformVersion::get(protocol_version).unwrap();

        let known_root_hash = abci_app
            .platform
            .drive
            .grove
            .root_hash(None)
            .unwrap()
            .expect("expected root hash");

        abci_app
            .platform
            .recreate_state(platform_version)
            .expect("expected to recreate state");

        let ResponseInfo {
            data: _,
            version: _,
            app_version: _,
            last_block_height,
            last_block_app_hash,
        } = abci_app
            .info(RequestInfo {
                version: tenderdash_abci::proto::meta::TENDERDASH_VERSION.to_string(),
                block_version: 0,
                p2p_version: 0,
                abci_version: tenderdash_abci::proto::meta::ABCI_VERSION.to_string(),
            })
            .expect("expected to call info");

        assert_eq!(last_block_height, 100);
        assert_eq!(last_block_app_hash, known_root_hash);

        let block_start = abci_app
            .platform
            .state
            .read()
            .unwrap()
            .last_committed_block_info()
            .as_ref()
            .unwrap()
            .basic_info()
            .height
            + 1;

        continue_chain_for_strategy(
            abci_app,
            ChainExecutionParameters {
                block_start,
                core_height_start: 10,
                block_count: 30,
                proposers,
                quorums,
                current_quorum_hash,
                current_proposer_versions: Some(current_proposer_versions),
                start_time_ms: 1681094380000,
                current_time_ms: end_time_ms,
            },
            strategy,
            config,
            StrategyRandomness::SeedEntropy(block_start),
        );
    }

    #[test]
    fn run_chain_transfer_between_identities() {
        let strategy = NetworkStrategy {
            strategy: Strategy {
                contracts_with_updates: vec![],
                operations: vec![Operation {
                    op_type: OperationType::IdentityTransfer,
                    frequency: Frequency {
                        times_per_block_range: 1..2,
                        chance_per_block: None,
                    },
                }],
                start_identities: vec![],
                identities_inserts: Frequency {
                    times_per_block_range: 1..2,
                    chance_per_block: None,
                },
                signer: None,
            },
            total_hpmns: 100,
            extra_normal_mns: 0,
            quorum_count: 24,
            upgrading_info: None,
            core_height_increase: Frequency {
                times_per_block_range: Default::default(),
                chance_per_block: None,
            },
            proposer_strategy: Default::default(),
            rotate_quorums: false,
            failure_testing: None,
            query_testing: None,
            verify_state_transition_results: true,
        };

        let config = PlatformConfig {
            quorum_size: 100,
            execution: ExecutionConfig {
                verify_sum_trees: true,
                validator_set_quorum_rotation_block_count: 25,
                ..Default::default()
            },
            block_spacing_ms: 3000,
            testing_configs: PlatformTestConfig::default_with_no_block_signing(),
            ..Default::default()
        };

        let mut platform = TestPlatformBuilder::new()
            .with_config(config.clone())
            .build_with_mock_rpc();
        platform
            .core_rpc
            .expect_get_best_chain_lock()
            .returning(move || {
                Ok(CoreChainLock {
                    core_block_height: 10,
                    core_block_hash: [1; 32].to_vec(),
                    signature: [2; 96].to_vec(),
                })
            });
        let outcome = run_chain_for_strategy(&mut platform, 10, strategy, config, 15);

        let balances = &outcome
            .abci_app
            .platform
            .drive
            .fetch_identities_balances(
                &outcome
                    .identities
                    .iter()
                    .map(|identity| identity.id().to_buffer())
                    .collect(),
                None,
            )
            .expect("expected to fetch balances");

        assert_eq!(outcome.identities.len(), 10);

        let len = outcome.identities.len();

        for identity in &outcome.identities[..len - 1] {
            let new_balance = balances[&identity.id().to_buffer()];
            // All identity balances decreased
            // as we transferred funds to the last identity
            assert_eq!(new_balance, 0);
        }

        let last_identity = &outcome.identities[len - 1];
        let last_identity_balance = balances[&last_identity.id().to_buffer()];
        // We transferred funds to the last identity, so we need to check that last identity balance was increased
        assert!(last_identity_balance > 100000000000u64);
    }
}<|MERGE_RESOLUTION|>--- conflicted
+++ resolved
@@ -80,10 +80,6 @@
     };
     use dpp::identity::accessors::IdentityGettersV0;
     use dpp::identity::identity_public_key::accessors::v0::IdentityPublicKeyGettersV0;
-<<<<<<< HEAD
-
-=======
->>>>>>> 2b3be188
     use dpp::tests::json_document::json_document_to_created_contract;
     use dpp::util::hash::hash_to_hex_string;
     use dpp::version::PlatformVersion;
