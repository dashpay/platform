--- conflicted
+++ resolved
@@ -2866,9 +2866,6 @@
             .into_iter()
             .filter(|(_, balance)| *balance != 0)
             .count();
-<<<<<<< HEAD
-        //assert_eq!(balance_count, 19); // 1 epoch worth of proposers
-=======
         assert_eq!(balance_count, 19); // 1 epoch worth of proposers
 
         let issues = outcome
@@ -2889,7 +2886,6 @@
                 .collect::<Vec<_>>()
                 .join(" | ")
         );
->>>>>>> 4f32c355
     }
 
     #[test]
