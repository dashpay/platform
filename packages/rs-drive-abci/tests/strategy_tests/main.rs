--- conflicted
+++ resolved
@@ -524,11 +524,7 @@
             .expect("expected to fetch balances")
             .expect("expected to have an identity to get balance from");
 
-<<<<<<< HEAD
-        assert_eq!(balance, 99868891100)
-=======
-        assert_eq!(balance, 99869044820)
->>>>>>> 26e775ff
+        assert_eq!(balance, 99868861500)
     }
 
     #[test]
@@ -1118,11 +1114,7 @@
                     .unwrap()
                     .unwrap()
             ),
-<<<<<<< HEAD
-            "3c6bd30ad909138e7b119ce92305fc328ae1110771b1395425495b6fe97f2c08".to_string()
-=======
-            "31479dd805715e196773106ae8f00e1f28f8e5d4f8e3cbf21e6dd59f94643207".to_string()
->>>>>>> 26e775ff
+            "b1717304d3ce607569ca53d7f801df874578f510b352f23d8e4c087cdfed5697".to_string()
         )
     }
 
@@ -1678,11 +1670,7 @@
                     .unwrap()
                     .unwrap()
             ),
-<<<<<<< HEAD
-            "6964587ace67e307a3e48f3dc85c5d229d00123e46cca0267b79482a2ec8b8f2".to_string()
-=======
-            "1a1b119866b5cdff20d2fa04f3d2ff8e8d7349aa4b83e7ea05adeae0cfc9cb2c".to_string()
->>>>>>> 26e775ff
+            "40b51654a73ab89e98076819498a746dc179d54c53f599fa5ceeec57cec3576e".to_string()
         )
     }
 
