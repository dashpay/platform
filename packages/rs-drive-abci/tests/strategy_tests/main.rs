--- conflicted
+++ resolved
@@ -33,12 +33,9 @@
 extern crate core;
 
 use anyhow::anyhow;
-<<<<<<< HEAD
-=======
 use bls_signatures::PrivateKey as BlsPrivateKey;
 use dashcore::secp256k1::SecretKey;
 use dashcore::{signer, Network, PrivateKey, ProTxHash, QuorumHash};
->>>>>>> 17ada855
 use dashcore_rpc::dashcore_rpc_json::{
     DMNState, ExtendedQuorumDetails, MasternodeListDiffWithMasternodes, MasternodeListItem,
     MasternodeType, QuorumInfoResult, QuorumType,
@@ -1422,15 +1419,9 @@
 mod tests {
     use super::*;
     use crate::DocumentAction::DocumentActionReplace;
-<<<<<<< HEAD
-    use dashcore_rpc::dashcore_rpc_json::{ExtendedQuorumDetails, QuorumHash};
-    use dpp::dashcore::hashes::Hash;
-    use dpp::dashcore::BlockHash;
-=======
     use dashcore::hashes::Hash;
     use dashcore::BlockHash;
     use dashcore_rpc::dashcore_rpc_json::ExtendedQuorumDetails;
->>>>>>> 17ada855
     use drive::dpp::data_contract::extra::common::json_document_to_cbor;
     use drive::dpp::data_contract::DriveContractExt;
     use drive_abci::rpc::core::QuorumListExtendedInfo;
