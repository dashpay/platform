// MIT LICENSE
//
// Copyright (c) 2021 Dash Core Group
//
// Permission is hereby granted, free of charge, to any
// person obtaining a copy of this software and associated
// documentation files (the "Software"), to deal in the
// Software without restriction, including without
// limitation the rights to use, copy, modify, merge,
// publish, distribute, sublicense, and/or sell copies of
// the Software, and to permit persons to whom the Software
// is furnished to do so, subject to the following
// conditions:
//
// The above copyright notice and this permission notice
// shall be included in all copies or substantial portions
// of the Software.
//
// THE SOFTWARE IS PROVIDED "AS IS", WITHOUT WARRANTY OF
// ANY KIND, EXPRESS OR IMPLIED, INCLUDING BUT NOT LIMITED
// TO THE WARRANTIES OF MERCHANTABILITY, FITNESS FOR A
// PARTICULAR PURPOSE AND NONINFRINGEMENT. IN NO EVENT
// SHALL THE AUTHORS OR COPYRIGHT HOLDERS BE LIABLE FOR ANY
// CLAIM, DAMAGES OR OTHER LIABILITY, WHETHER IN AN ACTION
// OF CONTRACT, TORT OR OTHERWISE, ARISING FROM, OUT OF OR
// IN CONNECTION WITH THE SOFTWARE OR THE USE OR OTHER
// DEALINGS IN THE SOFTWARE.
//

//! Execution Tests
//!

extern crate core;

use dashcore_rpc::dashcore::QuorumHash;

use dpp::bls_signatures::PrivateKey as BlsPrivateKey;

use drive_abci::test::helpers::setup::TestPlatformBuilder;
use drive_abci::{config::PlatformConfig, test::helpers::setup::TempPlatform};
use strategy_tests::frequency::Frequency;

use dpp::dashcore::transaction::special_transaction::TransactionPayload::AssetUnlockPayloadType;
use dpp::dashcore::Transaction;
use std::collections::BTreeMap;

use strategy::{
    ChainExecutionOutcome, ChainExecutionParameters, NetworkStrategy, StrategyRandomness,
};
use strategy_tests::Strategy;

mod chain_lock_update;
mod core_update_tests;
mod execution;
mod failures;
mod masternode_list_item_helpers;
mod masternodes;
mod query;
mod strategy;
mod upgrade_fork_tests;
mod verify_state_transitions;

pub type BlockHeight = u64;

fn asset_unlock_index(tx: &Transaction) -> u64 {
    let Some(AssetUnlockPayloadType(ref payload)) = tx.special_transaction_payload else {
        panic!("expected to get AssetUnlockPayloadType");
    };
    payload.base.index
}

#[cfg(test)]
mod tests {
    use super::*;
    use crate::execution::{continue_chain_for_strategy, run_chain_for_strategy, GENESIS_TIME_MS};
    use crate::query::QueryStrategy;
    use crate::strategy::{FailureStrategy, MasternodeListChangesStrategy};
    use dashcore_rpc::dashcore::hashes::Hash;
    use dashcore_rpc::dashcore::BlockHash;
    use dashcore_rpc::dashcore_rpc_json::{AssetUnlockStatus, ExtendedQuorumDetails};
    use dashcore_rpc::json::AssetUnlockStatusResult;
    use dpp::block::extended_block_info::v0::ExtendedBlockInfoV0Getters;
    use std::sync::{Arc, Mutex};
    use strategy_tests::operations::DocumentAction::DocumentActionReplace;
    use strategy_tests::operations::{
        DocumentAction, DocumentOp, IdentityUpdateOp, Operation, OperationType,
    };
    use strategy_tests::{IdentityInsertInfo, StartIdentities};

    use crate::strategy::CoreHeightIncrease::RandomCoreHeightIncrease;
    use dpp::dashcore::bls_sig_utils::BLSSignature;
    use dpp::dashcore::ChainLock;
    use dpp::dashcore::Txid;
    use dpp::data_contract::accessors::v0::{DataContractV0Getters, DataContractV0Setters};
    use dpp::data_contract::document_type::random_document::{
        DocumentFieldFillSize, DocumentFieldFillType,
    };
    use dpp::identity::accessors::IdentityGettersV0;
    use dpp::identity::identity_public_key::accessors::v0::IdentityPublicKeyGettersV0;
    use dpp::system_data_contracts::withdrawals_contract;
    use dpp::tests::json_document::json_document_to_created_contract;
    use dpp::util::hash::hash_to_hex_string;
    use dpp::version::PlatformVersion;
    use drive::drive::config::DEFAULT_QUERY_LIMIT;
    use drive::drive::identity::withdrawals::WithdrawalTransactionIndex;
    use drive_abci::config::{ExecutionConfig, PlatformTestConfig};

    use drive_abci::logging::LogLevel;
    use drive_abci::platform_types::platform_state::v0::PlatformStateV0Methods;
    use drive_abci::rpc::core::QuorumListExtendedInfo;
    use itertools::Itertools;
    use tenderdash_abci::proto::abci::{RequestInfo, ResponseInfo};

    use dpp::data_contract::document_type::v0::random_document_type::{
        FieldMinMaxBounds, FieldTypeWeights, RandomDocumentTypeParameters,
    };
    use dpp::identity::{KeyType, Purpose, SecurityLevel};
    use dpp::state_transition::StateTransition;
    use tenderdash_abci::Application;

    #[allow(dead_code)]
    #[deprecated(note = "This function is marked as unused.")]
    #[allow(deprecated)]
    pub fn generate_quorums_extended_info(n: u32) -> QuorumListExtendedInfo {
        let mut quorums = QuorumListExtendedInfo::new();

        for i in 0..n {
            let i_bytes = [i as u8; 32];

            let hash = QuorumHash::from_byte_array(i_bytes);

            let details = ExtendedQuorumDetails {
                creation_height: i,
                health_ratio: (i as f32) / (n as f32),
                mined_block_hash: BlockHash::from_slice(&i_bytes).unwrap(),
                num_valid_members: i,
                quorum_index: Some(i),
            };

            if let Some(v) = quorums.insert(hash, details) {
                panic!("duplicate record {:?}={:?}", hash, v)
            }
        }
        quorums
    }

    #[test]
    fn run_chain_nothing_happening() {
        let strategy = NetworkStrategy {
            strategy: Strategy {
                contracts_with_updates: vec![],
                operations: vec![],
                start_identities: StartIdentities::default(),
                identities_inserts: IdentityInsertInfo::default(),

                identity_contract_nonce_gaps: None,
                signer: None,
            },
            total_hpmns: 100,
            extra_normal_mns: 0,
            validator_quorum_count: 24,
            chain_lock_quorum_count: 24,
            upgrading_info: None,
            proposer_strategy: Default::default(),
            rotate_quorums: false,
            failure_testing: None,
            query_testing: None,
            verify_state_transition_results: false,
            ..Default::default()
        };
        let config = PlatformConfig {
            validator_set_quorum_size: 100,
            validator_set_quorum_type: "llmq_100_67".to_string(),
            chain_lock_quorum_type: "llmq_100_67".to_string(),
            execution: ExecutionConfig {
                verify_sum_trees: true,
                validator_set_rotation_block_count: 25,
                ..ExecutionConfig::default()
            },
            block_spacing_ms: 3000,
            testing_configs: PlatformTestConfig::default_with_no_block_signing(),
            ..Default::default()
        };
        let mut platform = TestPlatformBuilder::new()
            .with_config(config.clone())
            .build_with_mock_rpc();

        run_chain_for_strategy(&mut platform, 100, strategy, config, 15);
    }

    #[test]
    fn run_chain_block_signing() {
        let strategy = NetworkStrategy {
            strategy: Strategy {
                contracts_with_updates: vec![],
                operations: vec![],
                start_identities: StartIdentities::default(),
                identities_inserts: IdentityInsertInfo::default(),

                identity_contract_nonce_gaps: None,
                signer: None,
            },
            total_hpmns: 100,
            extra_normal_mns: 0,
            validator_quorum_count: 24,
            chain_lock_quorum_count: 24,
            upgrading_info: None,

            proposer_strategy: Default::default(),
            rotate_quorums: false,
            failure_testing: None,
            query_testing: None,
            verify_state_transition_results: false,
            ..Default::default()
        };
        let config = PlatformConfig {
            validator_set_quorum_size: 100,
            validator_set_quorum_type: "llmq_100_67".to_string(),
            chain_lock_quorum_type: "llmq_100_67".to_string(),
            execution: ExecutionConfig {
                verify_sum_trees: true,
                validator_set_rotation_block_count: 25,
                ..ExecutionConfig::default()
            },
            block_spacing_ms: 3000,
            testing_configs: PlatformTestConfig::default(),
            ..Default::default()
        };
        let mut platform = TestPlatformBuilder::new()
            .with_config(config.clone())
            .build_with_mock_rpc();

        run_chain_for_strategy(&mut platform, 50, strategy, config, 13);
    }

    #[test]
    fn run_chain_stop_and_restart() {
        let strategy = NetworkStrategy {
            strategy: Strategy {
                contracts_with_updates: vec![],
                operations: vec![],
                start_identities: StartIdentities::default(),
                identities_inserts: IdentityInsertInfo::default(),

                identity_contract_nonce_gaps: None,
                signer: None,
            },
            total_hpmns: 100,
            extra_normal_mns: 0,
            validator_quorum_count: 24,
            chain_lock_quorum_count: 24,
            upgrading_info: None,

            proposer_strategy: Default::default(),
            rotate_quorums: false,
            failure_testing: None,
            query_testing: None,
            verify_state_transition_results: false,
            ..Default::default()
        };
        let config = PlatformConfig {
            validator_set_quorum_size: 100,
            validator_set_quorum_type: "llmq_100_67".to_string(),
            chain_lock_quorum_type: "llmq_100_67".to_string(),
            execution: ExecutionConfig {
                verify_sum_trees: true,
                validator_set_rotation_block_count: 25,
                ..ExecutionConfig::default()
            },
            block_spacing_ms: 3000,
            testing_configs: PlatformTestConfig::default(),
            ..Default::default()
        };
        let TempPlatform {
            mut platform,
            tempdir: _,
        } = TestPlatformBuilder::new()
            .with_config(config.clone())
            .build_with_mock_rpc();

        let ChainExecutionOutcome {
            abci_app,
            proposers,
            quorums,
            current_quorum_hash,
            current_proposer_versions,
            end_time_ms,
            identity_nonce_counter,
            identity_contract_nonce_counter,
            ..
        } = run_chain_for_strategy(&mut platform, 15, strategy.clone(), config.clone(), 40);

        let known_root_hash = abci_app
            .platform
            .drive
            .grove
            .root_hash(None)
            .unwrap()
            .expect("expected root hash");

        let state = abci_app.platform.state.load();

        let protocol_version = state.current_protocol_version_in_consensus();

        let platform_version =
            PlatformVersion::get(protocol_version).expect("expected platform version");

        abci_app
            .platform
            .reload_state_from_storage(platform_version)
            .expect("expected to recreate state");

        let ResponseInfo {
            data: _,
            version: _,
            app_version: _,
            last_block_height,
            last_block_app_hash,
        } = abci_app
            .info(RequestInfo {
                version: tenderdash_abci::proto::meta::TENDERDASH_VERSION.to_string(),
                block_version: 0,
                p2p_version: 0,
                abci_version: tenderdash_abci::proto::meta::ABCI_VERSION.to_string(),
            })
            .expect("expected to call info");

        assert_eq!(last_block_height, 15);
        assert_eq!(last_block_app_hash, known_root_hash);

        let state = abci_app.platform.state.load();

        let block_start = state
            .last_committed_block_info()
            .as_ref()
            .unwrap()
            .basic_info()
            .height
            + 1;

        continue_chain_for_strategy(
            abci_app,
            ChainExecutionParameters {
                block_start,
                core_height_start: 1,
                block_count: 30,
                proposers,
                quorums,
                current_quorum_hash,
                current_proposer_versions: Some(current_proposer_versions),
                current_identity_nonce_counter: identity_nonce_counter,
                current_identity_contract_nonce_counter: identity_contract_nonce_counter,
                start_time_ms: 1681094380000,
                current_time_ms: end_time_ms,
            },
            strategy,
            config,
            StrategyRandomness::SeedEntropy(7),
        );
    }

    #[test]
    fn run_chain_stop_and_restart_multiround() {
        let strategy = NetworkStrategy {
            strategy: Strategy {
                contracts_with_updates: vec![],
                operations: vec![],
                start_identities: StartIdentities::default(),
                identities_inserts: IdentityInsertInfo::default(),

                identity_contract_nonce_gaps: None,
                signer: None,
            },
            total_hpmns: 100,
            extra_normal_mns: 0,
            validator_quorum_count: 24,
            chain_lock_quorum_count: 24,
            upgrading_info: None,

            proposer_strategy: Default::default(),
            rotate_quorums: false,
            failure_testing: Some(FailureStrategy {
                deterministic_start_seed: None,
                dont_finalize_block: false,
                expect_every_block_errors_with_codes: vec![],
                expect_specific_block_errors_with_codes: Default::default(),
                rounds_before_successful_block: Some(5),
            }),
            query_testing: None,
            verify_state_transition_results: false,
            ..Default::default()
        };
        let config = PlatformConfig {
            validator_set_quorum_size: 100,
            validator_set_quorum_type: "llmq_100_67".to_string(),
            chain_lock_quorum_type: "llmq_100_67".to_string(),
            execution: ExecutionConfig {
                verify_sum_trees: true,
                validator_set_rotation_block_count: 25,
                ..ExecutionConfig::default()
            },
            block_spacing_ms: 3000,
            testing_configs: PlatformTestConfig::default(),
            ..Default::default()
        };
        let TempPlatform {
            mut platform,
            tempdir: _,
        } = TestPlatformBuilder::new()
            .with_config(config.clone())
            .build_with_mock_rpc();

        let ChainExecutionOutcome {
            abci_app,
            proposers,
            quorums,
            current_quorum_hash,
            current_proposer_versions,
            end_time_ms,
            identity_nonce_counter,
            identity_contract_nonce_counter,
            ..
        } = run_chain_for_strategy(&mut platform, 15, strategy.clone(), config.clone(), 40);

        let known_root_hash = abci_app
            .platform
            .drive
            .grove
            .root_hash(None)
            .unwrap()
            .expect("expected root hash");

        let state = abci_app.platform.state.load();

        let protocol_version = state.current_protocol_version_in_consensus();

        let platform_version =
            PlatformVersion::get(protocol_version).expect("expected platform version");

        abci_app
            .platform
            .reload_state_from_storage(platform_version)
            .expect("expected to recreate state");

        let ResponseInfo {
            data: _,
            version: _,
            app_version: _,
            last_block_height,
            last_block_app_hash,
        } = abci_app
            .info(RequestInfo {
                version: tenderdash_abci::proto::meta::TENDERDASH_VERSION.to_string(),
                block_version: 0,
                p2p_version: 0,
                abci_version: tenderdash_abci::proto::meta::ABCI_VERSION.to_string(),
            })
            .expect("expected to call info");

        assert_eq!(last_block_height, 15);
        assert_eq!(last_block_app_hash, known_root_hash);

        let state = abci_app.platform.state.load();

        let block_start = state
            .last_committed_block_info()
            .as_ref()
            .unwrap()
            .basic_info()
            .height
            + 1;

        continue_chain_for_strategy(
            abci_app,
            ChainExecutionParameters {
                block_start,
                core_height_start: 1,
                block_count: 30,
                proposers,
                quorums,
                current_quorum_hash,
                current_proposer_versions: Some(current_proposer_versions),
                current_identity_nonce_counter: identity_nonce_counter,
                current_identity_contract_nonce_counter: identity_contract_nonce_counter,
                start_time_ms: 1681094380000,
                current_time_ms: end_time_ms,
            },
            strategy,
            config,
            StrategyRandomness::SeedEntropy(7),
        );
    }

    #[test]
    fn run_chain_one_identity_in_solitude() {
        let platform_version = PlatformVersion::latest();
        let strategy = NetworkStrategy {
            strategy: Strategy {
                contracts_with_updates: vec![],
                operations: vec![],
                start_identities: StartIdentities::default(),
                identities_inserts: IdentityInsertInfo {
                    frequency: Frequency {
                        times_per_block_range: 1..2,
                        chance_per_block: None,
                    },
                    ..Default::default()
                },

                identity_contract_nonce_gaps: None,
                signer: None,
            },
            total_hpmns: 100,
            extra_normal_mns: 0,
            validator_quorum_count: 24,
            chain_lock_quorum_count: 24,
            upgrading_info: None,

            proposer_strategy: Default::default(),
            rotate_quorums: false,
            failure_testing: None,
            query_testing: None,
            verify_state_transition_results: true,
            ..Default::default()
        };
        let config = PlatformConfig {
            validator_set_quorum_size: 100,
            validator_set_quorum_type: "llmq_100_67".to_string(),
            chain_lock_quorum_type: "llmq_100_67".to_string(),
            execution: ExecutionConfig {
                verify_sum_trees: true,
                validator_set_rotation_block_count: 25,
                ..Default::default()
            },
            block_spacing_ms: 3000,
            testing_configs: PlatformTestConfig::default_with_no_block_signing(),
            ..Default::default()
        };
        let mut platform = TestPlatformBuilder::new()
            .with_config(config.clone())
            .build_with_mock_rpc();

        let outcome = run_chain_for_strategy(&mut platform, 100, strategy, config, 15);

        let balance = outcome
            .abci_app
            .platform
            .drive
            .fetch_identity_balance(
                outcome.identities.first().unwrap().id().to_buffer(),
                None,
                platform_version,
            )
            .expect("expected to fetch balances")
            .expect("expected to have an identity to get balance from");

<<<<<<< HEAD
        assert_eq!(balance, 99864829780)
=======
        assert_eq!(balance, 99864796380)
>>>>>>> f934d79f
    }

    #[test]
    fn run_chain_core_height_randomly_increasing() {
        let strategy = NetworkStrategy {
            strategy: Strategy {
                contracts_with_updates: vec![],
                operations: vec![],
                start_identities: StartIdentities::default(),
                identities_inserts: IdentityInsertInfo::default(),

                identity_contract_nonce_gaps: None,
                signer: None,
            },
            total_hpmns: 100,
            extra_normal_mns: 0,
            validator_quorum_count: 24,
            chain_lock_quorum_count: 24,
            upgrading_info: None,
            core_height_increase: RandomCoreHeightIncrease(Frequency {
                times_per_block_range: 1..3,
                chance_per_block: Some(0.01),
            }),
            proposer_strategy: Default::default(),
            rotate_quorums: false,
            failure_testing: None,
            query_testing: None,
            verify_state_transition_results: true,
            ..Default::default()
        };
        let config = PlatformConfig {
            validator_set_quorum_size: 100,
            validator_set_quorum_type: "llmq_100_67".to_string(),
            chain_lock_quorum_type: "llmq_100_67".to_string(),
            execution: ExecutionConfig {
                verify_sum_trees: true,
                validator_set_rotation_block_count: 25,
                ..Default::default()
            },
            block_spacing_ms: 3000,
            testing_configs: PlatformTestConfig::default_with_no_block_signing(),
            ..Default::default()
        };
        let mut platform = TestPlatformBuilder::new()
            .with_config(config.clone())
            .build_with_mock_rpc();

        run_chain_for_strategy(&mut platform, 1000, strategy, config, 15);
    }

    #[test]
    fn run_chain_core_height_randomly_increasing_with_epoch_change() {
        let strategy = NetworkStrategy {
            strategy: Strategy {
                contracts_with_updates: vec![],
                operations: vec![],
                start_identities: StartIdentities::default(),
                identities_inserts: IdentityInsertInfo::default(),

                identity_contract_nonce_gaps: None,
                signer: None,
            },
            total_hpmns: 100,
            extra_normal_mns: 0,
            validator_quorum_count: 24,
            chain_lock_quorum_count: 24,
            upgrading_info: None,
            core_height_increase: RandomCoreHeightIncrease(Frequency {
                times_per_block_range: 1..3,
                chance_per_block: Some(0.5),
            }),
            proposer_strategy: Default::default(),
            rotate_quorums: false,
            failure_testing: None,
            query_testing: None,
            verify_state_transition_results: true,
            ..Default::default()
        };
        let hour_in_ms = 1000 * 60 * 60;
        let config = PlatformConfig {
            validator_set_quorum_size: 100,
            validator_set_quorum_type: "llmq_100_67".to_string(),
            chain_lock_quorum_type: "llmq_100_67".to_string(),
            execution: ExecutionConfig {
                verify_sum_trees: true,
                validator_set_rotation_block_count: 100,
                ..Default::default()
            },
            block_spacing_ms: hour_in_ms,
            testing_configs: PlatformTestConfig::default_with_no_block_signing(),
            ..Default::default()
        };

        let mut platform = TestPlatformBuilder::new()
            .with_config(config.clone())
            .build_with_mock_rpc();

        let outcome = run_chain_for_strategy(&mut platform, 1000, strategy, config, 15);
        assert_eq!(outcome.masternode_identity_balances.len(), 100);
        let all_have_balances = outcome
            .masternode_identity_balances
            .iter()
            .all(|(_, balance)| *balance != 0);
        assert!(all_have_balances, "all masternodes should have a balance");
    }

    #[test]
    fn run_chain_core_height_randomly_increasing_with_quick_epoch_change() {
        let strategy = NetworkStrategy {
            strategy: Strategy {
                contracts_with_updates: vec![],
                operations: vec![],
                start_identities: StartIdentities::default(),
                identities_inserts: IdentityInsertInfo::default(),

                identity_contract_nonce_gaps: None,
                signer: None,
            },
            total_hpmns: 100,
            extra_normal_mns: 0,
            validator_quorum_count: 24,
            chain_lock_quorum_count: 24,
            upgrading_info: None,
            core_height_increase: RandomCoreHeightIncrease(Frequency {
                times_per_block_range: 1..3,
                chance_per_block: Some(0.5),
            }),
            proposer_strategy: Default::default(),
            rotate_quorums: false,
            failure_testing: None,
            query_testing: None,
            verify_state_transition_results: true,
            ..Default::default()
        };
        let hour_in_s = 60 * 60;
        let three_mins_in_ms = 1000 * 60 * 3;
        let config = PlatformConfig {
            validator_set_quorum_size: 100,
            validator_set_quorum_type: "llmq_100_67".to_string(),
            chain_lock_quorum_type: "llmq_100_67".to_string(),
            execution: ExecutionConfig {
                verify_sum_trees: true,
                validator_set_rotation_block_count: 100,
                epoch_time_length_s: hour_in_s,
                ..Default::default()
            },
            block_spacing_ms: three_mins_in_ms,
            testing_configs: PlatformTestConfig::default_with_no_block_signing(),
            ..Default::default()
        };

        let mut platform = TestPlatformBuilder::new()
            .with_config(config.clone())
            .build_with_mock_rpc();

        let outcome = run_chain_for_strategy(&mut platform, 1000, strategy, config, 15);
        assert_eq!(outcome.masternode_identity_balances.len(), 100);
        let all_have_balances = outcome
            .masternode_identity_balances
            .iter()
            .all(|(_, balance)| *balance != 0);
        assert!(all_have_balances, "all masternodes should have a balance");
        // 49 makes sense because we have about 20 blocks per epoch, and 1000/20 = 50 (but we didn't go over so we should be at 49)
        assert_eq!(outcome.end_epoch_index, 49);
    }

    #[test]
    fn run_chain_core_height_randomly_increasing_with_quorum_updates() {
        let platform_version = PlatformVersion::latest();
        let strategy = NetworkStrategy {
            strategy: Strategy {
                contracts_with_updates: vec![],
                operations: vec![],
                start_identities: StartIdentities::default(),
                identities_inserts: IdentityInsertInfo::default(),
                identity_contract_nonce_gaps: None,
                signer: None,
            },
            total_hpmns: 500,
            extra_normal_mns: 0,
            validator_quorum_count: 24,
            chain_lock_quorum_count: 24,
            upgrading_info: None,
            core_height_increase: RandomCoreHeightIncrease(Frequency {
                times_per_block_range: 5..6,
                chance_per_block: Some(0.5),
            }),
            proposer_strategy: Default::default(),
            rotate_quorums: true,
            failure_testing: None,
            query_testing: None,
            verify_state_transition_results: true,
            ..Default::default()
        };
        let config = PlatformConfig {
            validator_set_quorum_size: 10,
            validator_set_quorum_type: "llmq_100_67".to_string(),
            chain_lock_quorum_type: "llmq_100_67".to_string(),
            execution: ExecutionConfig {
                verify_sum_trees: true,
                validator_set_rotation_block_count: 25,
                ..Default::default()
            },
            block_spacing_ms: 300,
            testing_configs: PlatformTestConfig::default_with_no_block_signing(),
            ..Default::default()
        };
        let mut platform = TestPlatformBuilder::new()
            .with_config(config.clone())
            .build_with_mock_rpc();

        let ChainExecutionOutcome { abci_app, .. } =
            run_chain_for_strategy(&mut platform, 2000, strategy, config, 40);

        // With these params if we didn't rotate we would have at most 240
        // of the 500 hpmns that could get paid, however we are expecting that most
        // will be able to propose a block (and then get paid later on).

        let platform = abci_app.platform;
        let counter = &platform.drive.cache.protocol_versions_counter.read();
        platform
            .drive
            .fetch_versions_with_counter(None, &platform_version.drive)
            .expect("expected to get versions");

        let state = abci_app.platform.state.load();

        assert_eq!(
            state
                .last_committed_block_info()
                .as_ref()
                .unwrap()
                .basic_info()
                .epoch
                .index,
            0
        );
        assert!(counter.get(&1).unwrap().unwrap() > &240);
    }

    #[test]
    fn run_chain_core_height_randomly_increasing_with_quorum_updates_new_proposers() {
        let strategy = NetworkStrategy {
            strategy: Strategy {
                contracts_with_updates: vec![],
                operations: vec![],
                start_identities: StartIdentities::default(),
                identities_inserts: IdentityInsertInfo::default(),

                identity_contract_nonce_gaps: None,
                signer: None,
            },
            total_hpmns: 100,
            extra_normal_mns: 0,
            validator_quorum_count: 24,
            chain_lock_quorum_count: 24,
            upgrading_info: None,
            core_height_increase: RandomCoreHeightIncrease(Frequency {
                times_per_block_range: 1..2,
                chance_per_block: Some(0.2),
            }),
            proposer_strategy: MasternodeListChangesStrategy {
                new_hpmns: Frequency {
                    times_per_block_range: 1..3,
                    chance_per_block: Some(0.5),
                },
                ..Default::default()
            },
            rotate_quorums: true,
            failure_testing: None,
            query_testing: None,
            verify_state_transition_results: true,
            ..Default::default()
        };
        let config = PlatformConfig {
            validator_set_quorum_size: 10,
            validator_set_quorum_type: "llmq_100_67".to_string(),
            chain_lock_quorum_type: "llmq_100_67".to_string(),
            execution: ExecutionConfig {
                verify_sum_trees: true,
                validator_set_rotation_block_count: 25,
                ..Default::default()
            },
            block_spacing_ms: 300,
            testing_configs: PlatformTestConfig::default_with_no_block_signing(),
            ..Default::default()
        };
        let mut platform = TestPlatformBuilder::new()
            .with_config(config.clone())
            .build_with_mock_rpc();

        let ChainExecutionOutcome { abci_app, .. } =
            run_chain_for_strategy(&mut platform, 300, strategy, config, 43);

        // With these params if we add new mns the hpmn masternode list would be 100, but we
        // can expect it to be much higher.

        let platform = abci_app.platform;
        let platform_state = platform.state.load();

        assert!(platform_state.hpmn_masternode_list().len() > 100);
    }

    #[test]
    fn run_chain_core_height_randomly_increasing_with_quorum_updates_changing_proposers() {
        let strategy = NetworkStrategy {
            strategy: Strategy {
                contracts_with_updates: vec![],
                operations: vec![],
                start_identities: StartIdentities::default(),
                identities_inserts: IdentityInsertInfo::default(),

                identity_contract_nonce_gaps: None,
                signer: None,
            },
            total_hpmns: 100,
            extra_normal_mns: 0,
            validator_quorum_count: 24,
            chain_lock_quorum_count: 24,
            upgrading_info: None,
            core_height_increase: RandomCoreHeightIncrease(Frequency {
                times_per_block_range: 1..2,
                chance_per_block: Some(0.2),
            }),
            proposer_strategy: MasternodeListChangesStrategy {
                new_hpmns: Frequency {
                    times_per_block_range: 1..3,
                    chance_per_block: Some(0.5),
                },
                removed_hpmns: Frequency {
                    times_per_block_range: 1..3,
                    chance_per_block: Some(0.5),
                },
                ..Default::default()
            },
            rotate_quorums: true,
            failure_testing: None,
            query_testing: None,
            verify_state_transition_results: true,
            ..Default::default()
        };
        let config = PlatformConfig {
            validator_set_quorum_size: 10,
            validator_set_quorum_type: "llmq_100_67".to_string(),
            chain_lock_quorum_type: "llmq_100_67".to_string(),
            execution: ExecutionConfig {
                verify_sum_trees: true,
                validator_set_rotation_block_count: 25,
                ..Default::default()
            },
            block_spacing_ms: 300,
            testing_configs: PlatformTestConfig::default_with_no_block_signing(),
            ..Default::default()
        };
        let mut platform = TestPlatformBuilder::new()
            .with_config(config.clone())
            .build_with_mock_rpc();

        let ChainExecutionOutcome { abci_app, .. } =
            run_chain_for_strategy(&mut platform, 300, strategy, config, 43);

        // With these params if we add new mns the hpmn masternode list would be randomly different than 100.

        let platform = abci_app.platform;
        let platform_state = platform.state.load();

        assert_ne!(platform_state.hpmn_masternode_list().len(), 100);
    }

    #[test]
    fn run_chain_core_height_randomly_increasing_with_quorum_updates_updating_proposers() {
        let strategy = NetworkStrategy {
            strategy: Strategy {
                contracts_with_updates: vec![],
                operations: vec![],
                start_identities: StartIdentities::default(),
                identities_inserts: IdentityInsertInfo::default(),

                identity_contract_nonce_gaps: None,
                signer: None,
            },
            total_hpmns: 100,
            extra_normal_mns: 0,
            validator_quorum_count: 24,
            chain_lock_quorum_count: 24,
            upgrading_info: None,
            core_height_increase: RandomCoreHeightIncrease(Frequency {
                times_per_block_range: 1..2,
                chance_per_block: Some(0.2),
            }),
            proposer_strategy: MasternodeListChangesStrategy {
                updated_hpmns: Frequency {
                    times_per_block_range: 1..3,
                    chance_per_block: Some(0.5),
                },
                ..Default::default()
            },
            rotate_quorums: true,
            failure_testing: None,
            query_testing: None,
            verify_state_transition_results: true,
            ..Default::default()
        };
        let config = PlatformConfig {
            validator_set_quorum_size: 10,
            validator_set_quorum_type: "llmq_100_67".to_string(),
            chain_lock_quorum_type: "llmq_100_67".to_string(),
            execution: ExecutionConfig {
                verify_sum_trees: true,
                validator_set_rotation_block_count: 25,
                ..Default::default()
            },
            block_spacing_ms: 300,
            testing_configs: PlatformTestConfig::default_with_no_block_signing(),
            ..Default::default()
        };
        let mut platform = TestPlatformBuilder::new()
            .with_config(config.clone())
            .build_with_mock_rpc();

        let ChainExecutionOutcome {
            abci_app,
            proposers,
            ..
        } = run_chain_for_strategy(&mut platform, 300, strategy, config, 43);

        // With these params if we add new mns the hpmn masternode list would be randomly different than 100.

        let platform_version = PlatformVersion::latest();
        let platform = abci_app.platform;
        let _platform_state = platform.state.load();

        // We need to find if any masternode has ever had their keys disabled.

        let hpmns = platform
            .drive
            .fetch_full_identities(
                proposers
                    .into_iter()
                    .map(|proposer| proposer.masternode.pro_tx_hash.to_byte_array())
                    .collect::<Vec<_>>()
                    .as_slice(),
                None,
                platform_version,
            )
            .expect("expected to fetch identities");

        let has_disabled_keys = hpmns.values().any(|identity| {
            identity
                .as_ref()
                .map(|identity| {
                    identity
                        .public_keys()
                        .values()
                        .any(|key| key.disabled_at().is_some())
                })
                .unwrap_or_default()
        });
        assert!(has_disabled_keys);
    }

    #[test]
    fn run_chain_insert_one_new_identity_per_block_with_block_signing() {
        // drive_abci::logging::Loggers::default().try_install().ok();
        let strategy = NetworkStrategy {
            strategy: Strategy {
                contracts_with_updates: vec![],
                operations: vec![],
                start_identities: StartIdentities::default(),
                identities_inserts: IdentityInsertInfo {
                    frequency: Frequency {
                        times_per_block_range: 1..2,
                        chance_per_block: None,
                    },
                    ..Default::default()
                },

                identity_contract_nonce_gaps: None,
                signer: None,
            },
            total_hpmns: 100,
            extra_normal_mns: 0,
            validator_quorum_count: 24,
            chain_lock_quorum_count: 24,
            upgrading_info: None,

            proposer_strategy: Default::default(),
            rotate_quorums: false,
            failure_testing: None,
            query_testing: Some(QueryStrategy {
                query_identities_by_public_key_hashes: Frequency {
                    times_per_block_range: 1..5,
                    chance_per_block: None,
                },
            }),
            verify_state_transition_results: true,
            ..Default::default()
        };
        let config = PlatformConfig {
            validator_set_quorum_size: 100,
            validator_set_quorum_type: "llmq_100_67".to_string(),
            chain_lock_quorum_type: "llmq_100_67".to_string(),
            execution: ExecutionConfig {
                verify_sum_trees: true,
                validator_set_rotation_block_count: 25,
                ..Default::default()
            },
            block_spacing_ms: 3000,
            testing_configs: PlatformTestConfig::default(),
            ..Default::default()
        };
        let mut platform = TestPlatformBuilder::new()
            .with_config(config.clone())
            .build_with_mock_rpc();

        let outcome = run_chain_for_strategy(&mut platform, 100, strategy, config, 15);

        assert_eq!(outcome.identities.len(), 100);
    }

    #[test]
    fn run_chain_insert_one_new_identity_per_block_with_epoch_change() {
        let strategy = NetworkStrategy {
            strategy: Strategy {
                contracts_with_updates: vec![],
                operations: vec![],
                start_identities: StartIdentities::default(),
                identities_inserts: IdentityInsertInfo {
                    frequency: Frequency {
                        times_per_block_range: 1..2,
                        chance_per_block: None,
                    },
                    ..Default::default()
                },

                identity_contract_nonce_gaps: None,
                signer: None,
            },
            total_hpmns: 100,
            extra_normal_mns: 0,
            validator_quorum_count: 24,
            chain_lock_quorum_count: 24,
            upgrading_info: None,

            proposer_strategy: Default::default(),
            rotate_quorums: false,
            failure_testing: None,
            query_testing: None,
            verify_state_transition_results: true,
            ..Default::default()
        };
        let day_in_ms = 1000 * 60 * 60 * 24;
        let config = PlatformConfig {
            validator_set_quorum_size: 100,
            validator_set_quorum_type: "llmq_100_67".to_string(),
            chain_lock_quorum_type: "llmq_100_67".to_string(),
            execution: ExecutionConfig {
                verify_sum_trees: true,
                validator_set_rotation_block_count: 100,
                ..Default::default()
            },
            block_spacing_ms: day_in_ms,
            testing_configs: PlatformTestConfig::default_with_no_block_signing(),
            ..Default::default()
        };

        let mut platform = TestPlatformBuilder::new()
            .with_config(config.clone())
            .build_with_mock_rpc();

        let outcome = run_chain_for_strategy(&mut platform, 150, strategy, config, 15);
        assert_eq!(outcome.identities.len(), 150);
        assert_eq!(outcome.masternode_identity_balances.len(), 100);
        let all_have_balances = outcome
            .masternode_identity_balances
            .iter()
            .all(|(_, balance)| *balance != 0);
        assert!(all_have_balances, "all masternodes should have a balance");
        assert_eq!(
            hex::encode(
                outcome
                    .abci_app
                    .platform
                    .drive
                    .grove
                    .root_hash(None)
                    .unwrap()
                    .unwrap()
            ),
<<<<<<< HEAD
            "cac443b056272dbaea24692701b49e3679ec0385d68c5810d84d2b0e537f5e4d".to_string()
=======
            "bb11d456206e85b3225ffbd35d915ab1c92e1a64057057b272fb3931325caa22".to_string()
>>>>>>> f934d79f
        )
    }

    #[test]
    fn run_chain_insert_one_new_identity_and_a_contract() {
        let platform_version = PlatformVersion::latest();
        let contract = json_document_to_created_contract(
            "tests/supporting_files/contract/dashpay/dashpay-contract-all-mutable.json",
            1,
            true,
            platform_version,
        )
        .expect("expected to get contract from a json document");

        let strategy = NetworkStrategy {
            strategy: Strategy {
                contracts_with_updates: vec![(contract, None)],
                operations: vec![],
                start_identities: StartIdentities::default(),
                identities_inserts: IdentityInsertInfo {
                    frequency: Frequency {
                        times_per_block_range: 1..2,
                        chance_per_block: None,
                    },
                    ..Default::default()
                },

                identity_contract_nonce_gaps: None,
                signer: None,
            },
            total_hpmns: 100,
            extra_normal_mns: 0,
            validator_quorum_count: 24,
            chain_lock_quorum_count: 24,
            upgrading_info: None,

            proposer_strategy: Default::default(),
            rotate_quorums: false,
            failure_testing: None,
            query_testing: None,
            verify_state_transition_results: true,
            ..Default::default()
        };
        let config = PlatformConfig {
            validator_set_quorum_size: 100,
            validator_set_quorum_type: "llmq_100_67".to_string(),
            chain_lock_quorum_type: "llmq_100_67".to_string(),
            execution: ExecutionConfig {
                verify_sum_trees: true,
                validator_set_rotation_block_count: 25,
                ..Default::default()
            },
            block_spacing_ms: 3000,
            testing_configs: PlatformTestConfig::default_with_no_block_signing(),
            ..Default::default()
        };
        let mut platform = TestPlatformBuilder::new()
            .with_config(config.clone())
            .build_with_mock_rpc();

        let outcome = run_chain_for_strategy(&mut platform, 1, strategy, config, 15);

        outcome
            .abci_app
            .platform
            .drive
            .fetch_contract(
                outcome
                    .strategy
                    .strategy
                    .contracts_with_updates
                    .first()
                    .unwrap()
                    .0
                    .data_contract()
                    .id()
                    .to_buffer(),
                None,
                None,
                None,
                platform_version,
            )
            .unwrap()
            .expect("expected to execute the fetch of a contract")
            .expect("expected to get a contract");
    }

    #[test]
    fn run_chain_insert_one_new_identity_and_many_big_contracts() {
        let strategy = NetworkStrategy {
            strategy: Strategy {
                contracts_with_updates: vec![],
                operations: vec![Operation {
                    op_type: OperationType::ContractCreate(
                        RandomDocumentTypeParameters {
                            new_fields_optional_count_range: 1..30,
                            new_fields_required_count_range: 1..40,
                            new_indexes_count_range: 10..11,
                            field_weights: FieldTypeWeights {
                                string_weight: 50,
                                float_weight: 50,
                                integer_weight: 50,
                                date_weight: 50,
                                boolean_weight: 20,
                                byte_array_weight: 70,
                            },
                            field_bounds: FieldMinMaxBounds {
                                string_min_len: 1..10,
                                string_has_min_len_chance: 0.5,
                                string_max_len: 10..63,
                                string_has_max_len_chance: 0.5,
                                integer_min: 1..10,
                                integer_has_min_chance: 0.5,
                                integer_max: 10..10000,
                                integer_has_max_chance: 0.5,
                                float_min: 0.1..10.0,
                                float_has_min_chance: 0.5,
                                float_max: 10.0..1000.0,
                                float_has_max_chance: 0.5,
                                date_min: 0,
                                date_max: 0,
                                byte_array_min_len: 1..10,
                                byte_array_has_min_len_chance: 0.0,
                                byte_array_max_len: 10..255,
                                byte_array_has_max_len_chance: 0.0,
                            },
                            keep_history_chance: 1.0,
                            documents_mutable_chance: 1.0,
                        },
                        30..31,
                    ),
                    frequency: Frequency {
                        times_per_block_range: 30..31,
                        chance_per_block: None,
                    },
                }],
                start_identities: StartIdentities::default(),
                identities_inserts: IdentityInsertInfo {
                    frequency: Frequency {
                        times_per_block_range: 1..2,
                        chance_per_block: None,
                    },
                    ..Default::default()
                },

                identity_contract_nonce_gaps: None,
                signer: None,
            },
            total_hpmns: 100,
            extra_normal_mns: 0,
            validator_quorum_count: 24,
            chain_lock_quorum_count: 24,
            upgrading_info: None,

            proposer_strategy: Default::default(),
            rotate_quorums: false,
            failure_testing: None,
            query_testing: None,
            verify_state_transition_results: true,
            ..Default::default()
        };
        let config = PlatformConfig {
            validator_set_quorum_size: 100,
            validator_set_quorum_type: "llmq_100_67".to_string(),
            chain_lock_quorum_type: "llmq_100_67".to_string(),
            execution: ExecutionConfig {
                verify_sum_trees: true,
                validator_set_rotation_block_count: 25,
                ..Default::default()
            },
            block_spacing_ms: 3000,
            testing_configs: PlatformTestConfig::default_with_no_block_signing(),
            ..Default::default()
        };
        let mut platform = TestPlatformBuilder::new()
            .with_config(config.clone())
            .build_with_mock_rpc();

        run_chain_for_strategy(&mut platform, 30, strategy, config, 15);
    }

    #[test]
    fn run_chain_insert_one_new_identity_and_a_contract_with_updates() {
        let platform_version = PlatformVersion::latest();
        let contract = json_document_to_created_contract(
            "tests/supporting_files/contract/dashpay/dashpay-contract-all-mutable.json",
            1,
            true,
            platform_version,
        )
        .expect("expected to get contract from a json document");

        let mut contract_update_1 = json_document_to_created_contract(
            "tests/supporting_files/contract/dashpay/dashpay-contract-all-mutable-update-1.json",
            1,
            true,
            platform_version,
        )
        .expect("expected to get contract from a json document");

        //todo: versions should start at 0 (so this should be 1)
        contract_update_1.data_contract_mut().set_version(2);

        let mut contract_update_2 = json_document_to_created_contract(
            "tests/supporting_files/contract/dashpay/dashpay-contract-all-mutable-update-2.json",
            1,
            true,
            platform_version,
        )
        .expect("expected to get contract from a json document");

        contract_update_2.data_contract_mut().set_version(3);

        let strategy = NetworkStrategy {
            strategy: Strategy {
                contracts_with_updates: vec![(
                    contract,
                    Some(BTreeMap::from([
                        (3, contract_update_1),
                        (8, contract_update_2),
                    ])),
                )],
                operations: vec![],
                start_identities: StartIdentities::default(),
                identities_inserts: IdentityInsertInfo {
                    frequency: Frequency {
                        times_per_block_range: 1..2,
                        chance_per_block: None,
                    },
                    ..Default::default()
                },

                identity_contract_nonce_gaps: None,
                signer: None,
            },
            total_hpmns: 100,
            extra_normal_mns: 0,
            validator_quorum_count: 24,
            chain_lock_quorum_count: 24,
            upgrading_info: None,

            proposer_strategy: Default::default(),
            rotate_quorums: false,
            failure_testing: None,
            query_testing: None,
            verify_state_transition_results: true,
            ..Default::default()
        };
        let config = PlatformConfig {
            validator_set_quorum_size: 100,
            validator_set_quorum_type: "llmq_100_67".to_string(),
            chain_lock_quorum_type: "llmq_100_67".to_string(),
            execution: ExecutionConfig {
                verify_sum_trees: true,
                validator_set_rotation_block_count: 25,
                ..Default::default()
            },
            block_spacing_ms: 3000,
            testing_configs: PlatformTestConfig::default_with_no_block_signing(),
            ..Default::default()
        };
        let mut platform = TestPlatformBuilder::new()
            .with_config(config.clone())
            .build_with_mock_rpc();

        let outcome = run_chain_for_strategy(&mut platform, 10, strategy, config, 15);

        outcome
            .abci_app
            .platform
            .drive
            .fetch_contract(
                outcome
                    .strategy
                    .strategy
                    .contracts_with_updates
                    .first()
                    .unwrap()
                    .0
                    .data_contract()
                    .id()
                    .to_buffer(),
                None,
                None,
                None,
                platform_version,
            )
            .unwrap()
            .expect("expected to execute the fetch of a contract")
            .expect("expected to get a contract");
    }

    #[test]
    fn run_chain_insert_one_new_identity_per_block_and_one_new_document() {
        let platform_version = PlatformVersion::latest();
        let created_contract = json_document_to_created_contract(
            "tests/supporting_files/contract/dashpay/dashpay-contract-all-mutable.json",
            1,
            true,
            platform_version,
        )
        .expect("expected to get contract from a json document");

        let contract = created_contract.data_contract();

        let document_op = DocumentOp {
            contract: contract.clone(),
            action: DocumentAction::DocumentActionInsertRandom(
                DocumentFieldFillType::FillIfNotRequired,
                DocumentFieldFillSize::AnyDocumentFillSize,
            ),
            document_type: contract
                .document_type_for_name("contactRequest")
                .expect("expected a profile document type")
                .to_owned_document_type(),
        };

        let strategy = NetworkStrategy {
            strategy: Strategy {
                contracts_with_updates: vec![(created_contract, None)],
                operations: vec![Operation {
                    op_type: OperationType::Document(document_op),
                    frequency: Frequency {
                        times_per_block_range: 1..2,
                        chance_per_block: None,
                    },
                }],
                start_identities: StartIdentities::default(),
                identities_inserts: IdentityInsertInfo {
                    frequency: Frequency {
                        times_per_block_range: 1..2,
                        chance_per_block: None,
                    },
                    ..Default::default()
                },

                identity_contract_nonce_gaps: None,
                signer: None,
            },
            total_hpmns: 100,
            extra_normal_mns: 0,
            validator_quorum_count: 24,
            chain_lock_quorum_count: 24,
            upgrading_info: None,

            proposer_strategy: Default::default(),
            rotate_quorums: false,
            failure_testing: None,
            query_testing: None,
            verify_state_transition_results: true,
            ..Default::default()
        };
        let config = PlatformConfig {
            validator_set_quorum_size: 100,
            validator_set_quorum_type: "llmq_100_67".to_string(),
            chain_lock_quorum_type: "llmq_100_67".to_string(),
            execution: ExecutionConfig {
                verify_sum_trees: true,
                validator_set_rotation_block_count: 25,
                ..Default::default()
            },
            block_spacing_ms: 3000,
            testing_configs: PlatformTestConfig::default_with_no_block_signing(),
            ..Default::default()
        };
        let mut platform = TestPlatformBuilder::new()
            .with_config(config.clone())
            .build_with_mock_rpc();

        run_chain_for_strategy(&mut platform, 100, strategy, config, 15);
    }

    #[test]
    fn run_chain_insert_one_new_identity_per_block_and_a_document_with_epoch_change() {
        let platform_version = PlatformVersion::latest();
        let created_contract = json_document_to_created_contract(
            "tests/supporting_files/contract/dashpay/dashpay-contract-all-mutable.json",
            1,
            true,
            platform_version,
        )
        .expect("expected to get contract from a json document");

        let contract = created_contract.data_contract();

        let document_op = DocumentOp {
            contract: contract.clone(),
            action: DocumentAction::DocumentActionInsertRandom(
                DocumentFieldFillType::FillIfNotRequired,
                DocumentFieldFillSize::AnyDocumentFillSize,
            ),
            document_type: contract
                .document_type_for_name("contactRequest")
                .expect("expected a profile document type")
                .to_owned_document_type(),
        };

        let strategy = NetworkStrategy {
            strategy: Strategy {
                contracts_with_updates: vec![(created_contract, None)],
                operations: vec![Operation {
                    op_type: OperationType::Document(document_op),
                    frequency: Frequency {
                        times_per_block_range: 1..2,
                        chance_per_block: None,
                    },
                }],
                start_identities: StartIdentities::default(),
                identities_inserts: IdentityInsertInfo {
                    frequency: Frequency {
                        times_per_block_range: 1..2,
                        chance_per_block: None,
                    },
                    ..Default::default()
                },

                identity_contract_nonce_gaps: None,
                signer: None,
            },
            total_hpmns: 100,
            extra_normal_mns: 0,
            validator_quorum_count: 24,
            chain_lock_quorum_count: 24,
            upgrading_info: None,

            proposer_strategy: Default::default(),
            rotate_quorums: false,
            failure_testing: None,
            query_testing: None,
            verify_state_transition_results: true,
            ..Default::default()
        };
        let day_in_ms = 1000 * 60 * 60 * 24;
        let config = PlatformConfig {
            validator_set_quorum_size: 100,
            validator_set_quorum_type: "llmq_100_67".to_string(),
            chain_lock_quorum_type: "llmq_100_67".to_string(),
            execution: ExecutionConfig {
                verify_sum_trees: true,
                validator_set_rotation_block_count: 100,
                ..Default::default()
            },
            block_spacing_ms: day_in_ms,
            testing_configs: PlatformTestConfig::default_with_no_block_signing(),
            ..Default::default()
        };
        let block_count = 120;
        let mut platform = TestPlatformBuilder::new()
            .with_config(config.clone())
            .build_with_mock_rpc();

        let outcome = run_chain_for_strategy(&mut platform, block_count, strategy, config, 15);
        assert_eq!(outcome.identities.len() as u64, block_count);
        assert_eq!(outcome.masternode_identity_balances.len(), 100);
        let all_have_balances = outcome
            .masternode_identity_balances
            .iter()
            .all(|(_, balance)| *balance != 0);
        assert!(all_have_balances, "all masternodes should have a balance");
    }

    #[test]
    fn run_chain_insert_one_new_identity_per_block_document_insertions_and_deletions_with_epoch_change(
    ) {
        let platform_version = PlatformVersion::latest();
        let created_contract = json_document_to_created_contract(
            "tests/supporting_files/contract/dashpay/dashpay-contract-all-mutable.json",
            1,
            true,
            platform_version,
        )
        .expect("expected to get contract from a json document");

        let contract = created_contract.data_contract();

        let document_insertion_op = DocumentOp {
            contract: contract.clone(),
            action: DocumentAction::DocumentActionInsertRandom(
                DocumentFieldFillType::FillIfNotRequired,
                DocumentFieldFillSize::AnyDocumentFillSize,
            ),
            document_type: contract
                .document_type_for_name("contactRequest")
                .expect("expected a profile document type")
                .to_owned_document_type(),
        };

        let document_deletion_op = DocumentOp {
            contract: contract.clone(),
            action: DocumentAction::DocumentActionDelete,
            document_type: contract
                .document_type_for_name("contactRequest")
                .expect("expected a profile document type")
                .to_owned_document_type(),
        };

        let strategy = NetworkStrategy {
            strategy: Strategy {
                contracts_with_updates: vec![(created_contract, None)],
                operations: vec![
                    Operation {
                        op_type: OperationType::Document(document_insertion_op),
                        frequency: Frequency {
                            times_per_block_range: 1..2,
                            chance_per_block: None,
                        },
                    },
                    Operation {
                        op_type: OperationType::Document(document_deletion_op),
                        frequency: Frequency {
                            times_per_block_range: 1..2,
                            chance_per_block: None,
                        },
                    },
                ],
                start_identities: StartIdentities::default(),
                identities_inserts: IdentityInsertInfo {
                    frequency: Frequency {
                        times_per_block_range: 1..2,
                        chance_per_block: None,
                    },
                    ..Default::default()
                },

                identity_contract_nonce_gaps: None,
                signer: None,
            },
            total_hpmns: 100,
            extra_normal_mns: 0,
            validator_quorum_count: 24,
            chain_lock_quorum_count: 24,
            upgrading_info: None,

            proposer_strategy: Default::default(),
            rotate_quorums: false,
            failure_testing: None,
            query_testing: None,
            verify_state_transition_results: true,
            ..Default::default()
        };
        let day_in_ms = 1000 * 60 * 60 * 24;
        let config = PlatformConfig {
            validator_set_quorum_size: 100,
            validator_set_quorum_type: "llmq_100_67".to_string(),
            chain_lock_quorum_type: "llmq_100_67".to_string(),
            execution: ExecutionConfig {
                verify_sum_trees: true,
                validator_set_rotation_block_count: 100,
                ..Default::default()
            },
            block_spacing_ms: day_in_ms,
            testing_configs: PlatformTestConfig::default_with_no_block_signing(),
            ..Default::default()
        };
        let block_count = 120;
        let mut platform = TestPlatformBuilder::new()
            .with_config(config.clone())
            .build_with_mock_rpc();

        let outcome = run_chain_for_strategy(&mut platform, block_count, strategy, config, 15);
        assert_eq!(outcome.identities.len() as u64, block_count);
        assert_eq!(outcome.masternode_identity_balances.len(), 100);
        let all_have_balances = outcome
            .masternode_identity_balances
            .iter()
            .all(|(_, balance)| *balance != 0);
        assert!(all_have_balances, "all masternodes should have a balance");
    }

    #[test]
    fn run_chain_insert_one_new_identity_per_block_many_document_insertions_and_deletions_with_epoch_change(
    ) {
        let platform_version = PlatformVersion::latest();
        let created_contract = json_document_to_created_contract(
            "tests/supporting_files/contract/dashpay/dashpay-contract-all-mutable.json",
            1,
            true,
            platform_version,
        )
        .expect("expected to get contract from a json document");

        let contract = created_contract.data_contract();

        let document_insertion_op = DocumentOp {
            contract: contract.clone(),
            action: DocumentAction::DocumentActionInsertRandom(
                DocumentFieldFillType::FillIfNotRequired,
                DocumentFieldFillSize::AnyDocumentFillSize,
            ),
            document_type: contract
                .document_type_for_name("contactRequest")
                .expect("expected a profile document type")
                .to_owned_document_type(),
        };

        let document_deletion_op = DocumentOp {
            contract: contract.clone(),
            action: DocumentAction::DocumentActionDelete,
            document_type: contract
                .document_type_for_name("contactRequest")
                .expect("expected a profile document type")
                .to_owned_document_type(),
        };

        let strategy = NetworkStrategy {
            strategy: Strategy {
                contracts_with_updates: vec![(created_contract, None)],
                operations: vec![
                    Operation {
                        op_type: OperationType::Document(document_insertion_op),
                        frequency: Frequency {
                            times_per_block_range: 1..7,
                            chance_per_block: None,
                        },
                    },
                    Operation {
                        op_type: OperationType::Document(document_deletion_op),
                        frequency: Frequency {
                            times_per_block_range: 1..7,
                            chance_per_block: None,
                        },
                    },
                ],
                start_identities: StartIdentities::default(),
                identities_inserts: IdentityInsertInfo {
                    frequency: Frequency {
                        times_per_block_range: 1..2,
                        chance_per_block: None,
                    },
                    ..Default::default()
                },

                identity_contract_nonce_gaps: None,
                signer: None,
            },
            total_hpmns: 100,
            extra_normal_mns: 0,
            validator_quorum_count: 24,
            chain_lock_quorum_count: 24,
            upgrading_info: None,

            proposer_strategy: Default::default(),
            rotate_quorums: false,
            failure_testing: None,
            query_testing: None,
            verify_state_transition_results: true,
            ..Default::default()
        };
        let day_in_ms = 1000 * 60 * 60 * 24;
        let config = PlatformConfig {
            validator_set_quorum_size: 100,
            validator_set_quorum_type: "llmq_100_67".to_string(),
            chain_lock_quorum_type: "llmq_100_67".to_string(),
            execution: ExecutionConfig {
                verify_sum_trees: true,
                validator_set_rotation_block_count: 100,
                ..Default::default()
            },
            block_spacing_ms: day_in_ms,
            testing_configs: PlatformTestConfig::default_with_no_block_signing(),
            ..Default::default()
        };

        let block_count = 120;
        let mut platform = TestPlatformBuilder::new()
            .with_config(config.clone())
            .build_with_mock_rpc();

        let outcome = run_chain_for_strategy(&mut platform, block_count, strategy, config, 15);
        assert_eq!(outcome.identities.len() as u64, block_count);
        assert_eq!(outcome.masternode_identity_balances.len(), 100);
        let all_have_balances = outcome
            .masternode_identity_balances
            .iter()
            .all(|(_, balance)| *balance != 0);
        assert!(all_have_balances, "all masternodes should have a balance");

        assert_eq!(
            hex::encode(
                outcome
                    .abci_app
                    .platform
                    .drive
                    .grove
                    .root_hash(None)
                    .unwrap()
                    .unwrap()
            ),
<<<<<<< HEAD
            "b964833c32c75719fe07f145aa20cc22e11279b5b34eae6381b7944c5b4f4623".to_string()
=======
            "de45b3f20c8e9492ec82b236f856d2073d122b4b73be52d03b4439d5465fc035".to_string()
>>>>>>> f934d79f
        )
    }

    #[test]
    fn run_chain_insert_one_new_identity_per_block_many_document_insertions_and_deletions_with_nonce_gaps_with_epoch_change(
    ) {
        let platform_version = PlatformVersion::latest();
        let created_contract = json_document_to_created_contract(
            "tests/supporting_files/contract/dashpay/dashpay-contract-all-mutable.json",
            1,
            true,
            platform_version,
        )
        .expect("expected to get contract from a json document");

        let contract = created_contract.data_contract();

        let document_insertion_op = DocumentOp {
            contract: contract.clone(),
            action: DocumentAction::DocumentActionInsertRandom(
                DocumentFieldFillType::FillIfNotRequired,
                DocumentFieldFillSize::AnyDocumentFillSize,
            ),
            document_type: contract
                .document_type_for_name("contactRequest")
                .expect("expected a profile document type")
                .to_owned_document_type(),
        };

        let document_deletion_op = DocumentOp {
            contract: contract.clone(),
            action: DocumentAction::DocumentActionDelete,
            document_type: contract
                .document_type_for_name("contactRequest")
                .expect("expected a profile document type")
                .to_owned_document_type(),
        };

        let strategy = NetworkStrategy {
            strategy: Strategy {
                contracts_with_updates: vec![(created_contract, None)],
                operations: vec![
                    Operation {
                        op_type: OperationType::Document(document_insertion_op),
                        frequency: Frequency {
                            times_per_block_range: 1..7,
                            chance_per_block: None,
                        },
                    },
                    Operation {
                        op_type: OperationType::Document(document_deletion_op),
                        frequency: Frequency {
                            times_per_block_range: 1..7,
                            chance_per_block: None,
                        },
                    },
                ],
                start_identities: StartIdentities::default(),
                identities_inserts: IdentityInsertInfo {
                    frequency: Frequency {
                        times_per_block_range: 1..2,
                        chance_per_block: None,
                    },
                    ..Default::default()
                },

                identity_contract_nonce_gaps: Some(Frequency {
                    times_per_block_range: 1..3,
                    chance_per_block: Some(0.5),
                }),
                signer: None,
            },
            total_hpmns: 100,
            extra_normal_mns: 0,
            validator_quorum_count: 24,
            chain_lock_quorum_count: 24,
            upgrading_info: None,

            proposer_strategy: Default::default(),
            rotate_quorums: false,
            failure_testing: None,
            query_testing: None,
            verify_state_transition_results: true,
            ..Default::default()
        };
        let day_in_ms = 1000 * 60 * 60 * 24;
        let config = PlatformConfig {
            validator_set_quorum_size: 100,
            validator_set_quorum_type: "llmq_100_67".to_string(),
            chain_lock_quorum_type: "llmq_100_67".to_string(),
            execution: ExecutionConfig {
                verify_sum_trees: true,
                validator_set_rotation_block_count: 100,
                ..Default::default()
            },
            block_spacing_ms: day_in_ms,
            testing_configs: PlatformTestConfig::default_with_no_block_signing(),
            ..Default::default()
        };

        let block_count = 120;
        let mut platform = TestPlatformBuilder::new()
            .with_config(config.clone())
            .build_with_mock_rpc();

        let outcome = run_chain_for_strategy(&mut platform, block_count, strategy, config, 15);
        assert_eq!(outcome.identities.len() as u64, block_count);
        assert_eq!(outcome.masternode_identity_balances.len(), 100);
        let all_have_balances = outcome
            .masternode_identity_balances
            .iter()
            .all(|(_, balance)| *balance != 0);
        assert!(all_have_balances, "all masternodes should have a balance");
        assert_eq!(
            hex::encode(
                outcome
                    .abci_app
                    .platform
                    .drive
                    .grove
                    .root_hash(None)
                    .unwrap()
                    .unwrap()
            ),
<<<<<<< HEAD
            "01fe378cc38613821a09e18a16008a6f9f2c9a2a32f87b001ce35777a284bf01".to_string()
=======
            "0a4caafbfbde56a4a98c067126c75c577e4ebd636085e5b74521ac1baed7bccb".to_string()
>>>>>>> f934d79f
        )
    }

    #[test]
    fn run_chain_insert_one_new_identity_per_block_many_document_insertions_and_deletions_with_max_nonce_gaps_with_epoch_change(
    ) {
        let platform_version = PlatformVersion::latest();
        let created_contract = json_document_to_created_contract(
            "tests/supporting_files/contract/dashpay/dashpay-contract-all-mutable.json",
            1,
            true,
            platform_version,
        )
        .expect("expected to get contract from a json document");

        let contract = created_contract.data_contract();

        let document_insertion_op = DocumentOp {
            contract: contract.clone(),
            action: DocumentAction::DocumentActionInsertRandom(
                DocumentFieldFillType::FillIfNotRequired,
                DocumentFieldFillSize::AnyDocumentFillSize,
            ),
            document_type: contract
                .document_type_for_name("contactRequest")
                .expect("expected a profile document type")
                .to_owned_document_type(),
        };

        let document_deletion_op = DocumentOp {
            contract: contract.clone(),
            action: DocumentAction::DocumentActionDelete,
            document_type: contract
                .document_type_for_name("contactRequest")
                .expect("expected a profile document type")
                .to_owned_document_type(),
        };

        let strategy = NetworkStrategy {
            strategy: Strategy {
                contracts_with_updates: vec![(created_contract, None)],
                operations: vec![
                    Operation {
                        op_type: OperationType::Document(document_insertion_op),
                        frequency: Frequency {
                            times_per_block_range: 1..7,
                            chance_per_block: None,
                        },
                    },
                    Operation {
                        op_type: OperationType::Document(document_deletion_op),
                        frequency: Frequency {
                            times_per_block_range: 1..7,
                            chance_per_block: None,
                        },
                    },
                ],
                start_identities: StartIdentities::default(),
                identities_inserts: IdentityInsertInfo {
                    frequency: Frequency {
                        times_per_block_range: 1..2,
                        chance_per_block: None,
                    },
                    ..Default::default()
                },

                identity_contract_nonce_gaps: Some(Frequency {
                    times_per_block_range: 24..25,
                    chance_per_block: Some(1.0),
                }),
                signer: None,
            },
            total_hpmns: 100,
            extra_normal_mns: 0,
            validator_quorum_count: 24,
            chain_lock_quorum_count: 24,
            upgrading_info: None,

            proposer_strategy: Default::default(),
            rotate_quorums: false,
            failure_testing: None,
            query_testing: None,
            verify_state_transition_results: true,
            ..Default::default()
        };
        let day_in_ms = 1000 * 60 * 60 * 24;
        let config = PlatformConfig {
            validator_set_quorum_size: 100,
            validator_set_quorum_type: "llmq_100_67".to_string(),
            chain_lock_quorum_type: "llmq_100_67".to_string(),
            execution: ExecutionConfig {
                verify_sum_trees: true,
                validator_set_rotation_block_count: 100,
                ..Default::default()
            },
            block_spacing_ms: day_in_ms,
            testing_configs: PlatformTestConfig::default_with_no_block_signing(),
            ..Default::default()
        };

        let block_count = 10;
        let mut platform = TestPlatformBuilder::new()
            .with_config(config.clone())
            .build_with_mock_rpc();

        let outcome = run_chain_for_strategy(&mut platform, block_count, strategy, config, 15);
        for tx_results_per_block in outcome.state_transition_results_per_block.values() {
            for (state_transition, result) in tx_results_per_block {
                assert_eq!(
                    result.code, 0,
                    "state transition got code {} : {:?}",
                    result.code, state_transition
                );
            }
        }
    }

    #[test]
    fn run_chain_insert_one_new_identity_per_block_many_document_insertions_and_deletions_with_higher_than_max_nonce_gaps_with_epoch_change(
    ) {
        let platform_version = PlatformVersion::latest();
        let created_contract = json_document_to_created_contract(
            "tests/supporting_files/contract/dashpay/dashpay-contract-all-mutable.json",
            1,
            true,
            platform_version,
        )
        .expect("expected to get contract from a json document");

        let contract = created_contract.data_contract();

        let document_insertion_op = DocumentOp {
            contract: contract.clone(),
            action: DocumentAction::DocumentActionInsertRandom(
                DocumentFieldFillType::FillIfNotRequired,
                DocumentFieldFillSize::AnyDocumentFillSize,
            ),
            document_type: contract
                .document_type_for_name("contactRequest")
                .expect("expected a profile document type")
                .to_owned_document_type(),
        };

        let document_deletion_op = DocumentOp {
            contract: contract.clone(),
            action: DocumentAction::DocumentActionDelete,
            document_type: contract
                .document_type_for_name("contactRequest")
                .expect("expected a profile document type")
                .to_owned_document_type(),
        };

        let strategy = NetworkStrategy {
            strategy: Strategy {
                contracts_with_updates: vec![(created_contract, None)],
                operations: vec![
                    Operation {
                        op_type: OperationType::Document(document_insertion_op),
                        frequency: Frequency {
                            times_per_block_range: 1..7,
                            chance_per_block: None,
                        },
                    },
                    Operation {
                        op_type: OperationType::Document(document_deletion_op),
                        frequency: Frequency {
                            times_per_block_range: 1..7,
                            chance_per_block: None,
                        },
                    },
                ],
                start_identities: StartIdentities::default(),
                identities_inserts: IdentityInsertInfo {
                    frequency: Frequency {
                        times_per_block_range: 1..2,
                        chance_per_block: None,
                    },
                    ..Default::default()
                },

                identity_contract_nonce_gaps: Some(Frequency {
                    times_per_block_range: 25..26,
                    chance_per_block: Some(1.0),
                }),
                signer: None,
            },
            total_hpmns: 100,
            extra_normal_mns: 0,
            validator_quorum_count: 24,
            chain_lock_quorum_count: 24,
            upgrading_info: None,

            proposer_strategy: Default::default(),
            rotate_quorums: false,
            failure_testing: None,
            query_testing: None,
            verify_state_transition_results: true,
            ..Default::default()
        };
        let day_in_ms = 1000 * 60 * 60 * 24;
        let config = PlatformConfig {
            validator_set_quorum_size: 100,
            validator_set_quorum_type: "llmq_100_67".to_string(),
            chain_lock_quorum_type: "llmq_100_67".to_string(),
            execution: ExecutionConfig {
                verify_sum_trees: true,
                validator_set_rotation_block_count: 100,
                ..Default::default()
            },
            block_spacing_ms: day_in_ms,
            testing_configs: PlatformTestConfig::default_with_no_block_signing(),
            ..Default::default()
        };

        let block_count = 10;
        let mut platform = TestPlatformBuilder::new()
            .with_config(config.clone())
            .build_with_mock_rpc();

        let outcome = run_chain_for_strategy(&mut platform, block_count, strategy, config, 15);
        for tx_results_per_block in outcome.state_transition_results_per_block.values() {
            for (state_transition, _unused_result) in tx_results_per_block {
                // We can't ever get a documents batch transition, because the proposer will remove it from a block
                assert!(!matches!(
                    state_transition,
                    StateTransition::DocumentsBatch(_)
                ));
            }
        }
    }

    #[test]
    fn run_chain_insert_many_new_identity_per_block_many_document_insertions_and_deletions_with_epoch_change(
    ) {
        let platform_version = PlatformVersion::latest();
        let created_contract = json_document_to_created_contract(
            "tests/supporting_files/contract/dashpay/dashpay-contract-all-mutable.json",
            1,
            true,
            platform_version,
        )
        .expect("expected to get contract from a json document");

        let contract = created_contract.data_contract();

        let document_insertion_op = DocumentOp {
            contract: contract.clone(),
            action: DocumentAction::DocumentActionInsertRandom(
                DocumentFieldFillType::FillIfNotRequired,
                DocumentFieldFillSize::AnyDocumentFillSize,
            ),
            document_type: contract
                .document_type_for_name("contactRequest")
                .expect("expected a profile document type")
                .to_owned_document_type(),
        };

        let document_deletion_op = DocumentOp {
            contract: contract.clone(),
            action: DocumentAction::DocumentActionDelete,
            document_type: contract
                .document_type_for_name("contactRequest")
                .expect("expected a profile document type")
                .to_owned_document_type(),
        };

        let strategy = NetworkStrategy {
            strategy: Strategy {
                contracts_with_updates: vec![(created_contract, None)],
                operations: vec![
                    Operation {
                        op_type: OperationType::Document(document_insertion_op),
                        frequency: Frequency {
                            times_per_block_range: 1..40,
                            chance_per_block: None,
                        },
                    },
                    Operation {
                        op_type: OperationType::Document(document_deletion_op),
                        frequency: Frequency {
                            times_per_block_range: 1..15,
                            chance_per_block: None,
                        },
                    },
                ],
                start_identities: StartIdentities::default(),
                identities_inserts: IdentityInsertInfo {
                    frequency: Frequency {
                        times_per_block_range: 1..30,
                        chance_per_block: None,
                    },
                    start_keys: 5,
                    extra_keys: Default::default(),
                },

                identity_contract_nonce_gaps: None,
                signer: None,
            },
            total_hpmns: 100,
            extra_normal_mns: 0,
            validator_quorum_count: 24,
            chain_lock_quorum_count: 24,
            upgrading_info: None,

            proposer_strategy: Default::default(),
            rotate_quorums: false,
            failure_testing: None,
            query_testing: None,
            verify_state_transition_results: true,
            ..Default::default()
        };

        let day_in_ms = 1000 * 60 * 60 * 24;

        let config = PlatformConfig {
            validator_set_quorum_size: 100,
            validator_set_quorum_type: "llmq_100_67".to_string(),
            chain_lock_quorum_type: "llmq_100_67".to_string(),
            execution: ExecutionConfig {
                verify_sum_trees: true,
                validator_set_rotation_block_count: 100,
                epoch_time_length_s: 1576800,
                ..Default::default()
            },
            block_spacing_ms: day_in_ms,
            testing_configs: PlatformTestConfig::default_with_no_block_signing(),
            ..Default::default()
        };
        let block_count = 30;
        let mut platform = TestPlatformBuilder::new()
            .with_config(config.clone())
            .build_with_mock_rpc();

        let outcome = run_chain_for_strategy(&mut platform, block_count, strategy, config, 15);
        assert_eq!(outcome.identities.len() as u64, 470);
        assert_eq!(outcome.masternode_identity_balances.len(), 100);
        let balance_count = outcome
            .masternode_identity_balances
            .into_iter()
            .filter(|(_, balance)| *balance != 0)
            .count();
        assert_eq!(balance_count, 19); // 1 epoch worth of proposers
    }

    #[test]
    fn run_chain_insert_many_new_identity_per_block_many_document_insertions_updates_and_deletions_with_epoch_change(
    ) {
        let platform_version = PlatformVersion::latest();
        let created_contract = json_document_to_created_contract(
            "tests/supporting_files/contract/dashpay/dashpay-contract-all-mutable.json",
            1,
            true,
            platform_version,
        )
        .expect("expected to get contract from a json document");

        let contract = created_contract.data_contract();

        let document_insertion_op = DocumentOp {
            contract: contract.clone(),
            action: DocumentAction::DocumentActionInsertRandom(
                DocumentFieldFillType::FillIfNotRequired,
                DocumentFieldFillSize::AnyDocumentFillSize,
            ),
            document_type: contract
                .document_type_for_name("contactRequest")
                .expect("expected a profile document type")
                .to_owned_document_type(),
        };

        let document_replace_op = DocumentOp {
            contract: contract.clone(),
            action: DocumentActionReplace,
            document_type: contract
                .document_type_for_name("contactRequest")
                .expect("expected a profile document type")
                .to_owned_document_type(),
        };

        let document_deletion_op = DocumentOp {
            contract: contract.clone(),
            action: DocumentAction::DocumentActionDelete,
            document_type: contract
                .document_type_for_name("contactRequest")
                .expect("expected a profile document type")
                .to_owned_document_type(),
        };

        let strategy = NetworkStrategy {
            strategy: Strategy {
                contracts_with_updates: vec![(created_contract, None)],
                operations: vec![
                    Operation {
                        op_type: OperationType::Document(document_insertion_op),
                        frequency: Frequency {
                            times_per_block_range: 1..40,
                            chance_per_block: None,
                        },
                    },
                    Operation {
                        op_type: OperationType::Document(document_replace_op),
                        frequency: Frequency {
                            times_per_block_range: 1..5,
                            chance_per_block: None,
                        },
                    },
                    Operation {
                        op_type: OperationType::Document(document_deletion_op),
                        frequency: Frequency {
                            times_per_block_range: 1..5,
                            chance_per_block: None,
                        },
                    },
                ],
                start_identities: StartIdentities::default(),
                identities_inserts: IdentityInsertInfo {
                    frequency: Frequency {
                        times_per_block_range: 1..6,
                        chance_per_block: None,
                    },
                    start_keys: 5,
                    extra_keys: Default::default(),
                },

                identity_contract_nonce_gaps: None,
                signer: None,
            },
            total_hpmns: 100,
            extra_normal_mns: 0,
            validator_quorum_count: 24,
            chain_lock_quorum_count: 24,
            upgrading_info: None,

            proposer_strategy: Default::default(),
            rotate_quorums: false,
            failure_testing: None,
            query_testing: None,
            verify_state_transition_results: true,
            ..Default::default()
        };

        let day_in_ms = 1000 * 60 * 60 * 24;

        let config = PlatformConfig {
            validator_set_quorum_size: 100,
            validator_set_quorum_type: "llmq_100_67".to_string(),
            chain_lock_quorum_type: "llmq_100_67".to_string(),
            execution: ExecutionConfig {
                verify_sum_trees: true,
                validator_set_rotation_block_count: 100,
                epoch_time_length_s: 1576800,
                ..Default::default()
            },
            block_spacing_ms: day_in_ms,
            testing_configs: PlatformTestConfig::default_with_no_block_signing(),
            ..Default::default()
        };
        let block_count = 30;
        let mut platform = TestPlatformBuilder::new()
            .with_config(config.clone())
            .build_with_mock_rpc();

        let outcome = run_chain_for_strategy(&mut platform, block_count, strategy, config, 15);
        assert_eq!(outcome.identities.len() as u64, 90);
        assert_eq!(outcome.masternode_identity_balances.len(), 100);
        let balance_count = outcome
            .masternode_identity_balances
            .into_iter()
            .filter(|(_, balance)| *balance != 0)
            .count();
        assert_eq!(balance_count, 19); // 1 epoch worth of proposers
    }

    #[test]
    fn run_chain_top_up_identities() {
        drive_abci::logging::init_for_tests(LogLevel::Silent);

        let strategy = NetworkStrategy {
            strategy: Strategy {
                contracts_with_updates: vec![],
                operations: vec![Operation {
                    op_type: OperationType::IdentityTopUp,
                    frequency: Frequency {
                        times_per_block_range: 1..3,
                        chance_per_block: None,
                    },
                }],
                start_identities: StartIdentities::default(),
                identities_inserts: IdentityInsertInfo {
                    frequency: Frequency {
                        times_per_block_range: 1..2,
                        chance_per_block: None,
                    },
                    ..Default::default()
                },

                identity_contract_nonce_gaps: None,
                signer: None,
            },
            total_hpmns: 100,
            extra_normal_mns: 0,
            validator_quorum_count: 24,
            chain_lock_quorum_count: 24,
            upgrading_info: None,

            proposer_strategy: Default::default(),
            rotate_quorums: false,
            failure_testing: None,
            query_testing: None,
            verify_state_transition_results: true,
            ..Default::default()
        };
        let config = PlatformConfig {
            validator_set_quorum_size: 100,
            validator_set_quorum_type: "llmq_100_67".to_string(),
            chain_lock_quorum_type: "llmq_100_67".to_string(),
            execution: ExecutionConfig {
                verify_sum_trees: true,
                validator_set_rotation_block_count: 25,
                ..Default::default()
            },
            block_spacing_ms: 3000,
            testing_configs: PlatformTestConfig::default_with_no_block_signing(),
            ..Default::default()
        };
        let mut platform = TestPlatformBuilder::new()
            .with_config(config.clone())
            .build_with_mock_rpc();

        let outcome = run_chain_for_strategy(&mut platform, 10, strategy, config, 15);

        let max_initial_balance = 100000000000u64; // TODO: some centralized way for random test data (`arbitrary` maybe?)
        let balances = outcome
            .abci_app
            .platform
            .drive
            .fetch_identities_balances(
                &outcome
                    .identities
                    .into_iter()
                    .map(|identity| identity.id().to_buffer())
                    .collect(),
                None,
            )
            .expect("expected to fetch balances");

        assert!(balances
            .into_iter()
            .any(|(_, balance)| balance > max_initial_balance));
    }

    #[test]
    fn run_chain_update_identities_add_keys() {
        let strategy = NetworkStrategy {
            strategy: Strategy {
                contracts_with_updates: vec![],
                operations: vec![Operation {
                    op_type: OperationType::IdentityUpdate(
                        IdentityUpdateOp::IdentityUpdateAddKeys(3),
                    ),
                    frequency: Frequency {
                        times_per_block_range: 1..2,
                        chance_per_block: None,
                    },
                }],
                start_identities: StartIdentities::default(),
                identities_inserts: IdentityInsertInfo {
                    frequency: Frequency {
                        times_per_block_range: 1..2,
                        chance_per_block: None,
                    },
                    ..Default::default()
                },

                identity_contract_nonce_gaps: None,
                signer: None,
            },
            total_hpmns: 100,
            extra_normal_mns: 0,
            validator_quorum_count: 24,
            chain_lock_quorum_count: 24,
            upgrading_info: None,

            proposer_strategy: Default::default(),
            rotate_quorums: false,
            failure_testing: None,
            query_testing: None,
            // because we can add an identity and add keys to it in the same block
            // the result would be different then expected
            verify_state_transition_results: false,
            ..Default::default()
        };
        let config = PlatformConfig {
            validator_set_quorum_size: 100,
            validator_set_quorum_type: "llmq_100_67".to_string(),
            chain_lock_quorum_type: "llmq_100_67".to_string(),
            execution: ExecutionConfig {
                verify_sum_trees: true,
                validator_set_rotation_block_count: 25,
                ..Default::default()
            },
            block_spacing_ms: 3000,
            testing_configs: PlatformTestConfig::default_with_no_block_signing(),
            ..Default::default()
        };
        let mut platform = TestPlatformBuilder::new()
            .with_config(config.clone())
            .build_with_mock_rpc();

        let outcome = run_chain_for_strategy(&mut platform, 10, strategy, config, 15);
        let state = outcome.abci_app.platform.state.load();
        let protocol_version = state.current_protocol_version_in_consensus();
        let platform_version = PlatformVersion::get(protocol_version).unwrap();

        let identities = outcome
            .abci_app
            .platform
            .drive
            .fetch_full_identities(
                outcome
                    .identities
                    .into_iter()
                    .map(|identity| identity.id().to_buffer())
                    .collect::<Vec<_>>()
                    .as_slice(),
                None,
                platform_version,
            )
            .expect("expected to fetch balances");

        assert!(identities
            .into_iter()
            .any(|(_, identity)| { identity.expect("expected identity").public_keys().len() > 7 }));
    }

    #[test]
    fn run_chain_update_identities_remove_keys() {
        let platform_version = PlatformVersion::latest();
        let strategy = NetworkStrategy {
            strategy: Strategy {
                contracts_with_updates: vec![],
                operations: vec![Operation {
                    op_type: OperationType::IdentityUpdate(
                        IdentityUpdateOp::IdentityUpdateDisableKey(3),
                    ),
                    frequency: Frequency {
                        times_per_block_range: 1..2,
                        chance_per_block: None,
                    },
                }],
                start_identities: StartIdentities::default(),
                identities_inserts: IdentityInsertInfo {
                    frequency: Frequency {
                        times_per_block_range: 1..2,
                        chance_per_block: None,
                    },
                    ..Default::default()
                },

                identity_contract_nonce_gaps: None,
                signer: None,
            },
            total_hpmns: 100,
            extra_normal_mns: 0,
            validator_quorum_count: 24,
            chain_lock_quorum_count: 24,
            upgrading_info: None,

            proposer_strategy: Default::default(),
            rotate_quorums: false,
            failure_testing: None,
            query_testing: None,
            // because we can add an identity and remove keys to it in the same block
            // the result would be different then expected
            verify_state_transition_results: false,
            ..Default::default()
        };
        let config = PlatformConfig {
            validator_set_quorum_size: 100,
            validator_set_quorum_type: "llmq_100_67".to_string(),
            chain_lock_quorum_type: "llmq_100_67".to_string(),
            execution: ExecutionConfig {
                verify_sum_trees: true,
                validator_set_rotation_block_count: 25,
                ..Default::default()
            },
            block_spacing_ms: 3000,
            testing_configs: PlatformTestConfig::default_with_no_block_signing(),
            ..Default::default()
        };
        let mut platform = TestPlatformBuilder::new()
            .with_config(config.clone())
            .build_with_mock_rpc();

        let outcome = run_chain_for_strategy(&mut platform, 10, strategy, config, 15);

        let identities = outcome
            .abci_app
            .platform
            .drive
            .fetch_full_identities(
                outcome
                    .identities
                    .into_iter()
                    .map(|identity| identity.id().to_buffer())
                    .collect::<Vec<_>>()
                    .as_slice(),
                None,
                platform_version,
            )
            .expect("expected to fetch balances");

        assert!(identities.into_iter().any(|(_, identity)| {
            identity
                .expect("expected identity")
                .public_keys()
                .iter()
                .any(|(_, public_key)| public_key.is_disabled())
        }));
    }

    #[test]
    fn run_chain_top_up_and_withdraw_from_identities() {
        let platform_version = PlatformVersion::latest();
        let strategy = NetworkStrategy {
            strategy: Strategy {
                contracts_with_updates: vec![],
                operations: vec![
                    Operation {
                        op_type: OperationType::IdentityTopUp,
                        frequency: Frequency {
                            times_per_block_range: 1..4,
                            chance_per_block: None,
                        },
                    },
                    Operation {
                        op_type: OperationType::IdentityWithdrawal,
                        frequency: Frequency {
                            times_per_block_range: 1..4,
                            chance_per_block: None,
                        },
                    },
                ],
                start_identities: StartIdentities::default(),
                identities_inserts: IdentityInsertInfo {
                    frequency: Frequency {
                        times_per_block_range: 1..2,
                        chance_per_block: None,
                    },
                    start_keys: 3,
                    extra_keys: [(
                        Purpose::TRANSFER,
                        [(SecurityLevel::CRITICAL, vec![KeyType::ECDSA_SECP256K1])].into(),
                    )]
                    .into(),
                },
                identity_contract_nonce_gaps: None,
                signer: None,
            },
            total_hpmns: 100,
            extra_normal_mns: 0,
            validator_quorum_count: 24,
            chain_lock_quorum_count: 24,
            upgrading_info: None,

            proposer_strategy: Default::default(),
            rotate_quorums: false,
            failure_testing: None,
            query_testing: None,
            // because we can add an identity and withdraw from it in the same block
            // the result would be different then expected
            verify_state_transition_results: false,
            ..Default::default()
        };
        let config = PlatformConfig {
            validator_set_quorum_size: 100,
            validator_set_quorum_type: "llmq_100_67".to_string(),
            chain_lock_quorum_type: "llmq_100_67".to_string(),
            execution: ExecutionConfig {
                verify_sum_trees: true,
                validator_set_rotation_block_count: 25,
                ..Default::default()
            },
            block_spacing_ms: 3000,
            testing_configs: PlatformTestConfig::default_with_no_block_signing(),
            ..Default::default()
        };

        let mut platform = TestPlatformBuilder::new()
            .with_config(config.clone())
            .build_with_mock_rpc();

        platform
            .core_rpc
            .expect_send_raw_transaction()
            .returning(move |_| Ok(Txid::all_zeros()));

        struct CoreState {
            asset_unlock_statuses: BTreeMap<WithdrawalTransactionIndex, AssetUnlockStatusResult>,
            chain_lock: ChainLock,
        }

        let mut chain_locked_height = 1;

        // Have to go with a complicated shared object for the core state because we need to change
        // rpc response along the way but we can't mutate `platform.core_rpc` later
        // because platform reference is moved into the AbciApplication.
        let shared_core_state = Arc::new(Mutex::new(CoreState {
            asset_unlock_statuses: BTreeMap::new(),
            chain_lock: ChainLock {
                block_height: chain_locked_height,
                block_hash: BlockHash::from_byte_array([1; 32]),
                signature: BLSSignature::from([2; 96]),
            },
        }));

        // Set up Core RPC responses
        {
            let core_state = shared_core_state.clone();

            platform
                .core_rpc
                .expect_get_asset_unlock_statuses()
                .returning(move |indices, _| {
                    Ok(indices
                        .iter()
                        .map(|index| {
                            core_state
                                .lock()
                                .unwrap()
                                .asset_unlock_statuses
                                .get(index)
                                .cloned()
                                .unwrap()
                        })
                        .collect())
                });

            let core_state = shared_core_state.clone();
            platform
                .core_rpc
                .expect_get_best_chain_lock()
                .returning(move || Ok(core_state.lock().unwrap().chain_lock.clone()));
        }

        // Run first two blocks:
        // - Block 1: creates identity
        // - Block 2: tops up identity and initiates withdrawals
        let (
            ChainExecutionOutcome {
                abci_app,
                proposers,
                quorums,
                current_quorum_hash,
                current_proposer_versions,
                end_time_ms,
                identity_nonce_counter,
                identity_contract_nonce_counter,
                ..
            },
            last_block_pooled_withdrawals_amount,
        ) = {
            let outcome =
                run_chain_for_strategy(&mut platform, 2, strategy.clone(), config.clone(), 1);

            // Withdrawal transactions are not populated to block execution context yet
            assert_eq!(outcome.withdrawals.len(), 0);

            // Withdrawal documents with pooled status should exist.
            let withdrawal_documents_pooled = outcome
                .abci_app
                .platform
                .drive
                .fetch_oldest_withdrawal_documents_by_status(
                    withdrawals_contract::WithdrawalStatus::POOLED.into(),
                    DEFAULT_QUERY_LIMIT,
                    None,
                    platform_version,
                )
                .unwrap();
            assert!(!withdrawal_documents_pooled.is_empty());
            let pooled_withdrawals = withdrawal_documents_pooled.len();

            (outcome, pooled_withdrawals)
        };

        // Run block 3
        // Should broadcast previously pooled withdrawals to core
        let ChainExecutionOutcome {
            abci_app,
            proposers,
            quorums,
            current_quorum_hash,
            current_proposer_versions,
            end_time_ms,
            withdrawals: last_block_withdrawals,
            identity_nonce_counter,
            identity_contract_nonce_counter,
            ..
        } = {
            let outcome = continue_chain_for_strategy(
                abci_app,
                ChainExecutionParameters {
                    block_start: 3,
                    core_height_start: 1,
                    block_count: 1,
                    proposers,
                    quorums,
                    current_quorum_hash,
                    current_proposer_versions: Some(current_proposer_versions),
                    current_identity_nonce_counter: identity_nonce_counter,
                    current_identity_contract_nonce_counter: identity_contract_nonce_counter,
                    start_time_ms: GENESIS_TIME_MS,
                    current_time_ms: end_time_ms,
                },
                strategy.clone(),
                config.clone(),
                StrategyRandomness::SeedEntropy(2),
            );

            // Withdrawal documents with pooled status should exist.
            let withdrawal_documents_broadcasted = outcome
                .abci_app
                .platform
                .drive
                .fetch_oldest_withdrawal_documents_by_status(
                    withdrawals_contract::WithdrawalStatus::BROADCASTED.into(),
                    DEFAULT_QUERY_LIMIT,
                    None,
                    platform_version,
                )
                .unwrap();

            // In this block all previously pooled withdrawals should be broadcasted
            assert_eq!(
                outcome.withdrawals.len(),
                last_block_pooled_withdrawals_amount
            );
            assert_eq!(
                withdrawal_documents_broadcasted.len(),
                last_block_pooled_withdrawals_amount
            );

            outcome
        };

        // Update core state before running next block.
        // Asset unlocks broadcasted in the last block should have Unknown status
        {
            let mut core_state = shared_core_state.lock().unwrap();
            last_block_withdrawals.iter().for_each(|tx| {
                let index = asset_unlock_index(tx);

                core_state.asset_unlock_statuses.insert(
                    index,
                    AssetUnlockStatusResult {
                        index,
                        status: AssetUnlockStatus::Unknown,
                    },
                );
            });
        }

        // Run block 4
        // Should change pooled status to broadcasted
        let last_block_broadcasted_withdrawals_amount = last_block_withdrawals.len();
        let (
            ChainExecutionOutcome {
                abci_app,
                proposers,
                quorums,
                current_quorum_hash,
                current_proposer_versions,
                end_time_ms,
                withdrawals: last_block_withdrawals,
                identity_nonce_counter,
                identity_contract_nonce_counter,
                ..
            },
            last_block_broadcased_withdrawals_amount,
        ) = {
            let outcome = continue_chain_for_strategy(
                abci_app,
                ChainExecutionParameters {
                    block_start: 4,
                    core_height_start: 1,
                    block_count: 1,
                    proposers,
                    quorums,
                    current_quorum_hash,
                    current_proposer_versions: Some(current_proposer_versions),
                    current_identity_nonce_counter: identity_nonce_counter,
                    current_identity_contract_nonce_counter: identity_contract_nonce_counter,
                    start_time_ms: GENESIS_TIME_MS,
                    current_time_ms: end_time_ms + 1000,
                },
                strategy.clone(),
                config.clone(),
                StrategyRandomness::SeedEntropy(3),
            );

            let withdrawal_documents_pooled = outcome
                .abci_app
                .platform
                .drive
                .fetch_oldest_withdrawal_documents_by_status(
                    withdrawals_contract::WithdrawalStatus::POOLED.into(),
                    DEFAULT_QUERY_LIMIT,
                    None,
                    platform_version,
                )
                .unwrap();

            let withdrawal_documents_broadcasted = outcome
                .abci_app
                .platform
                .drive
                .fetch_oldest_withdrawal_documents_by_status(
                    withdrawals_contract::WithdrawalStatus::BROADCASTED.into(),
                    DEFAULT_QUERY_LIMIT,
                    None,
                    platform_version,
                )
                .unwrap();

            // In this block we should have new withdrawals pooled
            assert!(!withdrawal_documents_pooled.is_empty());

            // And extra withdrawals broadcasted
            let withdrawals_broadcasted_expected =
                last_block_broadcasted_withdrawals_amount + outcome.withdrawals.len();
            assert_eq!(
                withdrawal_documents_broadcasted.len(),
                withdrawals_broadcasted_expected
            );

            (outcome, withdrawal_documents_broadcasted.len())
        };

        // Update core state for newly broadcasted transactions
        {
            let mut core_state = shared_core_state.lock().unwrap();

            // First, set all previously broadcasted transactions to Chainlocked
            core_state
                .asset_unlock_statuses
                .iter_mut()
                .for_each(|(index, status_result)| {
                    // Do not settle yet transactions that were broadcasted in the last block
                    status_result.index = *index;
                    status_result.status = AssetUnlockStatus::Chainlocked;
                });

            // Then increase chainlocked height, so that withdrawals for chainlocked transactions
            // could be completed in the next block
            // TODO: do we need this var?
            chain_locked_height += 1;
            core_state.chain_lock.block_height = chain_locked_height;

            // Then set all newly broadcasted transactions to Unknown
            last_block_withdrawals.iter().for_each(|tx| {
                let index = asset_unlock_index(tx);

                core_state.asset_unlock_statuses.insert(
                    index,
                    AssetUnlockStatusResult {
                        index,
                        status: AssetUnlockStatus::Unknown,
                    },
                );
            });

            drop(core_state);
        }

        // Run block 5
        // Previously broadcasted transactions should be settled after block 5,
        // and their corresponding statuses should be changed to COMPLETED
        let (
            ChainExecutionOutcome {
                abci_app,
                proposers,
                quorums,
                current_quorum_hash,
                current_proposer_versions,
                end_time_ms,
                withdrawals: last_block_withdrawals,
                identity_nonce_counter,
                identity_contract_nonce_counter,
                ..
            },
            last_block_withdrawals_completed_amount,
        ) = {
            let outcome = continue_chain_for_strategy(
                abci_app,
                ChainExecutionParameters {
                    block_start: 5,
                    core_height_start: 1,
                    block_count: 1,
                    proposers,
                    quorums,
                    current_quorum_hash,
                    current_proposer_versions: Some(current_proposer_versions),
                    current_identity_nonce_counter: identity_nonce_counter,
                    current_identity_contract_nonce_counter: identity_contract_nonce_counter,
                    start_time_ms: GENESIS_TIME_MS,
                    current_time_ms: end_time_ms + 1000,
                },
                strategy.clone(),
                config.clone(),
                StrategyRandomness::SeedEntropy(4),
            );

            let withdrawal_documents_pooled = outcome
                .abci_app
                .platform
                .drive
                .fetch_oldest_withdrawal_documents_by_status(
                    withdrawals_contract::WithdrawalStatus::POOLED.into(),
                    DEFAULT_QUERY_LIMIT,
                    None,
                    platform_version,
                )
                .unwrap();

            let withdrawal_documents_broadcasted = outcome
                .abci_app
                .platform
                .drive
                .fetch_oldest_withdrawal_documents_by_status(
                    withdrawals_contract::WithdrawalStatus::BROADCASTED.into(),
                    DEFAULT_QUERY_LIMIT,
                    None,
                    platform_version,
                )
                .unwrap();

            let withdrawal_documents_completed = outcome
                .abci_app
                .platform
                .drive
                .fetch_oldest_withdrawal_documents_by_status(
                    withdrawals_contract::WithdrawalStatus::COMPLETE.into(),
                    DEFAULT_QUERY_LIMIT,
                    None,
                    platform_version,
                )
                .unwrap();

            // In this block we should have new withdrawals pooled
            assert!(!withdrawal_documents_pooled.is_empty());

            // And some withdrawals completed
            let withdrawals_completed_expected =
                // Withdrawals issued on {previous_block - 1} considered completed
                last_block_broadcased_withdrawals_amount - last_block_withdrawals.len();
            assert_eq!(
                withdrawal_documents_completed.len(),
                withdrawals_completed_expected
            );

            // And extra withdrawals broadcasted
            let withdrawals_broadcasted_expected =
                // Withdrawals issued on previous block + withdrawals from this block are still in broadcasted state
                last_block_withdrawals.len() + outcome.withdrawals.len();

            assert_eq!(
                withdrawal_documents_broadcasted.len(),
                withdrawals_broadcasted_expected
            );

            (outcome, withdrawal_documents_completed.len())
        };

        // Update state of the core before proceeding to the next block
        {
            // Simulate transactions being added to the core mempool
            let mut core_state = shared_core_state.lock().unwrap();

            let number_of_blocks_before_expiration: u32 = 48;
            chain_locked_height += number_of_blocks_before_expiration;

            core_state.chain_lock.block_height = chain_locked_height;

            last_block_withdrawals.iter().for_each(|tx| {
                let index = asset_unlock_index(tx);

                core_state.asset_unlock_statuses.insert(
                    index,
                    AssetUnlockStatusResult {
                        index,
                        status: AssetUnlockStatus::Unknown,
                    },
                );
            });
        }

        // Run block 6.
        // Tests withdrawal expiration
        let ChainExecutionOutcome { .. } = {
            let outcome = continue_chain_for_strategy(
                abci_app,
                ChainExecutionParameters {
                    block_start: 6,
                    core_height_start: 1,
                    block_count: 1,
                    proposers,
                    quorums,
                    current_quorum_hash,
                    current_proposer_versions: Some(current_proposer_versions),
                    current_identity_nonce_counter: identity_nonce_counter,
                    current_identity_contract_nonce_counter: identity_contract_nonce_counter,
                    start_time_ms: GENESIS_TIME_MS,
                    current_time_ms: end_time_ms + 1000,
                },
                strategy.clone(),
                config.clone(),
                StrategyRandomness::SeedEntropy(5),
            );

            let withdrawal_documents_pooled = outcome
                .abci_app
                .platform
                .drive
                .fetch_oldest_withdrawal_documents_by_status(
                    withdrawals_contract::WithdrawalStatus::POOLED.into(),
                    DEFAULT_QUERY_LIMIT,
                    None,
                    platform_version,
                )
                .unwrap();

            let withdrawal_documents_broadcasted = outcome
                .abci_app
                .platform
                .drive
                .fetch_oldest_withdrawal_documents_by_status(
                    withdrawals_contract::WithdrawalStatus::BROADCASTED.into(),
                    DEFAULT_QUERY_LIMIT,
                    None,
                    platform_version,
                )
                .unwrap();

            let withdrawal_documents_completed = outcome
                .abci_app
                .platform
                .drive
                .fetch_oldest_withdrawal_documents_by_status(
                    withdrawals_contract::WithdrawalStatus::COMPLETE.into(),
                    DEFAULT_QUERY_LIMIT,
                    None,
                    platform_version,
                )
                .unwrap();

            let withdrawal_documents_expired = outcome
                .abci_app
                .platform
                .drive
                .fetch_oldest_withdrawal_documents_by_status(
                    withdrawals_contract::WithdrawalStatus::EXPIRED.into(),
                    DEFAULT_QUERY_LIMIT,
                    None,
                    platform_version,
                )
                .unwrap();

            // In this block we should have new withdrawals pooled
            assert!(!withdrawal_documents_pooled.is_empty());

            // Amount of completed withdrawals stays the same as in the last block
            assert_eq!(
                withdrawal_documents_completed.len(),
                last_block_withdrawals_completed_amount
            );

            // And some withdrawals got expired
            let withdrawals_expired_expected =
                // Withdrawals issued on {previous_block - 1}, but not chainlocked yet, considered expired
                last_block_broadcased_withdrawals_amount - last_block_withdrawals.len();

            assert_eq!(
                withdrawal_documents_expired.len(),
                withdrawals_expired_expected
            );

            // And extra withdrawals broadcasted
            let withdrawals_broadcasted_expected =
                // Withdrawals issued on previous block + withdrawals from this block are still in broadcasted state
                last_block_withdrawals.len() + outcome.withdrawals.len();

            assert_eq!(
                withdrawal_documents_broadcasted.len(),
                withdrawals_broadcasted_expected
            );

            outcome
        };
    }

    #[test]
    fn run_chain_rotation_is_deterministic_1_block() {
        let strategy = NetworkStrategy {
            strategy: Strategy {
                contracts_with_updates: vec![],
                operations: vec![],
                start_identities: StartIdentities::default(),
                identities_inserts: IdentityInsertInfo {
                    //we do this to create some paying transactions
                    frequency: Frequency {
                        times_per_block_range: 1..2,
                        chance_per_block: None,
                    },
                    start_keys: 5,
                    extra_keys: Default::default(),
                },

                identity_contract_nonce_gaps: None,
                signer: None,
            },
            total_hpmns: 50,
            extra_normal_mns: 0,
            validator_quorum_count: 10,
            upgrading_info: None,
            core_height_increase: RandomCoreHeightIncrease(Frequency {
                times_per_block_range: 1..2,
                chance_per_block: None,
            }),
            proposer_strategy: Default::default(),
            rotate_quorums: true,
            failure_testing: None,
            query_testing: None,
            verify_state_transition_results: false,
            ..Default::default()
        };
        let day_in_ms = 1000 * 60 * 60 * 24;
        let config = PlatformConfig {
            validator_set_quorum_size: 3,
            validator_set_quorum_type: "llmq_100_67".to_string(),
            chain_lock_quorum_type: "llmq_100_67".to_string(),
            execution: ExecutionConfig {
                verify_sum_trees: true,
                validator_set_rotation_block_count: 1,
                ..Default::default()
            },
            block_spacing_ms: day_in_ms,
            testing_configs: PlatformTestConfig::default_with_no_block_signing(),
            ..Default::default()
        };

        let mut platforms = Vec::new();
        let mut outcomes = Vec::new();

        for _ in 0..2 {
            let platform = TestPlatformBuilder::new()
                .with_config(config.clone())
                .build_with_mock_rpc();
            platforms.push(platform);
        }

        for platform in &mut platforms {
            platform
                .core_rpc
                .expect_get_best_chain_lock()
                .returning(move || {
                    Ok(ChainLock {
                        block_height: 10,
                        block_hash: BlockHash::from_byte_array([1; 32]),
                        signature: [2; 96].into(),
                    })
                });

            let outcome = run_chain_for_strategy(platform, 1, strategy.clone(), config.clone(), 7);
            outcomes.push(outcome);
        }

        let first_proposers_fingerprint = hash_to_hex_string(
            outcomes[0]
                .proposers
                .iter()
                .map(|masternode_list_item_with_updates| {
                    hex::encode(masternode_list_item_with_updates.masternode.pro_tx_hash)
                })
                .join("|"),
        );

        assert!(outcomes.iter().all(|outcome| {
            let last_proposers_fingerprint = hash_to_hex_string(
                outcome
                    .proposers
                    .iter()
                    .map(|masternode_list_item_with_updates| {
                        hex::encode(masternode_list_item_with_updates.masternode.pro_tx_hash)
                    })
                    .join("|"),
            );

            first_proposers_fingerprint == last_proposers_fingerprint
        }));

        let first_masternodes_fingerprint = hash_to_hex_string(
            outcomes[0]
                .masternode_identity_balances
                .keys()
                .map(hex::encode)
                .join("|"),
        );

        assert!(outcomes.iter().all(|outcome| {
            let last_masternodes_fingerprint = hash_to_hex_string(
                outcome
                    .masternode_identity_balances
                    .keys()
                    .map(hex::encode)
                    .join("|"),
            );

            first_masternodes_fingerprint == last_masternodes_fingerprint
        }));

        let first_validator_set_fingerprint = hash_to_hex_string(
            outcomes[0]
                .current_quorum()
                .validator_set
                .iter()
                .map(|validator| hex::encode(validator.pro_tx_hash))
                .join("|"),
        );

        assert!(outcomes.iter().all(|outcome| {
            let last_validator_set_fingerprint = hash_to_hex_string(
                outcome
                    .current_quorum()
                    .validator_set
                    .iter()
                    .map(|validator| hex::encode(validator.pro_tx_hash))
                    .join("|"),
            );

            first_validator_set_fingerprint == last_validator_set_fingerprint
        }));

        let first_last_app_hash = outcomes[0]
            .abci_app
            .platform
            .drive
            .grove
            .root_hash(None)
            .unwrap()
            .expect("should return app hash");

        assert!(outcomes.iter().all(|outcome| {
            let last_app_hash = outcome
                .abci_app
                .platform
                .drive
                .grove
                .root_hash(None)
                .unwrap()
                .expect("should return app hash");

            last_app_hash == first_last_app_hash
        }));
    }

    #[test]
    fn run_chain_heavy_rotation_deterministic_before_payout() {
        let strategy = NetworkStrategy {
            strategy: Strategy {
                contracts_with_updates: vec![],
                operations: vec![],
                start_identities: StartIdentities::default(),
                identities_inserts: IdentityInsertInfo {
                    //we do this to create some paying transactions
                    frequency: Frequency {
                        times_per_block_range: 1..2,
                        chance_per_block: None,
                    },
                    start_keys: 5,
                    extra_keys: Default::default(),
                },

                identity_contract_nonce_gaps: None,
                signer: None,
            },
            total_hpmns: 500,
            extra_normal_mns: 0,
            validator_quorum_count: 100,
            upgrading_info: None,
            core_height_increase: RandomCoreHeightIncrease(Frequency {
                times_per_block_range: 1..2,
                chance_per_block: None,
            }),
            proposer_strategy: Default::default(),
            rotate_quorums: true,
            failure_testing: None,
            query_testing: None,
            verify_state_transition_results: false,
            ..Default::default()
        };
        let day_in_ms = 1000 * 60 * 60 * 24;
        let config = PlatformConfig {
            validator_set_quorum_size: 3,
            validator_set_quorum_type: "llmq_100_67".to_string(),
            chain_lock_quorum_type: "llmq_100_67".to_string(),
            execution: ExecutionConfig {
                verify_sum_trees: true,
                validator_set_rotation_block_count: 1,
                epoch_time_length_s: 1576800,
                ..Default::default()
            },
            block_spacing_ms: day_in_ms,
            testing_configs: PlatformTestConfig::default_with_no_block_signing(),
            ..Default::default()
        };
        let mut platform_a = TestPlatformBuilder::new()
            .with_config(config.clone())
            .build_with_mock_rpc();
        let mut platform_b = TestPlatformBuilder::new()
            .with_config(config.clone())
            .build_with_mock_rpc();
        platform_a
            .core_rpc
            .expect_get_best_chain_lock()
            .returning(move || {
                Ok(ChainLock {
                    block_height: 10,
                    block_hash: BlockHash::from_byte_array([1; 32]),
                    signature: [2; 96].into(),
                })
            });
        platform_b
            .core_rpc
            .expect_get_best_chain_lock()
            .returning(move || {
                Ok(ChainLock {
                    block_height: 10,
                    block_hash: BlockHash::from_byte_array([1; 32]),
                    signature: [2; 96].into(),
                })
            });

        let outcome_a =
            run_chain_for_strategy(&mut platform_a, 18, strategy.clone(), config.clone(), 7);
        let outcome_b = run_chain_for_strategy(&mut platform_b, 18, strategy, config, 7);
        assert_eq!(outcome_a.end_epoch_index, outcome_b.end_epoch_index); // 100/18
        assert_eq!(outcome_a.masternode_identity_balances.len(), 500); // 500 nodes
        assert_eq!(outcome_b.masternode_identity_balances.len(), 500); // 500 nodes
        assert_eq!(outcome_a.end_epoch_index, 0); // 100/18
        let masternodes_fingerprint_a = hash_to_hex_string(
            outcome_a
                .masternode_identity_balances
                .keys()
                .map(hex::encode)
                .join("|"),
        );
        assert_eq!(
            masternodes_fingerprint_a,
            "0154fd29f0062819ee6b8063ea02c9f3296ed9af33a4538ae98087edb1a75029".to_string()
        );
        let masternodes_fingerprint_b = hash_to_hex_string(
            outcome_b
                .masternode_identity_balances
                .keys()
                .map(hex::encode)
                .join("|"),
        );
        assert_eq!(
            masternodes_fingerprint_b,
            "0154fd29f0062819ee6b8063ea02c9f3296ed9af33a4538ae98087edb1a75029".to_string()
        );

        let last_app_hash_a = outcome_a
            .abci_app
            .platform
            .drive
            .grove
            .root_hash(None)
            .unwrap()
            .expect("should return app hash");

        let last_app_hash_b = outcome_b
            .abci_app
            .platform
            .drive
            .grove
            .root_hash(None)
            .unwrap()
            .expect("should return app hash");

        assert_eq!(last_app_hash_a, last_app_hash_b);

        let balance_count = outcome_a
            .masternode_identity_balances
            .into_iter()
            .filter(|(_, balance)| *balance != 0)
            .count();
        assert_eq!(balance_count, 0);
    }

    #[test]
    fn run_chain_proposer_proposes_a_chainlock_that_would_remove_themselves_from_the_list_deterministic(
    ) {
        let strategy = NetworkStrategy {
            strategy: Strategy {
                contracts_with_updates: vec![],
                operations: vec![],
                start_identities: StartIdentities::default(),
                identities_inserts: IdentityInsertInfo {
                    //we do this to create some paying transactions
                    frequency: Frequency {
                        times_per_block_range: 1..2,
                        chance_per_block: None,
                    },
                    start_keys: 5,
                    extra_keys: Default::default(),
                },

                identity_contract_nonce_gaps: None,
                signer: None,
            },
            total_hpmns: 500,
            extra_normal_mns: 0,
            validator_quorum_count: 100,
            upgrading_info: None,
            core_height_increase: RandomCoreHeightIncrease(Frequency {
                times_per_block_range: 1..2,
                chance_per_block: None,
            }),
            proposer_strategy: Default::default(),
            rotate_quorums: true,
            failure_testing: None,
            query_testing: None,
            verify_state_transition_results: false,
            ..Default::default()
        };
        let day_in_ms = 1000 * 60 * 60 * 24;
        let config = PlatformConfig {
            validator_set_quorum_size: 3,
            validator_set_quorum_type: "llmq_100_67".to_string(),
            chain_lock_quorum_type: "llmq_100_67".to_string(),
            execution: ExecutionConfig {
                verify_sum_trees: true,
                validator_set_rotation_block_count: 1,
                ..Default::default()
            },
            block_spacing_ms: day_in_ms,
            testing_configs: PlatformTestConfig::default_with_no_block_signing(),
            ..Default::default()
        };
        let mut platform_a = TestPlatformBuilder::new()
            .with_config(config.clone())
            .build_with_mock_rpc();
        let mut platform_b = TestPlatformBuilder::new()
            .with_config(config.clone())
            .build_with_mock_rpc();
        platform_a
            .core_rpc
            .expect_get_best_chain_lock()
            .returning(move || {
                Ok(ChainLock {
                    block_height: 10,
                    block_hash: BlockHash::from_byte_array([1; 32]),
                    signature: [2; 96].into(),
                })
            });
        platform_b
            .core_rpc
            .expect_get_best_chain_lock()
            .returning(move || {
                Ok(ChainLock {
                    block_height: 10,
                    block_hash: BlockHash::from_byte_array([1; 32]),
                    signature: [2; 96].into(),
                })
            });

        let outcome_a =
            run_chain_for_strategy(&mut platform_a, 100, strategy.clone(), config.clone(), 7);
        let outcome_b = run_chain_for_strategy(&mut platform_b, 100, strategy, config, 7);
        assert_eq!(outcome_a.end_epoch_index, outcome_b.end_epoch_index); // 100/18
        assert_eq!(outcome_a.masternode_identity_balances.len(), 500); // 500 nodes
        assert_eq!(outcome_b.masternode_identity_balances.len(), 500); // 500 nodes
                                                                       //assert_eq!(outcome_a.end_epoch_index, 1); // 100/18
        let masternodes_fingerprint_a = hash_to_hex_string(
            outcome_a
                .masternode_identity_balances
                .keys()
                .map(hex::encode)
                .join("|"),
        );
        assert_eq!(
            masternodes_fingerprint_a,
            "0154fd29f0062819ee6b8063ea02c9f3296ed9af33a4538ae98087edb1a75029".to_string()
        );
        let masternodes_fingerprint_b = hash_to_hex_string(
            outcome_b
                .masternode_identity_balances
                .keys()
                .map(hex::encode)
                .join("|"),
        );
        assert_eq!(
            masternodes_fingerprint_b,
            "0154fd29f0062819ee6b8063ea02c9f3296ed9af33a4538ae98087edb1a75029".to_string()
        );

        let last_app_hash_a = outcome_a
            .abci_app
            .platform
            .drive
            .grove
            .root_hash(None)
            .unwrap()
            .expect("should return app hash");

        let last_app_hash_b = outcome_b
            .abci_app
            .platform
            .drive
            .grove
            .root_hash(None)
            .unwrap()
            .expect("should return app hash");

        assert_eq!(last_app_hash_a, last_app_hash_b);

        let balance_count = outcome_a
            .masternode_identity_balances
            .into_iter()
            .filter(|(_, balance)| *balance != 0)
            .count();
        // we have a maximum 90 quorums, that could have been used, 6 were used twice
        assert_eq!(balance_count, 84);
    }

    #[test]
    fn run_chain_stop_and_restart_with_rotation() {
        drive_abci::logging::init_for_tests(LogLevel::Silent);

        let strategy = NetworkStrategy {
            strategy: Strategy {
                contracts_with_updates: vec![],
                operations: vec![],
                start_identities: StartIdentities::default(),
                identities_inserts: IdentityInsertInfo::default(),

                identity_contract_nonce_gaps: None,
                signer: None,
            },
            total_hpmns: 500,
            extra_normal_mns: 0,
            validator_quorum_count: 100,
            upgrading_info: None,

            proposer_strategy: Default::default(),
            rotate_quorums: false,
            failure_testing: None,
            query_testing: None,
            verify_state_transition_results: false,
            ..Default::default()
        };
        let day_in_ms = 1000 * 60 * 60 * 24;
        let config = PlatformConfig {
            validator_set_quorum_size: 3,
            validator_set_quorum_type: "llmq_100_67".to_string(),
            chain_lock_quorum_type: "llmq_100_67".to_string(),
            execution: ExecutionConfig {
                verify_sum_trees: true,
                validator_set_rotation_block_count: 1,
                epoch_time_length_s: 1576800,
                ..Default::default()
            },
            block_spacing_ms: day_in_ms,
            testing_configs: PlatformTestConfig::default_with_no_block_signing(),
            ..Default::default()
        };
        let TempPlatform {
            mut platform,
            tempdir: _,
        } = TestPlatformBuilder::new()
            .with_config(config.clone())
            .build_with_mock_rpc();

        let ChainExecutionOutcome {
            abci_app,
            proposers,
            quorums,
            current_quorum_hash,
            current_proposer_versions,
            end_time_ms,
            identity_nonce_counter,
            identity_contract_nonce_counter,
            ..
        } = run_chain_for_strategy(&mut platform, 100, strategy.clone(), config.clone(), 89);

        let state = abci_app.platform.state.load();
        let protocol_version = state.current_protocol_version_in_consensus();

        let platform_version = PlatformVersion::get(protocol_version).unwrap();

        let known_root_hash = abci_app
            .platform
            .drive
            .grove
            .root_hash(None)
            .unwrap()
            .expect("expected root hash");

        abci_app
            .platform
            .reload_state_from_storage(platform_version)
            .expect("expected to recreate state");

        let ResponseInfo {
            data: _,
            version: _,
            app_version: _,
            last_block_height,
            last_block_app_hash,
        } = abci_app
            .info(RequestInfo {
                version: tenderdash_abci::proto::meta::TENDERDASH_VERSION.to_string(),
                block_version: 0,
                p2p_version: 0,
                abci_version: tenderdash_abci::proto::meta::ABCI_VERSION.to_string(),
            })
            .expect("expected to call info");

        assert_eq!(last_block_height, 100);
        assert_eq!(last_block_app_hash, known_root_hash);

        let state = abci_app.platform.state.load();

        let block_start = state
            .last_committed_block_info()
            .as_ref()
            .unwrap()
            .basic_info()
            .height
            + 1;

        continue_chain_for_strategy(
            abci_app,
            ChainExecutionParameters {
                block_start,
                core_height_start: 10,
                block_count: 30,
                proposers,
                quorums,
                current_quorum_hash,
                current_proposer_versions: Some(current_proposer_versions),
                current_identity_nonce_counter: identity_nonce_counter,
                current_identity_contract_nonce_counter: identity_contract_nonce_counter,
                start_time_ms: 1681094380000,
                current_time_ms: end_time_ms,
            },
            strategy,
            config,
            StrategyRandomness::SeedEntropy(block_start),
        );
    }

    #[test]
    fn run_chain_transfer_between_identities() {
        let strategy = NetworkStrategy {
            strategy: Strategy {
                contracts_with_updates: vec![],
                operations: vec![Operation {
                    op_type: OperationType::IdentityTransfer,
                    frequency: Frequency {
                        times_per_block_range: 1..3,
                        chance_per_block: None,
                    },
                }],
                start_identities: StartIdentities::default(),
                identities_inserts: IdentityInsertInfo {
                    //we do this to create some paying transactions
                    frequency: Frequency {
                        times_per_block_range: 6..10,
                        chance_per_block: None,
                    },
                    start_keys: 3,
                    extra_keys: [(
                        Purpose::TRANSFER,
                        [(SecurityLevel::CRITICAL, vec![KeyType::ECDSA_SECP256K1])].into(),
                    )]
                    .into(),
                },

                identity_contract_nonce_gaps: None,
                signer: None,
            },
            total_hpmns: 100,
            extra_normal_mns: 0,
            validator_quorum_count: 24,
            chain_lock_quorum_count: 24,
            upgrading_info: None,

            proposer_strategy: Default::default(),
            rotate_quorums: false,
            failure_testing: None,
            query_testing: None,
            verify_state_transition_results: true,
            ..Default::default()
        };

        let config = PlatformConfig {
            validator_set_quorum_size: 100,
            validator_set_quorum_type: "llmq_100_67".to_string(),
            chain_lock_quorum_type: "llmq_100_67".to_string(),
            execution: ExecutionConfig {
                verify_sum_trees: true,
                validator_set_rotation_block_count: 25,
                ..Default::default()
            },
            block_spacing_ms: 3000,
            testing_configs: PlatformTestConfig::default_with_no_block_signing(),
            ..Default::default()
        };

        let mut platform = TestPlatformBuilder::new()
            .with_config(config.clone())
            .build_with_mock_rpc();

        let outcome = run_chain_for_strategy(&mut platform, 15, strategy, config, 15);

        let _balances = &outcome
            .abci_app
            .platform
            .drive
            .fetch_identities_balances(
                &outcome
                    .identities
                    .iter()
                    .map(|identity| identity.id().to_buffer())
                    .collect(),
                None,
            )
            .expect("expected to fetch balances");

        assert_eq!(outcome.identities.len(), 106);
    }

    // Test should filter out transactions exceeding max tx bytes per block
    #[test]
    fn run_transactions_exceeding_max_block_size() {
        let strategy = NetworkStrategy {
            strategy: Strategy {
                identities_inserts: IdentityInsertInfo {
                    frequency: Frequency {
                        times_per_block_range: 5..6,
                        chance_per_block: None,
                    },
                    start_keys: 5,
                    extra_keys: Default::default(),
                },

                ..Default::default()
            },
            max_tx_bytes_per_block: 3500,
            ..Default::default()
        };
        let config = PlatformConfig {
            validator_set_quorum_size: 100,
            validator_set_quorum_type: "llmq_100_67".to_string(),
            chain_lock_quorum_type: "llmq_100_67".to_string(),
            execution: ExecutionConfig {
                verify_sum_trees: true,
                validator_set_rotation_block_count: 25,
                ..Default::default()
            },
            block_spacing_ms: 3000,
            testing_configs: PlatformTestConfig::default_with_no_block_signing(),
            ..Default::default()
        };
        let mut platform = TestPlatformBuilder::new()
            .with_config(config.clone())
            .build_with_mock_rpc();

        let outcome = run_chain_for_strategy(&mut platform, 1, strategy, config, 15);
        let state_transitions = outcome
            .state_transition_results_per_block
            .get(&1)
            .expect("expected state transition results");

        // Only three out of five transitions should've made to the block
        assert_eq!(state_transitions.len(), 3);
    }
}<|MERGE_RESOLUTION|>--- conflicted
+++ resolved
@@ -554,11 +554,7 @@
             .expect("expected to fetch balances")
             .expect("expected to have an identity to get balance from");
 
-<<<<<<< HEAD
         assert_eq!(balance, 99864829780)
-=======
-        assert_eq!(balance, 99864796380)
->>>>>>> f934d79f
     }
 
     #[test]
@@ -1148,11 +1144,7 @@
                     .unwrap()
                     .unwrap()
             ),
-<<<<<<< HEAD
             "cac443b056272dbaea24692701b49e3679ec0385d68c5810d84d2b0e537f5e4d".to_string()
-=======
-            "bb11d456206e85b3225ffbd35d915ab1c92e1a64057057b272fb3931325caa22".to_string()
->>>>>>> f934d79f
         )
     }
 
@@ -1841,11 +1833,7 @@
                     .unwrap()
                     .unwrap()
             ),
-<<<<<<< HEAD
             "b964833c32c75719fe07f145aa20cc22e11279b5b34eae6381b7944c5b4f4623".to_string()
-=======
-            "de45b3f20c8e9492ec82b236f856d2073d122b4b73be52d03b4439d5465fc035".to_string()
->>>>>>> f934d79f
         )
     }
 
@@ -1970,11 +1958,7 @@
                     .unwrap()
                     .unwrap()
             ),
-<<<<<<< HEAD
             "01fe378cc38613821a09e18a16008a6f9f2c9a2a32f87b001ce35777a284bf01".to_string()
-=======
-            "0a4caafbfbde56a4a98c067126c75c577e4ebd636085e5b74521ac1baed7bccb".to_string()
->>>>>>> f934d79f
         )
     }
 
