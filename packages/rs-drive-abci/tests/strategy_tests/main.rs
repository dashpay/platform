// MIT LICENSE
//
// Copyright (c) 2021 Dash Core Group
//
// Permission is hereby granted, free of charge, to any
// person obtaining a copy of this software and associated
// documentation files (the "Software"), to deal in the
// Software without restriction, including without
// limitation the rights to use, copy, modify, merge,
// publish, distribute, sublicense, and/or sell copies of
// the Software, and to permit persons to whom the Software
// is furnished to do so, subject to the following
// conditions:
//
// The above copyright notice and this permission notice
// shall be included in all copies or substantial portions
// of the Software.
//
// THE SOFTWARE IS PROVIDED "AS IS", WITHOUT WARRANTY OF
// ANY KIND, EXPRESS OR IMPLIED, INCLUDING BUT NOT LIMITED
// TO THE WARRANTIES OF MERCHANTABILITY, FITNESS FOR A
// PARTICULAR PURPOSE AND NONINFRINGEMENT. IN NO EVENT
// SHALL THE AUTHORS OR COPYRIGHT HOLDERS BE LIABLE FOR ANY
// CLAIM, DAMAGES OR OTHER LIABILITY, WHETHER IN AN ACTION
// OF CONTRACT, TORT OR OTHERWISE, ARISING FROM, OUT OF OR
// IN CONNECTION WITH THE SOFTWARE OR THE USE OR OTHER
// DEALINGS IN THE SOFTWARE.
//

//! Execution Tests
//!

extern crate core;

use dashcore_rpc::dashcore::QuorumHash;

use dpp::bls_signatures::PrivateKey as BlsPrivateKey;

use drive_abci::test::helpers::setup::TestPlatformBuilder;
use drive_abci::{config::PlatformConfig, test::helpers::setup::TempPlatform};
use strategy_tests::frequency::Frequency;

use dpp::dashcore::transaction::special_transaction::TransactionPayload::AssetUnlockPayloadType;
use dpp::dashcore::Transaction;
use std::collections::BTreeMap;

use strategy::{
    ChainExecutionOutcome, ChainExecutionParameters, NetworkStrategy, StrategyRandomness,
};
use strategy_tests::Strategy;

mod chain_lock_update;
mod core_update_tests;
mod execution;
mod failures;
mod masternode_list_item_helpers;
mod masternodes;
mod query;
mod strategy;
mod upgrade_fork_tests;
mod verify_state_transitions;

pub type BlockHeight = u64;

fn asset_unlock_index(tx: &Transaction) -> u64 {
    let Some(AssetUnlockPayloadType(ref payload)) = tx.special_transaction_payload else {
        panic!("expected to get AssetUnlockPayloadType");
    };
    payload.base.index
}

#[cfg(test)]
mod tests {
    use super::*;
    use crate::execution::{continue_chain_for_strategy, run_chain_for_strategy, GENESIS_TIME_MS};
    use crate::query::QueryStrategy;
    use crate::strategy::{FailureStrategy, MasternodeListChangesStrategy};
    use dashcore_rpc::dashcore::hashes::Hash;
    use dashcore_rpc::dashcore::BlockHash;
    use dashcore_rpc::dashcore_rpc_json::{AssetUnlockStatus, ExtendedQuorumDetails};
    use dashcore_rpc::json::AssetUnlockStatusResult;
    use dpp::block::extended_block_info::v0::ExtendedBlockInfoV0Getters;
    use std::sync::{Arc, Mutex};
    use strategy_tests::operations::DocumentAction::DocumentActionReplace;
    use strategy_tests::operations::{
        DocumentAction, DocumentOp, IdentityUpdateOp, Operation, OperationType,
    };
    use strategy_tests::{IdentityInsertInfo, StartIdentities};

    use crate::strategy::CoreHeightIncrease::RandomCoreHeightIncrease;
    use dpp::dashcore::bls_sig_utils::BLSSignature;
    use dpp::dashcore::ChainLock;
    use dpp::dashcore::Txid;
    use dpp::data_contract::accessors::v0::{DataContractV0Getters, DataContractV0Setters};
    use dpp::data_contract::document_type::random_document::{
        DocumentFieldFillSize, DocumentFieldFillType,
    };
    use dpp::identity::accessors::IdentityGettersV0;
    use dpp::identity::identity_public_key::accessors::v0::IdentityPublicKeyGettersV0;
    use dpp::system_data_contracts::withdrawals_contract;
    use dpp::tests::json_document::json_document_to_created_contract;
    use dpp::util::hash::hash_to_hex_string;
    use dpp::version::PlatformVersion;
    use drive::drive::config::DEFAULT_QUERY_LIMIT;
    use drive::drive::identity::withdrawals::WithdrawalTransactionIndex;
    use drive_abci::config::{ExecutionConfig, PlatformTestConfig};

    use drive_abci::logging::LogLevel;
    use drive_abci::platform_types::platform_state::v0::PlatformStateV0Methods;
    use drive_abci::rpc::core::QuorumListExtendedInfo;
    use itertools::Itertools;
    use tenderdash_abci::proto::abci::{RequestInfo, ResponseInfo};

    use dpp::data_contract::document_type::v0::random_document_type::{
        FieldMinMaxBounds, FieldTypeWeights, RandomDocumentTypeParameters,
    };
    use dpp::identity::{KeyType, Purpose, SecurityLevel};
    use dpp::state_transition::StateTransition;
    use tenderdash_abci::Application;

    #[allow(dead_code)]
    #[deprecated(note = "This function is marked as unused.")]
    #[allow(deprecated)]
    pub fn generate_quorums_extended_info(n: u32) -> QuorumListExtendedInfo {
        let mut quorums = QuorumListExtendedInfo::new();

        for i in 0..n {
            let i_bytes = [i as u8; 32];

            let hash = QuorumHash::from_byte_array(i_bytes);

            let details = ExtendedQuorumDetails {
                creation_height: i,
                health_ratio: (i as f32) / (n as f32),
                mined_block_hash: BlockHash::from_slice(&i_bytes).unwrap(),
                num_valid_members: i,
                quorum_index: Some(i),
            };

            if let Some(v) = quorums.insert(hash, details) {
                panic!("duplicate record {:?}={:?}", hash, v)
            }
        }
        quorums
    }

    #[test]
    fn run_chain_nothing_happening() {
        let strategy = NetworkStrategy {
            strategy: Strategy {
                contracts_with_updates: vec![],
                operations: vec![],
                start_identities: StartIdentities::default(),
                identities_inserts: IdentityInsertInfo::default(),

                identity_contract_nonce_gaps: None,
                signer: None,
            },
            total_hpmns: 100,
            extra_normal_mns: 0,
            validator_quorum_count: 24,
            chain_lock_quorum_count: 24,
            upgrading_info: None,
            proposer_strategy: Default::default(),
            rotate_quorums: false,
            failure_testing: None,
            query_testing: None,
            verify_state_transition_results: false,
            ..Default::default()
        };
        let config = PlatformConfig {
            validator_set_quorum_size: 100,
            validator_set_quorum_type: "llmq_100_67".to_string(),
            chain_lock_quorum_type: "llmq_100_67".to_string(),
            execution: ExecutionConfig {
                verify_sum_trees: true,
                validator_set_rotation_block_count: 25,
                ..ExecutionConfig::default()
            },
            block_spacing_ms: 3000,
            testing_configs: PlatformTestConfig::default_with_no_block_signing(),
            ..Default::default()
        };
        let mut platform = TestPlatformBuilder::new()
            .with_config(config.clone())
            .build_with_mock_rpc();

        run_chain_for_strategy(&mut platform, 100, strategy, config, 15);
    }

    #[test]
    fn run_chain_block_signing() {
        let strategy = NetworkStrategy {
            strategy: Strategy {
                contracts_with_updates: vec![],
                operations: vec![],
                start_identities: StartIdentities::default(),
                identities_inserts: IdentityInsertInfo::default(),

                identity_contract_nonce_gaps: None,
                signer: None,
            },
            total_hpmns: 100,
            extra_normal_mns: 0,
            validator_quorum_count: 24,
            chain_lock_quorum_count: 24,
            upgrading_info: None,

            proposer_strategy: Default::default(),
            rotate_quorums: false,
            failure_testing: None,
            query_testing: None,
            verify_state_transition_results: false,
            ..Default::default()
        };
        let config = PlatformConfig {
            validator_set_quorum_size: 100,
            validator_set_quorum_type: "llmq_100_67".to_string(),
            chain_lock_quorum_type: "llmq_100_67".to_string(),
            execution: ExecutionConfig {
                verify_sum_trees: true,
                validator_set_rotation_block_count: 25,
                ..ExecutionConfig::default()
            },
            block_spacing_ms: 3000,
            testing_configs: PlatformTestConfig::default(),
            ..Default::default()
        };
        let mut platform = TestPlatformBuilder::new()
            .with_config(config.clone())
            .build_with_mock_rpc();

        run_chain_for_strategy(&mut platform, 50, strategy, config, 13);
    }

    #[test]
    fn run_chain_stop_and_restart() {
        let strategy = NetworkStrategy {
            strategy: Strategy {
                contracts_with_updates: vec![],
                operations: vec![],
                start_identities: StartIdentities::default(),
                identities_inserts: IdentityInsertInfo::default(),

                identity_contract_nonce_gaps: None,
                signer: None,
            },
            total_hpmns: 100,
            extra_normal_mns: 0,
            validator_quorum_count: 24,
            chain_lock_quorum_count: 24,
            upgrading_info: None,

            proposer_strategy: Default::default(),
            rotate_quorums: false,
            failure_testing: None,
            query_testing: None,
            verify_state_transition_results: false,
            ..Default::default()
        };
        let config = PlatformConfig {
            validator_set_quorum_size: 100,
            validator_set_quorum_type: "llmq_100_67".to_string(),
            chain_lock_quorum_type: "llmq_100_67".to_string(),
            execution: ExecutionConfig {
                verify_sum_trees: true,
                validator_set_rotation_block_count: 25,
                ..ExecutionConfig::default()
            },
            block_spacing_ms: 3000,
            testing_configs: PlatformTestConfig::default(),
            ..Default::default()
        };
        let TempPlatform {
            mut platform,
            tempdir: _,
        } = TestPlatformBuilder::new()
            .with_config(config.clone())
            .build_with_mock_rpc();

        let ChainExecutionOutcome {
            abci_app,
            proposers,
            quorums,
            current_quorum_hash,
            current_proposer_versions,
            end_time_ms,
            identity_nonce_counter,
            identity_contract_nonce_counter,
            ..
        } = run_chain_for_strategy(&mut platform, 15, strategy.clone(), config.clone(), 40);

        let known_root_hash = abci_app
            .platform
            .drive
            .grove
            .root_hash(None)
            .unwrap()
            .expect("expected root hash");

        let state = abci_app.platform.state.load();

        let protocol_version = state.current_protocol_version_in_consensus();

        let platform_version =
            PlatformVersion::get(protocol_version).expect("expected platform version");

        abci_app
            .platform
            .reload_state_from_storage(platform_version)
            .expect("expected to recreate state");

        let ResponseInfo {
            data: _,
            version: _,
            app_version: _,
            last_block_height,
            last_block_app_hash,
        } = abci_app
            .info(RequestInfo {
                version: tenderdash_abci::proto::meta::TENDERDASH_VERSION.to_string(),
                block_version: 0,
                p2p_version: 0,
                abci_version: tenderdash_abci::proto::meta::ABCI_VERSION.to_string(),
            })
            .expect("expected to call info");

        assert_eq!(last_block_height, 15);
        assert_eq!(last_block_app_hash, known_root_hash);

        let state = abci_app.platform.state.load();

        let block_start = state
            .last_committed_block_info()
            .as_ref()
            .unwrap()
            .basic_info()
            .height
            + 1;

        continue_chain_for_strategy(
            abci_app,
            ChainExecutionParameters {
                block_start,
                core_height_start: 1,
                block_count: 30,
                proposers,
                quorums,
                current_quorum_hash,
                current_proposer_versions: Some(current_proposer_versions),
                current_identity_nonce_counter: identity_nonce_counter,
                current_identity_contract_nonce_counter: identity_contract_nonce_counter,
                start_time_ms: 1681094380000,
                current_time_ms: end_time_ms,
            },
            strategy,
            config,
            StrategyRandomness::SeedEntropy(7),
        );
    }

    #[test]
    fn run_chain_stop_and_restart_multiround() {
        let strategy = NetworkStrategy {
            strategy: Strategy {
                contracts_with_updates: vec![],
                operations: vec![],
                start_identities: StartIdentities::default(),
                identities_inserts: IdentityInsertInfo::default(),

                identity_contract_nonce_gaps: None,
                signer: None,
            },
            total_hpmns: 100,
            extra_normal_mns: 0,
            validator_quorum_count: 24,
            chain_lock_quorum_count: 24,
            upgrading_info: None,

            proposer_strategy: Default::default(),
            rotate_quorums: false,
            failure_testing: Some(FailureStrategy {
                deterministic_start_seed: None,
                dont_finalize_block: false,
                expect_every_block_errors_with_codes: vec![],
                expect_specific_block_errors_with_codes: Default::default(),
                rounds_before_successful_block: Some(5),
            }),
            query_testing: None,
            verify_state_transition_results: false,
            ..Default::default()
        };
        let config = PlatformConfig {
            validator_set_quorum_size: 100,
            validator_set_quorum_type: "llmq_100_67".to_string(),
            chain_lock_quorum_type: "llmq_100_67".to_string(),
            execution: ExecutionConfig {
                verify_sum_trees: true,
                validator_set_rotation_block_count: 25,
                ..ExecutionConfig::default()
            },
            block_spacing_ms: 3000,
            testing_configs: PlatformTestConfig::default(),
            ..Default::default()
        };
        let TempPlatform {
            mut platform,
            tempdir: _,
        } = TestPlatformBuilder::new()
            .with_config(config.clone())
            .build_with_mock_rpc();

        let ChainExecutionOutcome {
            abci_app,
            proposers,
            quorums,
            current_quorum_hash,
            current_proposer_versions,
            end_time_ms,
            identity_nonce_counter,
            identity_contract_nonce_counter,
            ..
        } = run_chain_for_strategy(&mut platform, 15, strategy.clone(), config.clone(), 40);

        let known_root_hash = abci_app
            .platform
            .drive
            .grove
            .root_hash(None)
            .unwrap()
            .expect("expected root hash");

        let state = abci_app.platform.state.load();

        let protocol_version = state.current_protocol_version_in_consensus();

        let platform_version =
            PlatformVersion::get(protocol_version).expect("expected platform version");

        abci_app
            .platform
            .reload_state_from_storage(platform_version)
            .expect("expected to recreate state");

        let ResponseInfo {
            data: _,
            version: _,
            app_version: _,
            last_block_height,
            last_block_app_hash,
        } = abci_app
            .info(RequestInfo {
                version: tenderdash_abci::proto::meta::TENDERDASH_VERSION.to_string(),
                block_version: 0,
                p2p_version: 0,
                abci_version: tenderdash_abci::proto::meta::ABCI_VERSION.to_string(),
            })
            .expect("expected to call info");

        assert_eq!(last_block_height, 15);
        assert_eq!(last_block_app_hash, known_root_hash);

        let state = abci_app.platform.state.load();

        let block_start = state
            .last_committed_block_info()
            .as_ref()
            .unwrap()
            .basic_info()
            .height
            + 1;

        continue_chain_for_strategy(
            abci_app,
            ChainExecutionParameters {
                block_start,
                core_height_start: 1,
                block_count: 30,
                proposers,
                quorums,
                current_quorum_hash,
                current_proposer_versions: Some(current_proposer_versions),
                current_identity_nonce_counter: identity_nonce_counter,
                current_identity_contract_nonce_counter: identity_contract_nonce_counter,
                start_time_ms: 1681094380000,
                current_time_ms: end_time_ms,
            },
            strategy,
            config,
            StrategyRandomness::SeedEntropy(7),
        );
    }

    #[test]
    fn run_chain_one_identity_in_solitude() {
        let platform_version = PlatformVersion::latest();
        let strategy = NetworkStrategy {
            strategy: Strategy {
                contracts_with_updates: vec![],
                operations: vec![],
                start_identities: StartIdentities::default(),
                identities_inserts: IdentityInsertInfo {
                    frequency: Frequency {
                        times_per_block_range: 1..2,
                        chance_per_block: None,
                    },
                    ..Default::default()
                },

                identity_contract_nonce_gaps: None,
                signer: None,
            },
            total_hpmns: 100,
            extra_normal_mns: 0,
            validator_quorum_count: 24,
            chain_lock_quorum_count: 24,
            upgrading_info: None,

            proposer_strategy: Default::default(),
            rotate_quorums: false,
            failure_testing: None,
            query_testing: None,
            verify_state_transition_results: true,
            ..Default::default()
        };
        let config = PlatformConfig {
            validator_set_quorum_size: 100,
            validator_set_quorum_type: "llmq_100_67".to_string(),
            chain_lock_quorum_type: "llmq_100_67".to_string(),
            execution: ExecutionConfig {
                verify_sum_trees: true,
                validator_set_rotation_block_count: 25,
                ..Default::default()
            },
            block_spacing_ms: 3000,
            testing_configs: PlatformTestConfig::default_with_no_block_signing(),
            ..Default::default()
        };
        let mut platform = TestPlatformBuilder::new()
            .with_config(config.clone())
            .build_with_mock_rpc();

        let outcome = run_chain_for_strategy(&mut platform, 100, strategy, config, 15);

        let balance = outcome
            .abci_app
            .platform
            .drive
            .fetch_identity_balance(
                outcome.identities.first().unwrap().id().to_buffer(),
                None,
                platform_version,
            )
            .expect("expected to fetch balances")
            .expect("expected to have an identity to get balance from");

        assert_eq!(balance, 99864800180)
    }

    #[test]
    fn run_chain_core_height_randomly_increasing() {
        let strategy = NetworkStrategy {
            strategy: Strategy {
                contracts_with_updates: vec![],
                operations: vec![],
                start_identities: StartIdentities::default(),
                identities_inserts: IdentityInsertInfo::default(),

                identity_contract_nonce_gaps: None,
                signer: None,
            },
            total_hpmns: 100,
            extra_normal_mns: 0,
            validator_quorum_count: 24,
            chain_lock_quorum_count: 24,
            upgrading_info: None,
            core_height_increase: RandomCoreHeightIncrease(Frequency {
                times_per_block_range: 1..3,
                chance_per_block: Some(0.01),
            }),
            proposer_strategy: Default::default(),
            rotate_quorums: false,
            failure_testing: None,
            query_testing: None,
            verify_state_transition_results: true,
            ..Default::default()
        };
        let config = PlatformConfig {
            validator_set_quorum_size: 100,
            validator_set_quorum_type: "llmq_100_67".to_string(),
            chain_lock_quorum_type: "llmq_100_67".to_string(),
            execution: ExecutionConfig {
                verify_sum_trees: true,
                validator_set_rotation_block_count: 25,
                ..Default::default()
            },
            block_spacing_ms: 3000,
            testing_configs: PlatformTestConfig::default_with_no_block_signing(),
            ..Default::default()
        };
        let mut platform = TestPlatformBuilder::new()
            .with_config(config.clone())
            .build_with_mock_rpc();

        run_chain_for_strategy(&mut platform, 1000, strategy, config, 15);
    }

    #[test]
    fn run_chain_core_height_randomly_increasing_with_epoch_change() {
        let strategy = NetworkStrategy {
            strategy: Strategy {
                contracts_with_updates: vec![],
                operations: vec![],
                start_identities: StartIdentities::default(),
                identities_inserts: IdentityInsertInfo::default(),

                identity_contract_nonce_gaps: None,
                signer: None,
            },
            total_hpmns: 100,
            extra_normal_mns: 0,
            validator_quorum_count: 24,
            chain_lock_quorum_count: 24,
            upgrading_info: None,
            core_height_increase: RandomCoreHeightIncrease(Frequency {
                times_per_block_range: 1..3,
                chance_per_block: Some(0.5),
            }),
            proposer_strategy: Default::default(),
            rotate_quorums: false,
            failure_testing: None,
            query_testing: None,
            verify_state_transition_results: true,
            ..Default::default()
        };
        let hour_in_ms = 1000 * 60 * 60;
        let config = PlatformConfig {
            validator_set_quorum_size: 100,
            validator_set_quorum_type: "llmq_100_67".to_string(),
            chain_lock_quorum_type: "llmq_100_67".to_string(),
            execution: ExecutionConfig {
                verify_sum_trees: true,
                validator_set_rotation_block_count: 100,
                ..Default::default()
            },
            block_spacing_ms: hour_in_ms,
            testing_configs: PlatformTestConfig::default_with_no_block_signing(),
            ..Default::default()
        };

        let mut platform = TestPlatformBuilder::new()
            .with_config(config.clone())
            .build_with_mock_rpc();

        let outcome = run_chain_for_strategy(&mut platform, 1000, strategy, config, 15);
        assert_eq!(outcome.masternode_identity_balances.len(), 100);
        let all_have_balances = outcome
            .masternode_identity_balances
            .iter()
            .all(|(_, balance)| *balance != 0);
        assert!(all_have_balances, "all masternodes should have a balance");
    }

    #[test]
    fn run_chain_core_height_randomly_increasing_with_quick_epoch_change() {
        let strategy = NetworkStrategy {
            strategy: Strategy {
                contracts_with_updates: vec![],
                operations: vec![],
                start_identities: StartIdentities::default(),
                identities_inserts: IdentityInsertInfo::default(),

                identity_contract_nonce_gaps: None,
                signer: None,
            },
            total_hpmns: 100,
            extra_normal_mns: 0,
            validator_quorum_count: 24,
            chain_lock_quorum_count: 24,
            upgrading_info: None,
            core_height_increase: RandomCoreHeightIncrease(Frequency {
                times_per_block_range: 1..3,
                chance_per_block: Some(0.5),
            }),
            proposer_strategy: Default::default(),
            rotate_quorums: false,
            failure_testing: None,
            query_testing: None,
            verify_state_transition_results: true,
            ..Default::default()
        };
        let hour_in_s = 60 * 60;
        let three_mins_in_ms = 1000 * 60 * 3;
        let config = PlatformConfig {
            validator_set_quorum_size: 100,
            validator_set_quorum_type: "llmq_100_67".to_string(),
            chain_lock_quorum_type: "llmq_100_67".to_string(),
            execution: ExecutionConfig {
                verify_sum_trees: true,
                validator_set_rotation_block_count: 100,
                epoch_time_length_s: hour_in_s,
                ..Default::default()
            },
            block_spacing_ms: three_mins_in_ms,
            testing_configs: PlatformTestConfig::default_with_no_block_signing(),
            ..Default::default()
        };

        let mut platform = TestPlatformBuilder::new()
            .with_config(config.clone())
            .build_with_mock_rpc();

        let outcome = run_chain_for_strategy(&mut platform, 1000, strategy, config, 15);
        assert_eq!(outcome.masternode_identity_balances.len(), 100);
        let all_have_balances = outcome
            .masternode_identity_balances
            .iter()
            .all(|(_, balance)| *balance != 0);
        assert!(all_have_balances, "all masternodes should have a balance");
        // 49 makes sense because we have about 20 blocks per epoch, and 1000/20 = 50 (but we didn't go over so we should be at 49)
        assert_eq!(outcome.end_epoch_index, 49);
    }

    #[test]
    fn run_chain_core_height_randomly_increasing_with_quorum_updates() {
        let platform_version = PlatformVersion::latest();
        let strategy = NetworkStrategy {
            strategy: Strategy {
                contracts_with_updates: vec![],
                operations: vec![],
                start_identities: StartIdentities::default(),
                identities_inserts: IdentityInsertInfo::default(),
                identity_contract_nonce_gaps: None,
                signer: None,
            },
            total_hpmns: 500,
            extra_normal_mns: 0,
            validator_quorum_count: 24,
            chain_lock_quorum_count: 24,
            upgrading_info: None,
            core_height_increase: RandomCoreHeightIncrease(Frequency {
                times_per_block_range: 5..6,
                chance_per_block: Some(0.5),
            }),
            proposer_strategy: Default::default(),
            rotate_quorums: true,
            failure_testing: None,
            query_testing: None,
            verify_state_transition_results: true,
            ..Default::default()
        };
        let config = PlatformConfig {
            validator_set_quorum_size: 10,
            validator_set_quorum_type: "llmq_100_67".to_string(),
            chain_lock_quorum_type: "llmq_100_67".to_string(),
            execution: ExecutionConfig {
                verify_sum_trees: true,
                validator_set_rotation_block_count: 25,
                ..Default::default()
            },
            block_spacing_ms: 300,
            testing_configs: PlatformTestConfig::default_with_no_block_signing(),
            ..Default::default()
        };
        let mut platform = TestPlatformBuilder::new()
            .with_config(config.clone())
            .build_with_mock_rpc();

        let ChainExecutionOutcome { abci_app, .. } =
            run_chain_for_strategy(&mut platform, 2000, strategy, config, 40);

        // With these params if we didn't rotate we would have at most 240
        // of the 500 hpmns that could get paid, however we are expecting that most
        // will be able to propose a block (and then get paid later on).

        let platform = abci_app.platform;
        let counter = &platform.drive.cache.protocol_versions_counter.read();
        platform
            .drive
            .fetch_versions_with_counter(None, &platform_version.drive)
            .expect("expected to get versions");

        let state = abci_app.platform.state.load();

        assert_eq!(
            state
                .last_committed_block_info()
                .as_ref()
                .unwrap()
                .basic_info()
                .epoch
                .index,
            0
        );
        assert!(counter.get(&1).unwrap() > &240);
    }

    #[test]
    fn run_chain_core_height_randomly_increasing_with_quorum_updates_new_proposers() {
        let strategy = NetworkStrategy {
            strategy: Strategy {
                contracts_with_updates: vec![],
                operations: vec![],
                start_identities: StartIdentities::default(),
                identities_inserts: IdentityInsertInfo::default(),

                identity_contract_nonce_gaps: None,
                signer: None,
            },
            total_hpmns: 100,
            extra_normal_mns: 0,
            validator_quorum_count: 24,
            chain_lock_quorum_count: 24,
            upgrading_info: None,
            core_height_increase: RandomCoreHeightIncrease(Frequency {
                times_per_block_range: 1..2,
                chance_per_block: Some(0.2),
            }),
            proposer_strategy: MasternodeListChangesStrategy {
                new_hpmns: Frequency {
                    times_per_block_range: 1..3,
                    chance_per_block: Some(0.5),
                },
                ..Default::default()
            },
            rotate_quorums: true,
            failure_testing: None,
            query_testing: None,
            verify_state_transition_results: true,
            ..Default::default()
        };
        let config = PlatformConfig {
            validator_set_quorum_size: 10,
            validator_set_quorum_type: "llmq_100_67".to_string(),
            chain_lock_quorum_type: "llmq_100_67".to_string(),
            execution: ExecutionConfig {
                verify_sum_trees: true,
                validator_set_rotation_block_count: 25,
                ..Default::default()
            },
            block_spacing_ms: 300,
            testing_configs: PlatformTestConfig::default_with_no_block_signing(),
            ..Default::default()
        };
        let mut platform = TestPlatformBuilder::new()
            .with_config(config.clone())
            .build_with_mock_rpc();

        let ChainExecutionOutcome { abci_app, .. } =
            run_chain_for_strategy(&mut platform, 300, strategy, config, 43);

        // With these params if we add new mns the hpmn masternode list would be 100, but we
        // can expect it to be much higher.

        let platform = abci_app.platform;
        let platform_state = platform.state.load();

        assert!(platform_state.hpmn_masternode_list().len() > 100);
    }

    #[test]
    fn run_chain_core_height_randomly_increasing_with_quorum_updates_changing_proposers() {
        let strategy = NetworkStrategy {
            strategy: Strategy {
                contracts_with_updates: vec![],
                operations: vec![],
                start_identities: StartIdentities::default(),
                identities_inserts: IdentityInsertInfo::default(),

                identity_contract_nonce_gaps: None,
                signer: None,
            },
            total_hpmns: 100,
            extra_normal_mns: 0,
            validator_quorum_count: 24,
            chain_lock_quorum_count: 24,
            upgrading_info: None,
            core_height_increase: RandomCoreHeightIncrease(Frequency {
                times_per_block_range: 1..2,
                chance_per_block: Some(0.2),
            }),
            proposer_strategy: MasternodeListChangesStrategy {
                new_hpmns: Frequency {
                    times_per_block_range: 1..3,
                    chance_per_block: Some(0.5),
                },
                removed_hpmns: Frequency {
                    times_per_block_range: 1..3,
                    chance_per_block: Some(0.5),
                },
                ..Default::default()
            },
            rotate_quorums: true,
            failure_testing: None,
            query_testing: None,
            verify_state_transition_results: true,
            ..Default::default()
        };
        let config = PlatformConfig {
            validator_set_quorum_size: 10,
            validator_set_quorum_type: "llmq_100_67".to_string(),
            chain_lock_quorum_type: "llmq_100_67".to_string(),
            execution: ExecutionConfig {
                verify_sum_trees: true,
                validator_set_rotation_block_count: 25,
                ..Default::default()
            },
            block_spacing_ms: 300,
            testing_configs: PlatformTestConfig::default_with_no_block_signing(),
            ..Default::default()
        };
        let mut platform = TestPlatformBuilder::new()
            .with_config(config.clone())
            .build_with_mock_rpc();

        let ChainExecutionOutcome { abci_app, .. } =
            run_chain_for_strategy(&mut platform, 300, strategy, config, 43);

        // With these params if we add new mns the hpmn masternode list would be randomly different than 100.

        let platform = abci_app.platform;
        let platform_state = platform.state.load();

        assert_ne!(platform_state.hpmn_masternode_list().len(), 100);
    }

    #[test]
    fn run_chain_core_height_randomly_increasing_with_quorum_updates_updating_proposers() {
        let strategy = NetworkStrategy {
            strategy: Strategy {
                contracts_with_updates: vec![],
                operations: vec![],
                start_identities: StartIdentities::default(),
                identities_inserts: IdentityInsertInfo::default(),

                identity_contract_nonce_gaps: None,
                signer: None,
            },
            total_hpmns: 100,
            extra_normal_mns: 0,
            validator_quorum_count: 24,
            chain_lock_quorum_count: 24,
            upgrading_info: None,
            core_height_increase: RandomCoreHeightIncrease(Frequency {
                times_per_block_range: 1..2,
                chance_per_block: Some(0.2),
            }),
            proposer_strategy: MasternodeListChangesStrategy {
                updated_hpmns: Frequency {
                    times_per_block_range: 1..3,
                    chance_per_block: Some(0.5),
                },
                ..Default::default()
            },
            rotate_quorums: true,
            failure_testing: None,
            query_testing: None,
            verify_state_transition_results: true,
            ..Default::default()
        };
        let config = PlatformConfig {
            validator_set_quorum_size: 10,
            validator_set_quorum_type: "llmq_100_67".to_string(),
            chain_lock_quorum_type: "llmq_100_67".to_string(),
            execution: ExecutionConfig {
                verify_sum_trees: true,
                validator_set_rotation_block_count: 25,
                ..Default::default()
            },
            block_spacing_ms: 300,
            testing_configs: PlatformTestConfig::default_with_no_block_signing(),
            ..Default::default()
        };
        let mut platform = TestPlatformBuilder::new()
            .with_config(config.clone())
            .build_with_mock_rpc();

        let ChainExecutionOutcome {
            abci_app,
            proposers,
            ..
        } = run_chain_for_strategy(&mut platform, 300, strategy, config, 43);

        // With these params if we add new mns the hpmn masternode list would be randomly different than 100.

        let platform_version = PlatformVersion::latest();
        let platform = abci_app.platform;
        let _platform_state = platform.state.load();

        // We need to find if any masternode has ever had their keys disabled.

        let hpmns = platform
            .drive
            .fetch_full_identities(
                proposers
                    .into_iter()
                    .map(|proposer| proposer.masternode.pro_tx_hash.to_byte_array())
                    .collect::<Vec<_>>()
                    .as_slice(),
                None,
                platform_version,
            )
            .expect("expected to fetch identities");

        let has_disabled_keys = hpmns.values().any(|identity| {
            identity
                .as_ref()
                .map(|identity| {
                    identity
                        .public_keys()
                        .values()
                        .any(|key| key.disabled_at().is_some())
                })
                .unwrap_or_default()
        });
        assert!(has_disabled_keys);
    }

    #[test]
    fn run_chain_insert_one_new_identity_per_block_with_block_signing() {
        // drive_abci::logging::Loggers::default().try_install().ok();
        let strategy = NetworkStrategy {
            strategy: Strategy {
                contracts_with_updates: vec![],
                operations: vec![],
                start_identities: StartIdentities::default(),
                identities_inserts: IdentityInsertInfo {
                    frequency: Frequency {
                        times_per_block_range: 1..2,
                        chance_per_block: None,
                    },
                    ..Default::default()
                },

                identity_contract_nonce_gaps: None,
                signer: None,
            },
            total_hpmns: 100,
            extra_normal_mns: 0,
            validator_quorum_count: 24,
            chain_lock_quorum_count: 24,
            upgrading_info: None,

            proposer_strategy: Default::default(),
            rotate_quorums: false,
            failure_testing: None,
            query_testing: Some(QueryStrategy {
                query_identities_by_public_key_hashes: Frequency {
                    times_per_block_range: 1..5,
                    chance_per_block: None,
                },
            }),
            verify_state_transition_results: true,
            ..Default::default()
        };
        let config = PlatformConfig {
            validator_set_quorum_size: 100,
            validator_set_quorum_type: "llmq_100_67".to_string(),
            chain_lock_quorum_type: "llmq_100_67".to_string(),
            execution: ExecutionConfig {
                verify_sum_trees: true,
                validator_set_rotation_block_count: 25,
                ..Default::default()
            },
            block_spacing_ms: 3000,
            testing_configs: PlatformTestConfig::default(),
            ..Default::default()
        };
        let mut platform = TestPlatformBuilder::new()
            .with_config(config.clone())
            .build_with_mock_rpc();

        let outcome = run_chain_for_strategy(&mut platform, 100, strategy, config, 15);

        assert_eq!(outcome.identities.len(), 100);
    }

    #[test]
    fn run_chain_insert_one_new_identity_per_block_with_epoch_change() {
        let strategy = NetworkStrategy {
            strategy: Strategy {
                contracts_with_updates: vec![],
                operations: vec![],
                start_identities: StartIdentities::default(),
                identities_inserts: IdentityInsertInfo {
                    frequency: Frequency {
                        times_per_block_range: 1..2,
                        chance_per_block: None,
                    },
                    ..Default::default()
                },

                identity_contract_nonce_gaps: None,
                signer: None,
            },
            total_hpmns: 100,
            extra_normal_mns: 0,
            validator_quorum_count: 24,
            chain_lock_quorum_count: 24,
            upgrading_info: None,

            proposer_strategy: Default::default(),
            rotate_quorums: false,
            failure_testing: None,
            query_testing: None,
            verify_state_transition_results: true,
            ..Default::default()
        };
        let day_in_ms = 1000 * 60 * 60 * 24;
        let config = PlatformConfig {
            validator_set_quorum_size: 100,
            validator_set_quorum_type: "llmq_100_67".to_string(),
            chain_lock_quorum_type: "llmq_100_67".to_string(),
            execution: ExecutionConfig {
                verify_sum_trees: true,
                validator_set_rotation_block_count: 100,
                ..Default::default()
            },
            block_spacing_ms: day_in_ms,
            testing_configs: PlatformTestConfig::default_with_no_block_signing(),
            ..Default::default()
        };

        let mut platform = TestPlatformBuilder::new()
            .with_config(config.clone())
            .build_with_mock_rpc();

        let outcome = run_chain_for_strategy(&mut platform, 150, strategy, config, 15);
        assert_eq!(outcome.identities.len(), 150);
        assert_eq!(outcome.masternode_identity_balances.len(), 100);
        let all_have_balances = outcome
            .masternode_identity_balances
            .iter()
            .all(|(_, balance)| *balance != 0);
        assert!(all_have_balances, "all masternodes should have a balance");
        assert_eq!(
            hex::encode(
                outcome
                    .abci_app
                    .platform
                    .drive
                    .grove
                    .root_hash(None)
                    .unwrap()
                    .unwrap()
            ),
<<<<<<< HEAD
            "02afcc9932aaa3f6959b0f7eb253c1860964644a90364331faeb9e62003e7381".to_string()
=======
            "8e1e8d1ae51b3fc8a9e4acd0d312c9494943f2b7a5b957cc1379ab246ebd678d".to_string()
>>>>>>> bdbe90d0
        )
    }

    #[test]
    fn run_chain_insert_one_new_identity_and_a_contract() {
        let platform_version = PlatformVersion::latest();
        let contract = json_document_to_created_contract(
            "tests/supporting_files/contract/dashpay/dashpay-contract-all-mutable.json",
            1,
            true,
            platform_version,
        )
        .expect("expected to get contract from a json document");

        let strategy = NetworkStrategy {
            strategy: Strategy {
                contracts_with_updates: vec![(contract, None)],
                operations: vec![],
                start_identities: StartIdentities::default(),
                identities_inserts: IdentityInsertInfo {
                    frequency: Frequency {
                        times_per_block_range: 1..2,
                        chance_per_block: None,
                    },
                    ..Default::default()
                },

                identity_contract_nonce_gaps: None,
                signer: None,
            },
            total_hpmns: 100,
            extra_normal_mns: 0,
            validator_quorum_count: 24,
            chain_lock_quorum_count: 24,
            upgrading_info: None,

            proposer_strategy: Default::default(),
            rotate_quorums: false,
            failure_testing: None,
            query_testing: None,
            verify_state_transition_results: true,
            ..Default::default()
        };
        let config = PlatformConfig {
            validator_set_quorum_size: 100,
            validator_set_quorum_type: "llmq_100_67".to_string(),
            chain_lock_quorum_type: "llmq_100_67".to_string(),
            execution: ExecutionConfig {
                verify_sum_trees: true,
                validator_set_rotation_block_count: 25,
                ..Default::default()
            },
            block_spacing_ms: 3000,
            testing_configs: PlatformTestConfig::default_with_no_block_signing(),
            ..Default::default()
        };
        let mut platform = TestPlatformBuilder::new()
            .with_config(config.clone())
            .build_with_mock_rpc();

        let outcome = run_chain_for_strategy(&mut platform, 1, strategy, config, 15);

        outcome
            .abci_app
            .platform
            .drive
            .fetch_contract(
                outcome
                    .strategy
                    .strategy
                    .contracts_with_updates
                    .first()
                    .unwrap()
                    .0
                    .data_contract()
                    .id()
                    .to_buffer(),
                None,
                None,
                None,
                platform_version,
            )
            .unwrap()
            .expect("expected to execute the fetch of a contract")
            .expect("expected to get a contract");
    }

    #[test]
    fn run_chain_insert_one_new_identity_and_many_big_contracts() {
        let strategy = NetworkStrategy {
            strategy: Strategy {
                contracts_with_updates: vec![],
                operations: vec![Operation {
                    op_type: OperationType::ContractCreate(
                        RandomDocumentTypeParameters {
                            new_fields_optional_count_range: 1..30,
                            new_fields_required_count_range: 1..40,
                            new_indexes_count_range: 10..11,
                            field_weights: FieldTypeWeights {
                                string_weight: 50,
                                float_weight: 50,
                                integer_weight: 50,
                                date_weight: 50,
                                boolean_weight: 20,
                                byte_array_weight: 70,
                            },
                            field_bounds: FieldMinMaxBounds {
                                string_min_len: 1..10,
                                string_has_min_len_chance: 0.5,
                                string_max_len: 10..63,
                                string_has_max_len_chance: 0.5,
                                integer_min: 1..10,
                                integer_has_min_chance: 0.5,
                                integer_max: 10..10000,
                                integer_has_max_chance: 0.5,
                                float_min: 0.1..10.0,
                                float_has_min_chance: 0.5,
                                float_max: 10.0..1000.0,
                                float_has_max_chance: 0.5,
                                date_min: 0,
                                date_max: 0,
                                byte_array_min_len: 1..10,
                                byte_array_has_min_len_chance: 0.0,
                                byte_array_max_len: 10..255,
                                byte_array_has_max_len_chance: 0.0,
                            },
                            keep_history_chance: 1.0,
                            documents_mutable_chance: 1.0,
                        },
                        30..31,
                    ),
                    frequency: Frequency {
                        times_per_block_range: 30..31,
                        chance_per_block: None,
                    },
                }],
                start_identities: StartIdentities::default(),
                identities_inserts: IdentityInsertInfo {
                    frequency: Frequency {
                        times_per_block_range: 1..2,
                        chance_per_block: None,
                    },
                    ..Default::default()
                },

                identity_contract_nonce_gaps: None,
                signer: None,
            },
            total_hpmns: 100,
            extra_normal_mns: 0,
            validator_quorum_count: 24,
            chain_lock_quorum_count: 24,
            upgrading_info: None,

            proposer_strategy: Default::default(),
            rotate_quorums: false,
            failure_testing: None,
            query_testing: None,
            verify_state_transition_results: true,
            ..Default::default()
        };
        let config = PlatformConfig {
            validator_set_quorum_size: 100,
            validator_set_quorum_type: "llmq_100_67".to_string(),
            chain_lock_quorum_type: "llmq_100_67".to_string(),
            execution: ExecutionConfig {
                verify_sum_trees: true,
                validator_set_rotation_block_count: 25,
                ..Default::default()
            },
            block_spacing_ms: 3000,
            testing_configs: PlatformTestConfig::default_with_no_block_signing(),
            ..Default::default()
        };
        let mut platform = TestPlatformBuilder::new()
            .with_config(config.clone())
            .build_with_mock_rpc();

        run_chain_for_strategy(&mut platform, 30, strategy, config, 15);
    }

    #[test]
    fn run_chain_insert_one_new_identity_and_a_contract_with_updates() {
        let platform_version = PlatformVersion::latest();
        let contract = json_document_to_created_contract(
            "tests/supporting_files/contract/dashpay/dashpay-contract-all-mutable.json",
            1,
            true,
            platform_version,
        )
        .expect("expected to get contract from a json document");

        let mut contract_update_1 = json_document_to_created_contract(
            "tests/supporting_files/contract/dashpay/dashpay-contract-all-mutable-update-1.json",
            1,
            true,
            platform_version,
        )
        .expect("expected to get contract from a json document");

        //todo: versions should start at 0 (so this should be 1)
        contract_update_1.data_contract_mut().set_version(2);

        let mut contract_update_2 = json_document_to_created_contract(
            "tests/supporting_files/contract/dashpay/dashpay-contract-all-mutable-update-2.json",
            1,
            true,
            platform_version,
        )
        .expect("expected to get contract from a json document");

        contract_update_2.data_contract_mut().set_version(3);

        let strategy = NetworkStrategy {
            strategy: Strategy {
                contracts_with_updates: vec![(
                    contract,
                    Some(BTreeMap::from([
                        (3, contract_update_1),
                        (8, contract_update_2),
                    ])),
                )],
                operations: vec![],
                start_identities: StartIdentities::default(),
                identities_inserts: IdentityInsertInfo {
                    frequency: Frequency {
                        times_per_block_range: 1..2,
                        chance_per_block: None,
                    },
                    ..Default::default()
                },

                identity_contract_nonce_gaps: None,
                signer: None,
            },
            total_hpmns: 100,
            extra_normal_mns: 0,
            validator_quorum_count: 24,
            chain_lock_quorum_count: 24,
            upgrading_info: None,

            proposer_strategy: Default::default(),
            rotate_quorums: false,
            failure_testing: None,
            query_testing: None,
            verify_state_transition_results: true,
            ..Default::default()
        };
        let config = PlatformConfig {
            validator_set_quorum_size: 100,
            validator_set_quorum_type: "llmq_100_67".to_string(),
            chain_lock_quorum_type: "llmq_100_67".to_string(),
            execution: ExecutionConfig {
                verify_sum_trees: true,
                validator_set_rotation_block_count: 25,
                ..Default::default()
            },
            block_spacing_ms: 3000,
            testing_configs: PlatformTestConfig::default_with_no_block_signing(),
            ..Default::default()
        };
        let mut platform = TestPlatformBuilder::new()
            .with_config(config.clone())
            .build_with_mock_rpc();

        let outcome = run_chain_for_strategy(&mut platform, 10, strategy, config, 15);

        outcome
            .abci_app
            .platform
            .drive
            .fetch_contract(
                outcome
                    .strategy
                    .strategy
                    .contracts_with_updates
                    .first()
                    .unwrap()
                    .0
                    .data_contract()
                    .id()
                    .to_buffer(),
                None,
                None,
                None,
                platform_version,
            )
            .unwrap()
            .expect("expected to execute the fetch of a contract")
            .expect("expected to get a contract");
    }

    #[test]
    fn run_chain_insert_one_new_identity_per_block_and_one_new_document() {
        let platform_version = PlatformVersion::latest();
        let created_contract = json_document_to_created_contract(
            "tests/supporting_files/contract/dashpay/dashpay-contract-all-mutable.json",
            1,
            true,
            platform_version,
        )
        .expect("expected to get contract from a json document");

        let contract = created_contract.data_contract();

        let document_op = DocumentOp {
            contract: contract.clone(),
            action: DocumentAction::DocumentActionInsertRandom(
                DocumentFieldFillType::FillIfNotRequired,
                DocumentFieldFillSize::AnyDocumentFillSize,
            ),
            document_type: contract
                .document_type_for_name("contactRequest")
                .expect("expected a profile document type")
                .to_owned_document_type(),
        };

        let strategy = NetworkStrategy {
            strategy: Strategy {
                contracts_with_updates: vec![(created_contract, None)],
                operations: vec![Operation {
                    op_type: OperationType::Document(document_op),
                    frequency: Frequency {
                        times_per_block_range: 1..2,
                        chance_per_block: None,
                    },
                }],
                start_identities: StartIdentities::default(),
                identities_inserts: IdentityInsertInfo {
                    frequency: Frequency {
                        times_per_block_range: 1..2,
                        chance_per_block: None,
                    },
                    ..Default::default()
                },

                identity_contract_nonce_gaps: None,
                signer: None,
            },
            total_hpmns: 100,
            extra_normal_mns: 0,
            validator_quorum_count: 24,
            chain_lock_quorum_count: 24,
            upgrading_info: None,

            proposer_strategy: Default::default(),
            rotate_quorums: false,
            failure_testing: None,
            query_testing: None,
            verify_state_transition_results: true,
            ..Default::default()
        };
        let config = PlatformConfig {
            validator_set_quorum_size: 100,
            validator_set_quorum_type: "llmq_100_67".to_string(),
            chain_lock_quorum_type: "llmq_100_67".to_string(),
            execution: ExecutionConfig {
                verify_sum_trees: true,
                validator_set_rotation_block_count: 25,
                ..Default::default()
            },
            block_spacing_ms: 3000,
            testing_configs: PlatformTestConfig::default_with_no_block_signing(),
            ..Default::default()
        };
        let mut platform = TestPlatformBuilder::new()
            .with_config(config.clone())
            .build_with_mock_rpc();

        run_chain_for_strategy(&mut platform, 100, strategy, config, 15);
    }

    #[test]
    fn run_chain_insert_one_new_identity_per_block_and_a_document_with_epoch_change() {
        let platform_version = PlatformVersion::latest();
        let created_contract = json_document_to_created_contract(
            "tests/supporting_files/contract/dashpay/dashpay-contract-all-mutable.json",
            1,
            true,
            platform_version,
        )
        .expect("expected to get contract from a json document");

        let contract = created_contract.data_contract();

        let document_op = DocumentOp {
            contract: contract.clone(),
            action: DocumentAction::DocumentActionInsertRandom(
                DocumentFieldFillType::FillIfNotRequired,
                DocumentFieldFillSize::AnyDocumentFillSize,
            ),
            document_type: contract
                .document_type_for_name("contactRequest")
                .expect("expected a profile document type")
                .to_owned_document_type(),
        };

        let strategy = NetworkStrategy {
            strategy: Strategy {
                contracts_with_updates: vec![(created_contract, None)],
                operations: vec![Operation {
                    op_type: OperationType::Document(document_op),
                    frequency: Frequency {
                        times_per_block_range: 1..2,
                        chance_per_block: None,
                    },
                }],
                start_identities: StartIdentities::default(),
                identities_inserts: IdentityInsertInfo {
                    frequency: Frequency {
                        times_per_block_range: 1..2,
                        chance_per_block: None,
                    },
                    ..Default::default()
                },

                identity_contract_nonce_gaps: None,
                signer: None,
            },
            total_hpmns: 100,
            extra_normal_mns: 0,
            validator_quorum_count: 24,
            chain_lock_quorum_count: 24,
            upgrading_info: None,

            proposer_strategy: Default::default(),
            rotate_quorums: false,
            failure_testing: None,
            query_testing: None,
            verify_state_transition_results: true,
            ..Default::default()
        };
        let day_in_ms = 1000 * 60 * 60 * 24;
        let config = PlatformConfig {
            validator_set_quorum_size: 100,
            validator_set_quorum_type: "llmq_100_67".to_string(),
            chain_lock_quorum_type: "llmq_100_67".to_string(),
            execution: ExecutionConfig {
                verify_sum_trees: true,
                validator_set_rotation_block_count: 100,
                ..Default::default()
            },
            block_spacing_ms: day_in_ms,
            testing_configs: PlatformTestConfig::default_with_no_block_signing(),
            ..Default::default()
        };
        let block_count = 120;
        let mut platform = TestPlatformBuilder::new()
            .with_config(config.clone())
            .build_with_mock_rpc();

        let outcome = run_chain_for_strategy(&mut platform, block_count, strategy, config, 15);
        assert_eq!(outcome.identities.len() as u64, block_count);
        assert_eq!(outcome.masternode_identity_balances.len(), 100);
        let all_have_balances = outcome
            .masternode_identity_balances
            .iter()
            .all(|(_, balance)| *balance != 0);
        assert!(all_have_balances, "all masternodes should have a balance");
    }

    #[test]
    fn run_chain_insert_one_new_identity_per_block_document_insertions_and_deletions_with_epoch_change(
    ) {
        let platform_version = PlatformVersion::latest();
        let created_contract = json_document_to_created_contract(
            "tests/supporting_files/contract/dashpay/dashpay-contract-all-mutable.json",
            1,
            true,
            platform_version,
        )
        .expect("expected to get contract from a json document");

        let contract = created_contract.data_contract();

        let document_insertion_op = DocumentOp {
            contract: contract.clone(),
            action: DocumentAction::DocumentActionInsertRandom(
                DocumentFieldFillType::FillIfNotRequired,
                DocumentFieldFillSize::AnyDocumentFillSize,
            ),
            document_type: contract
                .document_type_for_name("contactRequest")
                .expect("expected a profile document type")
                .to_owned_document_type(),
        };

        let document_deletion_op = DocumentOp {
            contract: contract.clone(),
            action: DocumentAction::DocumentActionDelete,
            document_type: contract
                .document_type_for_name("contactRequest")
                .expect("expected a profile document type")
                .to_owned_document_type(),
        };

        let strategy = NetworkStrategy {
            strategy: Strategy {
                contracts_with_updates: vec![(created_contract, None)],
                operations: vec![
                    Operation {
                        op_type: OperationType::Document(document_insertion_op),
                        frequency: Frequency {
                            times_per_block_range: 1..2,
                            chance_per_block: None,
                        },
                    },
                    Operation {
                        op_type: OperationType::Document(document_deletion_op),
                        frequency: Frequency {
                            times_per_block_range: 1..2,
                            chance_per_block: None,
                        },
                    },
                ],
                start_identities: StartIdentities::default(),
                identities_inserts: IdentityInsertInfo {
                    frequency: Frequency {
                        times_per_block_range: 1..2,
                        chance_per_block: None,
                    },
                    ..Default::default()
                },

                identity_contract_nonce_gaps: None,
                signer: None,
            },
            total_hpmns: 100,
            extra_normal_mns: 0,
            validator_quorum_count: 24,
            chain_lock_quorum_count: 24,
            upgrading_info: None,

            proposer_strategy: Default::default(),
            rotate_quorums: false,
            failure_testing: None,
            query_testing: None,
            verify_state_transition_results: true,
            ..Default::default()
        };
        let day_in_ms = 1000 * 60 * 60 * 24;
        let config = PlatformConfig {
            validator_set_quorum_size: 100,
            validator_set_quorum_type: "llmq_100_67".to_string(),
            chain_lock_quorum_type: "llmq_100_67".to_string(),
            execution: ExecutionConfig {
                verify_sum_trees: true,
                validator_set_rotation_block_count: 100,
                ..Default::default()
            },
            block_spacing_ms: day_in_ms,
            testing_configs: PlatformTestConfig::default_with_no_block_signing(),
            ..Default::default()
        };
        let block_count = 120;
        let mut platform = TestPlatformBuilder::new()
            .with_config(config.clone())
            .build_with_mock_rpc();

        let outcome = run_chain_for_strategy(&mut platform, block_count, strategy, config, 15);
        assert_eq!(outcome.identities.len() as u64, block_count);
        assert_eq!(outcome.masternode_identity_balances.len(), 100);
        let all_have_balances = outcome
            .masternode_identity_balances
            .iter()
            .all(|(_, balance)| *balance != 0);
        assert!(all_have_balances, "all masternodes should have a balance");
    }

    #[test]
    fn run_chain_insert_one_new_identity_per_block_many_document_insertions_and_deletions_with_epoch_change(
    ) {
        let platform_version = PlatformVersion::latest();
        let created_contract = json_document_to_created_contract(
            "tests/supporting_files/contract/dashpay/dashpay-contract-all-mutable.json",
            1,
            true,
            platform_version,
        )
        .expect("expected to get contract from a json document");

        let contract = created_contract.data_contract();

        let document_insertion_op = DocumentOp {
            contract: contract.clone(),
            action: DocumentAction::DocumentActionInsertRandom(
                DocumentFieldFillType::FillIfNotRequired,
                DocumentFieldFillSize::AnyDocumentFillSize,
            ),
            document_type: contract
                .document_type_for_name("contactRequest")
                .expect("expected a profile document type")
                .to_owned_document_type(),
        };

        let document_deletion_op = DocumentOp {
            contract: contract.clone(),
            action: DocumentAction::DocumentActionDelete,
            document_type: contract
                .document_type_for_name("contactRequest")
                .expect("expected a profile document type")
                .to_owned_document_type(),
        };

        let strategy = NetworkStrategy {
            strategy: Strategy {
                contracts_with_updates: vec![(created_contract, None)],
                operations: vec![
                    Operation {
                        op_type: OperationType::Document(document_insertion_op),
                        frequency: Frequency {
                            times_per_block_range: 1..7,
                            chance_per_block: None,
                        },
                    },
                    Operation {
                        op_type: OperationType::Document(document_deletion_op),
                        frequency: Frequency {
                            times_per_block_range: 1..7,
                            chance_per_block: None,
                        },
                    },
                ],
                start_identities: StartIdentities::default(),
                identities_inserts: IdentityInsertInfo {
                    frequency: Frequency {
                        times_per_block_range: 1..2,
                        chance_per_block: None,
                    },
                    ..Default::default()
                },

                identity_contract_nonce_gaps: None,
                signer: None,
            },
            total_hpmns: 100,
            extra_normal_mns: 0,
            validator_quorum_count: 24,
            chain_lock_quorum_count: 24,
            upgrading_info: None,

            proposer_strategy: Default::default(),
            rotate_quorums: false,
            failure_testing: None,
            query_testing: None,
            verify_state_transition_results: true,
            ..Default::default()
        };
        let day_in_ms = 1000 * 60 * 60 * 24;
        let config = PlatformConfig {
            validator_set_quorum_size: 100,
            validator_set_quorum_type: "llmq_100_67".to_string(),
            chain_lock_quorum_type: "llmq_100_67".to_string(),
            execution: ExecutionConfig {
                verify_sum_trees: true,
                validator_set_rotation_block_count: 100,
                ..Default::default()
            },
            block_spacing_ms: day_in_ms,
            testing_configs: PlatformTestConfig::default_with_no_block_signing(),
            ..Default::default()
        };

        let block_count = 120;
        let mut platform = TestPlatformBuilder::new()
            .with_config(config.clone())
            .build_with_mock_rpc();

        let outcome = run_chain_for_strategy(&mut platform, block_count, strategy, config, 15);
        assert_eq!(outcome.identities.len() as u64, block_count);
        assert_eq!(outcome.masternode_identity_balances.len(), 100);
        let all_have_balances = outcome
            .masternode_identity_balances
            .iter()
            .all(|(_, balance)| *balance != 0);
        assert!(all_have_balances, "all masternodes should have a balance");

        assert_eq!(
            hex::encode(
                outcome
                    .abci_app
                    .platform
                    .drive
                    .grove
                    .root_hash(None)
                    .unwrap()
                    .unwrap()
            ),
<<<<<<< HEAD
            "219a07c68c97f55d1b211fd9f2a7d301bb50fb4a7287c2af38f447229b76a425".to_string()
=======
            "665ec5018021b0a14a25b7ac6de780edc943a73adb3dc7e2eb623959a08056c3".to_string()
>>>>>>> bdbe90d0
        )
    }

    #[test]
    fn run_chain_insert_one_new_identity_per_block_many_document_insertions_and_deletions_with_nonce_gaps_with_epoch_change(
    ) {
        let platform_version = PlatformVersion::latest();
        let created_contract = json_document_to_created_contract(
            "tests/supporting_files/contract/dashpay/dashpay-contract-all-mutable.json",
            1,
            true,
            platform_version,
        )
        .expect("expected to get contract from a json document");

        let contract = created_contract.data_contract();

        let document_insertion_op = DocumentOp {
            contract: contract.clone(),
            action: DocumentAction::DocumentActionInsertRandom(
                DocumentFieldFillType::FillIfNotRequired,
                DocumentFieldFillSize::AnyDocumentFillSize,
            ),
            document_type: contract
                .document_type_for_name("contactRequest")
                .expect("expected a profile document type")
                .to_owned_document_type(),
        };

        let document_deletion_op = DocumentOp {
            contract: contract.clone(),
            action: DocumentAction::DocumentActionDelete,
            document_type: contract
                .document_type_for_name("contactRequest")
                .expect("expected a profile document type")
                .to_owned_document_type(),
        };

        let strategy = NetworkStrategy {
            strategy: Strategy {
                contracts_with_updates: vec![(created_contract, None)],
                operations: vec![
                    Operation {
                        op_type: OperationType::Document(document_insertion_op),
                        frequency: Frequency {
                            times_per_block_range: 1..7,
                            chance_per_block: None,
                        },
                    },
                    Operation {
                        op_type: OperationType::Document(document_deletion_op),
                        frequency: Frequency {
                            times_per_block_range: 1..7,
                            chance_per_block: None,
                        },
                    },
                ],
                start_identities: StartIdentities::default(),
                identities_inserts: IdentityInsertInfo {
                    frequency: Frequency {
                        times_per_block_range: 1..2,
                        chance_per_block: None,
                    },
                    ..Default::default()
                },

                identity_contract_nonce_gaps: Some(Frequency {
                    times_per_block_range: 1..3,
                    chance_per_block: Some(0.5),
                }),
                signer: None,
            },
            total_hpmns: 100,
            extra_normal_mns: 0,
            validator_quorum_count: 24,
            chain_lock_quorum_count: 24,
            upgrading_info: None,

            proposer_strategy: Default::default(),
            rotate_quorums: false,
            failure_testing: None,
            query_testing: None,
            verify_state_transition_results: true,
            ..Default::default()
        };
        let day_in_ms = 1000 * 60 * 60 * 24;
        let config = PlatformConfig {
            validator_set_quorum_size: 100,
            validator_set_quorum_type: "llmq_100_67".to_string(),
            chain_lock_quorum_type: "llmq_100_67".to_string(),
            execution: ExecutionConfig {
                verify_sum_trees: true,
                validator_set_rotation_block_count: 100,
                ..Default::default()
            },
            block_spacing_ms: day_in_ms,
            testing_configs: PlatformTestConfig::default_with_no_block_signing(),
            ..Default::default()
        };

        let block_count = 120;
        let mut platform = TestPlatformBuilder::new()
            .with_config(config.clone())
            .build_with_mock_rpc();

        let outcome = run_chain_for_strategy(&mut platform, block_count, strategy, config, 15);
        assert_eq!(outcome.identities.len() as u64, block_count);
        assert_eq!(outcome.masternode_identity_balances.len(), 100);
        let all_have_balances = outcome
            .masternode_identity_balances
            .iter()
            .all(|(_, balance)| *balance != 0);
        assert!(all_have_balances, "all masternodes should have a balance");
        assert_eq!(
            hex::encode(
                outcome
                    .abci_app
                    .platform
                    .drive
                    .grove
                    .root_hash(None)
                    .unwrap()
                    .unwrap()
            ),
<<<<<<< HEAD
            "cf262a6cc6da0a62f98c3fac218e49b7f65a1560184b28c9d9bdd2368bdd12d5".to_string()
=======
            "3f1cfdfd2e1019e941434cc841282fbc156ee19062569e393a51af621447c7a7".to_string()
>>>>>>> bdbe90d0
        )
    }

    #[test]
    fn run_chain_insert_one_new_identity_per_block_many_document_insertions_and_deletions_with_max_nonce_gaps_with_epoch_change(
    ) {
        let platform_version = PlatformVersion::latest();
        let created_contract = json_document_to_created_contract(
            "tests/supporting_files/contract/dashpay/dashpay-contract-all-mutable.json",
            1,
            true,
            platform_version,
        )
        .expect("expected to get contract from a json document");

        let contract = created_contract.data_contract();

        let document_insertion_op = DocumentOp {
            contract: contract.clone(),
            action: DocumentAction::DocumentActionInsertRandom(
                DocumentFieldFillType::FillIfNotRequired,
                DocumentFieldFillSize::AnyDocumentFillSize,
            ),
            document_type: contract
                .document_type_for_name("contactRequest")
                .expect("expected a profile document type")
                .to_owned_document_type(),
        };

        let document_deletion_op = DocumentOp {
            contract: contract.clone(),
            action: DocumentAction::DocumentActionDelete,
            document_type: contract
                .document_type_for_name("contactRequest")
                .expect("expected a profile document type")
                .to_owned_document_type(),
        };

        let strategy = NetworkStrategy {
            strategy: Strategy {
                contracts_with_updates: vec![(created_contract, None)],
                operations: vec![
                    Operation {
                        op_type: OperationType::Document(document_insertion_op),
                        frequency: Frequency {
                            times_per_block_range: 1..7,
                            chance_per_block: None,
                        },
                    },
                    Operation {
                        op_type: OperationType::Document(document_deletion_op),
                        frequency: Frequency {
                            times_per_block_range: 1..7,
                            chance_per_block: None,
                        },
                    },
                ],
                start_identities: StartIdentities::default(),
                identities_inserts: IdentityInsertInfo {
                    frequency: Frequency {
                        times_per_block_range: 1..2,
                        chance_per_block: None,
                    },
                    ..Default::default()
                },

                identity_contract_nonce_gaps: Some(Frequency {
                    times_per_block_range: 24..25,
                    chance_per_block: Some(1.0),
                }),
                signer: None,
            },
            total_hpmns: 100,
            extra_normal_mns: 0,
            validator_quorum_count: 24,
            chain_lock_quorum_count: 24,
            upgrading_info: None,

            proposer_strategy: Default::default(),
            rotate_quorums: false,
            failure_testing: None,
            query_testing: None,
            verify_state_transition_results: true,
            ..Default::default()
        };
        let day_in_ms = 1000 * 60 * 60 * 24;
        let config = PlatformConfig {
            validator_set_quorum_size: 100,
            validator_set_quorum_type: "llmq_100_67".to_string(),
            chain_lock_quorum_type: "llmq_100_67".to_string(),
            execution: ExecutionConfig {
                verify_sum_trees: true,
                validator_set_rotation_block_count: 100,
                ..Default::default()
            },
            block_spacing_ms: day_in_ms,
            testing_configs: PlatformTestConfig::default_with_no_block_signing(),
            ..Default::default()
        };

        let block_count = 10;
        let mut platform = TestPlatformBuilder::new()
            .with_config(config.clone())
            .build_with_mock_rpc();

        let outcome = run_chain_for_strategy(&mut platform, block_count, strategy, config, 15);
        for tx_results_per_block in outcome.state_transition_results_per_block.values() {
            for (state_transition, result) in tx_results_per_block {
                assert_eq!(
                    result.code, 0,
                    "state transition got code {} : {:?}",
                    result.code, state_transition
                );
            }
        }
    }

    #[test]
    fn run_chain_insert_one_new_identity_per_block_many_document_insertions_and_deletions_with_higher_than_max_nonce_gaps_with_epoch_change(
    ) {
        let platform_version = PlatformVersion::latest();
        let created_contract = json_document_to_created_contract(
            "tests/supporting_files/contract/dashpay/dashpay-contract-all-mutable.json",
            1,
            true,
            platform_version,
        )
        .expect("expected to get contract from a json document");

        let contract = created_contract.data_contract();

        let document_insertion_op = DocumentOp {
            contract: contract.clone(),
            action: DocumentAction::DocumentActionInsertRandom(
                DocumentFieldFillType::FillIfNotRequired,
                DocumentFieldFillSize::AnyDocumentFillSize,
            ),
            document_type: contract
                .document_type_for_name("contactRequest")
                .expect("expected a profile document type")
                .to_owned_document_type(),
        };

        let document_deletion_op = DocumentOp {
            contract: contract.clone(),
            action: DocumentAction::DocumentActionDelete,
            document_type: contract
                .document_type_for_name("contactRequest")
                .expect("expected a profile document type")
                .to_owned_document_type(),
        };

        let strategy = NetworkStrategy {
            strategy: Strategy {
                contracts_with_updates: vec![(created_contract, None)],
                operations: vec![
                    Operation {
                        op_type: OperationType::Document(document_insertion_op),
                        frequency: Frequency {
                            times_per_block_range: 1..7,
                            chance_per_block: None,
                        },
                    },
                    Operation {
                        op_type: OperationType::Document(document_deletion_op),
                        frequency: Frequency {
                            times_per_block_range: 1..7,
                            chance_per_block: None,
                        },
                    },
                ],
                start_identities: StartIdentities::default(),
                identities_inserts: IdentityInsertInfo {
                    frequency: Frequency {
                        times_per_block_range: 1..2,
                        chance_per_block: None,
                    },
                    ..Default::default()
                },

                identity_contract_nonce_gaps: Some(Frequency {
                    times_per_block_range: 25..26,
                    chance_per_block: Some(1.0),
                }),
                signer: None,
            },
            total_hpmns: 100,
            extra_normal_mns: 0,
            validator_quorum_count: 24,
            chain_lock_quorum_count: 24,
            upgrading_info: None,

            proposer_strategy: Default::default(),
            rotate_quorums: false,
            failure_testing: None,
            query_testing: None,
            verify_state_transition_results: true,
            ..Default::default()
        };
        let day_in_ms = 1000 * 60 * 60 * 24;
        let config = PlatformConfig {
            validator_set_quorum_size: 100,
            validator_set_quorum_type: "llmq_100_67".to_string(),
            chain_lock_quorum_type: "llmq_100_67".to_string(),
            execution: ExecutionConfig {
                verify_sum_trees: true,
                validator_set_rotation_block_count: 100,
                ..Default::default()
            },
            block_spacing_ms: day_in_ms,
            testing_configs: PlatformTestConfig::default_with_no_block_signing(),
            ..Default::default()
        };

        let block_count = 10;
        let mut platform = TestPlatformBuilder::new()
            .with_config(config.clone())
            .build_with_mock_rpc();

        let outcome = run_chain_for_strategy(&mut platform, block_count, strategy, config, 15);
        for tx_results_per_block in outcome.state_transition_results_per_block.values() {
            for (state_transition, _unused_result) in tx_results_per_block {
                // We can't ever get a documents batch transition, because the proposer will remove it from a block
                assert!(!matches!(
                    state_transition,
                    StateTransition::DocumentsBatch(_)
                ));
            }
        }
    }

    #[test]
    fn run_chain_insert_many_new_identity_per_block_many_document_insertions_and_deletions_with_epoch_change(
    ) {
        let platform_version = PlatformVersion::latest();
        let created_contract = json_document_to_created_contract(
            "tests/supporting_files/contract/dashpay/dashpay-contract-all-mutable.json",
            1,
            true,
            platform_version,
        )
        .expect("expected to get contract from a json document");

        let contract = created_contract.data_contract();

        let document_insertion_op = DocumentOp {
            contract: contract.clone(),
            action: DocumentAction::DocumentActionInsertRandom(
                DocumentFieldFillType::FillIfNotRequired,
                DocumentFieldFillSize::AnyDocumentFillSize,
            ),
            document_type: contract
                .document_type_for_name("contactRequest")
                .expect("expected a profile document type")
                .to_owned_document_type(),
        };

        let document_deletion_op = DocumentOp {
            contract: contract.clone(),
            action: DocumentAction::DocumentActionDelete,
            document_type: contract
                .document_type_for_name("contactRequest")
                .expect("expected a profile document type")
                .to_owned_document_type(),
        };

        let strategy = NetworkStrategy {
            strategy: Strategy {
                contracts_with_updates: vec![(created_contract, None)],
                operations: vec![
                    Operation {
                        op_type: OperationType::Document(document_insertion_op),
                        frequency: Frequency {
                            times_per_block_range: 1..40,
                            chance_per_block: None,
                        },
                    },
                    Operation {
                        op_type: OperationType::Document(document_deletion_op),
                        frequency: Frequency {
                            times_per_block_range: 1..15,
                            chance_per_block: None,
                        },
                    },
                ],
                start_identities: StartIdentities::default(),
                identities_inserts: IdentityInsertInfo {
                    frequency: Frequency {
                        times_per_block_range: 1..30,
                        chance_per_block: None,
                    },
                    start_keys: 5,
                    extra_keys: Default::default(),
                },

                identity_contract_nonce_gaps: None,
                signer: None,
            },
            total_hpmns: 100,
            extra_normal_mns: 0,
            validator_quorum_count: 24,
            chain_lock_quorum_count: 24,
            upgrading_info: None,

            proposer_strategy: Default::default(),
            rotate_quorums: false,
            failure_testing: None,
            query_testing: None,
            verify_state_transition_results: true,
            ..Default::default()
        };

        let day_in_ms = 1000 * 60 * 60 * 24;

        let config = PlatformConfig {
            validator_set_quorum_size: 100,
            validator_set_quorum_type: "llmq_100_67".to_string(),
            chain_lock_quorum_type: "llmq_100_67".to_string(),
            execution: ExecutionConfig {
                verify_sum_trees: true,
                validator_set_rotation_block_count: 100,
                epoch_time_length_s: 1576800,
                ..Default::default()
            },
            block_spacing_ms: day_in_ms,
            testing_configs: PlatformTestConfig::default_with_no_block_signing(),
            ..Default::default()
        };
        let block_count = 30;
        let mut platform = TestPlatformBuilder::new()
            .with_config(config.clone())
            .build_with_mock_rpc();

        let outcome = run_chain_for_strategy(&mut platform, block_count, strategy, config, 15);
        assert_eq!(outcome.identities.len() as u64, 470);
        assert_eq!(outcome.masternode_identity_balances.len(), 100);
        let balance_count = outcome
            .masternode_identity_balances
            .into_iter()
            .filter(|(_, balance)| *balance != 0)
            .count();
        assert_eq!(balance_count, 19); // 1 epoch worth of proposers
    }

    #[test]
    fn run_chain_insert_many_new_identity_per_block_many_document_insertions_updates_and_deletions_with_epoch_change(
    ) {
        let platform_version = PlatformVersion::latest();
        let created_contract = json_document_to_created_contract(
            "tests/supporting_files/contract/dashpay/dashpay-contract-all-mutable.json",
            1,
            true,
            platform_version,
        )
        .expect("expected to get contract from a json document");

        let contract = created_contract.data_contract();

        let document_insertion_op = DocumentOp {
            contract: contract.clone(),
            action: DocumentAction::DocumentActionInsertRandom(
                DocumentFieldFillType::FillIfNotRequired,
                DocumentFieldFillSize::AnyDocumentFillSize,
            ),
            document_type: contract
                .document_type_for_name("contactRequest")
                .expect("expected a profile document type")
                .to_owned_document_type(),
        };

        let document_replace_op = DocumentOp {
            contract: contract.clone(),
            action: DocumentActionReplace,
            document_type: contract
                .document_type_for_name("contactRequest")
                .expect("expected a profile document type")
                .to_owned_document_type(),
        };

        let document_deletion_op = DocumentOp {
            contract: contract.clone(),
            action: DocumentAction::DocumentActionDelete,
            document_type: contract
                .document_type_for_name("contactRequest")
                .expect("expected a profile document type")
                .to_owned_document_type(),
        };

        let strategy = NetworkStrategy {
            strategy: Strategy {
                contracts_with_updates: vec![(created_contract, None)],
                operations: vec![
                    Operation {
                        op_type: OperationType::Document(document_insertion_op),
                        frequency: Frequency {
                            times_per_block_range: 1..40,
                            chance_per_block: None,
                        },
                    },
                    Operation {
                        op_type: OperationType::Document(document_replace_op),
                        frequency: Frequency {
                            times_per_block_range: 1..5,
                            chance_per_block: None,
                        },
                    },
                    Operation {
                        op_type: OperationType::Document(document_deletion_op),
                        frequency: Frequency {
                            times_per_block_range: 1..5,
                            chance_per_block: None,
                        },
                    },
                ],
                start_identities: StartIdentities::default(),
                identities_inserts: IdentityInsertInfo {
                    frequency: Frequency {
                        times_per_block_range: 1..6,
                        chance_per_block: None,
                    },
                    start_keys: 5,
                    extra_keys: Default::default(),
                },

                identity_contract_nonce_gaps: None,
                signer: None,
            },
            total_hpmns: 100,
            extra_normal_mns: 0,
            validator_quorum_count: 24,
            chain_lock_quorum_count: 24,
            upgrading_info: None,

            proposer_strategy: Default::default(),
            rotate_quorums: false,
            failure_testing: None,
            query_testing: None,
            verify_state_transition_results: true,
            ..Default::default()
        };

        let day_in_ms = 1000 * 60 * 60 * 24;

        let config = PlatformConfig {
            validator_set_quorum_size: 100,
            validator_set_quorum_type: "llmq_100_67".to_string(),
            chain_lock_quorum_type: "llmq_100_67".to_string(),
            execution: ExecutionConfig {
                verify_sum_trees: true,
                validator_set_rotation_block_count: 100,
                epoch_time_length_s: 1576800,
                ..Default::default()
            },
            block_spacing_ms: day_in_ms,
            testing_configs: PlatformTestConfig::default_with_no_block_signing(),
            ..Default::default()
        };
        let block_count = 30;
        let mut platform = TestPlatformBuilder::new()
            .with_config(config.clone())
            .build_with_mock_rpc();

        let outcome = run_chain_for_strategy(&mut platform, block_count, strategy, config, 15);
        assert_eq!(outcome.identities.len() as u64, 90);
        assert_eq!(outcome.masternode_identity_balances.len(), 100);
        let balance_count = outcome
            .masternode_identity_balances
            .into_iter()
            .filter(|(_, balance)| *balance != 0)
            .count();
        assert_eq!(balance_count, 19); // 1 epoch worth of proposers
    }

    #[test]
    fn run_chain_top_up_identities() {
        drive_abci::logging::init_for_tests(LogLevel::Silent);

        let strategy = NetworkStrategy {
            strategy: Strategy {
                contracts_with_updates: vec![],
                operations: vec![Operation {
                    op_type: OperationType::IdentityTopUp,
                    frequency: Frequency {
                        times_per_block_range: 1..3,
                        chance_per_block: None,
                    },
                }],
                start_identities: StartIdentities::default(),
                identities_inserts: IdentityInsertInfo {
                    frequency: Frequency {
                        times_per_block_range: 1..2,
                        chance_per_block: None,
                    },
                    ..Default::default()
                },

                identity_contract_nonce_gaps: None,
                signer: None,
            },
            total_hpmns: 100,
            extra_normal_mns: 0,
            validator_quorum_count: 24,
            chain_lock_quorum_count: 24,
            upgrading_info: None,

            proposer_strategy: Default::default(),
            rotate_quorums: false,
            failure_testing: None,
            query_testing: None,
            verify_state_transition_results: true,
            ..Default::default()
        };
        let config = PlatformConfig {
            validator_set_quorum_size: 100,
            validator_set_quorum_type: "llmq_100_67".to_string(),
            chain_lock_quorum_type: "llmq_100_67".to_string(),
            execution: ExecutionConfig {
                verify_sum_trees: true,
                validator_set_rotation_block_count: 25,
                ..Default::default()
            },
            block_spacing_ms: 3000,
            testing_configs: PlatformTestConfig::default_with_no_block_signing(),
            ..Default::default()
        };
        let mut platform = TestPlatformBuilder::new()
            .with_config(config.clone())
            .build_with_mock_rpc();

        let outcome = run_chain_for_strategy(&mut platform, 10, strategy, config, 15);

        let max_initial_balance = 100000000000u64; // TODO: some centralized way for random test data (`arbitrary` maybe?)
        let balances = outcome
            .abci_app
            .platform
            .drive
            .fetch_identities_balances(
                &outcome
                    .identities
                    .into_iter()
                    .map(|identity| identity.id().to_buffer())
                    .collect(),
                None,
            )
            .expect("expected to fetch balances");

        assert!(balances
            .into_iter()
            .any(|(_, balance)| balance > max_initial_balance));
    }

    #[test]
    fn run_chain_update_identities_add_keys() {
        let strategy = NetworkStrategy {
            strategy: Strategy {
                contracts_with_updates: vec![],
                operations: vec![Operation {
                    op_type: OperationType::IdentityUpdate(
                        IdentityUpdateOp::IdentityUpdateAddKeys(3),
                    ),
                    frequency: Frequency {
                        times_per_block_range: 1..2,
                        chance_per_block: None,
                    },
                }],
                start_identities: StartIdentities::default(),
                identities_inserts: IdentityInsertInfo {
                    frequency: Frequency {
                        times_per_block_range: 1..2,
                        chance_per_block: None,
                    },
                    ..Default::default()
                },

                identity_contract_nonce_gaps: None,
                signer: None,
            },
            total_hpmns: 100,
            extra_normal_mns: 0,
            validator_quorum_count: 24,
            chain_lock_quorum_count: 24,
            upgrading_info: None,

            proposer_strategy: Default::default(),
            rotate_quorums: false,
            failure_testing: None,
            query_testing: None,
            // because we can add an identity and add keys to it in the same block
            // the result would be different then expected
            verify_state_transition_results: false,
            ..Default::default()
        };
        let config = PlatformConfig {
            validator_set_quorum_size: 100,
            validator_set_quorum_type: "llmq_100_67".to_string(),
            chain_lock_quorum_type: "llmq_100_67".to_string(),
            execution: ExecutionConfig {
                verify_sum_trees: true,
                validator_set_rotation_block_count: 25,
                ..Default::default()
            },
            block_spacing_ms: 3000,
            testing_configs: PlatformTestConfig::default_with_no_block_signing(),
            ..Default::default()
        };
        let mut platform = TestPlatformBuilder::new()
            .with_config(config.clone())
            .build_with_mock_rpc();

        let outcome = run_chain_for_strategy(&mut platform, 10, strategy, config, 15);
        let state = outcome.abci_app.platform.state.load();
        let protocol_version = state.current_protocol_version_in_consensus();
        let platform_version = PlatformVersion::get(protocol_version).unwrap();

        let identities = outcome
            .abci_app
            .platform
            .drive
            .fetch_full_identities(
                outcome
                    .identities
                    .into_iter()
                    .map(|identity| identity.id().to_buffer())
                    .collect::<Vec<_>>()
                    .as_slice(),
                None,
                platform_version,
            )
            .expect("expected to fetch balances");

        assert!(identities
            .into_iter()
            .any(|(_, identity)| { identity.expect("expected identity").public_keys().len() > 7 }));
    }

    #[test]
    fn run_chain_update_identities_remove_keys() {
        let platform_version = PlatformVersion::latest();
        let strategy = NetworkStrategy {
            strategy: Strategy {
                contracts_with_updates: vec![],
                operations: vec![Operation {
                    op_type: OperationType::IdentityUpdate(
                        IdentityUpdateOp::IdentityUpdateDisableKey(3),
                    ),
                    frequency: Frequency {
                        times_per_block_range: 1..2,
                        chance_per_block: None,
                    },
                }],
                start_identities: StartIdentities::default(),
                identities_inserts: IdentityInsertInfo {
                    frequency: Frequency {
                        times_per_block_range: 1..2,
                        chance_per_block: None,
                    },
                    ..Default::default()
                },

                identity_contract_nonce_gaps: None,
                signer: None,
            },
            total_hpmns: 100,
            extra_normal_mns: 0,
            validator_quorum_count: 24,
            chain_lock_quorum_count: 24,
            upgrading_info: None,

            proposer_strategy: Default::default(),
            rotate_quorums: false,
            failure_testing: None,
            query_testing: None,
            // because we can add an identity and remove keys to it in the same block
            // the result would be different then expected
            verify_state_transition_results: false,
            ..Default::default()
        };
        let config = PlatformConfig {
            validator_set_quorum_size: 100,
            validator_set_quorum_type: "llmq_100_67".to_string(),
            chain_lock_quorum_type: "llmq_100_67".to_string(),
            execution: ExecutionConfig {
                verify_sum_trees: true,
                validator_set_rotation_block_count: 25,
                ..Default::default()
            },
            block_spacing_ms: 3000,
            testing_configs: PlatformTestConfig::default_with_no_block_signing(),
            ..Default::default()
        };
        let mut platform = TestPlatformBuilder::new()
            .with_config(config.clone())
            .build_with_mock_rpc();

        let outcome = run_chain_for_strategy(&mut platform, 10, strategy, config, 15);

        let identities = outcome
            .abci_app
            .platform
            .drive
            .fetch_full_identities(
                outcome
                    .identities
                    .into_iter()
                    .map(|identity| identity.id().to_buffer())
                    .collect::<Vec<_>>()
                    .as_slice(),
                None,
                platform_version,
            )
            .expect("expected to fetch balances");

        assert!(identities.into_iter().any(|(_, identity)| {
            identity
                .expect("expected identity")
                .public_keys()
                .iter()
                .any(|(_, public_key)| public_key.is_disabled())
        }));
    }

    #[test]
    fn run_chain_top_up_and_withdraw_from_identities() {
        let platform_version = PlatformVersion::latest();
        let strategy = NetworkStrategy {
            strategy: Strategy {
                contracts_with_updates: vec![],
                operations: vec![
                    Operation {
                        op_type: OperationType::IdentityTopUp,
                        frequency: Frequency {
                            times_per_block_range: 1..4,
                            chance_per_block: None,
                        },
                    },
                    Operation {
                        op_type: OperationType::IdentityWithdrawal,
                        frequency: Frequency {
                            times_per_block_range: 1..4,
                            chance_per_block: None,
                        },
                    },
                ],
                start_identities: StartIdentities::default(),
                identities_inserts: IdentityInsertInfo {
                    frequency: Frequency {
                        times_per_block_range: 1..2,
                        chance_per_block: None,
                    },
                    start_keys: 3,
                    extra_keys: [(
                        Purpose::TRANSFER,
                        [(SecurityLevel::CRITICAL, vec![KeyType::ECDSA_SECP256K1])].into(),
                    )]
                    .into(),
                },
                identity_contract_nonce_gaps: None,
                signer: None,
            },
            total_hpmns: 100,
            extra_normal_mns: 0,
            validator_quorum_count: 24,
            chain_lock_quorum_count: 24,
            upgrading_info: None,

            proposer_strategy: Default::default(),
            rotate_quorums: false,
            failure_testing: None,
            query_testing: None,
            // because we can add an identity and withdraw from it in the same block
            // the result would be different then expected
            verify_state_transition_results: false,
            ..Default::default()
        };
        let config = PlatformConfig {
            validator_set_quorum_size: 100,
            validator_set_quorum_type: "llmq_100_67".to_string(),
            chain_lock_quorum_type: "llmq_100_67".to_string(),
            execution: ExecutionConfig {
                verify_sum_trees: true,
                validator_set_rotation_block_count: 25,
                ..Default::default()
            },
            block_spacing_ms: 3000,
            testing_configs: PlatformTestConfig::default_with_no_block_signing(),
            ..Default::default()
        };

        let mut platform = TestPlatformBuilder::new()
            .with_config(config.clone())
            .build_with_mock_rpc();

        platform
            .core_rpc
            .expect_send_raw_transaction()
            .returning(move |_| Ok(Txid::all_zeros()));

        struct CoreState {
            asset_unlock_statuses: BTreeMap<WithdrawalTransactionIndex, AssetUnlockStatusResult>,
            chain_lock: ChainLock,
        }

        let mut chain_locked_height = 1;

        // Have to go with a complicated shared object for the core state because we need to change
        // rpc response along the way but we can't mutate `platform.core_rpc` later
        // because platform reference is moved into the AbciApplication.
        let shared_core_state = Arc::new(Mutex::new(CoreState {
            asset_unlock_statuses: BTreeMap::new(),
            chain_lock: ChainLock {
                block_height: chain_locked_height,
                block_hash: BlockHash::from_byte_array([1; 32]),
                signature: BLSSignature::from([2; 96]),
            },
        }));

        // Set up Core RPC responses
        {
            let core_state = shared_core_state.clone();

            platform
                .core_rpc
                .expect_get_asset_unlock_statuses()
                .returning(move |indices, _| {
                    Ok(indices
                        .iter()
                        .map(|index| {
                            core_state
                                .lock()
                                .unwrap()
                                .asset_unlock_statuses
                                .get(index)
                                .cloned()
                                .unwrap()
                        })
                        .collect())
                });

            let core_state = shared_core_state.clone();
            platform
                .core_rpc
                .expect_get_best_chain_lock()
                .returning(move || Ok(core_state.lock().unwrap().chain_lock.clone()));
        }

        // Run first two blocks:
        // - Block 1: creates identity
        // - Block 2: tops up identity and initiates withdrawals
        let (
            ChainExecutionOutcome {
                abci_app,
                proposers,
                quorums,
                current_quorum_hash,
                current_proposer_versions,
                end_time_ms,
                identity_nonce_counter,
                identity_contract_nonce_counter,
                ..
            },
            last_block_pooled_withdrawals_amount,
        ) = {
            let outcome =
                run_chain_for_strategy(&mut platform, 2, strategy.clone(), config.clone(), 1);

            // Withdrawal transactions are not populated to block execution context yet
            assert_eq!(outcome.withdrawals.len(), 0);

            // Withdrawal documents with pooled status should exist.
            let withdrawal_documents_pooled = outcome
                .abci_app
                .platform
                .drive
                .fetch_oldest_withdrawal_documents_by_status(
                    withdrawals_contract::WithdrawalStatus::POOLED.into(),
                    DEFAULT_QUERY_LIMIT,
                    None,
                    platform_version,
                )
                .unwrap();
            assert!(!withdrawal_documents_pooled.is_empty());
            let pooled_withdrawals = withdrawal_documents_pooled.len();

            (outcome, pooled_withdrawals)
        };

        // Run block 3
        // Should broadcast previously pooled withdrawals to core
        let ChainExecutionOutcome {
            abci_app,
            proposers,
            quorums,
            current_quorum_hash,
            current_proposer_versions,
            end_time_ms,
            withdrawals: last_block_withdrawals,
            identity_nonce_counter,
            identity_contract_nonce_counter,
            ..
        } = {
            let outcome = continue_chain_for_strategy(
                abci_app,
                ChainExecutionParameters {
                    block_start: 3,
                    core_height_start: 1,
                    block_count: 1,
                    proposers,
                    quorums,
                    current_quorum_hash,
                    current_proposer_versions: Some(current_proposer_versions),
                    current_identity_nonce_counter: identity_nonce_counter,
                    current_identity_contract_nonce_counter: identity_contract_nonce_counter,
                    start_time_ms: GENESIS_TIME_MS,
                    current_time_ms: end_time_ms,
                },
                strategy.clone(),
                config.clone(),
                StrategyRandomness::SeedEntropy(2),
            );

            // Withdrawal documents with pooled status should exist.
            let withdrawal_documents_broadcasted = outcome
                .abci_app
                .platform
                .drive
                .fetch_oldest_withdrawal_documents_by_status(
                    withdrawals_contract::WithdrawalStatus::BROADCASTED.into(),
                    DEFAULT_QUERY_LIMIT,
                    None,
                    platform_version,
                )
                .unwrap();

            // In this block all previously pooled withdrawals should be broadcasted
            assert_eq!(
                outcome.withdrawals.len(),
                last_block_pooled_withdrawals_amount
            );
            assert_eq!(
                withdrawal_documents_broadcasted.len(),
                last_block_pooled_withdrawals_amount
            );

            outcome
        };

        // Update core state before running next block.
        // Asset unlocks broadcasted in the last block should have Unknown status
        {
            let mut core_state = shared_core_state.lock().unwrap();
            last_block_withdrawals.iter().for_each(|tx| {
                let index = asset_unlock_index(tx);

                core_state.asset_unlock_statuses.insert(
                    index,
                    AssetUnlockStatusResult {
                        index,
                        status: AssetUnlockStatus::Unknown,
                    },
                );
            });
        }

        // Run block 4
        // Should change pooled status to broadcasted
        let last_block_broadcasted_withdrawals_amount = last_block_withdrawals.len();
        let (
            ChainExecutionOutcome {
                abci_app,
                proposers,
                quorums,
                current_quorum_hash,
                current_proposer_versions,
                end_time_ms,
                withdrawals: last_block_withdrawals,
                identity_nonce_counter,
                identity_contract_nonce_counter,
                ..
            },
            last_block_broadcased_withdrawals_amount,
        ) = {
            let outcome = continue_chain_for_strategy(
                abci_app,
                ChainExecutionParameters {
                    block_start: 4,
                    core_height_start: 1,
                    block_count: 1,
                    proposers,
                    quorums,
                    current_quorum_hash,
                    current_proposer_versions: Some(current_proposer_versions),
                    current_identity_nonce_counter: identity_nonce_counter,
                    current_identity_contract_nonce_counter: identity_contract_nonce_counter,
                    start_time_ms: GENESIS_TIME_MS,
                    current_time_ms: end_time_ms + 1000,
                },
                strategy.clone(),
                config.clone(),
                StrategyRandomness::SeedEntropy(3),
            );

            let withdrawal_documents_pooled = outcome
                .abci_app
                .platform
                .drive
                .fetch_oldest_withdrawal_documents_by_status(
                    withdrawals_contract::WithdrawalStatus::POOLED.into(),
                    DEFAULT_QUERY_LIMIT,
                    None,
                    platform_version,
                )
                .unwrap();

            let withdrawal_documents_broadcasted = outcome
                .abci_app
                .platform
                .drive
                .fetch_oldest_withdrawal_documents_by_status(
                    withdrawals_contract::WithdrawalStatus::BROADCASTED.into(),
                    DEFAULT_QUERY_LIMIT,
                    None,
                    platform_version,
                )
                .unwrap();

            // In this block we should have new withdrawals pooled
            assert!(!withdrawal_documents_pooled.is_empty());

            // And extra withdrawals broadcasted
            let withdrawals_broadcasted_expected =
                last_block_broadcasted_withdrawals_amount + outcome.withdrawals.len();
            assert_eq!(
                withdrawal_documents_broadcasted.len(),
                withdrawals_broadcasted_expected
            );

            (outcome, withdrawal_documents_broadcasted.len())
        };

        // Update core state for newly broadcasted transactions
        {
            let mut core_state = shared_core_state.lock().unwrap();

            // First, set all previously broadcasted transactions to Chainlocked
            core_state
                .asset_unlock_statuses
                .iter_mut()
                .for_each(|(index, status_result)| {
                    // Do not settle yet transactions that were broadcasted in the last block
                    status_result.index = *index;
                    status_result.status = AssetUnlockStatus::Chainlocked;
                });

            // Then increase chainlocked height, so that withdrawals for chainlocked transactions
            // could be completed in the next block
            // TODO: do we need this var?
            chain_locked_height += 1;
            core_state.chain_lock.block_height = chain_locked_height;

            // Then set all newly broadcasted transactions to Unknown
            last_block_withdrawals.iter().for_each(|tx| {
                let index = asset_unlock_index(tx);

                core_state.asset_unlock_statuses.insert(
                    index,
                    AssetUnlockStatusResult {
                        index,
                        status: AssetUnlockStatus::Unknown,
                    },
                );
            });

            drop(core_state);
        }

        // Run block 5
        // Previously broadcasted transactions should be settled after block 5,
        // and their corresponding statuses should be changed to COMPLETED
        let (
            ChainExecutionOutcome {
                abci_app,
                proposers,
                quorums,
                current_quorum_hash,
                current_proposer_versions,
                end_time_ms,
                withdrawals: last_block_withdrawals,
                identity_nonce_counter,
                identity_contract_nonce_counter,
                ..
            },
            last_block_withdrawals_completed_amount,
        ) = {
            let outcome = continue_chain_for_strategy(
                abci_app,
                ChainExecutionParameters {
                    block_start: 5,
                    core_height_start: 1,
                    block_count: 1,
                    proposers,
                    quorums,
                    current_quorum_hash,
                    current_proposer_versions: Some(current_proposer_versions),
                    current_identity_nonce_counter: identity_nonce_counter,
                    current_identity_contract_nonce_counter: identity_contract_nonce_counter,
                    start_time_ms: GENESIS_TIME_MS,
                    current_time_ms: end_time_ms + 1000,
                },
                strategy.clone(),
                config.clone(),
                StrategyRandomness::SeedEntropy(4),
            );

            let withdrawal_documents_pooled = outcome
                .abci_app
                .platform
                .drive
                .fetch_oldest_withdrawal_documents_by_status(
                    withdrawals_contract::WithdrawalStatus::POOLED.into(),
                    DEFAULT_QUERY_LIMIT,
                    None,
                    platform_version,
                )
                .unwrap();

            let withdrawal_documents_broadcasted = outcome
                .abci_app
                .platform
                .drive
                .fetch_oldest_withdrawal_documents_by_status(
                    withdrawals_contract::WithdrawalStatus::BROADCASTED.into(),
                    DEFAULT_QUERY_LIMIT,
                    None,
                    platform_version,
                )
                .unwrap();

            let withdrawal_documents_completed = outcome
                .abci_app
                .platform
                .drive
                .fetch_oldest_withdrawal_documents_by_status(
                    withdrawals_contract::WithdrawalStatus::COMPLETE.into(),
                    DEFAULT_QUERY_LIMIT,
                    None,
                    platform_version,
                )
                .unwrap();

            // In this block we should have new withdrawals pooled
            assert!(!withdrawal_documents_pooled.is_empty());

            // And some withdrawals completed
            let withdrawals_completed_expected =
                // Withdrawals issued on {previous_block - 1} considered completed
                last_block_broadcased_withdrawals_amount - last_block_withdrawals.len();
            assert_eq!(
                withdrawal_documents_completed.len(),
                withdrawals_completed_expected
            );

            // And extra withdrawals broadcasted
            let withdrawals_broadcasted_expected =
                // Withdrawals issued on previous block + withdrawals from this block are still in broadcasted state
                last_block_withdrawals.len() + outcome.withdrawals.len();

            assert_eq!(
                withdrawal_documents_broadcasted.len(),
                withdrawals_broadcasted_expected
            );

            (outcome, withdrawal_documents_completed.len())
        };

        // Update state of the core before proceeding to the next block
        {
            // Simulate transactions being added to the core mempool
            let mut core_state = shared_core_state.lock().unwrap();

            let number_of_blocks_before_expiration: u32 = 48;
            chain_locked_height += number_of_blocks_before_expiration;

            core_state.chain_lock.block_height = chain_locked_height;

            last_block_withdrawals.iter().for_each(|tx| {
                let index = asset_unlock_index(tx);

                core_state.asset_unlock_statuses.insert(
                    index,
                    AssetUnlockStatusResult {
                        index,
                        status: AssetUnlockStatus::Unknown,
                    },
                );
            });
        }

        // Run block 6.
        // Tests withdrawal expiration
        let ChainExecutionOutcome { .. } = {
            let outcome = continue_chain_for_strategy(
                abci_app,
                ChainExecutionParameters {
                    block_start: 6,
                    core_height_start: 1,
                    block_count: 1,
                    proposers,
                    quorums,
                    current_quorum_hash,
                    current_proposer_versions: Some(current_proposer_versions),
                    current_identity_nonce_counter: identity_nonce_counter,
                    current_identity_contract_nonce_counter: identity_contract_nonce_counter,
                    start_time_ms: GENESIS_TIME_MS,
                    current_time_ms: end_time_ms + 1000,
                },
                strategy.clone(),
                config.clone(),
                StrategyRandomness::SeedEntropy(5),
            );

            let withdrawal_documents_pooled = outcome
                .abci_app
                .platform
                .drive
                .fetch_oldest_withdrawal_documents_by_status(
                    withdrawals_contract::WithdrawalStatus::POOLED.into(),
                    DEFAULT_QUERY_LIMIT,
                    None,
                    platform_version,
                )
                .unwrap();

            let withdrawal_documents_broadcasted = outcome
                .abci_app
                .platform
                .drive
                .fetch_oldest_withdrawal_documents_by_status(
                    withdrawals_contract::WithdrawalStatus::BROADCASTED.into(),
                    DEFAULT_QUERY_LIMIT,
                    None,
                    platform_version,
                )
                .unwrap();

            let withdrawal_documents_completed = outcome
                .abci_app
                .platform
                .drive
                .fetch_oldest_withdrawal_documents_by_status(
                    withdrawals_contract::WithdrawalStatus::COMPLETE.into(),
                    DEFAULT_QUERY_LIMIT,
                    None,
                    platform_version,
                )
                .unwrap();

            let withdrawal_documents_expired = outcome
                .abci_app
                .platform
                .drive
                .fetch_oldest_withdrawal_documents_by_status(
                    withdrawals_contract::WithdrawalStatus::EXPIRED.into(),
                    DEFAULT_QUERY_LIMIT,
                    None,
                    platform_version,
                )
                .unwrap();

            // In this block we should have new withdrawals pooled
            assert!(!withdrawal_documents_pooled.is_empty());

            // Amount of completed withdrawals stays the same as in the last block
            assert_eq!(
                withdrawal_documents_completed.len(),
                last_block_withdrawals_completed_amount
            );

            // And some withdrawals got expired
            let withdrawals_expired_expected =
                // Withdrawals issued on {previous_block - 1}, but not chainlocked yet, considered expired
                last_block_broadcased_withdrawals_amount - last_block_withdrawals.len();

            assert_eq!(
                withdrawal_documents_expired.len(),
                withdrawals_expired_expected
            );

            // And extra withdrawals broadcasted
            let withdrawals_broadcasted_expected =
                // Withdrawals issued on previous block + withdrawals from this block are still in broadcasted state
                last_block_withdrawals.len() + outcome.withdrawals.len();

            assert_eq!(
                withdrawal_documents_broadcasted.len(),
                withdrawals_broadcasted_expected
            );

            outcome
        };
    }

    #[test]
    fn run_chain_rotation_is_deterministic_1_block() {
        let strategy = NetworkStrategy {
            strategy: Strategy {
                contracts_with_updates: vec![],
                operations: vec![],
                start_identities: StartIdentities::default(),
                identities_inserts: IdentityInsertInfo {
                    //we do this to create some paying transactions
                    frequency: Frequency {
                        times_per_block_range: 1..2,
                        chance_per_block: None,
                    },
                    start_keys: 5,
                    extra_keys: Default::default(),
                },

                identity_contract_nonce_gaps: None,
                signer: None,
            },
            total_hpmns: 50,
            extra_normal_mns: 0,
            validator_quorum_count: 10,
            upgrading_info: None,
            core_height_increase: RandomCoreHeightIncrease(Frequency {
                times_per_block_range: 1..2,
                chance_per_block: None,
            }),
            proposer_strategy: Default::default(),
            rotate_quorums: true,
            failure_testing: None,
            query_testing: None,
            verify_state_transition_results: false,
            ..Default::default()
        };
        let day_in_ms = 1000 * 60 * 60 * 24;
        let config = PlatformConfig {
            validator_set_quorum_size: 3,
            validator_set_quorum_type: "llmq_100_67".to_string(),
            chain_lock_quorum_type: "llmq_100_67".to_string(),
            execution: ExecutionConfig {
                verify_sum_trees: true,
                validator_set_rotation_block_count: 1,
                ..Default::default()
            },
            block_spacing_ms: day_in_ms,
            testing_configs: PlatformTestConfig::default_with_no_block_signing(),
            ..Default::default()
        };

        let mut platforms = Vec::new();
        let mut outcomes = Vec::new();

        for _ in 0..2 {
            let platform = TestPlatformBuilder::new()
                .with_config(config.clone())
                .build_with_mock_rpc();
            platforms.push(platform);
        }

        for platform in &mut platforms {
            platform
                .core_rpc
                .expect_get_best_chain_lock()
                .returning(move || {
                    Ok(ChainLock {
                        block_height: 10,
                        block_hash: BlockHash::from_byte_array([1; 32]),
                        signature: [2; 96].into(),
                    })
                });

            let outcome = run_chain_for_strategy(platform, 1, strategy.clone(), config.clone(), 7);
            outcomes.push(outcome);
        }

        let first_proposers_fingerprint = hash_to_hex_string(
            outcomes[0]
                .proposers
                .iter()
                .map(|masternode_list_item_with_updates| {
                    hex::encode(masternode_list_item_with_updates.masternode.pro_tx_hash)
                })
                .join("|"),
        );

        assert!(outcomes.iter().all(|outcome| {
            let last_proposers_fingerprint = hash_to_hex_string(
                outcome
                    .proposers
                    .iter()
                    .map(|masternode_list_item_with_updates| {
                        hex::encode(masternode_list_item_with_updates.masternode.pro_tx_hash)
                    })
                    .join("|"),
            );

            first_proposers_fingerprint == last_proposers_fingerprint
        }));

        let first_masternodes_fingerprint = hash_to_hex_string(
            outcomes[0]
                .masternode_identity_balances
                .keys()
                .map(hex::encode)
                .join("|"),
        );

        assert!(outcomes.iter().all(|outcome| {
            let last_masternodes_fingerprint = hash_to_hex_string(
                outcome
                    .masternode_identity_balances
                    .keys()
                    .map(hex::encode)
                    .join("|"),
            );

            first_masternodes_fingerprint == last_masternodes_fingerprint
        }));

        let first_validator_set_fingerprint = hash_to_hex_string(
            outcomes[0]
                .current_quorum()
                .validator_set
                .iter()
                .map(|validator| hex::encode(validator.pro_tx_hash))
                .join("|"),
        );

        assert!(outcomes.iter().all(|outcome| {
            let last_validator_set_fingerprint = hash_to_hex_string(
                outcome
                    .current_quorum()
                    .validator_set
                    .iter()
                    .map(|validator| hex::encode(validator.pro_tx_hash))
                    .join("|"),
            );

            first_validator_set_fingerprint == last_validator_set_fingerprint
        }));

        let first_last_app_hash = outcomes[0]
            .abci_app
            .platform
            .drive
            .grove
            .root_hash(None)
            .unwrap()
            .expect("should return app hash");

        assert!(outcomes.iter().all(|outcome| {
            let last_app_hash = outcome
                .abci_app
                .platform
                .drive
                .grove
                .root_hash(None)
                .unwrap()
                .expect("should return app hash");

            last_app_hash == first_last_app_hash
        }));
    }

    #[test]
    fn run_chain_heavy_rotation_deterministic_before_payout() {
        let strategy = NetworkStrategy {
            strategy: Strategy {
                contracts_with_updates: vec![],
                operations: vec![],
                start_identities: StartIdentities::default(),
                identities_inserts: IdentityInsertInfo {
                    //we do this to create some paying transactions
                    frequency: Frequency {
                        times_per_block_range: 1..2,
                        chance_per_block: None,
                    },
                    start_keys: 5,
                    extra_keys: Default::default(),
                },

                identity_contract_nonce_gaps: None,
                signer: None,
            },
            total_hpmns: 500,
            extra_normal_mns: 0,
            validator_quorum_count: 100,
            upgrading_info: None,
            core_height_increase: RandomCoreHeightIncrease(Frequency {
                times_per_block_range: 1..2,
                chance_per_block: None,
            }),
            proposer_strategy: Default::default(),
            rotate_quorums: true,
            failure_testing: None,
            query_testing: None,
            verify_state_transition_results: false,
            ..Default::default()
        };
        let day_in_ms = 1000 * 60 * 60 * 24;
        let config = PlatformConfig {
            validator_set_quorum_size: 3,
            validator_set_quorum_type: "llmq_100_67".to_string(),
            chain_lock_quorum_type: "llmq_100_67".to_string(),
            execution: ExecutionConfig {
                verify_sum_trees: true,
                validator_set_rotation_block_count: 1,
                epoch_time_length_s: 1576800,
                ..Default::default()
            },
            block_spacing_ms: day_in_ms,
            testing_configs: PlatformTestConfig::default_with_no_block_signing(),
            ..Default::default()
        };
        let mut platform_a = TestPlatformBuilder::new()
            .with_config(config.clone())
            .build_with_mock_rpc();
        let mut platform_b = TestPlatformBuilder::new()
            .with_config(config.clone())
            .build_with_mock_rpc();
        platform_a
            .core_rpc
            .expect_get_best_chain_lock()
            .returning(move || {
                Ok(ChainLock {
                    block_height: 10,
                    block_hash: BlockHash::from_byte_array([1; 32]),
                    signature: [2; 96].into(),
                })
            });
        platform_b
            .core_rpc
            .expect_get_best_chain_lock()
            .returning(move || {
                Ok(ChainLock {
                    block_height: 10,
                    block_hash: BlockHash::from_byte_array([1; 32]),
                    signature: [2; 96].into(),
                })
            });

        let outcome_a =
            run_chain_for_strategy(&mut platform_a, 18, strategy.clone(), config.clone(), 7);
        let outcome_b = run_chain_for_strategy(&mut platform_b, 18, strategy, config, 7);
        assert_eq!(outcome_a.end_epoch_index, outcome_b.end_epoch_index); // 100/18
        assert_eq!(outcome_a.masternode_identity_balances.len(), 500); // 500 nodes
        assert_eq!(outcome_b.masternode_identity_balances.len(), 500); // 500 nodes
        assert_eq!(outcome_a.end_epoch_index, 0); // 100/18
        let masternodes_fingerprint_a = hash_to_hex_string(
            outcome_a
                .masternode_identity_balances
                .keys()
                .map(hex::encode)
                .join("|"),
        );
        assert_eq!(
            masternodes_fingerprint_a,
            "0154fd29f0062819ee6b8063ea02c9f3296ed9af33a4538ae98087edb1a75029".to_string()
        );
        let masternodes_fingerprint_b = hash_to_hex_string(
            outcome_b
                .masternode_identity_balances
                .keys()
                .map(hex::encode)
                .join("|"),
        );
        assert_eq!(
            masternodes_fingerprint_b,
            "0154fd29f0062819ee6b8063ea02c9f3296ed9af33a4538ae98087edb1a75029".to_string()
        );

        let last_app_hash_a = outcome_a
            .abci_app
            .platform
            .drive
            .grove
            .root_hash(None)
            .unwrap()
            .expect("should return app hash");

        let last_app_hash_b = outcome_b
            .abci_app
            .platform
            .drive
            .grove
            .root_hash(None)
            .unwrap()
            .expect("should return app hash");

        assert_eq!(last_app_hash_a, last_app_hash_b);

        let balance_count = outcome_a
            .masternode_identity_balances
            .into_iter()
            .filter(|(_, balance)| *balance != 0)
            .count();
        assert_eq!(balance_count, 0);
    }

    #[test]
    fn run_chain_proposer_proposes_a_chainlock_that_would_remove_themselves_from_the_list_deterministic(
    ) {
        let strategy = NetworkStrategy {
            strategy: Strategy {
                contracts_with_updates: vec![],
                operations: vec![],
                start_identities: StartIdentities::default(),
                identities_inserts: IdentityInsertInfo {
                    //we do this to create some paying transactions
                    frequency: Frequency {
                        times_per_block_range: 1..2,
                        chance_per_block: None,
                    },
                    start_keys: 5,
                    extra_keys: Default::default(),
                },

                identity_contract_nonce_gaps: None,
                signer: None,
            },
            total_hpmns: 500,
            extra_normal_mns: 0,
            validator_quorum_count: 100,
            upgrading_info: None,
            core_height_increase: RandomCoreHeightIncrease(Frequency {
                times_per_block_range: 1..2,
                chance_per_block: None,
            }),
            proposer_strategy: Default::default(),
            rotate_quorums: true,
            failure_testing: None,
            query_testing: None,
            verify_state_transition_results: false,
            ..Default::default()
        };
        let day_in_ms = 1000 * 60 * 60 * 24;
        let config = PlatformConfig {
            validator_set_quorum_size: 3,
            validator_set_quorum_type: "llmq_100_67".to_string(),
            chain_lock_quorum_type: "llmq_100_67".to_string(),
            execution: ExecutionConfig {
                verify_sum_trees: true,
                validator_set_rotation_block_count: 1,
                ..Default::default()
            },
            block_spacing_ms: day_in_ms,
            testing_configs: PlatformTestConfig::default_with_no_block_signing(),
            ..Default::default()
        };
        let mut platform_a = TestPlatformBuilder::new()
            .with_config(config.clone())
            .build_with_mock_rpc();
        let mut platform_b = TestPlatformBuilder::new()
            .with_config(config.clone())
            .build_with_mock_rpc();
        platform_a
            .core_rpc
            .expect_get_best_chain_lock()
            .returning(move || {
                Ok(ChainLock {
                    block_height: 10,
                    block_hash: BlockHash::from_byte_array([1; 32]),
                    signature: [2; 96].into(),
                })
            });
        platform_b
            .core_rpc
            .expect_get_best_chain_lock()
            .returning(move || {
                Ok(ChainLock {
                    block_height: 10,
                    block_hash: BlockHash::from_byte_array([1; 32]),
                    signature: [2; 96].into(),
                })
            });

        let outcome_a =
            run_chain_for_strategy(&mut platform_a, 100, strategy.clone(), config.clone(), 7);
        let outcome_b = run_chain_for_strategy(&mut platform_b, 100, strategy, config, 7);
        assert_eq!(outcome_a.end_epoch_index, outcome_b.end_epoch_index); // 100/18
        assert_eq!(outcome_a.masternode_identity_balances.len(), 500); // 500 nodes
        assert_eq!(outcome_b.masternode_identity_balances.len(), 500); // 500 nodes
                                                                       //assert_eq!(outcome_a.end_epoch_index, 1); // 100/18
        let masternodes_fingerprint_a = hash_to_hex_string(
            outcome_a
                .masternode_identity_balances
                .keys()
                .map(hex::encode)
                .join("|"),
        );
        assert_eq!(
            masternodes_fingerprint_a,
            "0154fd29f0062819ee6b8063ea02c9f3296ed9af33a4538ae98087edb1a75029".to_string()
        );
        let masternodes_fingerprint_b = hash_to_hex_string(
            outcome_b
                .masternode_identity_balances
                .keys()
                .map(hex::encode)
                .join("|"),
        );
        assert_eq!(
            masternodes_fingerprint_b,
            "0154fd29f0062819ee6b8063ea02c9f3296ed9af33a4538ae98087edb1a75029".to_string()
        );

        let last_app_hash_a = outcome_a
            .abci_app
            .platform
            .drive
            .grove
            .root_hash(None)
            .unwrap()
            .expect("should return app hash");

        let last_app_hash_b = outcome_b
            .abci_app
            .platform
            .drive
            .grove
            .root_hash(None)
            .unwrap()
            .expect("should return app hash");

        assert_eq!(last_app_hash_a, last_app_hash_b);

        let balance_count = outcome_a
            .masternode_identity_balances
            .into_iter()
            .filter(|(_, balance)| *balance != 0)
            .count();
        // we have a maximum 90 quorums, that could have been used, 6 were used twice
        assert_eq!(balance_count, 84);
    }

    #[test]
    fn run_chain_stop_and_restart_with_rotation() {
        drive_abci::logging::init_for_tests(LogLevel::Silent);

        let strategy = NetworkStrategy {
            strategy: Strategy {
                contracts_with_updates: vec![],
                operations: vec![],
                start_identities: StartIdentities::default(),
                identities_inserts: IdentityInsertInfo::default(),

                identity_contract_nonce_gaps: None,
                signer: None,
            },
            total_hpmns: 500,
            extra_normal_mns: 0,
            validator_quorum_count: 100,
            upgrading_info: None,

            proposer_strategy: Default::default(),
            rotate_quorums: false,
            failure_testing: None,
            query_testing: None,
            verify_state_transition_results: false,
            ..Default::default()
        };
        let day_in_ms = 1000 * 60 * 60 * 24;
        let config = PlatformConfig {
            validator_set_quorum_size: 3,
            validator_set_quorum_type: "llmq_100_67".to_string(),
            chain_lock_quorum_type: "llmq_100_67".to_string(),
            execution: ExecutionConfig {
                verify_sum_trees: true,
                validator_set_rotation_block_count: 1,
                epoch_time_length_s: 1576800,
                ..Default::default()
            },
            block_spacing_ms: day_in_ms,
            testing_configs: PlatformTestConfig::default_with_no_block_signing(),
            ..Default::default()
        };
        let TempPlatform {
            mut platform,
            tempdir: _,
        } = TestPlatformBuilder::new()
            .with_config(config.clone())
            .build_with_mock_rpc();

        let ChainExecutionOutcome {
            abci_app,
            proposers,
            quorums,
            current_quorum_hash,
            current_proposer_versions,
            end_time_ms,
            identity_nonce_counter,
            identity_contract_nonce_counter,
            ..
        } = run_chain_for_strategy(&mut platform, 100, strategy.clone(), config.clone(), 89);

        let state = abci_app.platform.state.load();
        let protocol_version = state.current_protocol_version_in_consensus();

        let platform_version = PlatformVersion::get(protocol_version).unwrap();

        let known_root_hash = abci_app
            .platform
            .drive
            .grove
            .root_hash(None)
            .unwrap()
            .expect("expected root hash");

        abci_app
            .platform
            .reload_state_from_storage(platform_version)
            .expect("expected to recreate state");

        let ResponseInfo {
            data: _,
            version: _,
            app_version: _,
            last_block_height,
            last_block_app_hash,
        } = abci_app
            .info(RequestInfo {
                version: tenderdash_abci::proto::meta::TENDERDASH_VERSION.to_string(),
                block_version: 0,
                p2p_version: 0,
                abci_version: tenderdash_abci::proto::meta::ABCI_VERSION.to_string(),
            })
            .expect("expected to call info");

        assert_eq!(last_block_height, 100);
        assert_eq!(last_block_app_hash, known_root_hash);

        let state = abci_app.platform.state.load();

        let block_start = state
            .last_committed_block_info()
            .as_ref()
            .unwrap()
            .basic_info()
            .height
            + 1;

        continue_chain_for_strategy(
            abci_app,
            ChainExecutionParameters {
                block_start,
                core_height_start: 10,
                block_count: 30,
                proposers,
                quorums,
                current_quorum_hash,
                current_proposer_versions: Some(current_proposer_versions),
                current_identity_nonce_counter: identity_nonce_counter,
                current_identity_contract_nonce_counter: identity_contract_nonce_counter,
                start_time_ms: 1681094380000,
                current_time_ms: end_time_ms,
            },
            strategy,
            config,
            StrategyRandomness::SeedEntropy(block_start),
        );
    }

    #[test]
    fn run_chain_transfer_between_identities() {
        let strategy = NetworkStrategy {
            strategy: Strategy {
                contracts_with_updates: vec![],
                operations: vec![Operation {
                    op_type: OperationType::IdentityTransfer,
                    frequency: Frequency {
                        times_per_block_range: 1..3,
                        chance_per_block: None,
                    },
                }],
                start_identities: StartIdentities::default(),
                identities_inserts: IdentityInsertInfo {
                    //we do this to create some paying transactions
                    frequency: Frequency {
                        times_per_block_range: 6..10,
                        chance_per_block: None,
                    },
                    start_keys: 3,
                    extra_keys: [(
                        Purpose::TRANSFER,
                        [(SecurityLevel::CRITICAL, vec![KeyType::ECDSA_SECP256K1])].into(),
                    )]
                    .into(),
                },

                identity_contract_nonce_gaps: None,
                signer: None,
            },
            total_hpmns: 100,
            extra_normal_mns: 0,
            validator_quorum_count: 24,
            chain_lock_quorum_count: 24,
            upgrading_info: None,

            proposer_strategy: Default::default(),
            rotate_quorums: false,
            failure_testing: None,
            query_testing: None,
            verify_state_transition_results: true,
            ..Default::default()
        };

        let config = PlatformConfig {
            validator_set_quorum_size: 100,
            validator_set_quorum_type: "llmq_100_67".to_string(),
            chain_lock_quorum_type: "llmq_100_67".to_string(),
            execution: ExecutionConfig {
                verify_sum_trees: true,
                validator_set_rotation_block_count: 25,
                ..Default::default()
            },
            block_spacing_ms: 3000,
            testing_configs: PlatformTestConfig::default_with_no_block_signing(),
            ..Default::default()
        };

        let mut platform = TestPlatformBuilder::new()
            .with_config(config.clone())
            .build_with_mock_rpc();

        let outcome = run_chain_for_strategy(&mut platform, 15, strategy, config, 15);

        let _balances = &outcome
            .abci_app
            .platform
            .drive
            .fetch_identities_balances(
                &outcome
                    .identities
                    .iter()
                    .map(|identity| identity.id().to_buffer())
                    .collect(),
                None,
            )
            .expect("expected to fetch balances");

        assert_eq!(outcome.identities.len(), 106);
    }

    // Test should filter out transactions exceeding max tx bytes per block
    #[test]
    fn run_transactions_exceeding_max_block_size() {
        let strategy = NetworkStrategy {
            strategy: Strategy {
                identities_inserts: IdentityInsertInfo {
                    frequency: Frequency {
                        times_per_block_range: 5..6,
                        chance_per_block: None,
                    },
                    start_keys: 5,
                    extra_keys: Default::default(),
                },

                ..Default::default()
            },
            max_tx_bytes_per_block: 3500,
            ..Default::default()
        };
        let config = PlatformConfig {
            validator_set_quorum_size: 100,
            validator_set_quorum_type: "llmq_100_67".to_string(),
            chain_lock_quorum_type: "llmq_100_67".to_string(),
            execution: ExecutionConfig {
                verify_sum_trees: true,
                validator_set_rotation_block_count: 25,
                ..Default::default()
            },
            block_spacing_ms: 3000,
            testing_configs: PlatformTestConfig::default_with_no_block_signing(),
            ..Default::default()
        };
        let mut platform = TestPlatformBuilder::new()
            .with_config(config.clone())
            .build_with_mock_rpc();

        let outcome = run_chain_for_strategy(&mut platform, 1, strategy, config, 15);
        let state_transitions = outcome
            .state_transition_results_per_block
            .get(&1)
            .expect("expected state transition results");

        // Only three out of five transitions should've made to the block
        assert_eq!(state_transitions.len(), 3);
    }
}<|MERGE_RESOLUTION|>--- conflicted
+++ resolved
@@ -1144,11 +1144,7 @@
                     .unwrap()
                     .unwrap()
             ),
-<<<<<<< HEAD
-            "02afcc9932aaa3f6959b0f7eb253c1860964644a90364331faeb9e62003e7381".to_string()
-=======
             "8e1e8d1ae51b3fc8a9e4acd0d312c9494943f2b7a5b957cc1379ab246ebd678d".to_string()
->>>>>>> bdbe90d0
         )
     }
 
@@ -1837,11 +1833,7 @@
                     .unwrap()
                     .unwrap()
             ),
-<<<<<<< HEAD
-            "219a07c68c97f55d1b211fd9f2a7d301bb50fb4a7287c2af38f447229b76a425".to_string()
-=======
             "665ec5018021b0a14a25b7ac6de780edc943a73adb3dc7e2eb623959a08056c3".to_string()
->>>>>>> bdbe90d0
         )
     }
 
@@ -1966,11 +1958,7 @@
                     .unwrap()
                     .unwrap()
             ),
-<<<<<<< HEAD
-            "cf262a6cc6da0a62f98c3fac218e49b7f65a1560184b28c9d9bdd2368bdd12d5".to_string()
-=======
             "3f1cfdfd2e1019e941434cc841282fbc156ee19062569e393a51af621447c7a7".to_string()
->>>>>>> bdbe90d0
         )
     }
 
