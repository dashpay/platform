//! Execution Tests
//!

extern crate core;

use dpp::bls_signatures::PrivateKey as BlsPrivateKey;

use drive_abci::test::helpers::setup::TestPlatformBuilder;
use drive_abci::{config::PlatformConfig, test::helpers::setup::TempPlatform};
use strategy_tests::frequency::Frequency;

use dpp::dashcore::transaction::special_transaction::TransactionPayload::AssetUnlockPayloadType;
use dpp::dashcore::Transaction;
use std::collections::BTreeMap;

use strategy::{
    ChainExecutionOutcome, ChainExecutionParameters, NetworkStrategy, StrategyRandomness,
};
use strategy_tests::Strategy;

mod chain_lock_update;
mod core_update_tests;
mod execution;
mod failures;
mod masternode_list_item_helpers;
mod masternodes;
mod patch_platform_tests;
mod query;
mod strategy;
mod upgrade_fork_tests;
mod verify_state_transitions;
mod voting_tests;

pub type BlockHeight = u64;

fn asset_unlock_index(tx: &Transaction) -> u64 {
    let Some(AssetUnlockPayloadType(ref payload)) = tx.special_transaction_payload else {
        panic!("expected to get AssetUnlockPayloadType");
    };
    payload.base.index
}

#[cfg(test)]
mod tests {
    use super::*;
    use crate::execution::{continue_chain_for_strategy, run_chain_for_strategy, GENESIS_TIME_MS};
    use crate::query::QueryStrategy;
    use crate::strategy::{FailureStrategy, MasternodeListChangesStrategy};
    use dashcore_rpc::dashcore::hashes::Hash;
    use dashcore_rpc::dashcore::BlockHash;
    use dashcore_rpc::dashcore_rpc_json::AssetUnlockStatus;
    use dashcore_rpc::json::{AssetUnlockStatusResult, QuorumType};
    use dpp::block::extended_block_info::v0::ExtendedBlockInfoV0Getters;
    use std::sync::{Arc, Mutex};
    use strategy_tests::operations::DocumentAction::{
        DocumentActionReplaceRandom, DocumentActionTransferRandom,
    };
    use strategy_tests::operations::{
        DocumentAction, DocumentOp, IdentityUpdateOp, Operation, OperationType,
    };
    use strategy_tests::{IdentityInsertInfo, StartIdentities};

    use crate::strategy::CoreHeightIncrease::RandomCoreHeightIncrease;
    use dpp::dashcore::bls_sig_utils::BLSSignature;
    use dpp::dashcore::ChainLock;
    use dpp::dashcore::Txid;
    use dpp::data_contract::accessors::v0::{DataContractV0Getters, DataContractV0Setters};
    use dpp::data_contract::document_type::random_document::{
        DocumentFieldFillSize, DocumentFieldFillType,
    };
    use dpp::identity::accessors::IdentityGettersV0;
    use dpp::identity::identity_public_key::accessors::v0::IdentityPublicKeyGettersV0;
    use dpp::system_data_contracts::withdrawals_contract;
    use dpp::tests::json_document::json_document_to_created_contract;
    use dpp::util::hash::hash_to_hex_string;
    use dpp::version::PlatformVersion;
    use drive::config::DEFAULT_QUERY_LIMIT;
    use drive::drive::identity::withdrawals::WithdrawalTransactionIndex;
    use drive_abci::config::{
        ChainLockConfig, ExecutionConfig, InstantLockConfig, PlatformTestConfig, ValidatorSetConfig,
    };

    use drive_abci::logging::LogLevel;
    use drive_abci::platform_types::platform_state::v0::PlatformStateV0Methods;
    use itertools::Itertools;
    use tenderdash_abci::proto::abci::{RequestInfo, ResponseInfo};

    use dpp::data_contract::document_type::v0::random_document_type::{
        FieldMinMaxBounds, FieldTypeWeights, RandomDocumentTypeParameters,
    };
    use dpp::identity::{KeyType, Purpose, SecurityLevel};
    use dpp::state_transition::StateTransition;
    use tenderdash_abci::Application;

    #[test]
    fn run_chain_nothing_happening() {
        let strategy = NetworkStrategy {
            strategy: Strategy {
                start_contracts: vec![],
                operations: vec![],
                start_identities: StartIdentities::default(),
                identity_inserts: IdentityInsertInfo::default(),

                identity_contract_nonce_gaps: None,
                signer: None,
            },
            total_hpmns: 100,
            extra_normal_mns: 0,
            validator_quorum_count: 24,
            chain_lock_quorum_count: 24,
            upgrading_info: None,
            proposer_strategy: Default::default(),
            rotate_quorums: false,
            failure_testing: None,
            query_testing: None,
            verify_state_transition_results: false,
            ..Default::default()
        };
        let config = PlatformConfig {
            validator_set: ValidatorSetConfig::default_100_67(),
            chain_lock: ChainLockConfig::default_100_67(),
            instant_lock: InstantLockConfig::default_100_67(),
            execution: ExecutionConfig {
                verify_sum_trees: true,

                ..ExecutionConfig::default()
            },
            block_spacing_ms: 3000,
            testing_configs: PlatformTestConfig::default_minimal_verifications(),
            ..Default::default()
        };
        let mut platform = TestPlatformBuilder::new()
            .with_config(config.clone())
            .build_with_mock_rpc();

        run_chain_for_strategy(&mut platform, 100, strategy, config, 15, &mut None);
    }

    #[test]
    fn run_chain_block_signing() {
        let strategy = NetworkStrategy {
            strategy: Strategy {
                start_contracts: vec![],
                operations: vec![],
                start_identities: StartIdentities::default(),
                identity_inserts: IdentityInsertInfo::default(),

                identity_contract_nonce_gaps: None,
                signer: None,
            },
            total_hpmns: 100,
            extra_normal_mns: 0,
            validator_quorum_count: 24,
            chain_lock_quorum_count: 24,
            upgrading_info: None,

            proposer_strategy: Default::default(),
            rotate_quorums: false,
            failure_testing: None,
            query_testing: None,
            verify_state_transition_results: false,
            ..Default::default()
        };
        let config = PlatformConfig {
            validator_set: ValidatorSetConfig::default_100_67(),
            chain_lock: ChainLockConfig::default_100_67(),
            instant_lock: InstantLockConfig::default_100_67(),
            execution: ExecutionConfig {
                verify_sum_trees: true,

                ..ExecutionConfig::default()
            },
            block_spacing_ms: 3000,
            testing_configs: PlatformTestConfig::default(),
            ..Default::default()
        };
        let mut platform = TestPlatformBuilder::new()
            .with_config(config.clone())
            .build_with_mock_rpc();

        run_chain_for_strategy(&mut platform, 50, strategy, config, 13, &mut None);
    }

    #[test]
    fn run_chain_stop_and_restart() {
        let strategy = NetworkStrategy {
            strategy: Strategy {
                start_contracts: vec![],
                operations: vec![],
                start_identities: StartIdentities::default(),
                identity_inserts: IdentityInsertInfo::default(),

                identity_contract_nonce_gaps: None,
                signer: None,
            },
            total_hpmns: 100,
            extra_normal_mns: 0,
            validator_quorum_count: 24,
            chain_lock_quorum_count: 24,
            upgrading_info: None,

            proposer_strategy: Default::default(),
            rotate_quorums: false,
            failure_testing: None,
            query_testing: None,
            verify_state_transition_results: false,
            ..Default::default()
        };
        let config = PlatformConfig {
            validator_set: ValidatorSetConfig::default_100_67(),
            chain_lock: ChainLockConfig::default_100_67(),
            instant_lock: InstantLockConfig::default_100_67(),
            execution: ExecutionConfig {
                verify_sum_trees: true,

                ..ExecutionConfig::default()
            },
            block_spacing_ms: 3000,
            testing_configs: PlatformTestConfig::default(),
            ..Default::default()
        };
        let TempPlatform {
            mut platform,
            tempdir: _,
        } = TestPlatformBuilder::new()
            .with_config(config.clone())
            .build_with_mock_rpc();

        let ChainExecutionOutcome {
            abci_app,
            proposers,
            validator_quorums: quorums,
            current_validator_quorum_hash: current_quorum_hash,
            current_proposer_versions,
            end_time_ms,
            identity_nonce_counter,
            identity_contract_nonce_counter,
            instant_lock_quorums,
            ..
        } = run_chain_for_strategy(
            &mut platform,
            15,
            strategy.clone(),
            config.clone(),
            40,
            &mut None,
        );

        let state = abci_app.platform.state.load();

        let protocol_version = state.current_protocol_version_in_consensus();

        let platform_version =
            PlatformVersion::get(protocol_version).expect("expected platform version");

        let known_root_hash = abci_app
            .platform
            .drive
            .grove
            .root_hash(None, &platform_version.drive.grove_version)
            .unwrap()
            .expect("expected root hash");

        abci_app
            .platform
            .reload_state_from_storage(platform_version)
            .expect("expected to recreate state");

        let ResponseInfo {
            data: _,
            version: _,
            app_version: _,
            last_block_height,
            last_block_app_hash,
        } = abci_app
            .info(RequestInfo {
                version: tenderdash_abci::proto::meta::TENDERDASH_VERSION.to_string(),
                block_version: 0,
                p2p_version: 0,
                abci_version: tenderdash_abci::proto::meta::ABCI_VERSION.to_string(),
            })
            .expect("expected to call info");

        assert_eq!(last_block_height, 15);
        assert_eq!(last_block_app_hash, known_root_hash);

        let state = abci_app.platform.state.load();

        let block_start = state
            .last_committed_block_info()
            .as_ref()
            .unwrap()
            .basic_info()
            .height
            + 1;

        continue_chain_for_strategy(
            abci_app,
            ChainExecutionParameters {
                block_start,
                core_height_start: 1,
                block_count: 30,
                proposers,
                validator_quorums: quorums,
                current_validator_quorum_hash: current_quorum_hash,
                current_proposer_versions: Some(current_proposer_versions),
                current_identity_nonce_counter: identity_nonce_counter,
                current_identity_contract_nonce_counter: identity_contract_nonce_counter,
                current_votes: BTreeMap::default(),
                start_time_ms: 1681094380000,
                current_time_ms: end_time_ms,
                instant_lock_quorums,
            },
            strategy,
            config,
            StrategyRandomness::SeedEntropy(7),
        );
    }

    #[test]
    fn run_chain_stop_and_restart_multiround() {
        let strategy = NetworkStrategy {
            strategy: Strategy {
                start_contracts: vec![],
                operations: vec![],
                start_identities: StartIdentities::default(),
                identity_inserts: IdentityInsertInfo::default(),

                identity_contract_nonce_gaps: None,
                signer: None,
            },
            total_hpmns: 100,
            extra_normal_mns: 0,
            validator_quorum_count: 24,
            chain_lock_quorum_count: 24,
            upgrading_info: None,

            proposer_strategy: Default::default(),
            rotate_quorums: false,
            failure_testing: Some(FailureStrategy {
                deterministic_start_seed: None,
                dont_finalize_block: false,
                expect_every_block_errors_with_codes: vec![],
                expect_specific_block_errors_with_codes: Default::default(),
                rounds_before_successful_block: Some(5),
            }),
            query_testing: None,
            verify_state_transition_results: false,
            ..Default::default()
        };
        let config = PlatformConfig {
            validator_set: ValidatorSetConfig::default_100_67(),
            chain_lock: ChainLockConfig::default_100_67(),
            instant_lock: InstantLockConfig::default_100_67(),
            execution: ExecutionConfig {
                verify_sum_trees: true,

                ..ExecutionConfig::default()
            },
            block_spacing_ms: 3000,
            testing_configs: PlatformTestConfig::default(),
            ..Default::default()
        };
        let TempPlatform {
            mut platform,
            tempdir: _,
        } = TestPlatformBuilder::new()
            .with_config(config.clone())
            .build_with_mock_rpc();

        let ChainExecutionOutcome {
            abci_app,
            proposers,
            validator_quorums: quorums,
            current_validator_quorum_hash: current_quorum_hash,
            current_proposer_versions,
            end_time_ms,
            identity_nonce_counter,
            identity_contract_nonce_counter,
            instant_lock_quorums,
            ..
        } = run_chain_for_strategy(
            &mut platform,
            15,
            strategy.clone(),
            config.clone(),
            40,
            &mut None,
        );

        let state = abci_app.platform.state.load();

        let protocol_version = state.current_protocol_version_in_consensus();

        let platform_version =
            PlatformVersion::get(protocol_version).expect("expected platform version");

        let known_root_hash = abci_app
            .platform
            .drive
            .grove
            .root_hash(None, &platform_version.drive.grove_version)
            .unwrap()
            .expect("expected root hash");

        abci_app
            .platform
            .reload_state_from_storage(platform_version)
            .expect("expected to recreate state");

        let ResponseInfo {
            data: _,
            version: _,
            app_version: _,
            last_block_height,
            last_block_app_hash,
        } = abci_app
            .info(RequestInfo {
                version: tenderdash_abci::proto::meta::TENDERDASH_VERSION.to_string(),
                block_version: 0,
                p2p_version: 0,
                abci_version: tenderdash_abci::proto::meta::ABCI_VERSION.to_string(),
            })
            .expect("expected to call info");

        assert_eq!(last_block_height, 15);
        assert_eq!(last_block_app_hash, known_root_hash);

        let state = abci_app.platform.state.load();

        let block_start = state
            .last_committed_block_info()
            .as_ref()
            .unwrap()
            .basic_info()
            .height
            + 1;

        continue_chain_for_strategy(
            abci_app,
            ChainExecutionParameters {
                block_start,
                core_height_start: 1,
                block_count: 30,
                proposers,
                validator_quorums: quorums,
                current_validator_quorum_hash: current_quorum_hash,
                current_proposer_versions: Some(current_proposer_versions),
                current_identity_nonce_counter: identity_nonce_counter,
                current_identity_contract_nonce_counter: identity_contract_nonce_counter,
                current_votes: BTreeMap::default(),
                start_time_ms: 1681094380000,
                current_time_ms: end_time_ms,
                instant_lock_quorums,
            },
            strategy,
            config,
            StrategyRandomness::SeedEntropy(7),
        );
    }

    #[test]
    fn run_chain_one_identity_in_solitude() {
        let platform_version = PlatformVersion::latest();
        let strategy = NetworkStrategy {
            strategy: Strategy {
                start_contracts: vec![],
                operations: vec![],
                start_identities: StartIdentities::default(),
                identity_inserts: IdentityInsertInfo {
                    frequency: Frequency {
                        times_per_block_range: 1..2,
                        chance_per_block: None,
                    },
                    ..Default::default()
                },

                identity_contract_nonce_gaps: None,
                signer: None,
            },
            total_hpmns: 100,
            extra_normal_mns: 0,
            validator_quorum_count: 24,
            chain_lock_quorum_count: 24,
            upgrading_info: None,

            proposer_strategy: Default::default(),
            rotate_quorums: false,
            failure_testing: None,
            query_testing: None,
            verify_state_transition_results: true,
            ..Default::default()
        };
        let config = PlatformConfig {
            validator_set: ValidatorSetConfig::default_100_67(),
            chain_lock: ChainLockConfig::default_100_67(),
            instant_lock: InstantLockConfig::default_100_67(),
            execution: ExecutionConfig {
                verify_sum_trees: true,

                ..Default::default()
            },
            block_spacing_ms: 3000,
            testing_configs: PlatformTestConfig {
                block_signing: false,
                store_platform_state: false,
                block_commit_signature_verification: false,
                disable_instant_lock_signature_verification: true,
            },
            ..Default::default()
        };
        let mut platform = TestPlatformBuilder::new()
            .with_config(config.clone())
            .build_with_mock_rpc();

        let outcome = run_chain_for_strategy(&mut platform, 100, strategy, config, 15, &mut None);

        let balance = outcome
            .abci_app
            .platform
            .drive
            .fetch_identity_balance(
                outcome.identities.first().unwrap().id().to_buffer(),
                None,
                platform_version,
            )
            .expect("expected to fetch balances")
            .expect("expected to have an identity to get balance from");

        assert_eq!(balance, 99864012200)
    }

    #[test]
    fn run_chain_core_height_randomly_increasing() {
        let strategy = NetworkStrategy {
            strategy: Strategy {
                start_contracts: vec![],
                operations: vec![],
                start_identities: StartIdentities::default(),
                identity_inserts: IdentityInsertInfo::default(),

                identity_contract_nonce_gaps: None,
                signer: None,
            },
            total_hpmns: 100,
            extra_normal_mns: 0,
            validator_quorum_count: 24,
            chain_lock_quorum_count: 24,
            upgrading_info: None,
            core_height_increase: RandomCoreHeightIncrease(Frequency {
                times_per_block_range: 1..3,
                chance_per_block: Some(0.01),
            }),
            proposer_strategy: Default::default(),
            rotate_quorums: false,
            failure_testing: None,
            query_testing: None,
            verify_state_transition_results: true,
            ..Default::default()
        };
        let config = PlatformConfig {
            validator_set: ValidatorSetConfig::default_100_67(),
            chain_lock: ChainLockConfig::default_100_67(),
            instant_lock: InstantLockConfig::default_100_67(),
            execution: ExecutionConfig {
                verify_sum_trees: true,

                ..Default::default()
            },
            block_spacing_ms: 3000,
            testing_configs: PlatformTestConfig::default_minimal_verifications(),
            ..Default::default()
        };
        let mut platform = TestPlatformBuilder::new()
            .with_config(config.clone())
            .build_with_mock_rpc();

        run_chain_for_strategy(&mut platform, 1000, strategy, config, 15, &mut None);
    }

    #[test]
    fn run_chain_core_height_randomly_increasing_with_epoch_change() {
        let strategy = NetworkStrategy {
            strategy: Strategy {
                start_contracts: vec![],
                operations: vec![],
                start_identities: StartIdentities::default(),
                identity_inserts: IdentityInsertInfo::default(),

                identity_contract_nonce_gaps: None,
                signer: None,
            },
            total_hpmns: 100,
            extra_normal_mns: 0,
            validator_quorum_count: 24,
            chain_lock_quorum_count: 24,
            upgrading_info: None,
            core_height_increase: RandomCoreHeightIncrease(Frequency {
                times_per_block_range: 1..3,
                chance_per_block: Some(0.5),
            }),
            proposer_strategy: Default::default(),
            rotate_quorums: false,
            failure_testing: None,
            query_testing: None,
            verify_state_transition_results: true,
            ..Default::default()
        };
        let hour_in_ms = 1000 * 60 * 60;
        let config = PlatformConfig {
            validator_set: ValidatorSetConfig::default_100_67(),
            chain_lock: ChainLockConfig::default_100_67(),
            instant_lock: InstantLockConfig::default_100_67(),
            execution: ExecutionConfig {
                verify_sum_trees: true,

                ..Default::default()
            },
            block_spacing_ms: hour_in_ms,
            testing_configs: PlatformTestConfig::default_minimal_verifications(),
            ..Default::default()
        };

        let mut platform = TestPlatformBuilder::new()
            .with_config(config.clone())
            .build_with_mock_rpc();

        let outcome = run_chain_for_strategy(&mut platform, 1000, strategy, config, 15, &mut None);
        assert_eq!(outcome.masternode_identity_balances.len(), 100);
        let all_have_balances = outcome
            .masternode_identity_balances
            .iter()
            .all(|(_, balance)| *balance != 0);
        assert!(all_have_balances, "all masternodes should have a balance");
    }

    #[test]
    fn run_chain_core_height_randomly_increasing_with_quick_epoch_change() {
        let strategy = NetworkStrategy {
            strategy: Strategy {
                start_contracts: vec![],
                operations: vec![],
                start_identities: StartIdentities::default(),
                identity_inserts: IdentityInsertInfo::default(),

                identity_contract_nonce_gaps: None,
                signer: None,
            },
            total_hpmns: 100,
            extra_normal_mns: 0,
            validator_quorum_count: 24,
            chain_lock_quorum_count: 24,
            upgrading_info: None,
            core_height_increase: RandomCoreHeightIncrease(Frequency {
                times_per_block_range: 1..3,
                chance_per_block: Some(0.5),
            }),
            proposer_strategy: Default::default(),
            rotate_quorums: false,
            failure_testing: None,
            query_testing: None,
            verify_state_transition_results: true,
            ..Default::default()
        };
        let hour_in_s = 60 * 60;
        let three_mins_in_ms = 1000 * 60 * 3;
        let config = PlatformConfig {
            validator_set: ValidatorSetConfig::default_100_67(),
            chain_lock: ChainLockConfig::default_100_67(),
            instant_lock: InstantLockConfig::default_100_67(),
            execution: ExecutionConfig {
                verify_sum_trees: true,

                epoch_time_length_s: hour_in_s,
                ..Default::default()
            },
            block_spacing_ms: three_mins_in_ms,
            testing_configs: PlatformTestConfig::default_minimal_verifications(),
            ..Default::default()
        };

        let mut platform = TestPlatformBuilder::new()
            .with_config(config.clone())
            .build_with_mock_rpc();

        let outcome = run_chain_for_strategy(&mut platform, 1000, strategy, config, 15, &mut None);
        assert_eq!(outcome.masternode_identity_balances.len(), 100);
        let all_have_balances = outcome
            .masternode_identity_balances
            .iter()
            .all(|(_, balance)| *balance != 0);
        assert!(all_have_balances, "all masternodes should have a balance");
        // 49 makes sense because we have about 20 blocks per epoch, and 1000/20 = 50 (but we didn't go over so we should be at 49)
        assert_eq!(outcome.end_epoch_index, 49);
    }

    #[test]
    fn run_chain_core_height_randomly_increasing_with_quorum_updates() {
        let platform_version = PlatformVersion::latest();
        let strategy = NetworkStrategy {
            strategy: Strategy {
                start_contracts: vec![],
                operations: vec![],
                start_identities: StartIdentities::default(),
                identity_inserts: IdentityInsertInfo::default(),
                identity_contract_nonce_gaps: None,
                signer: None,
            },
            total_hpmns: 500,
            extra_normal_mns: 0,
            validator_quorum_count: 24,
            chain_lock_quorum_count: 24,
            upgrading_info: None,
            core_height_increase: RandomCoreHeightIncrease(Frequency {
                times_per_block_range: 5..6,
                chance_per_block: Some(0.5),
            }),
            proposer_strategy: Default::default(),
            rotate_quorums: true,
            failure_testing: None,
            query_testing: None,
            verify_state_transition_results: true,
            ..Default::default()
        };
        let config = PlatformConfig {
            validator_set: ValidatorSetConfig {
                quorum_type: QuorumType::Llmq100_67,
                quorum_size: 10,
                ..Default::default()
            },
            chain_lock: ChainLockConfig {
                quorum_type: QuorumType::Llmq100_67,
                quorum_size: 10,
                quorum_window: 24,
                quorum_active_signers: 24,
                quorum_rotation: false,
            },
            instant_lock: InstantLockConfig {
                quorum_type: QuorumType::Llmq100_67,
                quorum_size: 10,
                quorum_window: 24,
                quorum_active_signers: 24,
                quorum_rotation: false,
            },
            execution: ExecutionConfig {
                verify_sum_trees: true,

                ..Default::default()
            },
            block_spacing_ms: 300,
            testing_configs: PlatformTestConfig::default_minimal_verifications(),
            ..Default::default()
        };
        let mut platform = TestPlatformBuilder::new()
            .with_config(config.clone())
            .build_with_mock_rpc();

        let ChainExecutionOutcome { abci_app, .. } =
            run_chain_for_strategy(&mut platform, 2000, strategy, config, 40, &mut None);

        // With these params if we didn't rotate we would have at most 240
        // of the 500 hpmns that could get paid, however we are expecting that most
        // will be able to propose a block (and then get paid later on).

        let platform = abci_app.platform;
        let counter = &platform.drive.cache.protocol_versions_counter.read();
        platform
            .drive
            .fetch_versions_with_counter(None, &platform_version.drive)
            .expect("expected to get versions");

        let state = abci_app.platform.state.load();

        assert_eq!(
            state
                .last_committed_block_info()
                .as_ref()
                .unwrap()
                .basic_info()
                .epoch
                .index,
            0
        );
        assert!(counter.get(&1).unwrap().unwrap() > &240);
    }

    #[test]
    fn run_chain_core_height_randomly_increasing_with_quorum_updates_new_proposers() {
        let strategy = NetworkStrategy {
            strategy: Strategy {
                start_contracts: vec![],
                operations: vec![],
                start_identities: StartIdentities::default(),
                identity_inserts: IdentityInsertInfo::default(),

                identity_contract_nonce_gaps: None,
                signer: None,
            },
            total_hpmns: 100,
            extra_normal_mns: 0,
            validator_quorum_count: 24,
            chain_lock_quorum_count: 24,
            upgrading_info: None,
            core_height_increase: RandomCoreHeightIncrease(Frequency {
                times_per_block_range: 1..2,
                chance_per_block: Some(0.2),
            }),
            proposer_strategy: MasternodeListChangesStrategy {
                new_hpmns: Frequency {
                    times_per_block_range: 1..3,
                    chance_per_block: Some(0.5),
                },
                ..Default::default()
            },
            rotate_quorums: true,
            failure_testing: None,
            query_testing: None,
            verify_state_transition_results: true,
            ..Default::default()
        };
        let config = PlatformConfig {
            validator_set: ValidatorSetConfig {
                quorum_type: QuorumType::Llmq100_67,
                quorum_size: 10,
                ..Default::default()
            },
            chain_lock: ChainLockConfig {
                quorum_type: QuorumType::Llmq100_67,
                quorum_size: 10,
                quorum_window: 24,
                quorum_active_signers: 24,
                quorum_rotation: false,
            },
            instant_lock: InstantLockConfig {
                quorum_type: QuorumType::Llmq100_67,
                quorum_size: 10,
                quorum_window: 24,
                quorum_active_signers: 24,
                quorum_rotation: false,
            },
            execution: ExecutionConfig {
                verify_sum_trees: true,

                ..Default::default()
            },
            block_spacing_ms: 300,
            testing_configs: PlatformTestConfig::default_minimal_verifications(),
            ..Default::default()
        };
        let mut platform = TestPlatformBuilder::new()
            .with_config(config.clone())
            .build_with_mock_rpc();

        let ChainExecutionOutcome { abci_app, .. } =
            run_chain_for_strategy(&mut platform, 300, strategy, config, 43, &mut None);

        // With these params if we add new mns the hpmn masternode list would be 100, but we
        // can expect it to be much higher.

        let platform = abci_app.platform;
        let platform_state = platform.state.load();

        assert!(platform_state.hpmn_masternode_list().len() > 100);
    }

    #[test]
    fn run_chain_core_height_randomly_increasing_with_quorum_updates_changing_proposers() {
        let strategy = NetworkStrategy {
            strategy: Strategy {
                start_contracts: vec![],
                operations: vec![],
                start_identities: StartIdentities::default(),
                identity_inserts: IdentityInsertInfo::default(),

                identity_contract_nonce_gaps: None,
                signer: None,
            },
            total_hpmns: 100,
            extra_normal_mns: 0,
            validator_quorum_count: 24,
            chain_lock_quorum_count: 24,
            upgrading_info: None,
            core_height_increase: RandomCoreHeightIncrease(Frequency {
                times_per_block_range: 1..2,
                chance_per_block: Some(0.2),
            }),
            proposer_strategy: MasternodeListChangesStrategy {
                new_hpmns: Frequency {
                    times_per_block_range: 1..3,
                    chance_per_block: Some(0.5),
                },
                removed_hpmns: Frequency {
                    times_per_block_range: 1..3,
                    chance_per_block: Some(0.5),
                },
                ..Default::default()
            },
            rotate_quorums: true,
            failure_testing: None,
            query_testing: None,
            verify_state_transition_results: true,
            ..Default::default()
        };
        let config = PlatformConfig {
            validator_set: ValidatorSetConfig {
                quorum_type: QuorumType::Llmq100_67,
                quorum_size: 10,
                ..Default::default()
            },
            chain_lock: ChainLockConfig {
                quorum_type: QuorumType::Llmq100_67,
                quorum_size: 10,
                quorum_window: 24,
                quorum_active_signers: 24,
                quorum_rotation: false,
            },
            instant_lock: InstantLockConfig {
                quorum_type: QuorumType::Llmq100_67,
                quorum_size: 10,
                quorum_window: 24,
                quorum_active_signers: 24,
                quorum_rotation: false,
            },
            execution: ExecutionConfig {
                verify_sum_trees: true,

                ..Default::default()
            },
            block_spacing_ms: 300,
            testing_configs: PlatformTestConfig::default_minimal_verifications(),
            ..Default::default()
        };
        let mut platform = TestPlatformBuilder::new()
            .with_config(config.clone())
            .build_with_mock_rpc();

        let ChainExecutionOutcome { abci_app, .. } =
            run_chain_for_strategy(&mut platform, 300, strategy, config, 43, &mut None);

        // With these params if we add new mns the hpmn masternode list would be randomly different than 100.

        let platform = abci_app.platform;
        let platform_state = platform.state.load();

        assert_ne!(platform_state.hpmn_masternode_list().len(), 100);
    }

    #[test]
    fn run_chain_core_height_randomly_increasing_with_quorum_updates_updating_proposers() {
        let strategy = NetworkStrategy {
            strategy: Strategy {
                start_contracts: vec![],
                operations: vec![],
                start_identities: StartIdentities::default(),
                identity_inserts: IdentityInsertInfo::default(),

                identity_contract_nonce_gaps: None,
                signer: None,
            },
            total_hpmns: 100,
            extra_normal_mns: 0,
            validator_quorum_count: 24,
            chain_lock_quorum_count: 24,
            upgrading_info: None,
            core_height_increase: RandomCoreHeightIncrease(Frequency {
                times_per_block_range: 1..2,
                chance_per_block: Some(0.2),
            }),
            proposer_strategy: MasternodeListChangesStrategy {
                updated_hpmns: Frequency {
                    times_per_block_range: 1..3,
                    chance_per_block: Some(0.5),
                },
                ..Default::default()
            },
            rotate_quorums: true,
            failure_testing: None,
            query_testing: None,
            verify_state_transition_results: true,
            ..Default::default()
        };
        let config = PlatformConfig {
            validator_set: ValidatorSetConfig {
                quorum_type: QuorumType::Llmq100_67,
                quorum_size: 10,
                ..Default::default()
            },
            chain_lock: ChainLockConfig {
                quorum_type: QuorumType::Llmq100_67,
                quorum_size: 10,
                quorum_window: 24,
                quorum_active_signers: 24,
                quorum_rotation: false,
            },
            instant_lock: InstantLockConfig {
                quorum_type: QuorumType::Llmq100_67,
                quorum_size: 10,
                quorum_window: 24,
                quorum_active_signers: 24,
                quorum_rotation: false,
            },
            execution: ExecutionConfig {
                verify_sum_trees: true,

                ..Default::default()
            },
            block_spacing_ms: 300,
            testing_configs: PlatformTestConfig::default_minimal_verifications(),
            ..Default::default()
        };
        let mut platform = TestPlatformBuilder::new()
            .with_config(config.clone())
            .build_with_mock_rpc();

        let ChainExecutionOutcome {
            abci_app,
            proposers,
            ..
        } = run_chain_for_strategy(&mut platform, 300, strategy, config, 43, &mut None);

        // With these params if we add new mns the hpmn masternode list would be randomly different than 100.

        let platform_version = PlatformVersion::latest();
        let platform = abci_app.platform;
        let _platform_state = platform.state.load();

        // We need to find if any masternode has ever had their keys disabled.

        let hpmns = platform
            .drive
            .fetch_full_identities(
                proposers
                    .into_iter()
                    .map(|proposer| proposer.masternode.pro_tx_hash.to_byte_array())
                    .collect::<Vec<_>>()
                    .as_slice(),
                None,
                platform_version,
            )
            .expect("expected to fetch identities");

        let has_disabled_keys = hpmns.values().any(|identity| {
            identity
                .as_ref()
                .map(|identity| {
                    identity
                        .public_keys()
                        .values()
                        .any(|key| key.disabled_at().is_some())
                })
                .unwrap_or_default()
        });
        assert!(has_disabled_keys);
    }

    #[test]
    fn run_chain_insert_one_new_identity_per_block_with_block_signing() {
        drive_abci::logging::init_for_tests(LogLevel::Silent);

        let strategy = NetworkStrategy {
            strategy: Strategy {
                start_contracts: vec![],
                operations: vec![],
                start_identities: StartIdentities::default(),
                identity_inserts: IdentityInsertInfo {
                    frequency: Frequency {
                        times_per_block_range: 1..2,
                        chance_per_block: None,
                    },
                    ..Default::default()
                },

                identity_contract_nonce_gaps: None,
                signer: None,
            },
            total_hpmns: 100,
            extra_normal_mns: 0,
            validator_quorum_count: 24,
            chain_lock_quorum_count: 24,
            upgrading_info: None,

            proposer_strategy: Default::default(),
            rotate_quorums: false,
            failure_testing: None,
            query_testing: Some(QueryStrategy {
                query_identities_by_public_key_hashes: Frequency {
                    times_per_block_range: 1..5,
                    chance_per_block: None,
                },
            }),
            verify_state_transition_results: true,
            sign_instant_locks: true,
            ..Default::default()
        };
        let config = PlatformConfig {
            validator_set: ValidatorSetConfig::default_100_67(),
            chain_lock: ChainLockConfig::default_100_67(),
            instant_lock: InstantLockConfig::default(),
            execution: ExecutionConfig {
                verify_sum_trees: true,

                ..Default::default()
            },
            block_spacing_ms: 3000,
            testing_configs: PlatformTestConfig::default(),
            ..Default::default()
        };
        let mut platform = TestPlatformBuilder::new()
            .with_config(config.clone())
            .build_with_mock_rpc();

        let outcome = run_chain_for_strategy(&mut platform, 100, strategy, config, 15, &mut None);

        assert_eq!(outcome.identities.len(), 100);
    }

    #[test]
    fn run_chain_insert_one_new_identity_per_block_with_epoch_change() {
        let strategy = NetworkStrategy {
            strategy: Strategy {
                start_contracts: vec![],
                operations: vec![],
                start_identities: StartIdentities::default(),
                identity_inserts: IdentityInsertInfo {
                    frequency: Frequency {
                        times_per_block_range: 1..2,
                        chance_per_block: None,
                    },
                    ..Default::default()
                },

                identity_contract_nonce_gaps: None,
                signer: None,
            },
            total_hpmns: 100,
            extra_normal_mns: 0,
            validator_quorum_count: 24,
            chain_lock_quorum_count: 24,
            upgrading_info: None,

            proposer_strategy: Default::default(),
            rotate_quorums: false,
            failure_testing: None,
            query_testing: None,
            verify_state_transition_results: true,
            ..Default::default()
        };
        let day_in_ms = 1000 * 60 * 60 * 24;
        let config = PlatformConfig {
            validator_set: ValidatorSetConfig::default_100_67(),
            chain_lock: ChainLockConfig::default_100_67(),
            instant_lock: InstantLockConfig::default_100_67(),
            execution: ExecutionConfig {
                verify_sum_trees: true,

                ..Default::default()
            },
            block_spacing_ms: day_in_ms,
            testing_configs: PlatformTestConfig {
                block_signing: false,
                store_platform_state: false,
                block_commit_signature_verification: false,
                disable_instant_lock_signature_verification: true,
            },
            ..Default::default()
        };

        let mut platform = TestPlatformBuilder::new()
            .with_config(config.clone())
            .build_with_mock_rpc();

        let outcome = run_chain_for_strategy(&mut platform, 150, strategy, config, 15, &mut None);
        assert_eq!(outcome.identities.len(), 150);
        assert_eq!(outcome.masternode_identity_balances.len(), 100);
        let all_have_balances = outcome
            .masternode_identity_balances
            .iter()
            .all(|(_, balance)| *balance != 0);
        assert!(all_have_balances, "all masternodes should have a balance");

        let state = outcome.abci_app.platform.state.load();
        let protocol_version = state.current_protocol_version_in_consensus();
        let platform_version =
            PlatformVersion::get(protocol_version).expect("expected platform version");

        assert_eq!(
            hex::encode(
                outcome
                    .abci_app
                    .platform
                    .drive
                    .grove
                    .root_hash(None, &platform_version.drive.grove_version)
                    .unwrap()
                    .unwrap()
            ),
<<<<<<< HEAD
            "6dc3df8f19a8ede0ca1beab3548001a62d31f534e330015a21cf69d3e1bd2305".to_string()
=======
            "4f4fc212d1d0c631b985a29544a24fbe6f7ffdd9e8d69a69d2da173dea567945".to_string()
>>>>>>> 3b190ddd
        )
    }

    #[test]
    fn run_chain_insert_one_new_identity_and_a_contract() {
        let platform_version = PlatformVersion::latest();
        let contract = json_document_to_created_contract(
            "tests/supporting_files/contract/dashpay/dashpay-contract-all-mutable.json",
            1,
            true,
            platform_version,
        )
        .expect("expected to get contract from a json document");

        let strategy = NetworkStrategy {
            strategy: Strategy {
                start_contracts: vec![(contract, None)],
                operations: vec![],
                start_identities: StartIdentities::default(),
                identity_inserts: IdentityInsertInfo {
                    frequency: Frequency {
                        times_per_block_range: 1..2,
                        chance_per_block: None,
                    },
                    ..Default::default()
                },

                identity_contract_nonce_gaps: None,
                signer: None,
            },
            total_hpmns: 100,
            extra_normal_mns: 0,
            validator_quorum_count: 24,
            chain_lock_quorum_count: 24,
            upgrading_info: None,

            proposer_strategy: Default::default(),
            rotate_quorums: false,
            failure_testing: None,
            query_testing: None,
            verify_state_transition_results: true,
            ..Default::default()
        };
        let config = PlatformConfig {
            validator_set: ValidatorSetConfig::default_100_67(),
            chain_lock: ChainLockConfig::default_100_67(),
            instant_lock: InstantLockConfig::default_100_67(),
            execution: ExecutionConfig {
                verify_sum_trees: true,

                ..Default::default()
            },
            block_spacing_ms: 3000,
            testing_configs: PlatformTestConfig {
                block_signing: false,
                store_platform_state: false,
                block_commit_signature_verification: false,
                disable_instant_lock_signature_verification: true,
            },
            ..Default::default()
        };
        let mut platform = TestPlatformBuilder::new()
            .with_config(config.clone())
            .build_with_mock_rpc();

        let outcome = run_chain_for_strategy(&mut platform, 1, strategy, config, 15, &mut None);

        outcome
            .abci_app
            .platform
            .drive
            .fetch_contract(
                outcome
                    .strategy
                    .strategy
                    .start_contracts
                    .first()
                    .unwrap()
                    .0
                    .data_contract()
                    .id()
                    .to_buffer(),
                None,
                None,
                None,
                platform_version,
            )
            .unwrap()
            .expect("expected to execute the fetch of a contract")
            .expect("expected to get a contract");
    }

    #[test]
    fn run_chain_insert_one_new_identity_and_many_big_contracts() {
        let strategy = NetworkStrategy {
            strategy: Strategy {
                start_contracts: vec![],
                operations: vec![Operation {
                    op_type: OperationType::ContractCreate(
                        RandomDocumentTypeParameters {
                            new_fields_optional_count_range: 1..30,
                            new_fields_required_count_range: 1..40,
                            new_indexes_count_range: 10..11,
                            field_weights: FieldTypeWeights {
                                string_weight: 50,
                                float_weight: 50,
                                integer_weight: 50,
                                date_weight: 50,
                                boolean_weight: 20,
                                byte_array_weight: 70,
                            },
                            field_bounds: FieldMinMaxBounds {
                                string_min_len: 1..10,
                                string_has_min_len_chance: 0.5,
                                string_max_len: 10..63,
                                string_has_max_len_chance: 0.5,
                                integer_min: 1..10,
                                integer_has_min_chance: 0.5,
                                integer_max: 10..10000,
                                integer_has_max_chance: 0.5,
                                float_min: 0.1..10.0,
                                float_has_min_chance: 0.5,
                                float_max: 10.0..1000.0,
                                float_has_max_chance: 0.5,
                                date_min: 0,
                                date_max: 0,
                                byte_array_min_len: 1..10,
                                byte_array_has_min_len_chance: 0.0,
                                byte_array_max_len: 10..255,
                                byte_array_has_max_len_chance: 0.0,
                            },
                            keep_history_chance: 1.0,
                            documents_mutable_chance: 1.0,
                            documents_can_be_deleted_chance: 1.0,
                        },
                        30..31,
                    ),
                    frequency: Frequency {
                        times_per_block_range: 30..31,
                        chance_per_block: None,
                    },
                }],
                start_identities: StartIdentities::default(),
                identity_inserts: IdentityInsertInfo {
                    frequency: Frequency {
                        times_per_block_range: 1..2,
                        chance_per_block: None,
                    },
                    ..Default::default()
                },

                identity_contract_nonce_gaps: None,
                signer: None,
            },
            total_hpmns: 100,
            extra_normal_mns: 0,
            validator_quorum_count: 24,
            chain_lock_quorum_count: 24,
            upgrading_info: None,

            proposer_strategy: Default::default(),
            rotate_quorums: false,
            failure_testing: None,
            query_testing: None,
            verify_state_transition_results: true,
            ..Default::default()
        };
        let config = PlatformConfig {
            validator_set: ValidatorSetConfig::default_100_67(),
            chain_lock: ChainLockConfig::default_100_67(),
            instant_lock: InstantLockConfig::default_100_67(),
            execution: ExecutionConfig {
                verify_sum_trees: true,

                ..Default::default()
            },
            block_spacing_ms: 3000,
            testing_configs: PlatformTestConfig::default_minimal_verifications(),
            ..Default::default()
        };
        let mut platform = TestPlatformBuilder::new()
            .with_config(config.clone())
            .build_with_mock_rpc();

        run_chain_for_strategy(&mut platform, 30, strategy, config, 15, &mut None);
    }

    #[test]
    fn run_chain_insert_one_new_identity_and_a_contract_with_updates() {
        let platform_version = PlatformVersion::latest();
        let contract = json_document_to_created_contract(
            "tests/supporting_files/contract/dashpay/dashpay-contract-all-mutable.json",
            1,
            true,
            platform_version,
        )
        .expect("expected to get contract from a json document");

        let mut contract_update_1 = json_document_to_created_contract(
            "tests/supporting_files/contract/dashpay/dashpay-contract-all-mutable-update-1.json",
            1,
            true,
            platform_version,
        )
        .expect("expected to get contract from a json document");

        //todo: versions should start at 0 (so this should be 1)
        contract_update_1.data_contract_mut().set_version(2);

        let mut contract_update_2 = json_document_to_created_contract(
            "tests/supporting_files/contract/dashpay/dashpay-contract-all-mutable-update-2.json",
            1,
            true,
            platform_version,
        )
        .expect("expected to get contract from a json document");

        contract_update_2.data_contract_mut().set_version(3);

        let strategy = NetworkStrategy {
            strategy: Strategy {
                start_contracts: vec![(
                    contract,
                    Some(BTreeMap::from([
                        (3, contract_update_1),
                        (8, contract_update_2),
                    ])),
                )],
                operations: vec![],
                start_identities: StartIdentities::default(),
                identity_inserts: IdentityInsertInfo {
                    frequency: Frequency {
                        times_per_block_range: 1..2,
                        chance_per_block: None,
                    },
                    ..Default::default()
                },

                identity_contract_nonce_gaps: None,
                signer: None,
            },
            total_hpmns: 100,
            extra_normal_mns: 0,
            validator_quorum_count: 24,
            chain_lock_quorum_count: 24,
            upgrading_info: None,

            proposer_strategy: Default::default(),
            rotate_quorums: false,
            failure_testing: None,
            query_testing: None,
            verify_state_transition_results: true,
            ..Default::default()
        };
        let config = PlatformConfig {
            validator_set: ValidatorSetConfig::default_100_67(),
            chain_lock: ChainLockConfig::default_100_67(),
            instant_lock: InstantLockConfig::default_100_67(),
            execution: ExecutionConfig {
                verify_sum_trees: true,

                ..Default::default()
            },
            block_spacing_ms: 3000,
            testing_configs: PlatformTestConfig {
                block_signing: false,
                store_platform_state: false,
                block_commit_signature_verification: false,
                disable_instant_lock_signature_verification: true,
            },
            ..Default::default()
        };
        let mut platform = TestPlatformBuilder::new()
            .with_config(config.clone())
            .build_with_mock_rpc();

        let outcome = run_chain_for_strategy(&mut platform, 10, strategy, config, 15, &mut None);

        outcome
            .abci_app
            .platform
            .drive
            .fetch_contract(
                outcome
                    .strategy
                    .strategy
                    .start_contracts
                    .first()
                    .unwrap()
                    .0
                    .data_contract()
                    .id()
                    .to_buffer(),
                None,
                None,
                None,
                platform_version,
            )
            .unwrap()
            .expect("expected to execute the fetch of a contract")
            .expect("expected to get a contract");
    }

    #[test]
    fn run_chain_insert_one_new_identity_per_block_and_one_new_document() {
        let platform_version = PlatformVersion::latest();
        let created_contract = json_document_to_created_contract(
            "tests/supporting_files/contract/dashpay/dashpay-contract-all-mutable.json",
            1,
            true,
            platform_version,
        )
        .expect("expected to get contract from a json document");

        let contract = created_contract.data_contract();

        let document_op = DocumentOp {
            contract: contract.clone(),
            action: DocumentAction::DocumentActionInsertRandom(
                DocumentFieldFillType::FillIfNotRequired,
                DocumentFieldFillSize::AnyDocumentFillSize,
            ),
            document_type: contract
                .document_type_for_name("contactRequest")
                .expect("expected a profile document type")
                .to_owned_document_type(),
        };

        let strategy = NetworkStrategy {
            strategy: Strategy {
                start_contracts: vec![(created_contract, None)],
                operations: vec![Operation {
                    op_type: OperationType::Document(document_op),
                    frequency: Frequency {
                        times_per_block_range: 1..2,
                        chance_per_block: None,
                    },
                }],
                start_identities: StartIdentities::default(),
                identity_inserts: IdentityInsertInfo {
                    frequency: Frequency {
                        times_per_block_range: 1..2,
                        chance_per_block: None,
                    },
                    ..Default::default()
                },

                identity_contract_nonce_gaps: None,
                signer: None,
            },
            total_hpmns: 100,
            extra_normal_mns: 0,
            validator_quorum_count: 24,
            chain_lock_quorum_count: 24,
            upgrading_info: None,

            proposer_strategy: Default::default(),
            rotate_quorums: false,
            failure_testing: None,
            query_testing: None,
            verify_state_transition_results: true,
            ..Default::default()
        };
        let config = PlatformConfig {
            validator_set: ValidatorSetConfig::default_100_67(),
            chain_lock: ChainLockConfig::default_100_67(),
            instant_lock: InstantLockConfig::default_100_67(),
            execution: ExecutionConfig {
                verify_sum_trees: true,

                ..Default::default()
            },
            block_spacing_ms: 3000,
            testing_configs: PlatformTestConfig::default_minimal_verifications(),
            ..Default::default()
        };
        let mut platform = TestPlatformBuilder::new()
            .with_config(config.clone())
            .build_with_mock_rpc();

        run_chain_for_strategy(&mut platform, 100, strategy, config, 15, &mut None);
    }

    #[test]
    fn run_chain_insert_one_new_identity_per_block_and_a_document_with_epoch_change() {
        let platform_version = PlatformVersion::latest();
        let created_contract = json_document_to_created_contract(
            "tests/supporting_files/contract/dashpay/dashpay-contract-all-mutable.json",
            1,
            true,
            platform_version,
        )
        .expect("expected to get contract from a json document");

        let contract = created_contract.data_contract();

        let document_op = DocumentOp {
            contract: contract.clone(),
            action: DocumentAction::DocumentActionInsertRandom(
                DocumentFieldFillType::FillIfNotRequired,
                DocumentFieldFillSize::AnyDocumentFillSize,
            ),
            document_type: contract
                .document_type_for_name("contactRequest")
                .expect("expected a profile document type")
                .to_owned_document_type(),
        };

        let strategy = NetworkStrategy {
            strategy: Strategy {
                start_contracts: vec![(created_contract, None)],
                operations: vec![Operation {
                    op_type: OperationType::Document(document_op),
                    frequency: Frequency {
                        times_per_block_range: 1..2,
                        chance_per_block: None,
                    },
                }],
                start_identities: StartIdentities::default(),
                identity_inserts: IdentityInsertInfo {
                    frequency: Frequency {
                        times_per_block_range: 1..2,
                        chance_per_block: None,
                    },
                    ..Default::default()
                },

                identity_contract_nonce_gaps: None,
                signer: None,
            },
            total_hpmns: 100,
            extra_normal_mns: 0,
            validator_quorum_count: 24,
            chain_lock_quorum_count: 24,
            upgrading_info: None,

            proposer_strategy: Default::default(),
            rotate_quorums: false,
            failure_testing: None,
            query_testing: None,
            verify_state_transition_results: true,
            ..Default::default()
        };
        let day_in_ms = 1000 * 60 * 60 * 24;
        let config = PlatformConfig {
            validator_set: ValidatorSetConfig::default_100_67(),
            chain_lock: ChainLockConfig::default_100_67(),
            instant_lock: InstantLockConfig::default_100_67(),
            execution: ExecutionConfig {
                verify_sum_trees: true,

                ..Default::default()
            },
            block_spacing_ms: day_in_ms,
            testing_configs: PlatformTestConfig {
                block_signing: false,
                store_platform_state: false,
                block_commit_signature_verification: false,
                disable_instant_lock_signature_verification: true,
            },
            ..Default::default()
        };
        let block_count = 120;
        let mut platform = TestPlatformBuilder::new()
            .with_config(config.clone())
            .build_with_mock_rpc();

        let outcome =
            run_chain_for_strategy(&mut platform, block_count, strategy, config, 15, &mut None);
        assert_eq!(outcome.identities.len() as u64, block_count);
        assert_eq!(outcome.masternode_identity_balances.len(), 100);
        let all_have_balances = outcome
            .masternode_identity_balances
            .iter()
            .all(|(_, balance)| *balance != 0);
        assert!(all_have_balances, "all masternodes should have a balance");
    }

    #[test]
    fn run_chain_insert_one_new_identity_per_block_document_insertions_and_deletions_with_epoch_change(
    ) {
        let platform_version = PlatformVersion::latest();
        let created_contract = json_document_to_created_contract(
            "tests/supporting_files/contract/dashpay/dashpay-contract-all-mutable.json",
            1,
            true,
            platform_version,
        )
        .expect("expected to get contract from a json document");

        let contract = created_contract.data_contract();

        let document_insertion_op = DocumentOp {
            contract: contract.clone(),
            action: DocumentAction::DocumentActionInsertRandom(
                DocumentFieldFillType::FillIfNotRequired,
                DocumentFieldFillSize::AnyDocumentFillSize,
            ),
            document_type: contract
                .document_type_for_name("contactRequest")
                .expect("expected a profile document type")
                .to_owned_document_type(),
        };

        let document_deletion_op = DocumentOp {
            contract: contract.clone(),
            action: DocumentAction::DocumentActionDelete,
            document_type: contract
                .document_type_for_name("contactRequest")
                .expect("expected a profile document type")
                .to_owned_document_type(),
        };

        let strategy = NetworkStrategy {
            strategy: Strategy {
                start_contracts: vec![(created_contract, None)],
                operations: vec![
                    Operation {
                        op_type: OperationType::Document(document_insertion_op),
                        frequency: Frequency {
                            times_per_block_range: 1..2,
                            chance_per_block: None,
                        },
                    },
                    Operation {
                        op_type: OperationType::Document(document_deletion_op),
                        frequency: Frequency {
                            times_per_block_range: 1..2,
                            chance_per_block: None,
                        },
                    },
                ],
                start_identities: StartIdentities::default(),
                identity_inserts: IdentityInsertInfo {
                    frequency: Frequency {
                        times_per_block_range: 1..2,
                        chance_per_block: None,
                    },
                    ..Default::default()
                },

                identity_contract_nonce_gaps: None,
                signer: None,
            },
            total_hpmns: 100,
            extra_normal_mns: 0,
            validator_quorum_count: 24,
            chain_lock_quorum_count: 24,
            upgrading_info: None,

            proposer_strategy: Default::default(),
            rotate_quorums: false,
            failure_testing: None,
            query_testing: None,
            verify_state_transition_results: true,
            ..Default::default()
        };
        let day_in_ms = 1000 * 60 * 60 * 24;
        let config = PlatformConfig {
            validator_set: ValidatorSetConfig::default_100_67(),
            chain_lock: ChainLockConfig::default_100_67(),
            instant_lock: InstantLockConfig::default_100_67(),
            execution: ExecutionConfig {
                verify_sum_trees: true,

                ..Default::default()
            },
            block_spacing_ms: day_in_ms,
            testing_configs: PlatformTestConfig {
                block_signing: false,
                store_platform_state: false,
                block_commit_signature_verification: false,
                disable_instant_lock_signature_verification: true,
            },
            ..Default::default()
        };
        let block_count = 120;
        let mut platform = TestPlatformBuilder::new()
            .with_config(config.clone())
            .build_with_mock_rpc();

        let outcome =
            run_chain_for_strategy(&mut platform, block_count, strategy, config, 15, &mut None);
        assert_eq!(outcome.identities.len() as u64, block_count);
        assert_eq!(outcome.masternode_identity_balances.len(), 100);
        let all_have_balances = outcome
            .masternode_identity_balances
            .iter()
            .all(|(_, balance)| *balance != 0);
        assert!(all_have_balances, "all masternodes should have a balance");
    }

    #[test]
    fn run_chain_insert_one_new_identity_per_block_many_document_insertions_and_deletions_with_epoch_change(
    ) {
        let platform_version = PlatformVersion::latest();
        let created_contract = json_document_to_created_contract(
            "tests/supporting_files/contract/dashpay/dashpay-contract-all-mutable.json",
            1,
            true,
            platform_version,
        )
        .expect("expected to get contract from a json document");

        let contract = created_contract.data_contract();

        let document_insertion_op = DocumentOp {
            contract: contract.clone(),
            action: DocumentAction::DocumentActionInsertRandom(
                DocumentFieldFillType::FillIfNotRequired,
                DocumentFieldFillSize::AnyDocumentFillSize,
            ),
            document_type: contract
                .document_type_for_name("contactRequest")
                .expect("expected a profile document type")
                .to_owned_document_type(),
        };

        let document_deletion_op = DocumentOp {
            contract: contract.clone(),
            action: DocumentAction::DocumentActionDelete,
            document_type: contract
                .document_type_for_name("contactRequest")
                .expect("expected a profile document type")
                .to_owned_document_type(),
        };

        let strategy = NetworkStrategy {
            strategy: Strategy {
                start_contracts: vec![(created_contract, None)],
                operations: vec![
                    Operation {
                        op_type: OperationType::Document(document_insertion_op),
                        frequency: Frequency {
                            times_per_block_range: 1..7,
                            chance_per_block: None,
                        },
                    },
                    Operation {
                        op_type: OperationType::Document(document_deletion_op),
                        frequency: Frequency {
                            times_per_block_range: 1..7,
                            chance_per_block: None,
                        },
                    },
                ],
                start_identities: StartIdentities::default(),
                identity_inserts: IdentityInsertInfo {
                    frequency: Frequency {
                        times_per_block_range: 1..2,
                        chance_per_block: None,
                    },
                    ..Default::default()
                },

                identity_contract_nonce_gaps: None,
                signer: None,
            },
            total_hpmns: 100,
            extra_normal_mns: 0,
            validator_quorum_count: 24,
            chain_lock_quorum_count: 24,
            upgrading_info: None,

            proposer_strategy: Default::default(),
            rotate_quorums: false,
            failure_testing: None,
            query_testing: None,
            verify_state_transition_results: true,
            ..Default::default()
        };
        let day_in_ms = 1000 * 60 * 60 * 24;
        let config = PlatformConfig {
            validator_set: ValidatorSetConfig::default_100_67(),
            chain_lock: ChainLockConfig::default_100_67(),
            instant_lock: InstantLockConfig::default_100_67(),
            execution: ExecutionConfig {
                verify_sum_trees: true,

                ..Default::default()
            },
            block_spacing_ms: day_in_ms,
            testing_configs: PlatformTestConfig {
                block_signing: false,
                store_platform_state: false,
                block_commit_signature_verification: false,
                disable_instant_lock_signature_verification: true,
            },
            ..Default::default()
        };

        let block_count = 120;
        let mut platform = TestPlatformBuilder::new()
            .with_config(config.clone())
            .build_with_mock_rpc();

        let outcome =
            run_chain_for_strategy(&mut platform, block_count, strategy, config, 15, &mut None);
        assert_eq!(outcome.identities.len() as u64, block_count);
        assert_eq!(outcome.masternode_identity_balances.len(), 100);
        let all_have_balances = outcome
            .masternode_identity_balances
            .iter()
            .all(|(_, balance)| *balance != 0);
        assert!(all_have_balances, "all masternodes should have a balance");
        let state = outcome.abci_app.platform.state.load();
        let protocol_version = state.current_protocol_version_in_consensus();
        let platform_version =
            PlatformVersion::get(protocol_version).expect("expected platform version");
        assert_eq!(
            hex::encode(
                outcome
                    .abci_app
                    .platform
                    .drive
                    .grove
                    .root_hash(None, &platform_version.drive.grove_version)
                    .unwrap()
                    .unwrap()
            ),
<<<<<<< HEAD
            "0cb58a19def9a26aeeef85e8bc9067ef02c0ea70322c3405d1f1936a1df417e1".to_string()
=======
            "cdb5dc16b1e774c0fc777f1b7ffa16b652ba5a80ad8329d75accf30b19f97dd8".to_string()
>>>>>>> 3b190ddd
        )
    }

    #[test]
    fn run_chain_insert_one_new_identity_per_block_many_document_insertions_and_deletions_with_nonce_gaps_with_epoch_change(
    ) {
        let platform_version = PlatformVersion::latest();
        let created_contract = json_document_to_created_contract(
            "tests/supporting_files/contract/dashpay/dashpay-contract-all-mutable.json",
            1,
            true,
            platform_version,
        )
        .expect("expected to get contract from a json document");

        let contract = created_contract.data_contract();

        let document_insertion_op = DocumentOp {
            contract: contract.clone(),
            action: DocumentAction::DocumentActionInsertRandom(
                DocumentFieldFillType::FillIfNotRequired,
                DocumentFieldFillSize::AnyDocumentFillSize,
            ),
            document_type: contract
                .document_type_for_name("contactRequest")
                .expect("expected a profile document type")
                .to_owned_document_type(),
        };

        let document_deletion_op = DocumentOp {
            contract: contract.clone(),
            action: DocumentAction::DocumentActionDelete,
            document_type: contract
                .document_type_for_name("contactRequest")
                .expect("expected a profile document type")
                .to_owned_document_type(),
        };

        let strategy = NetworkStrategy {
            strategy: Strategy {
                start_contracts: vec![(created_contract, None)],
                operations: vec![
                    Operation {
                        op_type: OperationType::Document(document_insertion_op),
                        frequency: Frequency {
                            times_per_block_range: 1..7,
                            chance_per_block: None,
                        },
                    },
                    Operation {
                        op_type: OperationType::Document(document_deletion_op),
                        frequency: Frequency {
                            times_per_block_range: 1..7,
                            chance_per_block: None,
                        },
                    },
                ],
                start_identities: StartIdentities::default(),
                identity_inserts: IdentityInsertInfo {
                    frequency: Frequency {
                        times_per_block_range: 1..2,
                        chance_per_block: None,
                    },
                    ..Default::default()
                },

                identity_contract_nonce_gaps: Some(Frequency {
                    times_per_block_range: 1..3,
                    chance_per_block: Some(0.5),
                }),
                signer: None,
            },
            total_hpmns: 100,
            extra_normal_mns: 0,
            validator_quorum_count: 24,
            chain_lock_quorum_count: 24,
            upgrading_info: None,

            proposer_strategy: Default::default(),
            rotate_quorums: false,
            failure_testing: None,
            query_testing: None,
            verify_state_transition_results: true,
            ..Default::default()
        };
        let day_in_ms = 1000 * 60 * 60 * 24;
        let config = PlatformConfig {
            validator_set: ValidatorSetConfig::default_100_67(),
            chain_lock: ChainLockConfig::default_100_67(),
            instant_lock: InstantLockConfig::default_100_67(),
            execution: ExecutionConfig {
                verify_sum_trees: true,

                ..Default::default()
            },
            block_spacing_ms: day_in_ms,
            testing_configs: PlatformTestConfig {
                block_signing: false,
                store_platform_state: false,
                block_commit_signature_verification: false,
                disable_instant_lock_signature_verification: true,
            },
            ..Default::default()
        };

        let block_count = 120;
        let mut platform = TestPlatformBuilder::new()
            .with_config(config.clone())
            .build_with_mock_rpc();

        let outcome =
            run_chain_for_strategy(&mut platform, block_count, strategy, config, 15, &mut None);
        assert_eq!(outcome.identities.len() as u64, block_count);
        assert_eq!(outcome.masternode_identity_balances.len(), 100);
        let all_have_balances = outcome
            .masternode_identity_balances
            .iter()
            .all(|(_, balance)| *balance != 0);
        assert!(all_have_balances, "all masternodes should have a balance");
        let state = outcome.abci_app.platform.state.load();
        let protocol_version = state.current_protocol_version_in_consensus();
        let platform_version =
            PlatformVersion::get(protocol_version).expect("expected platform version");
        assert_eq!(
            hex::encode(
                outcome
                    .abci_app
                    .platform
                    .drive
                    .grove
                    .root_hash(None, &platform_version.drive.grove_version)
                    .unwrap()
                    .unwrap()
            ),
<<<<<<< HEAD
            "a24095892cab8c6bac141ecd59a1970f69ef477b79174793915bf8bc2519c892".to_string()
=======
            "f7422a9297c1c2b903dac3873f31604f6268e69498e06c658c2948093efb4368".to_string()
>>>>>>> 3b190ddd
        )
    }

    #[test]
    fn run_chain_insert_one_new_identity_per_block_many_document_insertions_and_deletions_with_max_nonce_gaps_with_epoch_change(
    ) {
        let platform_version = PlatformVersion::latest();
        let created_contract = json_document_to_created_contract(
            "tests/supporting_files/contract/dashpay/dashpay-contract-all-mutable.json",
            1,
            true,
            platform_version,
        )
        .expect("expected to get contract from a json document");

        let contract = created_contract.data_contract();

        let document_insertion_op = DocumentOp {
            contract: contract.clone(),
            action: DocumentAction::DocumentActionInsertRandom(
                DocumentFieldFillType::FillIfNotRequired,
                DocumentFieldFillSize::AnyDocumentFillSize,
            ),
            document_type: contract
                .document_type_for_name("contactRequest")
                .expect("expected a profile document type")
                .to_owned_document_type(),
        };

        let document_deletion_op = DocumentOp {
            contract: contract.clone(),
            action: DocumentAction::DocumentActionDelete,
            document_type: contract
                .document_type_for_name("contactRequest")
                .expect("expected a profile document type")
                .to_owned_document_type(),
        };

        let strategy = NetworkStrategy {
            strategy: Strategy {
                start_contracts: vec![(created_contract, None)],
                operations: vec![
                    Operation {
                        op_type: OperationType::Document(document_insertion_op),
                        frequency: Frequency {
                            times_per_block_range: 1..7,
                            chance_per_block: None,
                        },
                    },
                    Operation {
                        op_type: OperationType::Document(document_deletion_op),
                        frequency: Frequency {
                            times_per_block_range: 1..7,
                            chance_per_block: None,
                        },
                    },
                ],
                start_identities: StartIdentities::default(),
                identity_inserts: IdentityInsertInfo {
                    frequency: Frequency {
                        times_per_block_range: 1..2,
                        chance_per_block: None,
                    },
                    ..Default::default()
                },

                identity_contract_nonce_gaps: Some(Frequency {
                    times_per_block_range: 24..25,
                    chance_per_block: Some(1.0),
                }),
                signer: None,
            },
            total_hpmns: 100,
            extra_normal_mns: 0,
            validator_quorum_count: 24,
            chain_lock_quorum_count: 24,
            upgrading_info: None,

            proposer_strategy: Default::default(),
            rotate_quorums: false,
            failure_testing: None,
            query_testing: None,
            verify_state_transition_results: true,
            ..Default::default()
        };
        let day_in_ms = 1000 * 60 * 60 * 24;
        let config = PlatformConfig {
            validator_set: ValidatorSetConfig::default_100_67(),
            chain_lock: ChainLockConfig::default_100_67(),
            instant_lock: InstantLockConfig::default_100_67(),
            execution: ExecutionConfig {
                verify_sum_trees: true,

                ..Default::default()
            },
            block_spacing_ms: day_in_ms,
            testing_configs: PlatformTestConfig::default_minimal_verifications(),
            ..Default::default()
        };

        let block_count = 10;
        let mut platform = TestPlatformBuilder::new()
            .with_config(config.clone())
            .build_with_mock_rpc();

        let outcome =
            run_chain_for_strategy(&mut platform, block_count, strategy, config, 15, &mut None);
        for tx_results_per_block in outcome.state_transition_results_per_block.values() {
            for (state_transition, result) in tx_results_per_block {
                assert_eq!(
                    result.code, 0,
                    "state transition got code {} : {:?}",
                    result.code, state_transition
                );
            }
        }
    }

    #[test]
    fn run_chain_insert_one_new_identity_per_block_many_document_insertions_and_deletions_with_higher_than_max_nonce_gaps_with_epoch_change(
    ) {
        let platform_version = PlatformVersion::latest();
        let created_contract = json_document_to_created_contract(
            "tests/supporting_files/contract/dashpay/dashpay-contract-all-mutable.json",
            1,
            true,
            platform_version,
        )
        .expect("expected to get contract from a json document");

        let contract = created_contract.data_contract();

        let document_insertion_op = DocumentOp {
            contract: contract.clone(),
            action: DocumentAction::DocumentActionInsertRandom(
                DocumentFieldFillType::FillIfNotRequired,
                DocumentFieldFillSize::AnyDocumentFillSize,
            ),
            document_type: contract
                .document_type_for_name("contactRequest")
                .expect("expected a profile document type")
                .to_owned_document_type(),
        };

        let document_deletion_op = DocumentOp {
            contract: contract.clone(),
            action: DocumentAction::DocumentActionDelete,
            document_type: contract
                .document_type_for_name("contactRequest")
                .expect("expected a profile document type")
                .to_owned_document_type(),
        };

        let strategy = NetworkStrategy {
            strategy: Strategy {
                start_contracts: vec![(created_contract, None)],
                operations: vec![
                    Operation {
                        op_type: OperationType::Document(document_insertion_op),
                        frequency: Frequency {
                            times_per_block_range: 1..7,
                            chance_per_block: None,
                        },
                    },
                    Operation {
                        op_type: OperationType::Document(document_deletion_op),
                        frequency: Frequency {
                            times_per_block_range: 1..7,
                            chance_per_block: None,
                        },
                    },
                ],
                start_identities: StartIdentities::default(),
                identity_inserts: IdentityInsertInfo {
                    frequency: Frequency {
                        times_per_block_range: 1..2,
                        chance_per_block: None,
                    },
                    ..Default::default()
                },

                identity_contract_nonce_gaps: Some(Frequency {
                    times_per_block_range: 25..26,
                    chance_per_block: Some(1.0),
                }),
                signer: None,
            },
            total_hpmns: 100,
            extra_normal_mns: 0,
            validator_quorum_count: 24,
            chain_lock_quorum_count: 24,
            upgrading_info: None,

            proposer_strategy: Default::default(),
            rotate_quorums: false,
            failure_testing: None,
            query_testing: None,
            verify_state_transition_results: true,
            ..Default::default()
        };
        let day_in_ms = 1000 * 60 * 60 * 24;
        let config = PlatformConfig {
            validator_set: ValidatorSetConfig::default_100_67(),
            chain_lock: ChainLockConfig::default_100_67(),
            instant_lock: InstantLockConfig::default_100_67(),
            execution: ExecutionConfig {
                verify_sum_trees: true,

                ..Default::default()
            },
            block_spacing_ms: day_in_ms,
            testing_configs: PlatformTestConfig::default_minimal_verifications(),
            ..Default::default()
        };

        let block_count = 10;
        let mut platform = TestPlatformBuilder::new()
            .with_config(config.clone())
            .build_with_mock_rpc();

        let outcome =
            run_chain_for_strategy(&mut platform, block_count, strategy, config, 15, &mut None);
        for tx_results_per_block in outcome.state_transition_results_per_block.values() {
            for (state_transition, _unused_result) in tx_results_per_block {
                // We can't ever get a documents batch transition, because the proposer will remove it from a block
                assert!(!matches!(
                    state_transition,
                    StateTransition::DocumentsBatch(_)
                ));
            }
        }
    }

    #[test]
    fn run_chain_insert_many_new_identity_per_block_many_document_insertions_and_deletions_with_epoch_change(
    ) {
        let platform_version = PlatformVersion::latest();
        let created_contract = json_document_to_created_contract(
            "tests/supporting_files/contract/dashpay/dashpay-contract-all-mutable.json",
            1,
            true,
            platform_version,
        )
        .expect("expected to get contract from a json document");

        let contract = created_contract.data_contract();

        let document_insertion_op = DocumentOp {
            contract: contract.clone(),
            action: DocumentAction::DocumentActionInsertRandom(
                DocumentFieldFillType::FillIfNotRequired,
                DocumentFieldFillSize::AnyDocumentFillSize,
            ),
            document_type: contract
                .document_type_for_name("contactRequest")
                .expect("expected a profile document type")
                .to_owned_document_type(),
        };

        let document_deletion_op = DocumentOp {
            contract: contract.clone(),
            action: DocumentAction::DocumentActionDelete,
            document_type: contract
                .document_type_for_name("contactRequest")
                .expect("expected a profile document type")
                .to_owned_document_type(),
        };

        let strategy = NetworkStrategy {
            strategy: Strategy {
                start_contracts: vec![(created_contract, None)],
                operations: vec![
                    Operation {
                        op_type: OperationType::Document(document_insertion_op),
                        frequency: Frequency {
                            times_per_block_range: 1..40,
                            chance_per_block: None,
                        },
                    },
                    Operation {
                        op_type: OperationType::Document(document_deletion_op),
                        frequency: Frequency {
                            times_per_block_range: 1..15,
                            chance_per_block: None,
                        },
                    },
                ],
                start_identities: StartIdentities::default(),
                identity_inserts: IdentityInsertInfo {
                    frequency: Frequency {
                        times_per_block_range: 1..30,
                        chance_per_block: None,
                    },
                    start_keys: 5,
                    extra_keys: Default::default(),
                },

                identity_contract_nonce_gaps: None,
                signer: None,
            },
            total_hpmns: 100,
            extra_normal_mns: 0,
            validator_quorum_count: 24,
            chain_lock_quorum_count: 24,
            upgrading_info: None,

            proposer_strategy: Default::default(),
            rotate_quorums: false,
            failure_testing: None,
            query_testing: None,
            verify_state_transition_results: true,
            ..Default::default()
        };

        let day_in_ms = 1000 * 60 * 60 * 24;

        let config = PlatformConfig {
            validator_set: ValidatorSetConfig::default_100_67(),
            chain_lock: ChainLockConfig::default_100_67(),
            instant_lock: InstantLockConfig::default_100_67(),
            execution: ExecutionConfig {
                verify_sum_trees: true,

                epoch_time_length_s: 1576800,
                ..Default::default()
            },
            block_spacing_ms: day_in_ms,
            testing_configs: PlatformTestConfig {
                block_signing: false,
                store_platform_state: false,
                block_commit_signature_verification: false,
                disable_instant_lock_signature_verification: true,
            },
            ..Default::default()
        };
        let block_count = 30;
        let mut platform = TestPlatformBuilder::new()
            .with_config(config.clone())
            .build_with_mock_rpc();

        let outcome =
            run_chain_for_strategy(&mut platform, block_count, strategy, config, 15, &mut None);
        assert_eq!(outcome.identities.len() as u64, 472);
        assert_eq!(outcome.masternode_identity_balances.len(), 100);
        let balance_count = outcome
            .masternode_identity_balances
            .into_iter()
            .filter(|(_, balance)| *balance != 0)
            .count();
        assert_eq!(balance_count, 19); // 1 epoch worth of proposers
    }

    #[test]
    fn run_chain_insert_many_new_identity_per_block_many_document_insertions_updates_and_deletions_with_epoch_change(
    ) {
        let platform_version = PlatformVersion::latest();
        let created_contract = json_document_to_created_contract(
            "tests/supporting_files/contract/dashpay/dashpay-contract-all-mutable.json",
            1,
            true,
            platform_version,
        )
        .expect("expected to get contract from a json document");

        let contract = created_contract.data_contract();

        let document_insertion_op = DocumentOp {
            contract: contract.clone(),
            action: DocumentAction::DocumentActionInsertRandom(
                DocumentFieldFillType::FillIfNotRequired,
                DocumentFieldFillSize::AnyDocumentFillSize,
            ),
            document_type: contract
                .document_type_for_name("contactRequest")
                .expect("expected a profile document type")
                .to_owned_document_type(),
        };

        let document_replace_op = DocumentOp {
            contract: contract.clone(),
            action: DocumentActionReplaceRandom,
            document_type: contract
                .document_type_for_name("contactRequest")
                .expect("expected a profile document type")
                .to_owned_document_type(),
        };

        let document_deletion_op = DocumentOp {
            contract: contract.clone(),
            action: DocumentAction::DocumentActionDelete,
            document_type: contract
                .document_type_for_name("contactRequest")
                .expect("expected a profile document type")
                .to_owned_document_type(),
        };

        let strategy = NetworkStrategy {
            strategy: Strategy {
                start_contracts: vec![(created_contract, None)],
                operations: vec![
                    Operation {
                        op_type: OperationType::Document(document_insertion_op),
                        frequency: Frequency {
                            times_per_block_range: 1..40,
                            chance_per_block: None,
                        },
                    },
                    Operation {
                        op_type: OperationType::Document(document_replace_op),
                        frequency: Frequency {
                            times_per_block_range: 1..5,
                            chance_per_block: None,
                        },
                    },
                    Operation {
                        op_type: OperationType::Document(document_deletion_op),
                        frequency: Frequency {
                            times_per_block_range: 1..5,
                            chance_per_block: None,
                        },
                    },
                ],
                start_identities: StartIdentities::default(),
                identity_inserts: IdentityInsertInfo {
                    frequency: Frequency {
                        times_per_block_range: 1..6,
                        chance_per_block: None,
                    },
                    start_keys: 5,
                    extra_keys: Default::default(),
                },

                identity_contract_nonce_gaps: None,
                signer: None,
            },
            total_hpmns: 100,
            extra_normal_mns: 0,
            validator_quorum_count: 24,
            chain_lock_quorum_count: 24,
            upgrading_info: None,

            proposer_strategy: Default::default(),
            rotate_quorums: false,
            failure_testing: None,
            query_testing: None,
            verify_state_transition_results: true,
            ..Default::default()
        };

        let day_in_ms = 1000 * 60 * 60 * 24;

        let config = PlatformConfig {
            validator_set: ValidatorSetConfig::default_100_67(),
            chain_lock: ChainLockConfig::default_100_67(),
            instant_lock: InstantLockConfig::default_100_67(),
            execution: ExecutionConfig {
                verify_sum_trees: true,

                epoch_time_length_s: 1576800,
                ..Default::default()
            },
            block_spacing_ms: day_in_ms,
            testing_configs: PlatformTestConfig {
                block_signing: false,
                store_platform_state: false,
                block_commit_signature_verification: false,
                disable_instant_lock_signature_verification: true,
            },
            ..Default::default()
        };
        let block_count = 30;
        let mut platform = TestPlatformBuilder::new()
            .with_config(config.clone())
            .build_with_mock_rpc();

        let outcome =
            run_chain_for_strategy(&mut platform, block_count, strategy, config, 15, &mut None);
        assert_eq!(outcome.identities.len() as u64, 83);
        assert_eq!(outcome.masternode_identity_balances.len(), 100);
        let balance_count = outcome
            .masternode_identity_balances
            .into_iter()
            .filter(|(_, balance)| *balance != 0)
            .count();
        assert_eq!(balance_count, 19); // 1 epoch worth of proposers
    }

    #[test]
    fn run_chain_insert_many_new_identity_per_block_many_document_insertions_updates_transfers_and_deletions_with_epoch_change(
    ) {
        let platform_version = PlatformVersion::latest();
        let created_contract = json_document_to_created_contract(
            "tests/supporting_files/contract/dashpay/dashpay-contract-all-mutable.json",
            1,
            true,
            platform_version,
        )
        .expect("expected to get contract from a json document");

        let contract = created_contract.data_contract();

        let document_insertion_op = DocumentOp {
            contract: contract.clone(),
            action: DocumentAction::DocumentActionInsertRandom(
                DocumentFieldFillType::FillIfNotRequired,
                DocumentFieldFillSize::AnyDocumentFillSize,
            ),
            document_type: contract
                .document_type_for_name("contactRequest")
                .expect("expected a profile document type")
                .to_owned_document_type(),
        };

        let document_replace_op = DocumentOp {
            contract: contract.clone(),
            action: DocumentActionReplaceRandom,
            document_type: contract
                .document_type_for_name("contactRequest")
                .expect("expected a profile document type")
                .to_owned_document_type(),
        };

        let document_transfer_op = DocumentOp {
            contract: contract.clone(),
            action: DocumentActionTransferRandom,
            document_type: contract
                .document_type_for_name("contactRequest")
                .expect("expected a profile document type")
                .to_owned_document_type(),
        };

        let document_deletion_op = DocumentOp {
            contract: contract.clone(),
            action: DocumentAction::DocumentActionDelete,
            document_type: contract
                .document_type_for_name("contactRequest")
                .expect("expected a profile document type")
                .to_owned_document_type(),
        };

        let strategy = NetworkStrategy {
            strategy: Strategy {
                start_contracts: vec![(created_contract, None)],
                operations: vec![
                    Operation {
                        op_type: OperationType::Document(document_insertion_op),
                        frequency: Frequency {
                            times_per_block_range: 1..40,
                            chance_per_block: None,
                        },
                    },
                    Operation {
                        op_type: OperationType::Document(document_replace_op),
                        frequency: Frequency {
                            times_per_block_range: 1..5,
                            chance_per_block: None,
                        },
                    },
                    Operation {
                        op_type: OperationType::Document(document_transfer_op),
                        frequency: Frequency {
                            times_per_block_range: 1..5,
                            chance_per_block: None,
                        },
                    },
                    Operation {
                        op_type: OperationType::Document(document_deletion_op),
                        frequency: Frequency {
                            times_per_block_range: 1..5,
                            chance_per_block: None,
                        },
                    },
                ],
                start_identities: StartIdentities::default(),
                identity_inserts: IdentityInsertInfo {
                    frequency: Frequency {
                        times_per_block_range: 1..6,
                        chance_per_block: None,
                    },
                    start_keys: 5,
                    extra_keys: Default::default(),
                },

                identity_contract_nonce_gaps: None,
                signer: None,
            },
            total_hpmns: 100,
            extra_normal_mns: 0,
            validator_quorum_count: 24,
            chain_lock_quorum_count: 24,
            upgrading_info: None,

            proposer_strategy: Default::default(),
            rotate_quorums: false,
            failure_testing: None,
            query_testing: None,
            verify_state_transition_results: true,
            ..Default::default()
        };

        let day_in_ms = 1000 * 60 * 60 * 24;

        let config = PlatformConfig {
            validator_set: ValidatorSetConfig::default_100_67(),
            chain_lock: ChainLockConfig::default_100_67(),
            instant_lock: InstantLockConfig::default_100_67(),
            execution: ExecutionConfig {
                verify_sum_trees: true,

                epoch_time_length_s: 1576800,
                ..Default::default()
            },
            block_spacing_ms: day_in_ms,
            testing_configs: PlatformTestConfig {
                block_signing: false,
                store_platform_state: false,
                block_commit_signature_verification: false,
                disable_instant_lock_signature_verification: true,
            },
            ..Default::default()
        };
        let block_count = 30;
        let mut platform = TestPlatformBuilder::new()
            .with_config(config.clone())
            .build_with_mock_rpc();

        let outcome =
            run_chain_for_strategy(&mut platform, block_count, strategy, config, 15, &mut None);
        assert_eq!(outcome.identities.len() as u64, 79);
        assert_eq!(outcome.masternode_identity_balances.len(), 100);
        let balance_count = outcome
            .masternode_identity_balances
            .into_iter()
            .filter(|(_, balance)| *balance != 0)
            .count();
        assert_eq!(balance_count, 19); // 1 epoch worth of proposers
    }

    #[test]
    fn run_chain_top_up_identities() {
        let platform_version = PlatformVersion::latest();
        drive_abci::logging::init_for_tests(LogLevel::Silent);

        let strategy = NetworkStrategy {
            strategy: Strategy {
                start_contracts: vec![],
                operations: vec![Operation {
                    op_type: OperationType::IdentityTopUp,
                    frequency: Frequency {
                        times_per_block_range: 1..3,
                        chance_per_block: None,
                    },
                }],
                start_identities: StartIdentities::default(),
                identity_inserts: IdentityInsertInfo {
                    frequency: Frequency {
                        times_per_block_range: 1..2,
                        chance_per_block: None,
                    },
                    ..Default::default()
                },

                identity_contract_nonce_gaps: None,
                signer: None,
            },
            total_hpmns: 100,
            extra_normal_mns: 0,
            validator_quorum_count: 24,
            chain_lock_quorum_count: 24,
            upgrading_info: None,

            proposer_strategy: Default::default(),
            rotate_quorums: false,
            failure_testing: None,
            query_testing: None,
            verify_state_transition_results: true,
            sign_instant_locks: true,
            ..Default::default()
        };
        let config = PlatformConfig {
            validator_set: ValidatorSetConfig::default_100_67(),
            chain_lock: ChainLockConfig::default_100_67(),
            instant_lock: InstantLockConfig::default_100_67(),
            execution: ExecutionConfig {
                verify_sum_trees: true,

                ..Default::default()
            },
            block_spacing_ms: 3000,
            testing_configs: PlatformTestConfig::default_minimal_verifications(),
            ..Default::default()
        };
        let mut platform = TestPlatformBuilder::new()
            .with_config(config.clone())
            .build_with_mock_rpc();

        let outcome = run_chain_for_strategy(&mut platform, 10, strategy, config, 15, &mut None);

        let max_initial_balance = 100000000000u64; // TODO: some centralized way for random test data (`arbitrary` maybe?)
        let balances = outcome
            .abci_app
            .platform
            .drive
            .fetch_identities_balances(
                &outcome
                    .identities
                    .into_iter()
                    .map(|identity| identity.id().to_buffer())
                    .collect(),
                None,
                platform_version,
            )
            .expect("expected to fetch balances");

        assert!(balances
            .into_iter()
            .any(|(_, balance)| balance > max_initial_balance));
    }

    #[test]
    fn run_chain_update_identities_add_keys() {
        let strategy = NetworkStrategy {
            strategy: Strategy {
                start_contracts: vec![],
                operations: vec![Operation {
                    op_type: OperationType::IdentityUpdate(
                        IdentityUpdateOp::IdentityUpdateAddKeys(3),
                    ),
                    frequency: Frequency {
                        times_per_block_range: 1..2,
                        chance_per_block: None,
                    },
                }],
                start_identities: StartIdentities::default(),
                identity_inserts: IdentityInsertInfo {
                    frequency: Frequency {
                        times_per_block_range: 1..2,
                        chance_per_block: None,
                    },
                    ..Default::default()
                },

                identity_contract_nonce_gaps: None,
                signer: None,
            },
            total_hpmns: 100,
            extra_normal_mns: 0,
            validator_quorum_count: 24,
            chain_lock_quorum_count: 24,
            upgrading_info: None,

            proposer_strategy: Default::default(),
            rotate_quorums: false,
            failure_testing: None,
            query_testing: None,
            // because we can add an identity and add keys to it in the same block
            // the result would be different then expected
            verify_state_transition_results: false,
            ..Default::default()
        };
        let config = PlatformConfig {
            validator_set: ValidatorSetConfig::default_100_67(),
            chain_lock: ChainLockConfig::default_100_67(),
            instant_lock: InstantLockConfig::default_100_67(),
            execution: ExecutionConfig {
                verify_sum_trees: true,

                ..Default::default()
            },
            block_spacing_ms: 3000,
            testing_configs: PlatformTestConfig {
                block_signing: false,
                store_platform_state: false,
                block_commit_signature_verification: false,
                disable_instant_lock_signature_verification: true,
            },
            ..Default::default()
        };
        let mut platform = TestPlatformBuilder::new()
            .with_config(config.clone())
            .build_with_mock_rpc();

        let outcome = run_chain_for_strategy(&mut platform, 10, strategy, config, 15, &mut None);
        let state = outcome.abci_app.platform.state.load();
        let protocol_version = state.current_protocol_version_in_consensus();
        let platform_version = PlatformVersion::get(protocol_version).unwrap();

        let identities = outcome
            .abci_app
            .platform
            .drive
            .fetch_full_identities(
                outcome
                    .identities
                    .into_iter()
                    .map(|identity| identity.id().to_buffer())
                    .collect::<Vec<_>>()
                    .as_slice(),
                None,
                platform_version,
            )
            .expect("expected to fetch balances");

        assert!(identities
            .into_iter()
            .any(|(_, identity)| { identity.expect("expected identity").public_keys().len() > 7 }));
    }

    #[test]
    fn run_chain_update_identities_remove_keys() {
        let platform_version = PlatformVersion::latest();
        let strategy = NetworkStrategy {
            strategy: Strategy {
                start_contracts: vec![],
                operations: vec![Operation {
                    op_type: OperationType::IdentityUpdate(
                        IdentityUpdateOp::IdentityUpdateDisableKey(3),
                    ),
                    frequency: Frequency {
                        times_per_block_range: 1..2,
                        chance_per_block: None,
                    },
                }],
                start_identities: StartIdentities::default(),
                identity_inserts: IdentityInsertInfo {
                    frequency: Frequency {
                        times_per_block_range: 1..2,
                        chance_per_block: None,
                    },
                    ..Default::default()
                },

                identity_contract_nonce_gaps: None,
                signer: None,
            },
            total_hpmns: 100,
            extra_normal_mns: 0,
            validator_quorum_count: 24,
            chain_lock_quorum_count: 24,
            upgrading_info: None,

            proposer_strategy: Default::default(),
            rotate_quorums: false,
            failure_testing: None,
            query_testing: None,
            // because we can add an identity and remove keys to it in the same block
            // the result would be different then expected
            verify_state_transition_results: false,
            ..Default::default()
        };
        let config = PlatformConfig {
            validator_set: ValidatorSetConfig::default_100_67(),
            chain_lock: ChainLockConfig::default_100_67(),
            instant_lock: InstantLockConfig::default_100_67(),
            execution: ExecutionConfig {
                verify_sum_trees: true,

                ..Default::default()
            },
            block_spacing_ms: 3000,
            testing_configs: PlatformTestConfig {
                block_signing: false,
                store_platform_state: false,
                block_commit_signature_verification: false,
                disable_instant_lock_signature_verification: true,
            },
            ..Default::default()
        };
        let mut platform = TestPlatformBuilder::new()
            .with_config(config.clone())
            .build_with_mock_rpc();

        let outcome = run_chain_for_strategy(&mut platform, 10, strategy, config, 15, &mut None);

        let identities = outcome
            .abci_app
            .platform
            .drive
            .fetch_full_identities(
                outcome
                    .identities
                    .into_iter()
                    .map(|identity| identity.id().to_buffer())
                    .collect::<Vec<_>>()
                    .as_slice(),
                None,
                platform_version,
            )
            .expect("expected to fetch balances");

        assert!(identities.into_iter().any(|(_, identity)| {
            identity
                .expect("expected identity")
                .public_keys()
                .iter()
                .any(|(_, public_key)| public_key.is_disabled())
        }));
    }

    #[test]
    #[ignore]
    fn run_chain_top_up_and_withdraw_from_identities() {
        let platform_version = PlatformVersion::latest();
        let strategy = NetworkStrategy {
            strategy: Strategy {
                start_contracts: vec![],
                operations: vec![
                    Operation {
                        op_type: OperationType::IdentityTopUp,
                        frequency: Frequency {
                            times_per_block_range: 1..4,
                            chance_per_block: None,
                        },
                    },
                    Operation {
                        op_type: OperationType::IdentityWithdrawal,
                        frequency: Frequency {
                            times_per_block_range: 1..4,
                            chance_per_block: None,
                        },
                    },
                ],
                start_identities: StartIdentities::default(),
                identity_inserts: IdentityInsertInfo {
                    frequency: Frequency {
                        times_per_block_range: 1..2,
                        chance_per_block: None,
                    },
                    start_keys: 3,
                    extra_keys: [(
                        Purpose::TRANSFER,
                        [(SecurityLevel::CRITICAL, vec![KeyType::ECDSA_SECP256K1])].into(),
                    )]
                    .into(),
                },
                identity_contract_nonce_gaps: None,
                signer: None,
            },
            total_hpmns: 100,
            extra_normal_mns: 0,
            validator_quorum_count: 24,
            chain_lock_quorum_count: 24,
            upgrading_info: None,

            proposer_strategy: Default::default(),
            rotate_quorums: false,
            failure_testing: None,
            query_testing: None,
            // because we can add an identity and withdraw from it in the same block
            // the result would be different from what would be expected
            verify_state_transition_results: false,
            ..Default::default()
        };
        let config = PlatformConfig {
            validator_set: ValidatorSetConfig::default_100_67(),
            chain_lock: ChainLockConfig::default_100_67(),
            instant_lock: InstantLockConfig::default_100_67(),
            execution: ExecutionConfig {
                verify_sum_trees: true,

                ..Default::default()
            },
            block_spacing_ms: 3000,
            testing_configs: PlatformTestConfig {
                block_signing: false,
                store_platform_state: false,
                block_commit_signature_verification: false,
                disable_instant_lock_signature_verification: true,
            },
            ..Default::default()
        };

        let mut platform = TestPlatformBuilder::new()
            .with_config(config.clone())
            .build_with_mock_rpc();

        platform
            .core_rpc
            .expect_send_raw_transaction()
            .returning(move |_| Ok(Txid::all_zeros()));

        struct CoreState {
            asset_unlock_statuses: BTreeMap<WithdrawalTransactionIndex, AssetUnlockStatusResult>,
            chain_lock: ChainLock,
        }

        let mut chain_locked_height = 1;

        // Have to go with a complicated shared object for the core state because we need to change
        // rpc response along the way but we can't mutate `platform.core_rpc` later
        // because platform reference is moved into the AbciApplication.
        let shared_core_state = Arc::new(Mutex::new(CoreState {
            asset_unlock_statuses: BTreeMap::new(),
            chain_lock: ChainLock {
                block_height: chain_locked_height,
                block_hash: BlockHash::from_byte_array([1; 32]),
                signature: BLSSignature::from([2; 96]),
            },
        }));

        // Set up Core RPC responses
        {
            let core_state = shared_core_state.clone();

            platform
                .core_rpc
                .expect_get_asset_unlock_statuses()
                .returning(move |indices, _| {
                    Ok(indices
                        .iter()
                        .map(|index| {
                            core_state
                                .lock()
                                .unwrap()
                                .asset_unlock_statuses
                                .get(index)
                                .cloned()
                                .unwrap()
                        })
                        .collect())
                });

            let core_state = shared_core_state.clone();
            platform
                .core_rpc
                .expect_get_best_chain_lock()
                .returning(move || Ok(core_state.lock().unwrap().chain_lock.clone()));
        }

        // Run first two blocks:
        // - Block 1: creates identity
        // - Block 2: tops up identity and initiates withdrawals
        let (
            ChainExecutionOutcome {
                abci_app,
                proposers,
                validator_quorums: quorums,
                current_validator_quorum_hash: current_quorum_hash,
                current_proposer_versions,
                end_time_ms,
                identity_nonce_counter,
                identity_contract_nonce_counter,
                instant_lock_quorums,
                ..
            },
            last_block_pooled_withdrawals_amount,
        ) = {
            let outcome = run_chain_for_strategy(
                &mut platform,
                2,
                strategy.clone(),
                config.clone(),
                1,
                &mut None,
            );

            // Withdrawal transactions are not populated to block execution context yet
            assert_eq!(outcome.withdrawals.len(), 0);

            // Withdrawal documents with pooled status should exist.
            let withdrawal_documents_pooled = outcome
                .abci_app
                .platform
                .drive
                .fetch_oldest_withdrawal_documents_by_status(
                    withdrawals_contract::WithdrawalStatus::POOLED.into(),
                    DEFAULT_QUERY_LIMIT,
                    None,
                    platform_version,
                )
                .unwrap();
            assert!(!withdrawal_documents_pooled.is_empty());
            let pooled_withdrawals = withdrawal_documents_pooled.len();

            (outcome, pooled_withdrawals)
        };

        // Run block 3
        // Should broadcast previously pooled withdrawals to core
        let ChainExecutionOutcome {
            abci_app,
            proposers,
            validator_quorums: quorums,
            current_validator_quorum_hash: current_quorum_hash,
            current_proposer_versions,
            end_time_ms,
            withdrawals: last_block_withdrawals,
            identity_nonce_counter,
            identity_contract_nonce_counter,
            instant_lock_quorums,
            ..
        } = {
            let outcome = continue_chain_for_strategy(
                abci_app,
                ChainExecutionParameters {
                    block_start: 3,
                    core_height_start: 1,
                    block_count: 1,
                    proposers,
                    validator_quorums: quorums,
                    current_validator_quorum_hash: current_quorum_hash,
                    current_proposer_versions: Some(current_proposer_versions),
                    current_identity_nonce_counter: identity_nonce_counter,
                    current_identity_contract_nonce_counter: identity_contract_nonce_counter,
                    current_votes: BTreeMap::default(),
                    start_time_ms: GENESIS_TIME_MS,
                    current_time_ms: end_time_ms,
                    instant_lock_quorums,
                },
                strategy.clone(),
                config.clone(),
                StrategyRandomness::SeedEntropy(2),
            );

            // Withdrawal documents with pooled status should exist.
            let withdrawal_documents_broadcasted = outcome
                .abci_app
                .platform
                .drive
                .fetch_oldest_withdrawal_documents_by_status(
                    withdrawals_contract::WithdrawalStatus::BROADCASTED.into(),
                    DEFAULT_QUERY_LIMIT,
                    None,
                    platform_version,
                )
                .unwrap();

            // In this block all previously pooled withdrawals should be broadcasted
            assert_eq!(
                outcome.withdrawals.len(),
                last_block_pooled_withdrawals_amount
            );
            assert_eq!(
                withdrawal_documents_broadcasted.len(),
                last_block_pooled_withdrawals_amount
            );

            outcome
        };

        // Update core state before running next block.
        // Asset unlocks broadcasted in the last block should have Unknown status
        {
            let mut core_state = shared_core_state.lock().unwrap();
            last_block_withdrawals.iter().for_each(|tx| {
                let index = asset_unlock_index(tx);

                core_state.asset_unlock_statuses.insert(
                    index,
                    AssetUnlockStatusResult {
                        index,
                        status: AssetUnlockStatus::Unknown,
                    },
                );
            });
        }

        // Run block 4
        // Should change pooled status to broadcasted
        let last_block_broadcasted_withdrawals_amount = last_block_withdrawals.len();
        let (
            ChainExecutionOutcome {
                abci_app,
                proposers,
                validator_quorums: quorums,
                current_validator_quorum_hash: current_quorum_hash,
                current_proposer_versions,
                end_time_ms,
                withdrawals: last_block_withdrawals,
                identity_nonce_counter,
                identity_contract_nonce_counter,
                instant_lock_quorums,
                ..
            },
            last_block_broadcased_withdrawals_amount,
        ) = {
            let outcome = continue_chain_for_strategy(
                abci_app,
                ChainExecutionParameters {
                    block_start: 4,
                    core_height_start: 1,
                    block_count: 1,
                    proposers,
                    validator_quorums: quorums,
                    current_validator_quorum_hash: current_quorum_hash,
                    current_proposer_versions: Some(current_proposer_versions),
                    current_identity_nonce_counter: identity_nonce_counter,
                    current_identity_contract_nonce_counter: identity_contract_nonce_counter,
                    current_votes: BTreeMap::default(),
                    start_time_ms: GENESIS_TIME_MS,
                    current_time_ms: end_time_ms + 1000,
                    instant_lock_quorums,
                },
                strategy.clone(),
                config.clone(),
                StrategyRandomness::SeedEntropy(3),
            );

            let withdrawal_documents_pooled = outcome
                .abci_app
                .platform
                .drive
                .fetch_oldest_withdrawal_documents_by_status(
                    withdrawals_contract::WithdrawalStatus::POOLED.into(),
                    DEFAULT_QUERY_LIMIT,
                    None,
                    platform_version,
                )
                .unwrap();

            let withdrawal_documents_broadcasted = outcome
                .abci_app
                .platform
                .drive
                .fetch_oldest_withdrawal_documents_by_status(
                    withdrawals_contract::WithdrawalStatus::BROADCASTED.into(),
                    DEFAULT_QUERY_LIMIT,
                    None,
                    platform_version,
                )
                .unwrap();

            // In this block we should have new withdrawals pooled
            assert!(!withdrawal_documents_pooled.is_empty());

            // And extra withdrawals broadcasted
            let withdrawals_broadcasted_expected =
                last_block_broadcasted_withdrawals_amount + outcome.withdrawals.len();
            assert_eq!(
                withdrawal_documents_broadcasted.len(),
                withdrawals_broadcasted_expected
            );

            (outcome, withdrawal_documents_broadcasted.len())
        };

        // Update core state for newly broadcasted transactions
        {
            let mut core_state = shared_core_state.lock().unwrap();

            // First, set all previously broadcasted transactions to Chainlocked
            core_state
                .asset_unlock_statuses
                .iter_mut()
                .for_each(|(index, status_result)| {
                    // Do not settle yet transactions that were broadcasted in the last block
                    status_result.index = *index;
                    status_result.status = AssetUnlockStatus::Chainlocked;
                });

            // Then increase chainlocked height, so that withdrawals for chainlocked transactions
            // could be completed in the next block
            // TODO: do we need this var?
            chain_locked_height += 1;
            core_state.chain_lock.block_height = chain_locked_height;

            // Then set all newly broadcasted transactions to Unknown
            last_block_withdrawals.iter().for_each(|tx| {
                let index = asset_unlock_index(tx);

                core_state.asset_unlock_statuses.insert(
                    index,
                    AssetUnlockStatusResult {
                        index,
                        status: AssetUnlockStatus::Unknown,
                    },
                );
            });

            drop(core_state);
        }

        // Run block 5
        // Previously broadcasted transactions should be settled after block 5,
        // and their corresponding statuses should be changed to COMPLETED
        let (
            ChainExecutionOutcome {
                abci_app,
                proposers,
                validator_quorums: quorums,
                current_validator_quorum_hash: current_quorum_hash,
                current_proposer_versions,
                end_time_ms,
                withdrawals: last_block_withdrawals,
                identity_nonce_counter,
                identity_contract_nonce_counter,
                instant_lock_quorums,
                ..
            },
            last_block_withdrawals_completed_amount,
        ) = {
            let outcome = continue_chain_for_strategy(
                abci_app,
                ChainExecutionParameters {
                    block_start: 5,
                    core_height_start: 1,
                    block_count: 1,
                    proposers,
                    validator_quorums: quorums,
                    current_validator_quorum_hash: current_quorum_hash,
                    current_proposer_versions: Some(current_proposer_versions),
                    current_identity_nonce_counter: identity_nonce_counter,
                    current_identity_contract_nonce_counter: identity_contract_nonce_counter,
                    current_votes: BTreeMap::default(),
                    start_time_ms: GENESIS_TIME_MS,
                    current_time_ms: end_time_ms + 1000,
                    instant_lock_quorums,
                },
                strategy.clone(),
                config.clone(),
                StrategyRandomness::SeedEntropy(4),
            );

            let withdrawal_documents_pooled = outcome
                .abci_app
                .platform
                .drive
                .fetch_oldest_withdrawal_documents_by_status(
                    withdrawals_contract::WithdrawalStatus::POOLED.into(),
                    DEFAULT_QUERY_LIMIT,
                    None,
                    platform_version,
                )
                .unwrap();

            let withdrawal_documents_broadcasted = outcome
                .abci_app
                .platform
                .drive
                .fetch_oldest_withdrawal_documents_by_status(
                    withdrawals_contract::WithdrawalStatus::BROADCASTED.into(),
                    DEFAULT_QUERY_LIMIT,
                    None,
                    platform_version,
                )
                .unwrap();

            let withdrawal_documents_completed = outcome
                .abci_app
                .platform
                .drive
                .fetch_oldest_withdrawal_documents_by_status(
                    withdrawals_contract::WithdrawalStatus::COMPLETE.into(),
                    DEFAULT_QUERY_LIMIT,
                    None,
                    platform_version,
                )
                .unwrap();

            // In this block we should have new withdrawals pooled
            assert!(!withdrawal_documents_pooled.is_empty());

            // And some withdrawals completed
            let withdrawals_completed_expected =
                // Withdrawals issued on {previous_block - 1} considered completed
                last_block_broadcased_withdrawals_amount - last_block_withdrawals.len();
            assert_eq!(
                withdrawal_documents_completed.len(),
                withdrawals_completed_expected
            );

            // And extra withdrawals broadcasted
            let withdrawals_broadcasted_expected =
                // Withdrawals issued on previous block + withdrawals from this block are still in broadcasted state
                last_block_withdrawals.len() + outcome.withdrawals.len();

            assert_eq!(
                withdrawal_documents_broadcasted.len(),
                withdrawals_broadcasted_expected
            );

            (outcome, withdrawal_documents_completed.len())
        };

        // Update state of the core before proceeding to the next block
        {
            // Simulate transactions being added to the core mempool
            let mut core_state = shared_core_state.lock().unwrap();

            let number_of_blocks_before_expiration: u32 = 48;
            chain_locked_height += number_of_blocks_before_expiration;

            core_state.chain_lock.block_height = chain_locked_height;

            last_block_withdrawals.iter().for_each(|tx| {
                let index = asset_unlock_index(tx);

                core_state.asset_unlock_statuses.insert(
                    index,
                    AssetUnlockStatusResult {
                        index,
                        status: AssetUnlockStatus::Unknown,
                    },
                );
            });
        }

        // Run block 6.
        // Tests withdrawal expiration
        let ChainExecutionOutcome { .. } = {
            let outcome = continue_chain_for_strategy(
                abci_app,
                ChainExecutionParameters {
                    block_start: 6,
                    core_height_start: 1,
                    block_count: 1,
                    proposers,
                    validator_quorums: quorums,
                    current_validator_quorum_hash: current_quorum_hash,
                    current_proposer_versions: Some(current_proposer_versions),
                    current_identity_nonce_counter: identity_nonce_counter,
                    current_identity_contract_nonce_counter: identity_contract_nonce_counter,
                    current_votes: BTreeMap::default(),
                    start_time_ms: GENESIS_TIME_MS,
                    current_time_ms: end_time_ms + 1000,
                    instant_lock_quorums,
                },
                strategy.clone(),
                config.clone(),
                StrategyRandomness::SeedEntropy(5),
            );

            let withdrawal_documents_pooled = outcome
                .abci_app
                .platform
                .drive
                .fetch_oldest_withdrawal_documents_by_status(
                    withdrawals_contract::WithdrawalStatus::POOLED.into(),
                    DEFAULT_QUERY_LIMIT,
                    None,
                    platform_version,
                )
                .unwrap();

            let withdrawal_documents_broadcasted = outcome
                .abci_app
                .platform
                .drive
                .fetch_oldest_withdrawal_documents_by_status(
                    withdrawals_contract::WithdrawalStatus::BROADCASTED.into(),
                    DEFAULT_QUERY_LIMIT,
                    None,
                    platform_version,
                )
                .unwrap();

            let withdrawal_documents_completed = outcome
                .abci_app
                .platform
                .drive
                .fetch_oldest_withdrawal_documents_by_status(
                    withdrawals_contract::WithdrawalStatus::COMPLETE.into(),
                    DEFAULT_QUERY_LIMIT,
                    None,
                    platform_version,
                )
                .unwrap();

            let withdrawal_documents_expired = outcome
                .abci_app
                .platform
                .drive
                .fetch_oldest_withdrawal_documents_by_status(
                    withdrawals_contract::WithdrawalStatus::EXPIRED.into(),
                    DEFAULT_QUERY_LIMIT,
                    None,
                    platform_version,
                )
                .unwrap();

            // In this block we should have new withdrawals pooled
            assert!(!withdrawal_documents_pooled.is_empty());

            // Amount of completed withdrawals stays the same as in the last block
            assert_eq!(
                withdrawal_documents_completed.len(),
                last_block_withdrawals_completed_amount
            );

            // And some withdrawals got expired
            let withdrawals_expired_expected =
                // Withdrawals issued on {previous_block - 1}, but not chainlocked yet, considered expired
                last_block_broadcased_withdrawals_amount - last_block_withdrawals.len();

            assert_eq!(
                withdrawal_documents_expired.len(),
                withdrawals_expired_expected
            );

            // And extra withdrawals broadcasted
            let withdrawals_broadcasted_expected =
                // Withdrawals issued on previous block + withdrawals from this block are still in broadcasted state
                last_block_withdrawals.len() + outcome.withdrawals.len();

            assert_eq!(
                withdrawal_documents_broadcasted.len(),
                withdrawals_broadcasted_expected
            );

            outcome
        };
    }

    #[test]
    fn run_chain_rotation_is_deterministic_1_block() {
        let strategy = NetworkStrategy {
            strategy: Strategy {
                start_contracts: vec![],
                operations: vec![],
                start_identities: StartIdentities::default(),
                identity_inserts: IdentityInsertInfo {
                    //we do this to create some paying transactions
                    frequency: Frequency {
                        times_per_block_range: 1..2,
                        chance_per_block: None,
                    },
                    start_keys: 5,
                    extra_keys: Default::default(),
                },

                identity_contract_nonce_gaps: None,
                signer: None,
            },
            total_hpmns: 50,
            extra_normal_mns: 0,
            validator_quorum_count: 10,
            upgrading_info: None,
            core_height_increase: RandomCoreHeightIncrease(Frequency {
                times_per_block_range: 1..2,
                chance_per_block: None,
            }),
            proposer_strategy: Default::default(),
            rotate_quorums: true,
            failure_testing: None,
            query_testing: None,
            verify_state_transition_results: false,
            ..Default::default()
        };
        let day_in_ms = 1000 * 60 * 60 * 24;
        let config = PlatformConfig {
            validator_set: ValidatorSetConfig {
                quorum_type: QuorumType::Llmq100_67,
                quorum_size: 3,
                ..Default::default()
            },
            chain_lock: ChainLockConfig {
                quorum_type: QuorumType::Llmq100_67,
                quorum_size: 3,
                quorum_window: 24,
                quorum_active_signers: 24,
                quorum_rotation: false,
            },
            instant_lock: InstantLockConfig {
                quorum_type: QuorumType::Llmq100_67,
                quorum_size: 3,
                quorum_window: 24,
                quorum_active_signers: 24,
                quorum_rotation: false,
            },
            execution: ExecutionConfig {
                verify_sum_trees: true,
                ..Default::default()
            },
            block_spacing_ms: day_in_ms,
            testing_configs: PlatformTestConfig::default_minimal_verifications(),
            ..Default::default()
        };

        let mut platforms = Vec::new();
        let mut outcomes = Vec::new();

        for _ in 0..2 {
            let platform = TestPlatformBuilder::new()
                .with_config(config.clone())
                .build_with_mock_rpc();
            platforms.push(platform);
        }

        for platform in &mut platforms {
            platform
                .core_rpc
                .expect_get_best_chain_lock()
                .returning(move || {
                    Ok(ChainLock {
                        block_height: 10,
                        block_hash: BlockHash::from_byte_array([1; 32]),
                        signature: [2; 96].into(),
                    })
                });

            let outcome =
                run_chain_for_strategy(platform, 1, strategy.clone(), config.clone(), 7, &mut None);
            outcomes.push(outcome);
        }

        let first_proposers_fingerprint = hash_to_hex_string(
            outcomes[0]
                .proposers
                .iter()
                .map(|masternode_list_item_with_updates| {
                    hex::encode(masternode_list_item_with_updates.masternode.pro_tx_hash)
                })
                .join("|"),
        );

        assert!(outcomes.iter().all(|outcome| {
            let last_proposers_fingerprint = hash_to_hex_string(
                outcome
                    .proposers
                    .iter()
                    .map(|masternode_list_item_with_updates| {
                        hex::encode(masternode_list_item_with_updates.masternode.pro_tx_hash)
                    })
                    .join("|"),
            );

            first_proposers_fingerprint == last_proposers_fingerprint
        }));

        let first_masternodes_fingerprint = hash_to_hex_string(
            outcomes[0]
                .masternode_identity_balances
                .keys()
                .map(hex::encode)
                .join("|"),
        );

        assert!(outcomes.iter().all(|outcome| {
            let last_masternodes_fingerprint = hash_to_hex_string(
                outcome
                    .masternode_identity_balances
                    .keys()
                    .map(hex::encode)
                    .join("|"),
            );

            first_masternodes_fingerprint == last_masternodes_fingerprint
        }));

        let first_validator_set_fingerprint = hash_to_hex_string(
            outcomes[0]
                .current_quorum()
                .validator_set
                .iter()
                .map(|validator| hex::encode(validator.pro_tx_hash))
                .join("|"),
        );

        assert!(outcomes.iter().all(|outcome| {
            let last_validator_set_fingerprint = hash_to_hex_string(
                outcome
                    .current_quorum()
                    .validator_set
                    .iter()
                    .map(|validator| hex::encode(validator.pro_tx_hash))
                    .join("|"),
            );

            first_validator_set_fingerprint == last_validator_set_fingerprint
        }));

        let state = outcomes[0].abci_app.platform.state.load();
        let protocol_version = state.current_protocol_version_in_consensus();
        let platform_version =
            PlatformVersion::get(protocol_version).expect("expected platform version");

        let first_last_app_hash = outcomes[0]
            .abci_app
            .platform
            .drive
            .grove
            .root_hash(None, &platform_version.drive.grove_version)
            .unwrap()
            .expect("should return app hash");

        assert!(outcomes.iter().all(|outcome| {
            let last_app_hash = outcome
                .abci_app
                .platform
                .drive
                .grove
                .root_hash(None, &platform_version.drive.grove_version)
                .unwrap()
                .expect("should return app hash");

            last_app_hash == first_last_app_hash
        }));
    }

    #[test]
    fn run_chain_heavy_rotation_deterministic_before_payout() {
        let strategy = NetworkStrategy {
            strategy: Strategy {
                start_contracts: vec![],
                operations: vec![],
                start_identities: StartIdentities::default(),
                identity_inserts: IdentityInsertInfo {
                    //we do this to create some paying transactions
                    frequency: Frequency {
                        times_per_block_range: 1..2,
                        chance_per_block: None,
                    },
                    start_keys: 5,
                    extra_keys: Default::default(),
                },

                identity_contract_nonce_gaps: None,
                signer: None,
            },
            total_hpmns: 500,
            extra_normal_mns: 0,
            validator_quorum_count: 100,
            upgrading_info: None,
            core_height_increase: RandomCoreHeightIncrease(Frequency {
                times_per_block_range: 1..2,
                chance_per_block: None,
            }),
            proposer_strategy: Default::default(),
            rotate_quorums: true,
            failure_testing: None,
            query_testing: None,
            verify_state_transition_results: false,
            ..Default::default()
        };
        let day_in_ms = 1000 * 60 * 60 * 24;
        let config = PlatformConfig {
            validator_set: ValidatorSetConfig {
                quorum_type: QuorumType::Llmq100_67,
                quorum_size: 3,
                ..Default::default()
            },
            chain_lock: ChainLockConfig {
                quorum_type: QuorumType::Llmq100_67,
                quorum_size: 3,
                quorum_window: 24,
                quorum_active_signers: 24,
                quorum_rotation: false,
            },
            instant_lock: InstantLockConfig {
                quorum_type: QuorumType::Llmq100_67,
                quorum_size: 3,
                quorum_window: 24,
                quorum_active_signers: 24,
                quorum_rotation: false,
            },
            execution: ExecutionConfig {
                verify_sum_trees: true,
                epoch_time_length_s: 1576800,
                ..Default::default()
            },
            block_spacing_ms: day_in_ms,
            testing_configs: PlatformTestConfig::default_minimal_verifications(),
            ..Default::default()
        };
        let mut platform_a = TestPlatformBuilder::new()
            .with_config(config.clone())
            .build_with_mock_rpc();
        let mut platform_b = TestPlatformBuilder::new()
            .with_config(config.clone())
            .build_with_mock_rpc();
        platform_a
            .core_rpc
            .expect_get_best_chain_lock()
            .returning(move || {
                Ok(ChainLock {
                    block_height: 10,
                    block_hash: BlockHash::from_byte_array([1; 32]),
                    signature: [2; 96].into(),
                })
            });
        platform_b
            .core_rpc
            .expect_get_best_chain_lock()
            .returning(move || {
                Ok(ChainLock {
                    block_height: 10,
                    block_hash: BlockHash::from_byte_array([1; 32]),
                    signature: [2; 96].into(),
                })
            });

        let outcome_a = run_chain_for_strategy(
            &mut platform_a,
            18,
            strategy.clone(),
            config.clone(),
            7,
            &mut None,
        );
        let outcome_b = run_chain_for_strategy(&mut platform_b, 18, strategy, config, 7, &mut None);
        assert_eq!(outcome_a.end_epoch_index, outcome_b.end_epoch_index); // 100/18
        assert_eq!(outcome_a.masternode_identity_balances.len(), 500); // 500 nodes
        assert_eq!(outcome_b.masternode_identity_balances.len(), 500); // 500 nodes
        assert_eq!(outcome_a.end_epoch_index, 0); // 100/18
        let masternodes_fingerprint_a = hash_to_hex_string(
            outcome_a
                .masternode_identity_balances
                .keys()
                .map(hex::encode)
                .join("|"),
        );
        assert_eq!(
            masternodes_fingerprint_a,
            "0154fd29f0062819ee6b8063ea02c9f3296ed9af33a4538ae98087edb1a75029".to_string()
        );
        let masternodes_fingerprint_b = hash_to_hex_string(
            outcome_b
                .masternode_identity_balances
                .keys()
                .map(hex::encode)
                .join("|"),
        );
        assert_eq!(
            masternodes_fingerprint_b,
            "0154fd29f0062819ee6b8063ea02c9f3296ed9af33a4538ae98087edb1a75029".to_string()
        );

        let state = outcome_a.abci_app.platform.state.load();
        let protocol_version = state.current_protocol_version_in_consensus();
        let platform_version =
            PlatformVersion::get(protocol_version).expect("expected platform version");

        let last_app_hash_a = outcome_a
            .abci_app
            .platform
            .drive
            .grove
            .root_hash(None, &platform_version.drive.grove_version)
            .unwrap()
            .expect("should return app hash");

        let last_app_hash_b = outcome_b
            .abci_app
            .platform
            .drive
            .grove
            .root_hash(None, &platform_version.drive.grove_version)
            .unwrap()
            .expect("should return app hash");

        assert_eq!(last_app_hash_a, last_app_hash_b);

        let balance_count = outcome_a
            .masternode_identity_balances
            .into_iter()
            .filter(|(_, balance)| *balance != 0)
            .count();
        assert_eq!(balance_count, 0);
    }

    #[test]
    fn run_chain_proposer_proposes_a_chainlock_that_would_remove_themselves_from_the_list_deterministic(
    ) {
        let strategy = NetworkStrategy {
            strategy: Strategy {
                start_contracts: vec![],
                operations: vec![],
                start_identities: StartIdentities::default(),
                identity_inserts: IdentityInsertInfo {
                    //we do this to create some paying transactions
                    frequency: Frequency {
                        times_per_block_range: 1..2,
                        chance_per_block: None,
                    },
                    start_keys: 5,
                    extra_keys: Default::default(),
                },

                identity_contract_nonce_gaps: None,
                signer: None,
            },
            total_hpmns: 500,
            extra_normal_mns: 0,
            validator_quorum_count: 100,
            upgrading_info: None,
            core_height_increase: RandomCoreHeightIncrease(Frequency {
                times_per_block_range: 1..2,
                chance_per_block: None,
            }),
            proposer_strategy: Default::default(),
            rotate_quorums: true,
            failure_testing: None,
            query_testing: None,
            verify_state_transition_results: false,
            ..Default::default()
        };
        let day_in_ms = 1000 * 60 * 60 * 24;
        let config = PlatformConfig {
            validator_set: ValidatorSetConfig {
                quorum_type: QuorumType::Llmq100_67,
                quorum_size: 3,
                ..Default::default()
            },
            chain_lock: ChainLockConfig {
                quorum_type: QuorumType::Llmq100_67,
                quorum_size: 3,
                quorum_window: 24,
                quorum_active_signers: 24,
                quorum_rotation: false,
            },
            instant_lock: InstantLockConfig {
                quorum_type: QuorumType::Llmq100_67,
                quorum_size: 3,
                quorum_window: 24,
                quorum_active_signers: 24,
                quorum_rotation: false,
            },
            execution: ExecutionConfig {
                verify_sum_trees: true,
                ..Default::default()
            },
            block_spacing_ms: day_in_ms,
            testing_configs: PlatformTestConfig {
                block_signing: false,
                store_platform_state: false,
                block_commit_signature_verification: false,
                disable_instant_lock_signature_verification: true,
            },
            ..Default::default()
        };
        let mut platform_a = TestPlatformBuilder::new()
            .with_config(config.clone())
            .build_with_mock_rpc();
        let mut platform_b = TestPlatformBuilder::new()
            .with_config(config.clone())
            .build_with_mock_rpc();
        platform_a
            .core_rpc
            .expect_get_best_chain_lock()
            .returning(move || {
                Ok(ChainLock {
                    block_height: 10,
                    block_hash: BlockHash::from_byte_array([1; 32]),
                    signature: [2; 96].into(),
                })
            });
        platform_b
            .core_rpc
            .expect_get_best_chain_lock()
            .returning(move || {
                Ok(ChainLock {
                    block_height: 10,
                    block_hash: BlockHash::from_byte_array([1; 32]),
                    signature: [2; 96].into(),
                })
            });

        let outcome_a = run_chain_for_strategy(
            &mut platform_a,
            100,
            strategy.clone(),
            config.clone(),
            7,
            &mut None,
        );
        let outcome_b =
            run_chain_for_strategy(&mut platform_b, 100, strategy, config, 7, &mut None);
        assert_eq!(outcome_a.end_epoch_index, outcome_b.end_epoch_index); // 100/18
        assert_eq!(outcome_a.masternode_identity_balances.len(), 500); // 500 nodes
        assert_eq!(outcome_b.masternode_identity_balances.len(), 500); // 500 nodes
                                                                       //assert_eq!(outcome_a.end_epoch_index, 1); // 100/18
        let masternodes_fingerprint_a = hash_to_hex_string(
            outcome_a
                .masternode_identity_balances
                .keys()
                .map(hex::encode)
                .join("|"),
        );
        assert_eq!(
            masternodes_fingerprint_a,
            "0154fd29f0062819ee6b8063ea02c9f3296ed9af33a4538ae98087edb1a75029".to_string()
        );
        let masternodes_fingerprint_b = hash_to_hex_string(
            outcome_b
                .masternode_identity_balances
                .keys()
                .map(hex::encode)
                .join("|"),
        );
        assert_eq!(
            masternodes_fingerprint_b,
            "0154fd29f0062819ee6b8063ea02c9f3296ed9af33a4538ae98087edb1a75029".to_string()
        );

        let state = outcome_a.abci_app.platform.state.load();
        let protocol_version = state.current_protocol_version_in_consensus();
        let platform_version =
            PlatformVersion::get(protocol_version).expect("expected platform version");

        let last_app_hash_a = outcome_a
            .abci_app
            .platform
            .drive
            .grove
            .root_hash(None, &platform_version.drive.grove_version)
            .unwrap()
            .expect("should return app hash");

        let last_app_hash_b = outcome_b
            .abci_app
            .platform
            .drive
            .grove
            .root_hash(None, &platform_version.drive.grove_version)
            .unwrap()
            .expect("should return app hash");

        assert_eq!(last_app_hash_a, last_app_hash_b);

        let balance_count = outcome_a
            .masternode_identity_balances
            .into_iter()
            .filter(|(_, balance)| *balance != 0)
            .count();
        // we have a maximum 90 quorums, that could have been used, 7 were used twice
        assert_eq!(balance_count, 83);
    }

    #[test]
    fn run_chain_stop_and_restart_with_rotation() {
        drive_abci::logging::init_for_tests(LogLevel::Silent);

        let strategy = NetworkStrategy {
            strategy: Strategy {
                start_contracts: vec![],
                operations: vec![],
                start_identities: StartIdentities::default(),
                identity_inserts: IdentityInsertInfo::default(),

                identity_contract_nonce_gaps: None,
                signer: None,
            },
            total_hpmns: 500,
            extra_normal_mns: 0,
            validator_quorum_count: 100,
            upgrading_info: None,

            proposer_strategy: Default::default(),
            rotate_quorums: false,
            failure_testing: None,
            query_testing: None,
            verify_state_transition_results: false,
            ..Default::default()
        };
        let day_in_ms = 1000 * 60 * 60 * 24;
        let config = PlatformConfig {
            validator_set: ValidatorSetConfig {
                quorum_type: QuorumType::Llmq100_67,
                quorum_size: 3,
                ..Default::default()
            },
            chain_lock: ChainLockConfig {
                quorum_type: QuorumType::Llmq100_67,
                quorum_size: 3,
                quorum_window: 24,
                quorum_active_signers: 24,
                quorum_rotation: false,
            },
            instant_lock: InstantLockConfig {
                quorum_type: QuorumType::Llmq100_67,
                quorum_size: 3,
                quorum_window: 24,
                quorum_active_signers: 24,
                quorum_rotation: false,
            },
            execution: ExecutionConfig {
                verify_sum_trees: true,
                epoch_time_length_s: 1576800,
                ..Default::default()
            },
            block_spacing_ms: day_in_ms,
            testing_configs: PlatformTestConfig::default_minimal_verifications(),
            ..Default::default()
        };
        let TempPlatform {
            mut platform,
            tempdir: _,
        } = TestPlatformBuilder::new()
            .with_config(config.clone())
            .build_with_mock_rpc();

        let ChainExecutionOutcome {
            abci_app,
            proposers,
            validator_quorums: quorums,
            current_validator_quorum_hash: current_quorum_hash,
            current_proposer_versions,
            end_time_ms,
            identity_nonce_counter,
            identity_contract_nonce_counter,
            ..
        } = run_chain_for_strategy(
            &mut platform,
            100,
            strategy.clone(),
            config.clone(),
            89,
            &mut None,
        );

        let state = abci_app.platform.state.load();
        let protocol_version = state.current_protocol_version_in_consensus();

        let platform_version = PlatformVersion::get(protocol_version).unwrap();

        let known_root_hash = abci_app
            .platform
            .drive
            .grove
            .root_hash(None, &platform_version.drive.grove_version)
            .unwrap()
            .expect("expected root hash");

        abci_app
            .platform
            .reload_state_from_storage(platform_version)
            .expect("expected to recreate state");

        let ResponseInfo {
            data: _,
            version: _,
            app_version: _,
            last_block_height,
            last_block_app_hash,
        } = abci_app
            .info(RequestInfo {
                version: tenderdash_abci::proto::meta::TENDERDASH_VERSION.to_string(),
                block_version: 0,
                p2p_version: 0,
                abci_version: tenderdash_abci::proto::meta::ABCI_VERSION.to_string(),
            })
            .expect("expected to call info");

        assert_eq!(last_block_height, 100);
        assert_eq!(last_block_app_hash, known_root_hash);

        let state = abci_app.platform.state.load();

        let block_start = state
            .last_committed_block_info()
            .as_ref()
            .unwrap()
            .basic_info()
            .height
            + 1;

        continue_chain_for_strategy(
            abci_app,
            ChainExecutionParameters {
                block_start,
                core_height_start: 10,
                block_count: 30,
                proposers,
                validator_quorums: quorums,
                current_validator_quorum_hash: current_quorum_hash,
                instant_lock_quorums: Default::default(),
                current_proposer_versions: Some(current_proposer_versions),
                current_identity_nonce_counter: identity_nonce_counter,
                current_identity_contract_nonce_counter: identity_contract_nonce_counter,
                current_votes: BTreeMap::default(),
                start_time_ms: 1681094380000,
                current_time_ms: end_time_ms,
            },
            strategy,
            config,
            StrategyRandomness::SeedEntropy(block_start),
        );
    }

    #[test]
    fn run_chain_transfer_between_identities() {
        let platform_version = PlatformVersion::latest();
        let strategy = NetworkStrategy {
            strategy: Strategy {
                start_contracts: vec![],
                operations: vec![Operation {
                    op_type: OperationType::IdentityTransfer,
                    frequency: Frequency {
                        times_per_block_range: 1..3,
                        chance_per_block: None,
                    },
                }],
                start_identities: StartIdentities::default(),
                identity_inserts: IdentityInsertInfo {
                    //we do this to create some paying transactions
                    frequency: Frequency {
                        times_per_block_range: 6..10,
                        chance_per_block: None,
                    },
                    start_keys: 3,
                    extra_keys: [(
                        Purpose::TRANSFER,
                        [(SecurityLevel::CRITICAL, vec![KeyType::ECDSA_SECP256K1])].into(),
                    )]
                    .into(),
                },

                identity_contract_nonce_gaps: None,
                signer: None,
            },
            total_hpmns: 100,
            extra_normal_mns: 0,
            validator_quorum_count: 24,
            chain_lock_quorum_count: 24,
            upgrading_info: None,

            proposer_strategy: Default::default(),
            rotate_quorums: false,
            failure_testing: None,
            query_testing: None,
            verify_state_transition_results: true,
            ..Default::default()
        };

        let config = PlatformConfig {
            validator_set: ValidatorSetConfig::default_100_67(),
            chain_lock: ChainLockConfig::default_100_67(),
            instant_lock: InstantLockConfig::default_100_67(),
            execution: ExecutionConfig {
                verify_sum_trees: true,

                ..Default::default()
            },
            block_spacing_ms: 3000,
            testing_configs: PlatformTestConfig {
                block_signing: false,
                store_platform_state: false,
                block_commit_signature_verification: false,
                disable_instant_lock_signature_verification: true,
            },
            ..Default::default()
        };

        let mut platform = TestPlatformBuilder::new()
            .with_config(config.clone())
            .build_with_mock_rpc();

        let outcome = run_chain_for_strategy(&mut platform, 15, strategy, config, 15, &mut None);

        let _balances = &outcome
            .abci_app
            .platform
            .drive
            .fetch_identities_balances(
                &outcome
                    .identities
                    .iter()
                    .map(|identity| identity.id().to_buffer())
                    .collect(),
                None,
                platform_version,
            )
            .expect("expected to fetch balances");

        assert_eq!(outcome.identities.len(), 106);
    }

    // Test should filter out transactions exceeding max tx bytes per block
    #[test]
    fn run_transactions_exceeding_max_block_size() {
        let strategy = NetworkStrategy {
            strategy: Strategy {
                identity_inserts: IdentityInsertInfo {
                    frequency: Frequency {
                        times_per_block_range: 5..6,
                        chance_per_block: None,
                    },
                    start_keys: 5,
                    extra_keys: Default::default(),
                },

                ..Default::default()
            },
            max_tx_bytes_per_block: 3500,
            ..Default::default()
        };
        let config = PlatformConfig {
            validator_set: ValidatorSetConfig::default_100_67(),
            chain_lock: ChainLockConfig::default_100_67(),
            instant_lock: InstantLockConfig::default_100_67(),
            execution: ExecutionConfig {
                verify_sum_trees: true,

                ..Default::default()
            },
            block_spacing_ms: 3000,
            testing_configs: PlatformTestConfig {
                block_signing: false,
                store_platform_state: false,
                block_commit_signature_verification: false,
                disable_instant_lock_signature_verification: true,
            },
            ..Default::default()
        };
        let mut platform = TestPlatformBuilder::new()
            .with_config(config.clone())
            .build_with_mock_rpc();

        let outcome = run_chain_for_strategy(&mut platform, 1, strategy, config, 15, &mut None);
        let state_transitions = outcome
            .state_transition_results_per_block
            .get(&1)
            .expect("expected state transition results");

        // Only three out of five transitions should've made to the block
        assert_eq!(state_transitions.len(), 3);
    }
}<|MERGE_RESOLUTION|>--- conflicted
+++ resolved
@@ -1194,11 +1194,7 @@
                     .unwrap()
                     .unwrap()
             ),
-<<<<<<< HEAD
-            "6dc3df8f19a8ede0ca1beab3548001a62d31f534e330015a21cf69d3e1bd2305".to_string()
-=======
             "4f4fc212d1d0c631b985a29544a24fbe6f7ffdd9e8d69a69d2da173dea567945".to_string()
->>>>>>> 3b190ddd
         )
     }
 
@@ -1919,11 +1915,7 @@
                     .unwrap()
                     .unwrap()
             ),
-<<<<<<< HEAD
-            "0cb58a19def9a26aeeef85e8bc9067ef02c0ea70322c3405d1f1936a1df417e1".to_string()
-=======
             "cdb5dc16b1e774c0fc777f1b7ffa16b652ba5a80ad8329d75accf30b19f97dd8".to_string()
->>>>>>> 3b190ddd
         )
     }
 
@@ -2058,11 +2050,7 @@
                     .unwrap()
                     .unwrap()
             ),
-<<<<<<< HEAD
-            "a24095892cab8c6bac141ecd59a1970f69ef477b79174793915bf8bc2519c892".to_string()
-=======
             "f7422a9297c1c2b903dac3873f31604f6268e69498e06c658c2948093efb4368".to_string()
->>>>>>> 3b190ddd
         )
     }
 
