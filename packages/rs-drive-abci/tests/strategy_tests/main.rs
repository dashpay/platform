// MIT LICENSE
//
// Copyright (c) 2021 Dash Core Group
//
// Permission is hereby granted, free of charge, to any
// person obtaining a copy of this software and associated
// documentation files (the "Software"), to deal in the
// Software without restriction, including without
// limitation the rights to use, copy, modify, merge,
// publish, distribute, sublicense, and/or sell copies of
// the Software, and to permit persons to whom the Software
// is furnished to do so, subject to the following
// conditions:
//
// The above copyright notice and this permission notice
// shall be included in all copies or substantial portions
// of the Software.
//
// THE SOFTWARE IS PROVIDED "AS IS", WITHOUT WARRANTY OF
// ANY KIND, EXPRESS OR IMPLIED, INCLUDING BUT NOT LIMITED
// TO THE WARRANTIES OF MERCHANTABILITY, FITNESS FOR A
// PARTICULAR PURPOSE AND NONINFRINGEMENT. IN NO EVENT
// SHALL THE AUTHORS OR COPYRIGHT HOLDERS BE LIABLE FOR ANY
// CLAIM, DAMAGES OR OTHER LIABILITY, WHETHER IN AN ACTION
// OF CONTRACT, TORT OR OTHERWISE, ARISING FROM, OUT OF OR
// IN CONNECTION WITH THE SOFTWARE OR THE USE OR OTHER
// DEALINGS IN THE SOFTWARE.
//

//! Execution Tests
//!

extern crate core;

use dashcore_rpc::dashcore::QuorumHash;

use dpp::bls_signatures::PrivateKey as BlsPrivateKey;

use drive_abci::test::helpers::setup::TestPlatformBuilder;
use drive_abci::{config::PlatformConfig, test::helpers::setup::TempPlatform};
use strategy_tests::frequency::Frequency;

use dpp::dashcore::transaction::special_transaction::TransactionPayload::AssetUnlockPayloadType;
use dpp::dashcore::Transaction;
use std::collections::BTreeMap;

use strategy::{
    ChainExecutionOutcome, ChainExecutionParameters, NetworkStrategy, StrategyRandomness,
};
use strategy_tests::Strategy;

mod chain_lock_update;
mod core_update_tests;
mod execution;
mod failures;
mod masternode_list_item_helpers;
mod masternodes;
mod query;
mod strategy;
mod upgrade_fork_tests;
mod verify_state_transitions;

pub type BlockHeight = u64;

fn asset_unlock_index(tx: &Transaction) -> u64 {
    let Some(AssetUnlockPayloadType(ref payload)) = tx.special_transaction_payload else {
        panic!("expected to get AssetUnlockPayloadType");
    };
    payload.base.index
}

#[cfg(test)]
mod tests {
    use super::*;
    use crate::execution::{continue_chain_for_strategy, run_chain_for_strategy, GENESIS_TIME_MS};
    use crate::query::QueryStrategy;
    use crate::strategy::{FailureStrategy, MasternodeListChangesStrategy};
    use dashcore_rpc::dashcore::hashes::Hash;
    use dashcore_rpc::dashcore::BlockHash;
    use dashcore_rpc::dashcore_rpc_json::{AssetUnlockStatus, ExtendedQuorumDetails};
    use dashcore_rpc::json::AssetUnlockStatusResult;
    use dpp::block::extended_block_info::v0::ExtendedBlockInfoV0Getters;
    use std::sync::{Arc, Mutex};
    use strategy_tests::operations::DocumentAction::DocumentActionReplace;
    use strategy_tests::operations::{
        DocumentAction, DocumentOp, IdentityUpdateOp, Operation, OperationType,
    };
    use strategy_tests::{IdentityInsertInfo, StartIdentities};

    use crate::strategy::CoreHeightIncrease::RandomCoreHeightIncrease;
    use dpp::dashcore::bls_sig_utils::BLSSignature;
    use dpp::dashcore::ChainLock;
    use dpp::dashcore::Txid;
    use dpp::data_contract::accessors::v0::{DataContractV0Getters, DataContractV0Setters};
    use dpp::data_contract::document_type::random_document::{
        DocumentFieldFillSize, DocumentFieldFillType,
    };
    use dpp::identity::accessors::IdentityGettersV0;
    use dpp::identity::identity_public_key::accessors::v0::IdentityPublicKeyGettersV0;
    use dpp::system_data_contracts::withdrawals_contract;
    use dpp::tests::json_document::json_document_to_created_contract;
    use dpp::util::hash::hash_to_hex_string;
    use dpp::version::PlatformVersion;
    use drive::drive::config::DEFAULT_QUERY_LIMIT;
    use drive::drive::identity::withdrawals::WithdrawalTransactionIndex;
    use drive_abci::config::{ExecutionConfig, PlatformTestConfig};

    use drive_abci::logging::LogLevel;
    use drive_abci::platform_types::platform_state::v0::PlatformStateV0Methods;
    use drive_abci::rpc::core::QuorumListExtendedInfo;
    use itertools::Itertools;
    use tenderdash_abci::proto::abci::{RequestInfo, ResponseInfo};

    use dpp::data_contract::document_type::v0::random_document_type::{
        FieldMinMaxBounds, FieldTypeWeights, RandomDocumentTypeParameters,
    };
    use dpp::identity::{KeyType, Purpose, SecurityLevel};
    use dpp::state_transition::StateTransition;
    use tenderdash_abci::Application;

    #[test]
    fn run_chain_nothing_happening() {
        let strategy = NetworkStrategy {
            strategy: Strategy {
                contracts_with_updates: vec![],
                operations: vec![],
                start_identities: StartIdentities::default(),
                identities_inserts: IdentityInsertInfo::default(),

                identity_contract_nonce_gaps: None,
                signer: None,
            },
            total_hpmns: 100,
            extra_normal_mns: 0,
            validator_quorum_count: 24,
            chain_lock_quorum_count: 24,
            upgrading_info: None,
            proposer_strategy: Default::default(),
            rotate_quorums: false,
            failure_testing: None,
            query_testing: None,
            verify_state_transition_results: false,
            ..Default::default()
        };
        let config = PlatformConfig {
            validator_set_quorum_size: 100,
            validator_set_quorum_type: "llmq_100_67".to_string(),
            chain_lock_quorum_type: "llmq_100_67".to_string(),
            execution: ExecutionConfig {
                verify_sum_trees: true,
                validator_set_rotation_block_count: 25,
                ..ExecutionConfig::default()
            },
            block_spacing_ms: 3000,
            testing_configs: PlatformTestConfig::default_with_no_block_signing(),
            ..Default::default()
        };
        let mut platform = TestPlatformBuilder::new()
            .with_config(config.clone())
            .build_with_mock_rpc();

        run_chain_for_strategy(&mut platform, 100, strategy, config, 15);
    }

    #[test]
    fn run_chain_block_signing() {
        let strategy = NetworkStrategy {
            strategy: Strategy {
                contracts_with_updates: vec![],
                operations: vec![],
                start_identities: StartIdentities::default(),
                identities_inserts: IdentityInsertInfo::default(),

                identity_contract_nonce_gaps: None,
                signer: None,
            },
            total_hpmns: 100,
            extra_normal_mns: 0,
            validator_quorum_count: 24,
            chain_lock_quorum_count: 24,
            upgrading_info: None,

            proposer_strategy: Default::default(),
            rotate_quorums: false,
            failure_testing: None,
            query_testing: None,
            verify_state_transition_results: false,
            ..Default::default()
        };
        let config = PlatformConfig {
            validator_set_quorum_size: 100,
            validator_set_quorum_type: "llmq_100_67".to_string(),
            chain_lock_quorum_type: "llmq_100_67".to_string(),
            execution: ExecutionConfig {
                verify_sum_trees: true,
                validator_set_rotation_block_count: 25,
                ..ExecutionConfig::default()
            },
            block_spacing_ms: 3000,
            testing_configs: PlatformTestConfig::default(),
            ..Default::default()
        };
        let mut platform = TestPlatformBuilder::new()
            .with_config(config.clone())
            .build_with_mock_rpc();

        run_chain_for_strategy(&mut platform, 50, strategy, config, 13);
    }

    #[test]
    fn run_chain_stop_and_restart() {
        let strategy = NetworkStrategy {
            strategy: Strategy {
                contracts_with_updates: vec![],
                operations: vec![],
                start_identities: StartIdentities::default(),
                identities_inserts: IdentityInsertInfo::default(),

                identity_contract_nonce_gaps: None,
                signer: None,
            },
            total_hpmns: 100,
            extra_normal_mns: 0,
            validator_quorum_count: 24,
            chain_lock_quorum_count: 24,
            upgrading_info: None,

            proposer_strategy: Default::default(),
            rotate_quorums: false,
            failure_testing: None,
            query_testing: None,
            verify_state_transition_results: false,
            ..Default::default()
        };
        let config = PlatformConfig {
            validator_set_quorum_size: 100,
            validator_set_quorum_type: "llmq_100_67".to_string(),
            chain_lock_quorum_type: "llmq_100_67".to_string(),
            execution: ExecutionConfig {
                verify_sum_trees: true,
                validator_set_rotation_block_count: 25,
                ..ExecutionConfig::default()
            },
            block_spacing_ms: 3000,
            testing_configs: PlatformTestConfig::default(),
            ..Default::default()
        };
        let TempPlatform {
            mut platform,
            tempdir: _,
        } = TestPlatformBuilder::new()
            .with_config(config.clone())
            .build_with_mock_rpc();

        let ChainExecutionOutcome {
            abci_app,
            proposers,
            quorums,
            current_quorum_hash,
            current_proposer_versions,
            end_time_ms,
            identity_nonce_counter,
            identity_contract_nonce_counter,
            ..
        } = run_chain_for_strategy(&mut platform, 15, strategy.clone(), config.clone(), 40);

        let known_root_hash = abci_app
            .platform
            .drive
            .grove
            .root_hash(None)
            .unwrap()
            .expect("expected root hash");

        let state = abci_app.platform.state.load();

        let protocol_version = state.current_protocol_version_in_consensus();

        let platform_version =
            PlatformVersion::get(protocol_version).expect("expected platform version");

        abci_app
            .platform
            .reload_state_from_storage(platform_version)
            .expect("expected to recreate state");

        let ResponseInfo {
            data: _,
            version: _,
            app_version: _,
            last_block_height,
            last_block_app_hash,
        } = abci_app
            .info(RequestInfo {
                version: tenderdash_abci::proto::meta::TENDERDASH_VERSION.to_string(),
                block_version: 0,
                p2p_version: 0,
                abci_version: tenderdash_abci::proto::meta::ABCI_VERSION.to_string(),
            })
            .expect("expected to call info");

        assert_eq!(last_block_height, 15);
        assert_eq!(last_block_app_hash, known_root_hash);

        let state = abci_app.platform.state.load();

        let block_start = state
            .last_committed_block_info()
            .as_ref()
            .unwrap()
            .basic_info()
            .height
            + 1;

        continue_chain_for_strategy(
            abci_app,
            ChainExecutionParameters {
                block_start,
                core_height_start: 1,
                block_count: 30,
                proposers,
                quorums,
                current_quorum_hash,
                current_proposer_versions: Some(current_proposer_versions),
                current_identity_nonce_counter: identity_nonce_counter,
                current_identity_contract_nonce_counter: identity_contract_nonce_counter,
                start_time_ms: 1681094380000,
                current_time_ms: end_time_ms,
            },
            strategy,
            config,
            StrategyRandomness::SeedEntropy(7),
        );
    }

    #[test]
    fn run_chain_stop_and_restart_multiround() {
        let strategy = NetworkStrategy {
            strategy: Strategy {
                contracts_with_updates: vec![],
                operations: vec![],
                start_identities: StartIdentities::default(),
                identities_inserts: IdentityInsertInfo::default(),

                identity_contract_nonce_gaps: None,
                signer: None,
            },
            total_hpmns: 100,
            extra_normal_mns: 0,
            validator_quorum_count: 24,
            chain_lock_quorum_count: 24,
            upgrading_info: None,

            proposer_strategy: Default::default(),
            rotate_quorums: false,
            failure_testing: Some(FailureStrategy {
                deterministic_start_seed: None,
                dont_finalize_block: false,
                expect_every_block_errors_with_codes: vec![],
                expect_specific_block_errors_with_codes: Default::default(),
                rounds_before_successful_block: Some(5),
            }),
            query_testing: None,
            verify_state_transition_results: false,
            ..Default::default()
        };
        let config = PlatformConfig {
            validator_set_quorum_size: 100,
            validator_set_quorum_type: "llmq_100_67".to_string(),
            chain_lock_quorum_type: "llmq_100_67".to_string(),
            execution: ExecutionConfig {
                verify_sum_trees: true,
                validator_set_rotation_block_count: 25,
                ..ExecutionConfig::default()
            },
            block_spacing_ms: 3000,
            testing_configs: PlatformTestConfig::default(),
            ..Default::default()
        };
        let TempPlatform {
            mut platform,
            tempdir: _,
        } = TestPlatformBuilder::new()
            .with_config(config.clone())
            .build_with_mock_rpc();

        let ChainExecutionOutcome {
            abci_app,
            proposers,
            quorums,
            current_quorum_hash,
            current_proposer_versions,
            end_time_ms,
            identity_nonce_counter,
            identity_contract_nonce_counter,
            ..
        } = run_chain_for_strategy(&mut platform, 15, strategy.clone(), config.clone(), 40);

        let known_root_hash = abci_app
            .platform
            .drive
            .grove
            .root_hash(None)
            .unwrap()
            .expect("expected root hash");

        let state = abci_app.platform.state.load();

        let protocol_version = state.current_protocol_version_in_consensus();

        let platform_version =
            PlatformVersion::get(protocol_version).expect("expected platform version");

        abci_app
            .platform
            .reload_state_from_storage(platform_version)
            .expect("expected to recreate state");

        let ResponseInfo {
            data: _,
            version: _,
            app_version: _,
            last_block_height,
            last_block_app_hash,
        } = abci_app
            .info(RequestInfo {
                version: tenderdash_abci::proto::meta::TENDERDASH_VERSION.to_string(),
                block_version: 0,
                p2p_version: 0,
                abci_version: tenderdash_abci::proto::meta::ABCI_VERSION.to_string(),
            })
            .expect("expected to call info");

        assert_eq!(last_block_height, 15);
        assert_eq!(last_block_app_hash, known_root_hash);

        let state = abci_app.platform.state.load();

        let block_start = state
            .last_committed_block_info()
            .as_ref()
            .unwrap()
            .basic_info()
            .height
            + 1;

        continue_chain_for_strategy(
            abci_app,
            ChainExecutionParameters {
                block_start,
                core_height_start: 1,
                block_count: 30,
                proposers,
                quorums,
                current_quorum_hash,
                current_proposer_versions: Some(current_proposer_versions),
                current_identity_nonce_counter: identity_nonce_counter,
                current_identity_contract_nonce_counter: identity_contract_nonce_counter,
                start_time_ms: 1681094380000,
                current_time_ms: end_time_ms,
            },
            strategy,
            config,
            StrategyRandomness::SeedEntropy(7),
        );
    }

    #[test]
    fn run_chain_one_identity_in_solitude() {
        let platform_version = PlatformVersion::latest();
        let strategy = NetworkStrategy {
            strategy: Strategy {
                contracts_with_updates: vec![],
                operations: vec![],
                start_identities: StartIdentities::default(),
                identities_inserts: IdentityInsertInfo {
                    frequency: Frequency {
                        times_per_block_range: 1..2,
                        chance_per_block: None,
                    },
                    ..Default::default()
                },

                identity_contract_nonce_gaps: None,
                signer: None,
            },
            total_hpmns: 100,
            extra_normal_mns: 0,
            validator_quorum_count: 24,
            chain_lock_quorum_count: 24,
            upgrading_info: None,

            proposer_strategy: Default::default(),
            rotate_quorums: false,
            failure_testing: None,
            query_testing: None,
            verify_state_transition_results: true,
            ..Default::default()
        };
        let config = PlatformConfig {
            validator_set_quorum_size: 100,
            validator_set_quorum_type: "llmq_100_67".to_string(),
            chain_lock_quorum_type: "llmq_100_67".to_string(),
            execution: ExecutionConfig {
                verify_sum_trees: true,
                validator_set_rotation_block_count: 25,
                ..Default::default()
            },
            block_spacing_ms: 3000,
            testing_configs: PlatformTestConfig::default_with_no_block_signing(),
            ..Default::default()
        };
        let mut platform = TestPlatformBuilder::new()
            .with_config(config.clone())
            .build_with_mock_rpc();

        let outcome = run_chain_for_strategy(&mut platform, 100, strategy, config, 15);

        let balance = outcome
            .abci_app
            .platform
            .drive
            .fetch_identity_balance(
                outcome.identities.first().unwrap().id().to_buffer(),
                None,
                platform_version,
            )
            .expect("expected to fetch balances")
            .expect("expected to have an identity to get balance from");

        assert_eq!(balance, 99864825980)
    }

    #[test]
    fn run_chain_core_height_randomly_increasing() {
        let strategy = NetworkStrategy {
            strategy: Strategy {
                contracts_with_updates: vec![],
                operations: vec![],
                start_identities: StartIdentities::default(),
                identities_inserts: IdentityInsertInfo::default(),

                identity_contract_nonce_gaps: None,
                signer: None,
            },
            total_hpmns: 100,
            extra_normal_mns: 0,
            validator_quorum_count: 24,
            chain_lock_quorum_count: 24,
            upgrading_info: None,
            core_height_increase: RandomCoreHeightIncrease(Frequency {
                times_per_block_range: 1..3,
                chance_per_block: Some(0.01),
            }),
            proposer_strategy: Default::default(),
            rotate_quorums: false,
            failure_testing: None,
            query_testing: None,
            verify_state_transition_results: true,
            ..Default::default()
        };
        let config = PlatformConfig {
            validator_set_quorum_size: 100,
            validator_set_quorum_type: "llmq_100_67".to_string(),
            chain_lock_quorum_type: "llmq_100_67".to_string(),
            execution: ExecutionConfig {
                verify_sum_trees: true,
                validator_set_rotation_block_count: 25,
                ..Default::default()
            },
            block_spacing_ms: 3000,
            testing_configs: PlatformTestConfig::default_with_no_block_signing(),
            ..Default::default()
        };
        let mut platform = TestPlatformBuilder::new()
            .with_config(config.clone())
            .build_with_mock_rpc();

        run_chain_for_strategy(&mut platform, 1000, strategy, config, 15);
    }

    #[test]
    fn run_chain_core_height_randomly_increasing_with_epoch_change() {
        let strategy = NetworkStrategy {
            strategy: Strategy {
                contracts_with_updates: vec![],
                operations: vec![],
                start_identities: StartIdentities::default(),
                identities_inserts: IdentityInsertInfo::default(),

                identity_contract_nonce_gaps: None,
                signer: None,
            },
            total_hpmns: 100,
            extra_normal_mns: 0,
            validator_quorum_count: 24,
            chain_lock_quorum_count: 24,
            upgrading_info: None,
            core_height_increase: RandomCoreHeightIncrease(Frequency {
                times_per_block_range: 1..3,
                chance_per_block: Some(0.5),
            }),
            proposer_strategy: Default::default(),
            rotate_quorums: false,
            failure_testing: None,
            query_testing: None,
            verify_state_transition_results: true,
            ..Default::default()
        };
        let hour_in_ms = 1000 * 60 * 60;
        let config = PlatformConfig {
            validator_set_quorum_size: 100,
            validator_set_quorum_type: "llmq_100_67".to_string(),
            chain_lock_quorum_type: "llmq_100_67".to_string(),
            execution: ExecutionConfig {
                verify_sum_trees: true,
                validator_set_rotation_block_count: 100,
                ..Default::default()
            },
            block_spacing_ms: hour_in_ms,
            testing_configs: PlatformTestConfig::default_with_no_block_signing(),
            ..Default::default()
        };

        let mut platform = TestPlatformBuilder::new()
            .with_config(config.clone())
            .build_with_mock_rpc();

        let outcome = run_chain_for_strategy(&mut platform, 1000, strategy, config, 15);
        assert_eq!(outcome.masternode_identity_balances.len(), 100);
        let all_have_balances = outcome
            .masternode_identity_balances
            .iter()
            .all(|(_, balance)| *balance != 0);
        assert!(all_have_balances, "all masternodes should have a balance");
    }

    #[test]
    fn run_chain_core_height_randomly_increasing_with_quick_epoch_change() {
        let strategy = NetworkStrategy {
            strategy: Strategy {
                contracts_with_updates: vec![],
                operations: vec![],
                start_identities: StartIdentities::default(),
                identities_inserts: IdentityInsertInfo::default(),

                identity_contract_nonce_gaps: None,
                signer: None,
            },
            total_hpmns: 100,
            extra_normal_mns: 0,
            validator_quorum_count: 24,
            chain_lock_quorum_count: 24,
            upgrading_info: None,
            core_height_increase: RandomCoreHeightIncrease(Frequency {
                times_per_block_range: 1..3,
                chance_per_block: Some(0.5),
            }),
            proposer_strategy: Default::default(),
            rotate_quorums: false,
            failure_testing: None,
            query_testing: None,
            verify_state_transition_results: true,
            ..Default::default()
        };
        let hour_in_s = 60 * 60;
        let three_mins_in_ms = 1000 * 60 * 3;
        let config = PlatformConfig {
            validator_set_quorum_size: 100,
            validator_set_quorum_type: "llmq_100_67".to_string(),
            chain_lock_quorum_type: "llmq_100_67".to_string(),
            execution: ExecutionConfig {
                verify_sum_trees: true,
                validator_set_rotation_block_count: 100,
                epoch_time_length_s: hour_in_s,
                ..Default::default()
            },
            block_spacing_ms: three_mins_in_ms,
            testing_configs: PlatformTestConfig::default_with_no_block_signing(),
            ..Default::default()
        };

        let mut platform = TestPlatformBuilder::new()
            .with_config(config.clone())
            .build_with_mock_rpc();

        let outcome = run_chain_for_strategy(&mut platform, 1000, strategy, config, 15);
        assert_eq!(outcome.masternode_identity_balances.len(), 100);
        let all_have_balances = outcome
            .masternode_identity_balances
            .iter()
            .all(|(_, balance)| *balance != 0);
        assert!(all_have_balances, "all masternodes should have a balance");
        // 49 makes sense because we have about 20 blocks per epoch, and 1000/20 = 50 (but we didn't go over so we should be at 49)
        assert_eq!(outcome.end_epoch_index, 49);
    }

    #[test]
    fn run_chain_core_height_randomly_increasing_with_quorum_updates() {
        let platform_version = PlatformVersion::latest();
        let strategy = NetworkStrategy {
            strategy: Strategy {
                contracts_with_updates: vec![],
                operations: vec![],
                start_identities: StartIdentities::default(),
                identities_inserts: IdentityInsertInfo::default(),
                identity_contract_nonce_gaps: None,
                signer: None,
            },
            total_hpmns: 500,
            extra_normal_mns: 0,
            validator_quorum_count: 24,
            chain_lock_quorum_count: 24,
            upgrading_info: None,
            core_height_increase: RandomCoreHeightIncrease(Frequency {
                times_per_block_range: 5..6,
                chance_per_block: Some(0.5),
            }),
            proposer_strategy: Default::default(),
            rotate_quorums: true,
            failure_testing: None,
            query_testing: None,
            verify_state_transition_results: true,
            ..Default::default()
        };
        let config = PlatformConfig {
            validator_set_quorum_size: 10,
            validator_set_quorum_type: "llmq_100_67".to_string(),
            chain_lock_quorum_type: "llmq_100_67".to_string(),
            execution: ExecutionConfig {
                verify_sum_trees: true,
                validator_set_rotation_block_count: 25,
                ..Default::default()
            },
            block_spacing_ms: 300,
            testing_configs: PlatformTestConfig::default_with_no_block_signing(),
            ..Default::default()
        };
        let mut platform = TestPlatformBuilder::new()
            .with_config(config.clone())
            .build_with_mock_rpc();

        let ChainExecutionOutcome { abci_app, .. } =
            run_chain_for_strategy(&mut platform, 2000, strategy, config, 40);

        // With these params if we didn't rotate we would have at most 240
        // of the 500 hpmns that could get paid, however we are expecting that most
        // will be able to propose a block (and then get paid later on).

        let platform = abci_app.platform;
        let counter = &platform.drive.cache.protocol_versions_counter.read();
        platform
            .drive
            .fetch_versions_with_counter(None, &platform_version.drive)
            .expect("expected to get versions");

        let state = abci_app.platform.state.load();

        assert_eq!(
            state
                .last_committed_block_info()
                .as_ref()
                .unwrap()
                .basic_info()
                .epoch
                .index,
            0
        );
        assert!(counter.get(&1).unwrap().unwrap() > &240);
    }

    #[test]
    fn run_chain_core_height_randomly_increasing_with_quorum_updates_new_proposers() {
        let strategy = NetworkStrategy {
            strategy: Strategy {
                contracts_with_updates: vec![],
                operations: vec![],
                start_identities: StartIdentities::default(),
                identities_inserts: IdentityInsertInfo::default(),

                identity_contract_nonce_gaps: None,
                signer: None,
            },
            total_hpmns: 100,
            extra_normal_mns: 0,
            validator_quorum_count: 24,
            chain_lock_quorum_count: 24,
            upgrading_info: None,
            core_height_increase: RandomCoreHeightIncrease(Frequency {
                times_per_block_range: 1..2,
                chance_per_block: Some(0.2),
            }),
            proposer_strategy: MasternodeListChangesStrategy {
                new_hpmns: Frequency {
                    times_per_block_range: 1..3,
                    chance_per_block: Some(0.5),
                },
                ..Default::default()
            },
            rotate_quorums: true,
            failure_testing: None,
            query_testing: None,
            verify_state_transition_results: true,
            ..Default::default()
        };
        let config = PlatformConfig {
            validator_set_quorum_size: 10,
            validator_set_quorum_type: "llmq_100_67".to_string(),
            chain_lock_quorum_type: "llmq_100_67".to_string(),
            execution: ExecutionConfig {
                verify_sum_trees: true,
                validator_set_rotation_block_count: 25,
                ..Default::default()
            },
            block_spacing_ms: 300,
            testing_configs: PlatformTestConfig::default_with_no_block_signing(),
            ..Default::default()
        };
        let mut platform = TestPlatformBuilder::new()
            .with_config(config.clone())
            .build_with_mock_rpc();

        let ChainExecutionOutcome { abci_app, .. } =
            run_chain_for_strategy(&mut platform, 300, strategy, config, 43);

        // With these params if we add new mns the hpmn masternode list would be 100, but we
        // can expect it to be much higher.

        let platform = abci_app.platform;
        let platform_state = platform.state.load();

        assert!(platform_state.hpmn_masternode_list().len() > 100);
    }

    #[test]
    fn run_chain_core_height_randomly_increasing_with_quorum_updates_changing_proposers() {
        let strategy = NetworkStrategy {
            strategy: Strategy {
                contracts_with_updates: vec![],
                operations: vec![],
                start_identities: StartIdentities::default(),
                identities_inserts: IdentityInsertInfo::default(),

                identity_contract_nonce_gaps: None,
                signer: None,
            },
            total_hpmns: 100,
            extra_normal_mns: 0,
            validator_quorum_count: 24,
            chain_lock_quorum_count: 24,
            upgrading_info: None,
            core_height_increase: RandomCoreHeightIncrease(Frequency {
                times_per_block_range: 1..2,
                chance_per_block: Some(0.2),
            }),
            proposer_strategy: MasternodeListChangesStrategy {
                new_hpmns: Frequency {
                    times_per_block_range: 1..3,
                    chance_per_block: Some(0.5),
                },
                removed_hpmns: Frequency {
                    times_per_block_range: 1..3,
                    chance_per_block: Some(0.5),
                },
                ..Default::default()
            },
            rotate_quorums: true,
            failure_testing: None,
            query_testing: None,
            verify_state_transition_results: true,
            ..Default::default()
        };
        let config = PlatformConfig {
            validator_set_quorum_size: 10,
            validator_set_quorum_type: "llmq_100_67".to_string(),
            chain_lock_quorum_type: "llmq_100_67".to_string(),
            execution: ExecutionConfig {
                verify_sum_trees: true,
                validator_set_rotation_block_count: 25,
                ..Default::default()
            },
            block_spacing_ms: 300,
            testing_configs: PlatformTestConfig::default_with_no_block_signing(),
            ..Default::default()
        };
        let mut platform = TestPlatformBuilder::new()
            .with_config(config.clone())
            .build_with_mock_rpc();

        let ChainExecutionOutcome { abci_app, .. } =
            run_chain_for_strategy(&mut platform, 300, strategy, config, 43);

        // With these params if we add new mns the hpmn masternode list would be randomly different than 100.

        let platform = abci_app.platform;
        let platform_state = platform.state.load();

        assert_ne!(platform_state.hpmn_masternode_list().len(), 100);
    }

    #[test]
    fn run_chain_core_height_randomly_increasing_with_quorum_updates_updating_proposers() {
        let strategy = NetworkStrategy {
            strategy: Strategy {
                contracts_with_updates: vec![],
                operations: vec![],
                start_identities: StartIdentities::default(),
                identities_inserts: IdentityInsertInfo::default(),

                identity_contract_nonce_gaps: None,
                signer: None,
            },
            total_hpmns: 100,
            extra_normal_mns: 0,
            validator_quorum_count: 24,
            chain_lock_quorum_count: 24,
            upgrading_info: None,
            core_height_increase: RandomCoreHeightIncrease(Frequency {
                times_per_block_range: 1..2,
                chance_per_block: Some(0.2),
            }),
            proposer_strategy: MasternodeListChangesStrategy {
                updated_hpmns: Frequency {
                    times_per_block_range: 1..3,
                    chance_per_block: Some(0.5),
                },
                ..Default::default()
            },
            rotate_quorums: true,
            failure_testing: None,
            query_testing: None,
            verify_state_transition_results: true,
            ..Default::default()
        };
        let config = PlatformConfig {
            validator_set_quorum_size: 10,
            validator_set_quorum_type: "llmq_100_67".to_string(),
            chain_lock_quorum_type: "llmq_100_67".to_string(),
            execution: ExecutionConfig {
                verify_sum_trees: true,
                validator_set_rotation_block_count: 25,
                ..Default::default()
            },
            block_spacing_ms: 300,
            testing_configs: PlatformTestConfig::default_with_no_block_signing(),
            ..Default::default()
        };
        let mut platform = TestPlatformBuilder::new()
            .with_config(config.clone())
            .build_with_mock_rpc();

        let ChainExecutionOutcome {
            abci_app,
            proposers,
            ..
        } = run_chain_for_strategy(&mut platform, 300, strategy, config, 43);

        // With these params if we add new mns the hpmn masternode list would be randomly different than 100.

        let platform_version = PlatformVersion::latest();
        let platform = abci_app.platform;
        let _platform_state = platform.state.load();

        // We need to find if any masternode has ever had their keys disabled.

        let hpmns = platform
            .drive
            .fetch_full_identities(
                proposers
                    .into_iter()
                    .map(|proposer| proposer.masternode.pro_tx_hash.to_byte_array())
                    .collect::<Vec<_>>()
                    .as_slice(),
                None,
                platform_version,
            )
            .expect("expected to fetch identities");

        let has_disabled_keys = hpmns.values().any(|identity| {
            identity
                .as_ref()
                .map(|identity| {
                    identity
                        .public_keys()
                        .values()
                        .any(|key| key.disabled_at().is_some())
                })
                .unwrap_or_default()
        });
        assert!(has_disabled_keys);
    }

    #[test]
    fn run_chain_insert_one_new_identity_per_block_with_block_signing() {
        // drive_abci::logging::Loggers::default().try_install().ok();
        let strategy = NetworkStrategy {
            strategy: Strategy {
                contracts_with_updates: vec![],
                operations: vec![],
                start_identities: StartIdentities::default(),
                identities_inserts: IdentityInsertInfo {
                    frequency: Frequency {
                        times_per_block_range: 1..2,
                        chance_per_block: None,
                    },
                    ..Default::default()
                },

                identity_contract_nonce_gaps: None,
                signer: None,
            },
            total_hpmns: 100,
            extra_normal_mns: 0,
            validator_quorum_count: 24,
            chain_lock_quorum_count: 24,
            upgrading_info: None,

            proposer_strategy: Default::default(),
            rotate_quorums: false,
            failure_testing: None,
            query_testing: Some(QueryStrategy {
                query_identities_by_public_key_hashes: Frequency {
                    times_per_block_range: 1..5,
                    chance_per_block: None,
                },
            }),
            verify_state_transition_results: true,
            ..Default::default()
        };
        let config = PlatformConfig {
            validator_set_quorum_size: 100,
            validator_set_quorum_type: "llmq_100_67".to_string(),
            chain_lock_quorum_type: "llmq_100_67".to_string(),
            execution: ExecutionConfig {
                verify_sum_trees: true,
                validator_set_rotation_block_count: 25,
                ..Default::default()
            },
            block_spacing_ms: 3000,
            testing_configs: PlatformTestConfig::default(),
            ..Default::default()
        };
        let mut platform = TestPlatformBuilder::new()
            .with_config(config.clone())
            .build_with_mock_rpc();

        let outcome = run_chain_for_strategy(&mut platform, 100, strategy, config, 15);

        assert_eq!(outcome.identities.len(), 100);
    }

    #[test]
    fn run_chain_insert_one_new_identity_per_block_with_epoch_change() {
        let strategy = NetworkStrategy {
            strategy: Strategy {
                contracts_with_updates: vec![],
                operations: vec![],
                start_identities: StartIdentities::default(),
                identities_inserts: IdentityInsertInfo {
                    frequency: Frequency {
                        times_per_block_range: 1..2,
                        chance_per_block: None,
                    },
                    ..Default::default()
                },

                identity_contract_nonce_gaps: None,
                signer: None,
            },
            total_hpmns: 100,
            extra_normal_mns: 0,
            validator_quorum_count: 24,
            chain_lock_quorum_count: 24,
            upgrading_info: None,

            proposer_strategy: Default::default(),
            rotate_quorums: false,
            failure_testing: None,
            query_testing: None,
            verify_state_transition_results: true,
            ..Default::default()
        };
        let day_in_ms = 1000 * 60 * 60 * 24;
        let config = PlatformConfig {
            validator_set_quorum_size: 100,
            validator_set_quorum_type: "llmq_100_67".to_string(),
            chain_lock_quorum_type: "llmq_100_67".to_string(),
            execution: ExecutionConfig {
                verify_sum_trees: true,
                validator_set_rotation_block_count: 100,
                ..Default::default()
            },
            block_spacing_ms: day_in_ms,
            testing_configs: PlatformTestConfig::default_with_no_block_signing(),
            ..Default::default()
        };

        let mut platform = TestPlatformBuilder::new()
            .with_config(config.clone())
            .build_with_mock_rpc();

        let outcome = run_chain_for_strategy(&mut platform, 150, strategy, config, 15);
        assert_eq!(outcome.identities.len(), 150);
        assert_eq!(outcome.masternode_identity_balances.len(), 100);
        let all_have_balances = outcome
            .masternode_identity_balances
            .iter()
            .all(|(_, balance)| *balance != 0);
        assert!(all_have_balances, "all masternodes should have a balance");
        assert_eq!(
            hex::encode(
                outcome
                    .abci_app
                    .platform
                    .drive
                    .grove
                    .root_hash(None)
                    .unwrap()
                    .unwrap()
            ),
            "2d950355e6d8ddc3a726b211d68f79cc2d5c77a3c190b640c4ac08a00920a9b3".to_string()
        )
    }

    #[test]
    fn run_chain_insert_one_new_identity_and_a_contract() {
        let platform_version = PlatformVersion::latest();
        let contract = json_document_to_created_contract(
            "tests/supporting_files/contract/dashpay/dashpay-contract-all-mutable.json",
            1,
            true,
            platform_version,
        )
        .expect("expected to get contract from a json document");

        let strategy = NetworkStrategy {
            strategy: Strategy {
                contracts_with_updates: vec![(contract, None)],
                operations: vec![],
                start_identities: StartIdentities::default(),
                identities_inserts: IdentityInsertInfo {
                    frequency: Frequency {
                        times_per_block_range: 1..2,
                        chance_per_block: None,
                    },
                    ..Default::default()
                },

                identity_contract_nonce_gaps: None,
                signer: None,
            },
            total_hpmns: 100,
            extra_normal_mns: 0,
            validator_quorum_count: 24,
            chain_lock_quorum_count: 24,
            upgrading_info: None,

            proposer_strategy: Default::default(),
            rotate_quorums: false,
            failure_testing: None,
            query_testing: None,
            verify_state_transition_results: true,
            ..Default::default()
        };
        let config = PlatformConfig {
            validator_set_quorum_size: 100,
            validator_set_quorum_type: "llmq_100_67".to_string(),
            chain_lock_quorum_type: "llmq_100_67".to_string(),
            execution: ExecutionConfig {
                verify_sum_trees: true,
                validator_set_rotation_block_count: 25,
                ..Default::default()
            },
            block_spacing_ms: 3000,
            testing_configs: PlatformTestConfig::default_with_no_block_signing(),
            ..Default::default()
        };
        let mut platform = TestPlatformBuilder::new()
            .with_config(config.clone())
            .build_with_mock_rpc();

        let outcome = run_chain_for_strategy(&mut platform, 1, strategy, config, 15);

        outcome
            .abci_app
            .platform
            .drive
            .fetch_contract(
                outcome
                    .strategy
                    .strategy
                    .contracts_with_updates
                    .first()
                    .unwrap()
                    .0
                    .data_contract()
                    .id()
                    .to_buffer(),
                None,
                None,
                None,
                platform_version,
            )
            .unwrap()
            .expect("expected to execute the fetch of a contract")
            .expect("expected to get a contract");
    }

    #[test]
    fn run_chain_insert_one_new_identity_and_many_big_contracts() {
        let strategy = NetworkStrategy {
            strategy: Strategy {
                contracts_with_updates: vec![],
                operations: vec![Operation {
                    op_type: OperationType::ContractCreate(
                        RandomDocumentTypeParameters {
                            new_fields_optional_count_range: 1..30,
                            new_fields_required_count_range: 1..40,
                            new_indexes_count_range: 10..11,
                            field_weights: FieldTypeWeights {
                                string_weight: 50,
                                float_weight: 50,
                                integer_weight: 50,
                                date_weight: 50,
                                boolean_weight: 20,
                                byte_array_weight: 70,
                            },
                            field_bounds: FieldMinMaxBounds {
                                string_min_len: 1..10,
                                string_has_min_len_chance: 0.5,
                                string_max_len: 10..63,
                                string_has_max_len_chance: 0.5,
                                integer_min: 1..10,
                                integer_has_min_chance: 0.5,
                                integer_max: 10..10000,
                                integer_has_max_chance: 0.5,
                                float_min: 0.1..10.0,
                                float_has_min_chance: 0.5,
                                float_max: 10.0..1000.0,
                                float_has_max_chance: 0.5,
                                date_min: 0,
                                date_max: 0,
                                byte_array_min_len: 1..10,
                                byte_array_has_min_len_chance: 0.0,
                                byte_array_max_len: 10..255,
                                byte_array_has_max_len_chance: 0.0,
                            },
                            keep_history_chance: 1.0,
                            documents_mutable_chance: 1.0,
                        },
                        30..31,
                    ),
                    frequency: Frequency {
                        times_per_block_range: 30..31,
                        chance_per_block: None,
                    },
                }],
                start_identities: StartIdentities::default(),
                identities_inserts: IdentityInsertInfo {
                    frequency: Frequency {
                        times_per_block_range: 1..2,
                        chance_per_block: None,
                    },
                    ..Default::default()
                },

                identity_contract_nonce_gaps: None,
                signer: None,
            },
            total_hpmns: 100,
            extra_normal_mns: 0,
            validator_quorum_count: 24,
            chain_lock_quorum_count: 24,
            upgrading_info: None,

            proposer_strategy: Default::default(),
            rotate_quorums: false,
            failure_testing: None,
            query_testing: None,
            verify_state_transition_results: true,
            ..Default::default()
        };
        let config = PlatformConfig {
            validator_set_quorum_size: 100,
            validator_set_quorum_type: "llmq_100_67".to_string(),
            chain_lock_quorum_type: "llmq_100_67".to_string(),
            execution: ExecutionConfig {
                verify_sum_trees: true,
                validator_set_rotation_block_count: 25,
                ..Default::default()
            },
            block_spacing_ms: 3000,
            testing_configs: PlatformTestConfig::default_with_no_block_signing(),
            ..Default::default()
        };
        let mut platform = TestPlatformBuilder::new()
            .with_config(config.clone())
            .build_with_mock_rpc();

        run_chain_for_strategy(&mut platform, 30, strategy, config, 15);
    }

    #[test]
    fn run_chain_insert_one_new_identity_and_a_contract_with_updates() {
        let platform_version = PlatformVersion::latest();
        let contract = json_document_to_created_contract(
            "tests/supporting_files/contract/dashpay/dashpay-contract-all-mutable.json",
            1,
            true,
            platform_version,
        )
        .expect("expected to get contract from a json document");

        let mut contract_update_1 = json_document_to_created_contract(
            "tests/supporting_files/contract/dashpay/dashpay-contract-all-mutable-update-1.json",
            1,
            true,
            platform_version,
        )
        .expect("expected to get contract from a json document");

        //todo: versions should start at 0 (so this should be 1)
        contract_update_1.data_contract_mut().set_version(2);

        let mut contract_update_2 = json_document_to_created_contract(
            "tests/supporting_files/contract/dashpay/dashpay-contract-all-mutable-update-2.json",
            1,
            true,
            platform_version,
        )
        .expect("expected to get contract from a json document");

        contract_update_2.data_contract_mut().set_version(3);

        let strategy = NetworkStrategy {
            strategy: Strategy {
                contracts_with_updates: vec![(
                    contract,
                    Some(BTreeMap::from([
                        (3, contract_update_1),
                        (8, contract_update_2),
                    ])),
                )],
                operations: vec![],
                start_identities: StartIdentities::default(),
                identities_inserts: IdentityInsertInfo {
                    frequency: Frequency {
                        times_per_block_range: 1..2,
                        chance_per_block: None,
                    },
                    ..Default::default()
                },

                identity_contract_nonce_gaps: None,
                signer: None,
            },
            total_hpmns: 100,
            extra_normal_mns: 0,
            validator_quorum_count: 24,
            chain_lock_quorum_count: 24,
            upgrading_info: None,

            proposer_strategy: Default::default(),
            rotate_quorums: false,
            failure_testing: None,
            query_testing: None,
            verify_state_transition_results: true,
            ..Default::default()
        };
        let config = PlatformConfig {
            validator_set_quorum_size: 100,
            validator_set_quorum_type: "llmq_100_67".to_string(),
            chain_lock_quorum_type: "llmq_100_67".to_string(),
            execution: ExecutionConfig {
                verify_sum_trees: true,
                validator_set_rotation_block_count: 25,
                ..Default::default()
            },
            block_spacing_ms: 3000,
            testing_configs: PlatformTestConfig::default_with_no_block_signing(),
            ..Default::default()
        };
        let mut platform = TestPlatformBuilder::new()
            .with_config(config.clone())
            .build_with_mock_rpc();

        let outcome = run_chain_for_strategy(&mut platform, 10, strategy, config, 15);

        outcome
            .abci_app
            .platform
            .drive
            .fetch_contract(
                outcome
                    .strategy
                    .strategy
                    .contracts_with_updates
                    .first()
                    .unwrap()
                    .0
                    .data_contract()
                    .id()
                    .to_buffer(),
                None,
                None,
                None,
                platform_version,
            )
            .unwrap()
            .expect("expected to execute the fetch of a contract")
            .expect("expected to get a contract");
    }

    #[test]
    fn run_chain_insert_one_new_identity_per_block_and_one_new_document() {
        let platform_version = PlatformVersion::latest();
        let created_contract = json_document_to_created_contract(
            "tests/supporting_files/contract/dashpay/dashpay-contract-all-mutable.json",
            1,
            true,
            platform_version,
        )
        .expect("expected to get contract from a json document");

        let contract = created_contract.data_contract();

        let document_op = DocumentOp {
            contract: contract.clone(),
            action: DocumentAction::DocumentActionInsertRandom(
                DocumentFieldFillType::FillIfNotRequired,
                DocumentFieldFillSize::AnyDocumentFillSize,
            ),
            document_type: contract
                .document_type_for_name("contactRequest")
                .expect("expected a profile document type")
                .to_owned_document_type(),
        };

        let strategy = NetworkStrategy {
            strategy: Strategy {
                contracts_with_updates: vec![(created_contract, None)],
                operations: vec![Operation {
                    op_type: OperationType::Document(document_op),
                    frequency: Frequency {
                        times_per_block_range: 1..2,
                        chance_per_block: None,
                    },
                }],
                start_identities: StartIdentities::default(),
                identities_inserts: IdentityInsertInfo {
                    frequency: Frequency {
                        times_per_block_range: 1..2,
                        chance_per_block: None,
                    },
                    ..Default::default()
                },

                identity_contract_nonce_gaps: None,
                signer: None,
            },
            total_hpmns: 100,
            extra_normal_mns: 0,
            validator_quorum_count: 24,
            chain_lock_quorum_count: 24,
            upgrading_info: None,

            proposer_strategy: Default::default(),
            rotate_quorums: false,
            failure_testing: None,
            query_testing: None,
            verify_state_transition_results: true,
            ..Default::default()
        };
        let config = PlatformConfig {
            validator_set_quorum_size: 100,
            validator_set_quorum_type: "llmq_100_67".to_string(),
            chain_lock_quorum_type: "llmq_100_67".to_string(),
            execution: ExecutionConfig {
                verify_sum_trees: true,
                validator_set_rotation_block_count: 25,
                ..Default::default()
            },
            block_spacing_ms: 3000,
            testing_configs: PlatformTestConfig::default_with_no_block_signing(),
            ..Default::default()
        };
        let mut platform = TestPlatformBuilder::new()
            .with_config(config.clone())
            .build_with_mock_rpc();

        run_chain_for_strategy(&mut platform, 100, strategy, config, 15);
    }

    #[test]
    fn run_chain_insert_one_new_identity_per_block_and_a_document_with_epoch_change() {
        let platform_version = PlatformVersion::latest();
        let created_contract = json_document_to_created_contract(
            "tests/supporting_files/contract/dashpay/dashpay-contract-all-mutable.json",
            1,
            true,
            platform_version,
        )
        .expect("expected to get contract from a json document");

        let contract = created_contract.data_contract();

        let document_op = DocumentOp {
            contract: contract.clone(),
            action: DocumentAction::DocumentActionInsertRandom(
                DocumentFieldFillType::FillIfNotRequired,
                DocumentFieldFillSize::AnyDocumentFillSize,
            ),
            document_type: contract
                .document_type_for_name("contactRequest")
                .expect("expected a profile document type")
                .to_owned_document_type(),
        };

        let strategy = NetworkStrategy {
            strategy: Strategy {
                contracts_with_updates: vec![(created_contract, None)],
                operations: vec![Operation {
                    op_type: OperationType::Document(document_op),
                    frequency: Frequency {
                        times_per_block_range: 1..2,
                        chance_per_block: None,
                    },
                }],
                start_identities: StartIdentities::default(),
                identities_inserts: IdentityInsertInfo {
                    frequency: Frequency {
                        times_per_block_range: 1..2,
                        chance_per_block: None,
                    },
                    ..Default::default()
                },

                identity_contract_nonce_gaps: None,
                signer: None,
            },
            total_hpmns: 100,
            extra_normal_mns: 0,
            validator_quorum_count: 24,
            chain_lock_quorum_count: 24,
            upgrading_info: None,

            proposer_strategy: Default::default(),
            rotate_quorums: false,
            failure_testing: None,
            query_testing: None,
            verify_state_transition_results: true,
            ..Default::default()
        };
        let day_in_ms = 1000 * 60 * 60 * 24;
        let config = PlatformConfig {
            validator_set_quorum_size: 100,
            validator_set_quorum_type: "llmq_100_67".to_string(),
            chain_lock_quorum_type: "llmq_100_67".to_string(),
            execution: ExecutionConfig {
                verify_sum_trees: true,
                validator_set_rotation_block_count: 100,
                ..Default::default()
            },
            block_spacing_ms: day_in_ms,
            testing_configs: PlatformTestConfig::default_with_no_block_signing(),
            ..Default::default()
        };
        let block_count = 120;
        let mut platform = TestPlatformBuilder::new()
            .with_config(config.clone())
            .build_with_mock_rpc();

        let outcome = run_chain_for_strategy(&mut platform, block_count, strategy, config, 15);
        assert_eq!(outcome.identities.len() as u64, block_count);
        assert_eq!(outcome.masternode_identity_balances.len(), 100);
        let all_have_balances = outcome
            .masternode_identity_balances
            .iter()
            .all(|(_, balance)| *balance != 0);
        assert!(all_have_balances, "all masternodes should have a balance");
    }

    #[test]
    fn run_chain_insert_one_new_identity_per_block_document_insertions_and_deletions_with_epoch_change(
    ) {
        let platform_version = PlatformVersion::latest();
        let created_contract = json_document_to_created_contract(
            "tests/supporting_files/contract/dashpay/dashpay-contract-all-mutable.json",
            1,
            true,
            platform_version,
        )
        .expect("expected to get contract from a json document");

        let contract = created_contract.data_contract();

        let document_insertion_op = DocumentOp {
            contract: contract.clone(),
            action: DocumentAction::DocumentActionInsertRandom(
                DocumentFieldFillType::FillIfNotRequired,
                DocumentFieldFillSize::AnyDocumentFillSize,
            ),
            document_type: contract
                .document_type_for_name("contactRequest")
                .expect("expected a profile document type")
                .to_owned_document_type(),
        };

        let document_deletion_op = DocumentOp {
            contract: contract.clone(),
            action: DocumentAction::DocumentActionDelete,
            document_type: contract
                .document_type_for_name("contactRequest")
                .expect("expected a profile document type")
                .to_owned_document_type(),
        };

        let strategy = NetworkStrategy {
            strategy: Strategy {
                contracts_with_updates: vec![(created_contract, None)],
                operations: vec![
                    Operation {
                        op_type: OperationType::Document(document_insertion_op),
                        frequency: Frequency {
                            times_per_block_range: 1..2,
                            chance_per_block: None,
                        },
                    },
                    Operation {
                        op_type: OperationType::Document(document_deletion_op),
                        frequency: Frequency {
                            times_per_block_range: 1..2,
                            chance_per_block: None,
                        },
                    },
                ],
                start_identities: StartIdentities::default(),
                identities_inserts: IdentityInsertInfo {
                    frequency: Frequency {
                        times_per_block_range: 1..2,
                        chance_per_block: None,
                    },
                    ..Default::default()
                },

                identity_contract_nonce_gaps: None,
                signer: None,
            },
            total_hpmns: 100,
            extra_normal_mns: 0,
            validator_quorum_count: 24,
            chain_lock_quorum_count: 24,
            upgrading_info: None,

            proposer_strategy: Default::default(),
            rotate_quorums: false,
            failure_testing: None,
            query_testing: None,
            verify_state_transition_results: true,
            ..Default::default()
        };
        let day_in_ms = 1000 * 60 * 60 * 24;
        let config = PlatformConfig {
            validator_set_quorum_size: 100,
            validator_set_quorum_type: "llmq_100_67".to_string(),
            chain_lock_quorum_type: "llmq_100_67".to_string(),
            execution: ExecutionConfig {
                verify_sum_trees: true,
                validator_set_rotation_block_count: 100,
                ..Default::default()
            },
            block_spacing_ms: day_in_ms,
            testing_configs: PlatformTestConfig::default_with_no_block_signing(),
            ..Default::default()
        };
        let block_count = 120;
        let mut platform = TestPlatformBuilder::new()
            .with_config(config.clone())
            .build_with_mock_rpc();

        let outcome = run_chain_for_strategy(&mut platform, block_count, strategy, config, 15);
        assert_eq!(outcome.identities.len() as u64, block_count);
        assert_eq!(outcome.masternode_identity_balances.len(), 100);
        let all_have_balances = outcome
            .masternode_identity_balances
            .iter()
            .all(|(_, balance)| *balance != 0);
        assert!(all_have_balances, "all masternodes should have a balance");
    }

    #[test]
    fn run_chain_insert_one_new_identity_per_block_many_document_insertions_and_deletions_with_epoch_change(
    ) {
        let platform_version = PlatformVersion::latest();
        let created_contract = json_document_to_created_contract(
            "tests/supporting_files/contract/dashpay/dashpay-contract-all-mutable.json",
            1,
            true,
            platform_version,
        )
        .expect("expected to get contract from a json document");

        let contract = created_contract.data_contract();

        let document_insertion_op = DocumentOp {
            contract: contract.clone(),
            action: DocumentAction::DocumentActionInsertRandom(
                DocumentFieldFillType::FillIfNotRequired,
                DocumentFieldFillSize::AnyDocumentFillSize,
            ),
            document_type: contract
                .document_type_for_name("contactRequest")
                .expect("expected a profile document type")
                .to_owned_document_type(),
        };

        let document_deletion_op = DocumentOp {
            contract: contract.clone(),
            action: DocumentAction::DocumentActionDelete,
            document_type: contract
                .document_type_for_name("contactRequest")
                .expect("expected a profile document type")
                .to_owned_document_type(),
        };

        let strategy = NetworkStrategy {
            strategy: Strategy {
                contracts_with_updates: vec![(created_contract, None)],
                operations: vec![
                    Operation {
                        op_type: OperationType::Document(document_insertion_op),
                        frequency: Frequency {
                            times_per_block_range: 1..7,
                            chance_per_block: None,
                        },
                    },
                    Operation {
                        op_type: OperationType::Document(document_deletion_op),
                        frequency: Frequency {
                            times_per_block_range: 1..7,
                            chance_per_block: None,
                        },
                    },
                ],
                start_identities: StartIdentities::default(),
                identities_inserts: IdentityInsertInfo {
                    frequency: Frequency {
                        times_per_block_range: 1..2,
                        chance_per_block: None,
                    },
                    ..Default::default()
                },

                identity_contract_nonce_gaps: None,
                signer: None,
            },
            total_hpmns: 100,
            extra_normal_mns: 0,
            validator_quorum_count: 24,
            chain_lock_quorum_count: 24,
            upgrading_info: None,

            proposer_strategy: Default::default(),
            rotate_quorums: false,
            failure_testing: None,
            query_testing: None,
            verify_state_transition_results: true,
            ..Default::default()
        };
        let day_in_ms = 1000 * 60 * 60 * 24;
        let config = PlatformConfig {
            validator_set_quorum_size: 100,
            validator_set_quorum_type: "llmq_100_67".to_string(),
            chain_lock_quorum_type: "llmq_100_67".to_string(),
            execution: ExecutionConfig {
                verify_sum_trees: true,
                validator_set_rotation_block_count: 100,
                ..Default::default()
            },
            block_spacing_ms: day_in_ms,
            testing_configs: PlatformTestConfig::default_with_no_block_signing(),
            ..Default::default()
        };

        let block_count = 120;
        let mut platform = TestPlatformBuilder::new()
            .with_config(config.clone())
            .build_with_mock_rpc();

        let outcome = run_chain_for_strategy(&mut platform, block_count, strategy, config, 15);
        assert_eq!(outcome.identities.len() as u64, block_count);
        assert_eq!(outcome.masternode_identity_balances.len(), 100);
        let all_have_balances = outcome
            .masternode_identity_balances
            .iter()
            .all(|(_, balance)| *balance != 0);
        assert!(all_have_balances, "all masternodes should have a balance");

        assert_eq!(
            hex::encode(
                outcome
                    .abci_app
                    .platform
                    .drive
                    .grove
                    .root_hash(None)
                    .unwrap()
                    .unwrap()
            ),
<<<<<<< HEAD
            "de824122516f3c5cab93615569bacdb1c8ec64be99079578ef41168dcec1b7b4".to_string()
=======
            "3ed0fbb75dbb645d9972f16fc6be7c0e2e3c1ed4b7a035b8a12935a871c7106e".to_string()
>>>>>>> 7cb35e8b
        )
    }

    #[test]
    fn run_chain_insert_one_new_identity_per_block_many_document_insertions_and_deletions_with_nonce_gaps_with_epoch_change(
    ) {
        let platform_version = PlatformVersion::latest();
        let created_contract = json_document_to_created_contract(
            "tests/supporting_files/contract/dashpay/dashpay-contract-all-mutable.json",
            1,
            true,
            platform_version,
        )
        .expect("expected to get contract from a json document");

        let contract = created_contract.data_contract();

        let document_insertion_op = DocumentOp {
            contract: contract.clone(),
            action: DocumentAction::DocumentActionInsertRandom(
                DocumentFieldFillType::FillIfNotRequired,
                DocumentFieldFillSize::AnyDocumentFillSize,
            ),
            document_type: contract
                .document_type_for_name("contactRequest")
                .expect("expected a profile document type")
                .to_owned_document_type(),
        };

        let document_deletion_op = DocumentOp {
            contract: contract.clone(),
            action: DocumentAction::DocumentActionDelete,
            document_type: contract
                .document_type_for_name("contactRequest")
                .expect("expected a profile document type")
                .to_owned_document_type(),
        };

        let strategy = NetworkStrategy {
            strategy: Strategy {
                contracts_with_updates: vec![(created_contract, None)],
                operations: vec![
                    Operation {
                        op_type: OperationType::Document(document_insertion_op),
                        frequency: Frequency {
                            times_per_block_range: 1..7,
                            chance_per_block: None,
                        },
                    },
                    Operation {
                        op_type: OperationType::Document(document_deletion_op),
                        frequency: Frequency {
                            times_per_block_range: 1..7,
                            chance_per_block: None,
                        },
                    },
                ],
                start_identities: StartIdentities::default(),
                identities_inserts: IdentityInsertInfo {
                    frequency: Frequency {
                        times_per_block_range: 1..2,
                        chance_per_block: None,
                    },
                    ..Default::default()
                },

                identity_contract_nonce_gaps: Some(Frequency {
                    times_per_block_range: 1..3,
                    chance_per_block: Some(0.5),
                }),
                signer: None,
            },
            total_hpmns: 100,
            extra_normal_mns: 0,
            validator_quorum_count: 24,
            chain_lock_quorum_count: 24,
            upgrading_info: None,

            proposer_strategy: Default::default(),
            rotate_quorums: false,
            failure_testing: None,
            query_testing: None,
            verify_state_transition_results: true,
            ..Default::default()
        };
        let day_in_ms = 1000 * 60 * 60 * 24;
        let config = PlatformConfig {
            validator_set_quorum_size: 100,
            validator_set_quorum_type: "llmq_100_67".to_string(),
            chain_lock_quorum_type: "llmq_100_67".to_string(),
            execution: ExecutionConfig {
                verify_sum_trees: true,
                validator_set_rotation_block_count: 100,
                ..Default::default()
            },
            block_spacing_ms: day_in_ms,
            testing_configs: PlatformTestConfig::default_with_no_block_signing(),
            ..Default::default()
        };

        let block_count = 120;
        let mut platform = TestPlatformBuilder::new()
            .with_config(config.clone())
            .build_with_mock_rpc();

        let outcome = run_chain_for_strategy(&mut platform, block_count, strategy, config, 15);
        assert_eq!(outcome.identities.len() as u64, block_count);
        assert_eq!(outcome.masternode_identity_balances.len(), 100);
        let all_have_balances = outcome
            .masternode_identity_balances
            .iter()
            .all(|(_, balance)| *balance != 0);
        assert!(all_have_balances, "all masternodes should have a balance");
        assert_eq!(
            hex::encode(
                outcome
                    .abci_app
                    .platform
                    .drive
                    .grove
                    .root_hash(None)
                    .unwrap()
                    .unwrap()
            ),
<<<<<<< HEAD
            "437045e9befa9e532b65aa890e11fe98eb15d3fd95130a92504378d45f9e2a4a".to_string()
=======
            "608b5592cdb3822899cd90fecb542dd90c377fc26b2e995ed083c9760955703f".to_string()
>>>>>>> 7cb35e8b
        )
    }

    #[test]
    fn run_chain_insert_one_new_identity_per_block_many_document_insertions_and_deletions_with_max_nonce_gaps_with_epoch_change(
    ) {
        let platform_version = PlatformVersion::latest();
        let created_contract = json_document_to_created_contract(
            "tests/supporting_files/contract/dashpay/dashpay-contract-all-mutable.json",
            1,
            true,
            platform_version,
        )
        .expect("expected to get contract from a json document");

        let contract = created_contract.data_contract();

        let document_insertion_op = DocumentOp {
            contract: contract.clone(),
            action: DocumentAction::DocumentActionInsertRandom(
                DocumentFieldFillType::FillIfNotRequired,
                DocumentFieldFillSize::AnyDocumentFillSize,
            ),
            document_type: contract
                .document_type_for_name("contactRequest")
                .expect("expected a profile document type")
                .to_owned_document_type(),
        };

        let document_deletion_op = DocumentOp {
            contract: contract.clone(),
            action: DocumentAction::DocumentActionDelete,
            document_type: contract
                .document_type_for_name("contactRequest")
                .expect("expected a profile document type")
                .to_owned_document_type(),
        };

        let strategy = NetworkStrategy {
            strategy: Strategy {
                contracts_with_updates: vec![(created_contract, None)],
                operations: vec![
                    Operation {
                        op_type: OperationType::Document(document_insertion_op),
                        frequency: Frequency {
                            times_per_block_range: 1..7,
                            chance_per_block: None,
                        },
                    },
                    Operation {
                        op_type: OperationType::Document(document_deletion_op),
                        frequency: Frequency {
                            times_per_block_range: 1..7,
                            chance_per_block: None,
                        },
                    },
                ],
                start_identities: StartIdentities::default(),
                identities_inserts: IdentityInsertInfo {
                    frequency: Frequency {
                        times_per_block_range: 1..2,
                        chance_per_block: None,
                    },
                    ..Default::default()
                },

                identity_contract_nonce_gaps: Some(Frequency {
                    times_per_block_range: 24..25,
                    chance_per_block: Some(1.0),
                }),
                signer: None,
            },
            total_hpmns: 100,
            extra_normal_mns: 0,
            validator_quorum_count: 24,
            chain_lock_quorum_count: 24,
            upgrading_info: None,

            proposer_strategy: Default::default(),
            rotate_quorums: false,
            failure_testing: None,
            query_testing: None,
            verify_state_transition_results: true,
            ..Default::default()
        };
        let day_in_ms = 1000 * 60 * 60 * 24;
        let config = PlatformConfig {
            validator_set_quorum_size: 100,
            validator_set_quorum_type: "llmq_100_67".to_string(),
            chain_lock_quorum_type: "llmq_100_67".to_string(),
            execution: ExecutionConfig {
                verify_sum_trees: true,
                validator_set_rotation_block_count: 100,
                ..Default::default()
            },
            block_spacing_ms: day_in_ms,
            testing_configs: PlatformTestConfig::default_with_no_block_signing(),
            ..Default::default()
        };

        let block_count = 10;
        let mut platform = TestPlatformBuilder::new()
            .with_config(config.clone())
            .build_with_mock_rpc();

        let outcome = run_chain_for_strategy(&mut platform, block_count, strategy, config, 15);
        for tx_results_per_block in outcome.state_transition_results_per_block.values() {
            for (state_transition, result) in tx_results_per_block {
                assert_eq!(
                    result.code, 0,
                    "state transition got code {} : {:?}",
                    result.code, state_transition
                );
            }
        }
    }

    #[test]
    fn run_chain_insert_one_new_identity_per_block_many_document_insertions_and_deletions_with_higher_than_max_nonce_gaps_with_epoch_change(
    ) {
        let platform_version = PlatformVersion::latest();
        let created_contract = json_document_to_created_contract(
            "tests/supporting_files/contract/dashpay/dashpay-contract-all-mutable.json",
            1,
            true,
            platform_version,
        )
        .expect("expected to get contract from a json document");

        let contract = created_contract.data_contract();

        let document_insertion_op = DocumentOp {
            contract: contract.clone(),
            action: DocumentAction::DocumentActionInsertRandom(
                DocumentFieldFillType::FillIfNotRequired,
                DocumentFieldFillSize::AnyDocumentFillSize,
            ),
            document_type: contract
                .document_type_for_name("contactRequest")
                .expect("expected a profile document type")
                .to_owned_document_type(),
        };

        let document_deletion_op = DocumentOp {
            contract: contract.clone(),
            action: DocumentAction::DocumentActionDelete,
            document_type: contract
                .document_type_for_name("contactRequest")
                .expect("expected a profile document type")
                .to_owned_document_type(),
        };

        let strategy = NetworkStrategy {
            strategy: Strategy {
                contracts_with_updates: vec![(created_contract, None)],
                operations: vec![
                    Operation {
                        op_type: OperationType::Document(document_insertion_op),
                        frequency: Frequency {
                            times_per_block_range: 1..7,
                            chance_per_block: None,
                        },
                    },
                    Operation {
                        op_type: OperationType::Document(document_deletion_op),
                        frequency: Frequency {
                            times_per_block_range: 1..7,
                            chance_per_block: None,
                        },
                    },
                ],
                start_identities: StartIdentities::default(),
                identities_inserts: IdentityInsertInfo {
                    frequency: Frequency {
                        times_per_block_range: 1..2,
                        chance_per_block: None,
                    },
                    ..Default::default()
                },

                identity_contract_nonce_gaps: Some(Frequency {
                    times_per_block_range: 25..26,
                    chance_per_block: Some(1.0),
                }),
                signer: None,
            },
            total_hpmns: 100,
            extra_normal_mns: 0,
            validator_quorum_count: 24,
            chain_lock_quorum_count: 24,
            upgrading_info: None,

            proposer_strategy: Default::default(),
            rotate_quorums: false,
            failure_testing: None,
            query_testing: None,
            verify_state_transition_results: true,
            ..Default::default()
        };
        let day_in_ms = 1000 * 60 * 60 * 24;
        let config = PlatformConfig {
            validator_set_quorum_size: 100,
            validator_set_quorum_type: "llmq_100_67".to_string(),
            chain_lock_quorum_type: "llmq_100_67".to_string(),
            execution: ExecutionConfig {
                verify_sum_trees: true,
                validator_set_rotation_block_count: 100,
                ..Default::default()
            },
            block_spacing_ms: day_in_ms,
            testing_configs: PlatformTestConfig::default_with_no_block_signing(),
            ..Default::default()
        };

        let block_count = 10;
        let mut platform = TestPlatformBuilder::new()
            .with_config(config.clone())
            .build_with_mock_rpc();

        let outcome = run_chain_for_strategy(&mut platform, block_count, strategy, config, 15);
        for tx_results_per_block in outcome.state_transition_results_per_block.values() {
            for (state_transition, _unused_result) in tx_results_per_block {
                // We can't ever get a documents batch transition, because the proposer will remove it from a block
                assert!(!matches!(
                    state_transition,
                    StateTransition::DocumentsBatch(_)
                ));
            }
        }
    }

    #[test]
    fn run_chain_insert_many_new_identity_per_block_many_document_insertions_and_deletions_with_epoch_change(
    ) {
        let platform_version = PlatformVersion::latest();
        let created_contract = json_document_to_created_contract(
            "tests/supporting_files/contract/dashpay/dashpay-contract-all-mutable.json",
            1,
            true,
            platform_version,
        )
        .expect("expected to get contract from a json document");

        let contract = created_contract.data_contract();

        let document_insertion_op = DocumentOp {
            contract: contract.clone(),
            action: DocumentAction::DocumentActionInsertRandom(
                DocumentFieldFillType::FillIfNotRequired,
                DocumentFieldFillSize::AnyDocumentFillSize,
            ),
            document_type: contract
                .document_type_for_name("contactRequest")
                .expect("expected a profile document type")
                .to_owned_document_type(),
        };

        let document_deletion_op = DocumentOp {
            contract: contract.clone(),
            action: DocumentAction::DocumentActionDelete,
            document_type: contract
                .document_type_for_name("contactRequest")
                .expect("expected a profile document type")
                .to_owned_document_type(),
        };

        let strategy = NetworkStrategy {
            strategy: Strategy {
                contracts_with_updates: vec![(created_contract, None)],
                operations: vec![
                    Operation {
                        op_type: OperationType::Document(document_insertion_op),
                        frequency: Frequency {
                            times_per_block_range: 1..40,
                            chance_per_block: None,
                        },
                    },
                    Operation {
                        op_type: OperationType::Document(document_deletion_op),
                        frequency: Frequency {
                            times_per_block_range: 1..15,
                            chance_per_block: None,
                        },
                    },
                ],
                start_identities: StartIdentities::default(),
                identities_inserts: IdentityInsertInfo {
                    frequency: Frequency {
                        times_per_block_range: 1..30,
                        chance_per_block: None,
                    },
                    start_keys: 5,
                    extra_keys: Default::default(),
                },

                identity_contract_nonce_gaps: None,
                signer: None,
            },
            total_hpmns: 100,
            extra_normal_mns: 0,
            validator_quorum_count: 24,
            chain_lock_quorum_count: 24,
            upgrading_info: None,

            proposer_strategy: Default::default(),
            rotate_quorums: false,
            failure_testing: None,
            query_testing: None,
            verify_state_transition_results: true,
            ..Default::default()
        };

        let day_in_ms = 1000 * 60 * 60 * 24;

        let config = PlatformConfig {
            validator_set_quorum_size: 100,
            validator_set_quorum_type: "llmq_100_67".to_string(),
            chain_lock_quorum_type: "llmq_100_67".to_string(),
            execution: ExecutionConfig {
                verify_sum_trees: true,
                validator_set_rotation_block_count: 100,
                epoch_time_length_s: 1576800,
                ..Default::default()
            },
            block_spacing_ms: day_in_ms,
            testing_configs: PlatformTestConfig::default_with_no_block_signing(),
            ..Default::default()
        };
        let block_count = 30;
        let mut platform = TestPlatformBuilder::new()
            .with_config(config.clone())
            .build_with_mock_rpc();

        let outcome = run_chain_for_strategy(&mut platform, block_count, strategy, config, 15);
        assert_eq!(outcome.identities.len() as u64, 470);
        assert_eq!(outcome.masternode_identity_balances.len(), 100);
        let balance_count = outcome
            .masternode_identity_balances
            .into_iter()
            .filter(|(_, balance)| *balance != 0)
            .count();
        assert_eq!(balance_count, 19); // 1 epoch worth of proposers
    }

    #[test]
    fn run_chain_insert_many_new_identity_per_block_many_document_insertions_updates_and_deletions_with_epoch_change(
    ) {
        let platform_version = PlatformVersion::latest();
        let created_contract = json_document_to_created_contract(
            "tests/supporting_files/contract/dashpay/dashpay-contract-all-mutable.json",
            1,
            true,
            platform_version,
        )
        .expect("expected to get contract from a json document");

        let contract = created_contract.data_contract();

        let document_insertion_op = DocumentOp {
            contract: contract.clone(),
            action: DocumentAction::DocumentActionInsertRandom(
                DocumentFieldFillType::FillIfNotRequired,
                DocumentFieldFillSize::AnyDocumentFillSize,
            ),
            document_type: contract
                .document_type_for_name("contactRequest")
                .expect("expected a profile document type")
                .to_owned_document_type(),
        };

        let document_replace_op = DocumentOp {
            contract: contract.clone(),
            action: DocumentActionReplace,
            document_type: contract
                .document_type_for_name("contactRequest")
                .expect("expected a profile document type")
                .to_owned_document_type(),
        };

        let document_deletion_op = DocumentOp {
            contract: contract.clone(),
            action: DocumentAction::DocumentActionDelete,
            document_type: contract
                .document_type_for_name("contactRequest")
                .expect("expected a profile document type")
                .to_owned_document_type(),
        };

        let strategy = NetworkStrategy {
            strategy: Strategy {
                contracts_with_updates: vec![(created_contract, None)],
                operations: vec![
                    Operation {
                        op_type: OperationType::Document(document_insertion_op),
                        frequency: Frequency {
                            times_per_block_range: 1..40,
                            chance_per_block: None,
                        },
                    },
                    Operation {
                        op_type: OperationType::Document(document_replace_op),
                        frequency: Frequency {
                            times_per_block_range: 1..5,
                            chance_per_block: None,
                        },
                    },
                    Operation {
                        op_type: OperationType::Document(document_deletion_op),
                        frequency: Frequency {
                            times_per_block_range: 1..5,
                            chance_per_block: None,
                        },
                    },
                ],
                start_identities: StartIdentities::default(),
                identities_inserts: IdentityInsertInfo {
                    frequency: Frequency {
                        times_per_block_range: 1..6,
                        chance_per_block: None,
                    },
                    start_keys: 5,
                    extra_keys: Default::default(),
                },

                identity_contract_nonce_gaps: None,
                signer: None,
            },
            total_hpmns: 100,
            extra_normal_mns: 0,
            validator_quorum_count: 24,
            chain_lock_quorum_count: 24,
            upgrading_info: None,

            proposer_strategy: Default::default(),
            rotate_quorums: false,
            failure_testing: None,
            query_testing: None,
            verify_state_transition_results: true,
            ..Default::default()
        };

        let day_in_ms = 1000 * 60 * 60 * 24;

        let config = PlatformConfig {
            validator_set_quorum_size: 100,
            validator_set_quorum_type: "llmq_100_67".to_string(),
            chain_lock_quorum_type: "llmq_100_67".to_string(),
            execution: ExecutionConfig {
                verify_sum_trees: true,
                validator_set_rotation_block_count: 100,
                epoch_time_length_s: 1576800,
                ..Default::default()
            },
            block_spacing_ms: day_in_ms,
            testing_configs: PlatformTestConfig::default_with_no_block_signing(),
            ..Default::default()
        };
        let block_count = 30;
        let mut platform = TestPlatformBuilder::new()
            .with_config(config.clone())
            .build_with_mock_rpc();

        let outcome = run_chain_for_strategy(&mut platform, block_count, strategy, config, 15);
        assert_eq!(outcome.identities.len() as u64, 90);
        assert_eq!(outcome.masternode_identity_balances.len(), 100);
        let balance_count = outcome
            .masternode_identity_balances
            .into_iter()
            .filter(|(_, balance)| *balance != 0)
            .count();
        assert_eq!(balance_count, 19); // 1 epoch worth of proposers
    }

    #[test]
    fn run_chain_top_up_identities() {
        drive_abci::logging::init_for_tests(LogLevel::Silent);

        let strategy = NetworkStrategy {
            strategy: Strategy {
                contracts_with_updates: vec![],
                operations: vec![Operation {
                    op_type: OperationType::IdentityTopUp,
                    frequency: Frequency {
                        times_per_block_range: 1..3,
                        chance_per_block: None,
                    },
                }],
                start_identities: StartIdentities::default(),
                identities_inserts: IdentityInsertInfo {
                    frequency: Frequency {
                        times_per_block_range: 1..2,
                        chance_per_block: None,
                    },
                    ..Default::default()
                },

                identity_contract_nonce_gaps: None,
                signer: None,
            },
            total_hpmns: 100,
            extra_normal_mns: 0,
            validator_quorum_count: 24,
            chain_lock_quorum_count: 24,
            upgrading_info: None,

            proposer_strategy: Default::default(),
            rotate_quorums: false,
            failure_testing: None,
            query_testing: None,
            verify_state_transition_results: true,
            ..Default::default()
        };
        let config = PlatformConfig {
            validator_set_quorum_size: 100,
            validator_set_quorum_type: "llmq_100_67".to_string(),
            chain_lock_quorum_type: "llmq_100_67".to_string(),
            execution: ExecutionConfig {
                verify_sum_trees: true,
                validator_set_rotation_block_count: 25,
                ..Default::default()
            },
            block_spacing_ms: 3000,
            testing_configs: PlatformTestConfig::default_with_no_block_signing(),
            ..Default::default()
        };
        let mut platform = TestPlatformBuilder::new()
            .with_config(config.clone())
            .build_with_mock_rpc();

        let outcome = run_chain_for_strategy(&mut platform, 10, strategy, config, 15);

        let max_initial_balance = 100000000000u64; // TODO: some centralized way for random test data (`arbitrary` maybe?)
        let balances = outcome
            .abci_app
            .platform
            .drive
            .fetch_identities_balances(
                &outcome
                    .identities
                    .into_iter()
                    .map(|identity| identity.id().to_buffer())
                    .collect(),
                None,
            )
            .expect("expected to fetch balances");

        assert!(balances
            .into_iter()
            .any(|(_, balance)| balance > max_initial_balance));
    }

    #[test]
    fn run_chain_update_identities_add_keys() {
        let strategy = NetworkStrategy {
            strategy: Strategy {
                contracts_with_updates: vec![],
                operations: vec![Operation {
                    op_type: OperationType::IdentityUpdate(
                        IdentityUpdateOp::IdentityUpdateAddKeys(3),
                    ),
                    frequency: Frequency {
                        times_per_block_range: 1..2,
                        chance_per_block: None,
                    },
                }],
                start_identities: StartIdentities::default(),
                identities_inserts: IdentityInsertInfo {
                    frequency: Frequency {
                        times_per_block_range: 1..2,
                        chance_per_block: None,
                    },
                    ..Default::default()
                },

                identity_contract_nonce_gaps: None,
                signer: None,
            },
            total_hpmns: 100,
            extra_normal_mns: 0,
            validator_quorum_count: 24,
            chain_lock_quorum_count: 24,
            upgrading_info: None,

            proposer_strategy: Default::default(),
            rotate_quorums: false,
            failure_testing: None,
            query_testing: None,
            // because we can add an identity and add keys to it in the same block
            // the result would be different then expected
            verify_state_transition_results: false,
            ..Default::default()
        };
        let config = PlatformConfig {
            validator_set_quorum_size: 100,
            validator_set_quorum_type: "llmq_100_67".to_string(),
            chain_lock_quorum_type: "llmq_100_67".to_string(),
            execution: ExecutionConfig {
                verify_sum_trees: true,
                validator_set_rotation_block_count: 25,
                ..Default::default()
            },
            block_spacing_ms: 3000,
            testing_configs: PlatformTestConfig::default_with_no_block_signing(),
            ..Default::default()
        };
        let mut platform = TestPlatformBuilder::new()
            .with_config(config.clone())
            .build_with_mock_rpc();

        let outcome = run_chain_for_strategy(&mut platform, 10, strategy, config, 15);
        let state = outcome.abci_app.platform.state.load();
        let protocol_version = state.current_protocol_version_in_consensus();
        let platform_version = PlatformVersion::get(protocol_version).unwrap();

        let identities = outcome
            .abci_app
            .platform
            .drive
            .fetch_full_identities(
                outcome
                    .identities
                    .into_iter()
                    .map(|identity| identity.id().to_buffer())
                    .collect::<Vec<_>>()
                    .as_slice(),
                None,
                platform_version,
            )
            .expect("expected to fetch balances");

        assert!(identities
            .into_iter()
            .any(|(_, identity)| { identity.expect("expected identity").public_keys().len() > 7 }));
    }

    #[test]
    fn run_chain_update_identities_remove_keys() {
        let platform_version = PlatformVersion::latest();
        let strategy = NetworkStrategy {
            strategy: Strategy {
                contracts_with_updates: vec![],
                operations: vec![Operation {
                    op_type: OperationType::IdentityUpdate(
                        IdentityUpdateOp::IdentityUpdateDisableKey(3),
                    ),
                    frequency: Frequency {
                        times_per_block_range: 1..2,
                        chance_per_block: None,
                    },
                }],
                start_identities: StartIdentities::default(),
                identities_inserts: IdentityInsertInfo {
                    frequency: Frequency {
                        times_per_block_range: 1..2,
                        chance_per_block: None,
                    },
                    ..Default::default()
                },

                identity_contract_nonce_gaps: None,
                signer: None,
            },
            total_hpmns: 100,
            extra_normal_mns: 0,
            validator_quorum_count: 24,
            chain_lock_quorum_count: 24,
            upgrading_info: None,

            proposer_strategy: Default::default(),
            rotate_quorums: false,
            failure_testing: None,
            query_testing: None,
            // because we can add an identity and remove keys to it in the same block
            // the result would be different then expected
            verify_state_transition_results: false,
            ..Default::default()
        };
        let config = PlatformConfig {
            validator_set_quorum_size: 100,
            validator_set_quorum_type: "llmq_100_67".to_string(),
            chain_lock_quorum_type: "llmq_100_67".to_string(),
            execution: ExecutionConfig {
                verify_sum_trees: true,
                validator_set_rotation_block_count: 25,
                ..Default::default()
            },
            block_spacing_ms: 3000,
            testing_configs: PlatformTestConfig::default_with_no_block_signing(),
            ..Default::default()
        };
        let mut platform = TestPlatformBuilder::new()
            .with_config(config.clone())
            .build_with_mock_rpc();

        let outcome = run_chain_for_strategy(&mut platform, 10, strategy, config, 15);

        let identities = outcome
            .abci_app
            .platform
            .drive
            .fetch_full_identities(
                outcome
                    .identities
                    .into_iter()
                    .map(|identity| identity.id().to_buffer())
                    .collect::<Vec<_>>()
                    .as_slice(),
                None,
                platform_version,
            )
            .expect("expected to fetch balances");

        assert!(identities.into_iter().any(|(_, identity)| {
            identity
                .expect("expected identity")
                .public_keys()
                .iter()
                .any(|(_, public_key)| public_key.is_disabled())
        }));
    }

    #[test]
    fn run_chain_top_up_and_withdraw_from_identities() {
        let platform_version = PlatformVersion::latest();
        let strategy = NetworkStrategy {
            strategy: Strategy {
                contracts_with_updates: vec![],
                operations: vec![
                    Operation {
                        op_type: OperationType::IdentityTopUp,
                        frequency: Frequency {
                            times_per_block_range: 1..4,
                            chance_per_block: None,
                        },
                    },
                    Operation {
                        op_type: OperationType::IdentityWithdrawal,
                        frequency: Frequency {
                            times_per_block_range: 1..4,
                            chance_per_block: None,
                        },
                    },
                ],
                start_identities: StartIdentities::default(),
                identities_inserts: IdentityInsertInfo {
                    frequency: Frequency {
                        times_per_block_range: 1..2,
                        chance_per_block: None,
                    },
                    start_keys: 3,
                    extra_keys: [(
                        Purpose::TRANSFER,
                        [(SecurityLevel::CRITICAL, vec![KeyType::ECDSA_SECP256K1])].into(),
                    )]
                    .into(),
                },
                identity_contract_nonce_gaps: None,
                signer: None,
            },
            total_hpmns: 100,
            extra_normal_mns: 0,
            validator_quorum_count: 24,
            chain_lock_quorum_count: 24,
            upgrading_info: None,

            proposer_strategy: Default::default(),
            rotate_quorums: false,
            failure_testing: None,
            query_testing: None,
            // because we can add an identity and withdraw from it in the same block
            // the result would be different then expected
            verify_state_transition_results: false,
            ..Default::default()
        };
        let config = PlatformConfig {
            validator_set_quorum_size: 100,
            validator_set_quorum_type: "llmq_100_67".to_string(),
            chain_lock_quorum_type: "llmq_100_67".to_string(),
            execution: ExecutionConfig {
                verify_sum_trees: true,
                validator_set_rotation_block_count: 25,
                ..Default::default()
            },
            block_spacing_ms: 3000,
            testing_configs: PlatformTestConfig::default_with_no_block_signing(),
            ..Default::default()
        };

        let mut platform = TestPlatformBuilder::new()
            .with_config(config.clone())
            .build_with_mock_rpc();

        platform
            .core_rpc
            .expect_send_raw_transaction()
            .returning(move |_| Ok(Txid::all_zeros()));

        struct CoreState {
            asset_unlock_statuses: BTreeMap<WithdrawalTransactionIndex, AssetUnlockStatusResult>,
            chain_lock: ChainLock,
        }

        let mut chain_locked_height = 1;

        // Have to go with a complicated shared object for the core state because we need to change
        // rpc response along the way but we can't mutate `platform.core_rpc` later
        // because platform reference is moved into the AbciApplication.
        let shared_core_state = Arc::new(Mutex::new(CoreState {
            asset_unlock_statuses: BTreeMap::new(),
            chain_lock: ChainLock {
                block_height: chain_locked_height,
                block_hash: BlockHash::from_byte_array([1; 32]),
                signature: BLSSignature::from([2; 96]),
            },
        }));

        // Set up Core RPC responses
        {
            let core_state = shared_core_state.clone();

            platform
                .core_rpc
                .expect_get_asset_unlock_statuses()
                .returning(move |indices, _| {
                    Ok(indices
                        .iter()
                        .map(|index| {
                            core_state
                                .lock()
                                .unwrap()
                                .asset_unlock_statuses
                                .get(index)
                                .cloned()
                                .unwrap()
                        })
                        .collect())
                });

            let core_state = shared_core_state.clone();
            platform
                .core_rpc
                .expect_get_best_chain_lock()
                .returning(move || Ok(core_state.lock().unwrap().chain_lock.clone()));
        }

        // Run first two blocks:
        // - Block 1: creates identity
        // - Block 2: tops up identity and initiates withdrawals
        let (
            ChainExecutionOutcome {
                abci_app,
                proposers,
                quorums,
                current_quorum_hash,
                current_proposer_versions,
                end_time_ms,
                identity_nonce_counter,
                identity_contract_nonce_counter,
                ..
            },
            last_block_pooled_withdrawals_amount,
        ) = {
            let outcome =
                run_chain_for_strategy(&mut platform, 2, strategy.clone(), config.clone(), 1);

            // Withdrawal transactions are not populated to block execution context yet
            assert_eq!(outcome.withdrawals.len(), 0);

            // Withdrawal documents with pooled status should exist.
            let withdrawal_documents_pooled = outcome
                .abci_app
                .platform
                .drive
                .fetch_oldest_withdrawal_documents_by_status(
                    withdrawals_contract::WithdrawalStatus::POOLED.into(),
                    DEFAULT_QUERY_LIMIT,
                    None,
                    platform_version,
                )
                .unwrap();
            assert!(!withdrawal_documents_pooled.is_empty());
            let pooled_withdrawals = withdrawal_documents_pooled.len();

            (outcome, pooled_withdrawals)
        };

        // Run block 3
        // Should broadcast previously pooled withdrawals to core
        let ChainExecutionOutcome {
            abci_app,
            proposers,
            quorums,
            current_quorum_hash,
            current_proposer_versions,
            end_time_ms,
            withdrawals: last_block_withdrawals,
            identity_nonce_counter,
            identity_contract_nonce_counter,
            ..
        } = {
            let outcome = continue_chain_for_strategy(
                abci_app,
                ChainExecutionParameters {
                    block_start: 3,
                    core_height_start: 1,
                    block_count: 1,
                    proposers,
                    quorums,
                    current_quorum_hash,
                    current_proposer_versions: Some(current_proposer_versions),
                    current_identity_nonce_counter: identity_nonce_counter,
                    current_identity_contract_nonce_counter: identity_contract_nonce_counter,
                    start_time_ms: GENESIS_TIME_MS,
                    current_time_ms: end_time_ms,
                },
                strategy.clone(),
                config.clone(),
                StrategyRandomness::SeedEntropy(2),
            );

            // Withdrawal documents with pooled status should exist.
            let withdrawal_documents_broadcasted = outcome
                .abci_app
                .platform
                .drive
                .fetch_oldest_withdrawal_documents_by_status(
                    withdrawals_contract::WithdrawalStatus::BROADCASTED.into(),
                    DEFAULT_QUERY_LIMIT,
                    None,
                    platform_version,
                )
                .unwrap();

            // In this block all previously pooled withdrawals should be broadcasted
            assert_eq!(
                outcome.withdrawals.len(),
                last_block_pooled_withdrawals_amount
            );
            assert_eq!(
                withdrawal_documents_broadcasted.len(),
                last_block_pooled_withdrawals_amount
            );

            outcome
        };

        // Update core state before running next block.
        // Asset unlocks broadcasted in the last block should have Unknown status
        {
            let mut core_state = shared_core_state.lock().unwrap();
            last_block_withdrawals.iter().for_each(|tx| {
                let index = asset_unlock_index(tx);

                core_state.asset_unlock_statuses.insert(
                    index,
                    AssetUnlockStatusResult {
                        index,
                        status: AssetUnlockStatus::Unknown,
                    },
                );
            });
        }

        // Run block 4
        // Should change pooled status to broadcasted
        let last_block_broadcasted_withdrawals_amount = last_block_withdrawals.len();
        let (
            ChainExecutionOutcome {
                abci_app,
                proposers,
                quorums,
                current_quorum_hash,
                current_proposer_versions,
                end_time_ms,
                withdrawals: last_block_withdrawals,
                identity_nonce_counter,
                identity_contract_nonce_counter,
                ..
            },
            last_block_broadcased_withdrawals_amount,
        ) = {
            let outcome = continue_chain_for_strategy(
                abci_app,
                ChainExecutionParameters {
                    block_start: 4,
                    core_height_start: 1,
                    block_count: 1,
                    proposers,
                    quorums,
                    current_quorum_hash,
                    current_proposer_versions: Some(current_proposer_versions),
                    current_identity_nonce_counter: identity_nonce_counter,
                    current_identity_contract_nonce_counter: identity_contract_nonce_counter,
                    start_time_ms: GENESIS_TIME_MS,
                    current_time_ms: end_time_ms + 1000,
                },
                strategy.clone(),
                config.clone(),
                StrategyRandomness::SeedEntropy(3),
            );

            let withdrawal_documents_pooled = outcome
                .abci_app
                .platform
                .drive
                .fetch_oldest_withdrawal_documents_by_status(
                    withdrawals_contract::WithdrawalStatus::POOLED.into(),
                    DEFAULT_QUERY_LIMIT,
                    None,
                    platform_version,
                )
                .unwrap();

            let withdrawal_documents_broadcasted = outcome
                .abci_app
                .platform
                .drive
                .fetch_oldest_withdrawal_documents_by_status(
                    withdrawals_contract::WithdrawalStatus::BROADCASTED.into(),
                    DEFAULT_QUERY_LIMIT,
                    None,
                    platform_version,
                )
                .unwrap();

            // In this block we should have new withdrawals pooled
            assert!(!withdrawal_documents_pooled.is_empty());

            // And extra withdrawals broadcasted
            let withdrawals_broadcasted_expected =
                last_block_broadcasted_withdrawals_amount + outcome.withdrawals.len();
            assert_eq!(
                withdrawal_documents_broadcasted.len(),
                withdrawals_broadcasted_expected
            );

            (outcome, withdrawal_documents_broadcasted.len())
        };

        // Update core state for newly broadcasted transactions
        {
            let mut core_state = shared_core_state.lock().unwrap();

            // First, set all previously broadcasted transactions to Chainlocked
            core_state
                .asset_unlock_statuses
                .iter_mut()
                .for_each(|(index, status_result)| {
                    // Do not settle yet transactions that were broadcasted in the last block
                    status_result.index = *index;
                    status_result.status = AssetUnlockStatus::Chainlocked;
                });

            // Then increase chainlocked height, so that withdrawals for chainlocked transactions
            // could be completed in the next block
            // TODO: do we need this var?
            chain_locked_height += 1;
            core_state.chain_lock.block_height = chain_locked_height;

            // Then set all newly broadcasted transactions to Unknown
            last_block_withdrawals.iter().for_each(|tx| {
                let index = asset_unlock_index(tx);

                core_state.asset_unlock_statuses.insert(
                    index,
                    AssetUnlockStatusResult {
                        index,
                        status: AssetUnlockStatus::Unknown,
                    },
                );
            });

            drop(core_state);
        }

        // Run block 5
        // Previously broadcasted transactions should be settled after block 5,
        // and their corresponding statuses should be changed to COMPLETED
        let (
            ChainExecutionOutcome {
                abci_app,
                proposers,
                quorums,
                current_quorum_hash,
                current_proposer_versions,
                end_time_ms,
                withdrawals: last_block_withdrawals,
                identity_nonce_counter,
                identity_contract_nonce_counter,
                ..
            },
            last_block_withdrawals_completed_amount,
        ) = {
            let outcome = continue_chain_for_strategy(
                abci_app,
                ChainExecutionParameters {
                    block_start: 5,
                    core_height_start: 1,
                    block_count: 1,
                    proposers,
                    quorums,
                    current_quorum_hash,
                    current_proposer_versions: Some(current_proposer_versions),
                    current_identity_nonce_counter: identity_nonce_counter,
                    current_identity_contract_nonce_counter: identity_contract_nonce_counter,
                    start_time_ms: GENESIS_TIME_MS,
                    current_time_ms: end_time_ms + 1000,
                },
                strategy.clone(),
                config.clone(),
                StrategyRandomness::SeedEntropy(4),
            );

            let withdrawal_documents_pooled = outcome
                .abci_app
                .platform
                .drive
                .fetch_oldest_withdrawal_documents_by_status(
                    withdrawals_contract::WithdrawalStatus::POOLED.into(),
                    DEFAULT_QUERY_LIMIT,
                    None,
                    platform_version,
                )
                .unwrap();

            let withdrawal_documents_broadcasted = outcome
                .abci_app
                .platform
                .drive
                .fetch_oldest_withdrawal_documents_by_status(
                    withdrawals_contract::WithdrawalStatus::BROADCASTED.into(),
                    DEFAULT_QUERY_LIMIT,
                    None,
                    platform_version,
                )
                .unwrap();

            let withdrawal_documents_completed = outcome
                .abci_app
                .platform
                .drive
                .fetch_oldest_withdrawal_documents_by_status(
                    withdrawals_contract::WithdrawalStatus::COMPLETE.into(),
                    DEFAULT_QUERY_LIMIT,
                    None,
                    platform_version,
                )
                .unwrap();

            // In this block we should have new withdrawals pooled
            assert!(!withdrawal_documents_pooled.is_empty());

            // And some withdrawals completed
            let withdrawals_completed_expected =
                // Withdrawals issued on {previous_block - 1} considered completed
                last_block_broadcased_withdrawals_amount - last_block_withdrawals.len();
            assert_eq!(
                withdrawal_documents_completed.len(),
                withdrawals_completed_expected
            );

            // And extra withdrawals broadcasted
            let withdrawals_broadcasted_expected =
                // Withdrawals issued on previous block + withdrawals from this block are still in broadcasted state
                last_block_withdrawals.len() + outcome.withdrawals.len();

            assert_eq!(
                withdrawal_documents_broadcasted.len(),
                withdrawals_broadcasted_expected
            );

            (outcome, withdrawal_documents_completed.len())
        };

        // Update state of the core before proceeding to the next block
        {
            // Simulate transactions being added to the core mempool
            let mut core_state = shared_core_state.lock().unwrap();

            let number_of_blocks_before_expiration: u32 = 48;
            chain_locked_height += number_of_blocks_before_expiration;

            core_state.chain_lock.block_height = chain_locked_height;

            last_block_withdrawals.iter().for_each(|tx| {
                let index = asset_unlock_index(tx);

                core_state.asset_unlock_statuses.insert(
                    index,
                    AssetUnlockStatusResult {
                        index,
                        status: AssetUnlockStatus::Unknown,
                    },
                );
            });
        }

        // Run block 6.
        // Tests withdrawal expiration
        let ChainExecutionOutcome { .. } = {
            let outcome = continue_chain_for_strategy(
                abci_app,
                ChainExecutionParameters {
                    block_start: 6,
                    core_height_start: 1,
                    block_count: 1,
                    proposers,
                    quorums,
                    current_quorum_hash,
                    current_proposer_versions: Some(current_proposer_versions),
                    current_identity_nonce_counter: identity_nonce_counter,
                    current_identity_contract_nonce_counter: identity_contract_nonce_counter,
                    start_time_ms: GENESIS_TIME_MS,
                    current_time_ms: end_time_ms + 1000,
                },
                strategy.clone(),
                config.clone(),
                StrategyRandomness::SeedEntropy(5),
            );

            let withdrawal_documents_pooled = outcome
                .abci_app
                .platform
                .drive
                .fetch_oldest_withdrawal_documents_by_status(
                    withdrawals_contract::WithdrawalStatus::POOLED.into(),
                    DEFAULT_QUERY_LIMIT,
                    None,
                    platform_version,
                )
                .unwrap();

            let withdrawal_documents_broadcasted = outcome
                .abci_app
                .platform
                .drive
                .fetch_oldest_withdrawal_documents_by_status(
                    withdrawals_contract::WithdrawalStatus::BROADCASTED.into(),
                    DEFAULT_QUERY_LIMIT,
                    None,
                    platform_version,
                )
                .unwrap();

            let withdrawal_documents_completed = outcome
                .abci_app
                .platform
                .drive
                .fetch_oldest_withdrawal_documents_by_status(
                    withdrawals_contract::WithdrawalStatus::COMPLETE.into(),
                    DEFAULT_QUERY_LIMIT,
                    None,
                    platform_version,
                )
                .unwrap();

            let withdrawal_documents_expired = outcome
                .abci_app
                .platform
                .drive
                .fetch_oldest_withdrawal_documents_by_status(
                    withdrawals_contract::WithdrawalStatus::EXPIRED.into(),
                    DEFAULT_QUERY_LIMIT,
                    None,
                    platform_version,
                )
                .unwrap();

            // In this block we should have new withdrawals pooled
            assert!(!withdrawal_documents_pooled.is_empty());

            // Amount of completed withdrawals stays the same as in the last block
            assert_eq!(
                withdrawal_documents_completed.len(),
                last_block_withdrawals_completed_amount
            );

            // And some withdrawals got expired
            let withdrawals_expired_expected =
                // Withdrawals issued on {previous_block - 1}, but not chainlocked yet, considered expired
                last_block_broadcased_withdrawals_amount - last_block_withdrawals.len();

            assert_eq!(
                withdrawal_documents_expired.len(),
                withdrawals_expired_expected
            );

            // And extra withdrawals broadcasted
            let withdrawals_broadcasted_expected =
                // Withdrawals issued on previous block + withdrawals from this block are still in broadcasted state
                last_block_withdrawals.len() + outcome.withdrawals.len();

            assert_eq!(
                withdrawal_documents_broadcasted.len(),
                withdrawals_broadcasted_expected
            );

            outcome
        };
    }

    #[test]
    fn run_chain_rotation_is_deterministic_1_block() {
        let strategy = NetworkStrategy {
            strategy: Strategy {
                contracts_with_updates: vec![],
                operations: vec![],
                start_identities: StartIdentities::default(),
                identities_inserts: IdentityInsertInfo {
                    //we do this to create some paying transactions
                    frequency: Frequency {
                        times_per_block_range: 1..2,
                        chance_per_block: None,
                    },
                    start_keys: 5,
                    extra_keys: Default::default(),
                },

                identity_contract_nonce_gaps: None,
                signer: None,
            },
            total_hpmns: 50,
            extra_normal_mns: 0,
            validator_quorum_count: 10,
            upgrading_info: None,
            core_height_increase: RandomCoreHeightIncrease(Frequency {
                times_per_block_range: 1..2,
                chance_per_block: None,
            }),
            proposer_strategy: Default::default(),
            rotate_quorums: true,
            failure_testing: None,
            query_testing: None,
            verify_state_transition_results: false,
            ..Default::default()
        };
        let day_in_ms = 1000 * 60 * 60 * 24;
        let config = PlatformConfig {
            validator_set_quorum_size: 3,
            validator_set_quorum_type: "llmq_100_67".to_string(),
            chain_lock_quorum_type: "llmq_100_67".to_string(),
            execution: ExecutionConfig {
                verify_sum_trees: true,
                validator_set_rotation_block_count: 1,
                ..Default::default()
            },
            block_spacing_ms: day_in_ms,
            testing_configs: PlatformTestConfig::default_with_no_block_signing(),
            ..Default::default()
        };

        let mut platforms = Vec::new();
        let mut outcomes = Vec::new();

        for _ in 0..2 {
            let platform = TestPlatformBuilder::new()
                .with_config(config.clone())
                .build_with_mock_rpc();
            platforms.push(platform);
        }

        for platform in &mut platforms {
            platform
                .core_rpc
                .expect_get_best_chain_lock()
                .returning(move || {
                    Ok(ChainLock {
                        block_height: 10,
                        block_hash: BlockHash::from_byte_array([1; 32]),
                        signature: [2; 96].into(),
                    })
                });

            let outcome = run_chain_for_strategy(platform, 1, strategy.clone(), config.clone(), 7);
            outcomes.push(outcome);
        }

        let first_proposers_fingerprint = hash_to_hex_string(
            outcomes[0]
                .proposers
                .iter()
                .map(|masternode_list_item_with_updates| {
                    hex::encode(masternode_list_item_with_updates.masternode.pro_tx_hash)
                })
                .join("|"),
        );

        assert!(outcomes.iter().all(|outcome| {
            let last_proposers_fingerprint = hash_to_hex_string(
                outcome
                    .proposers
                    .iter()
                    .map(|masternode_list_item_with_updates| {
                        hex::encode(masternode_list_item_with_updates.masternode.pro_tx_hash)
                    })
                    .join("|"),
            );

            first_proposers_fingerprint == last_proposers_fingerprint
        }));

        let first_masternodes_fingerprint = hash_to_hex_string(
            outcomes[0]
                .masternode_identity_balances
                .keys()
                .map(hex::encode)
                .join("|"),
        );

        assert!(outcomes.iter().all(|outcome| {
            let last_masternodes_fingerprint = hash_to_hex_string(
                outcome
                    .masternode_identity_balances
                    .keys()
                    .map(hex::encode)
                    .join("|"),
            );

            first_masternodes_fingerprint == last_masternodes_fingerprint
        }));

        let first_validator_set_fingerprint = hash_to_hex_string(
            outcomes[0]
                .current_quorum()
                .validator_set
                .iter()
                .map(|validator| hex::encode(validator.pro_tx_hash))
                .join("|"),
        );

        assert!(outcomes.iter().all(|outcome| {
            let last_validator_set_fingerprint = hash_to_hex_string(
                outcome
                    .current_quorum()
                    .validator_set
                    .iter()
                    .map(|validator| hex::encode(validator.pro_tx_hash))
                    .join("|"),
            );

            first_validator_set_fingerprint == last_validator_set_fingerprint
        }));

        let first_last_app_hash = outcomes[0]
            .abci_app
            .platform
            .drive
            .grove
            .root_hash(None)
            .unwrap()
            .expect("should return app hash");

        assert!(outcomes.iter().all(|outcome| {
            let last_app_hash = outcome
                .abci_app
                .platform
                .drive
                .grove
                .root_hash(None)
                .unwrap()
                .expect("should return app hash");

            last_app_hash == first_last_app_hash
        }));
    }

    #[test]
    fn run_chain_heavy_rotation_deterministic_before_payout() {
        let strategy = NetworkStrategy {
            strategy: Strategy {
                contracts_with_updates: vec![],
                operations: vec![],
                start_identities: StartIdentities::default(),
                identities_inserts: IdentityInsertInfo {
                    //we do this to create some paying transactions
                    frequency: Frequency {
                        times_per_block_range: 1..2,
                        chance_per_block: None,
                    },
                    start_keys: 5,
                    extra_keys: Default::default(),
                },

                identity_contract_nonce_gaps: None,
                signer: None,
            },
            total_hpmns: 500,
            extra_normal_mns: 0,
            validator_quorum_count: 100,
            upgrading_info: None,
            core_height_increase: RandomCoreHeightIncrease(Frequency {
                times_per_block_range: 1..2,
                chance_per_block: None,
            }),
            proposer_strategy: Default::default(),
            rotate_quorums: true,
            failure_testing: None,
            query_testing: None,
            verify_state_transition_results: false,
            ..Default::default()
        };
        let day_in_ms = 1000 * 60 * 60 * 24;
        let config = PlatformConfig {
            validator_set_quorum_size: 3,
            validator_set_quorum_type: "llmq_100_67".to_string(),
            chain_lock_quorum_type: "llmq_100_67".to_string(),
            execution: ExecutionConfig {
                verify_sum_trees: true,
                validator_set_rotation_block_count: 1,
                epoch_time_length_s: 1576800,
                ..Default::default()
            },
            block_spacing_ms: day_in_ms,
            testing_configs: PlatformTestConfig::default_with_no_block_signing(),
            ..Default::default()
        };
        let mut platform_a = TestPlatformBuilder::new()
            .with_config(config.clone())
            .build_with_mock_rpc();
        let mut platform_b = TestPlatformBuilder::new()
            .with_config(config.clone())
            .build_with_mock_rpc();
        platform_a
            .core_rpc
            .expect_get_best_chain_lock()
            .returning(move || {
                Ok(ChainLock {
                    block_height: 10,
                    block_hash: BlockHash::from_byte_array([1; 32]),
                    signature: [2; 96].into(),
                })
            });
        platform_b
            .core_rpc
            .expect_get_best_chain_lock()
            .returning(move || {
                Ok(ChainLock {
                    block_height: 10,
                    block_hash: BlockHash::from_byte_array([1; 32]),
                    signature: [2; 96].into(),
                })
            });

        let outcome_a =
            run_chain_for_strategy(&mut platform_a, 18, strategy.clone(), config.clone(), 7);
        let outcome_b = run_chain_for_strategy(&mut platform_b, 18, strategy, config, 7);
        assert_eq!(outcome_a.end_epoch_index, outcome_b.end_epoch_index); // 100/18
        assert_eq!(outcome_a.masternode_identity_balances.len(), 500); // 500 nodes
        assert_eq!(outcome_b.masternode_identity_balances.len(), 500); // 500 nodes
        assert_eq!(outcome_a.end_epoch_index, 0); // 100/18
        let masternodes_fingerprint_a = hash_to_hex_string(
            outcome_a
                .masternode_identity_balances
                .keys()
                .map(hex::encode)
                .join("|"),
        );
        assert_eq!(
            masternodes_fingerprint_a,
            "0154fd29f0062819ee6b8063ea02c9f3296ed9af33a4538ae98087edb1a75029".to_string()
        );
        let masternodes_fingerprint_b = hash_to_hex_string(
            outcome_b
                .masternode_identity_balances
                .keys()
                .map(hex::encode)
                .join("|"),
        );
        assert_eq!(
            masternodes_fingerprint_b,
            "0154fd29f0062819ee6b8063ea02c9f3296ed9af33a4538ae98087edb1a75029".to_string()
        );

        let last_app_hash_a = outcome_a
            .abci_app
            .platform
            .drive
            .grove
            .root_hash(None)
            .unwrap()
            .expect("should return app hash");

        let last_app_hash_b = outcome_b
            .abci_app
            .platform
            .drive
            .grove
            .root_hash(None)
            .unwrap()
            .expect("should return app hash");

        assert_eq!(last_app_hash_a, last_app_hash_b);

        let balance_count = outcome_a
            .masternode_identity_balances
            .into_iter()
            .filter(|(_, balance)| *balance != 0)
            .count();
        assert_eq!(balance_count, 0);
    }

    #[test]
    fn run_chain_proposer_proposes_a_chainlock_that_would_remove_themselves_from_the_list_deterministic(
    ) {
        let strategy = NetworkStrategy {
            strategy: Strategy {
                contracts_with_updates: vec![],
                operations: vec![],
                start_identities: StartIdentities::default(),
                identities_inserts: IdentityInsertInfo {
                    //we do this to create some paying transactions
                    frequency: Frequency {
                        times_per_block_range: 1..2,
                        chance_per_block: None,
                    },
                    start_keys: 5,
                    extra_keys: Default::default(),
                },

                identity_contract_nonce_gaps: None,
                signer: None,
            },
            total_hpmns: 500,
            extra_normal_mns: 0,
            validator_quorum_count: 100,
            upgrading_info: None,
            core_height_increase: RandomCoreHeightIncrease(Frequency {
                times_per_block_range: 1..2,
                chance_per_block: None,
            }),
            proposer_strategy: Default::default(),
            rotate_quorums: true,
            failure_testing: None,
            query_testing: None,
            verify_state_transition_results: false,
            ..Default::default()
        };
        let day_in_ms = 1000 * 60 * 60 * 24;
        let config = PlatformConfig {
            validator_set_quorum_size: 3,
            validator_set_quorum_type: "llmq_100_67".to_string(),
            chain_lock_quorum_type: "llmq_100_67".to_string(),
            execution: ExecutionConfig {
                verify_sum_trees: true,
                validator_set_rotation_block_count: 1,
                ..Default::default()
            },
            block_spacing_ms: day_in_ms,
            testing_configs: PlatformTestConfig::default_with_no_block_signing(),
            ..Default::default()
        };
        let mut platform_a = TestPlatformBuilder::new()
            .with_config(config.clone())
            .build_with_mock_rpc();
        let mut platform_b = TestPlatformBuilder::new()
            .with_config(config.clone())
            .build_with_mock_rpc();
        platform_a
            .core_rpc
            .expect_get_best_chain_lock()
            .returning(move || {
                Ok(ChainLock {
                    block_height: 10,
                    block_hash: BlockHash::from_byte_array([1; 32]),
                    signature: [2; 96].into(),
                })
            });
        platform_b
            .core_rpc
            .expect_get_best_chain_lock()
            .returning(move || {
                Ok(ChainLock {
                    block_height: 10,
                    block_hash: BlockHash::from_byte_array([1; 32]),
                    signature: [2; 96].into(),
                })
            });

        let outcome_a =
            run_chain_for_strategy(&mut platform_a, 100, strategy.clone(), config.clone(), 7);
        let outcome_b = run_chain_for_strategy(&mut platform_b, 100, strategy, config, 7);
        assert_eq!(outcome_a.end_epoch_index, outcome_b.end_epoch_index); // 100/18
        assert_eq!(outcome_a.masternode_identity_balances.len(), 500); // 500 nodes
        assert_eq!(outcome_b.masternode_identity_balances.len(), 500); // 500 nodes
                                                                       //assert_eq!(outcome_a.end_epoch_index, 1); // 100/18
        let masternodes_fingerprint_a = hash_to_hex_string(
            outcome_a
                .masternode_identity_balances
                .keys()
                .map(hex::encode)
                .join("|"),
        );
        assert_eq!(
            masternodes_fingerprint_a,
            "0154fd29f0062819ee6b8063ea02c9f3296ed9af33a4538ae98087edb1a75029".to_string()
        );
        let masternodes_fingerprint_b = hash_to_hex_string(
            outcome_b
                .masternode_identity_balances
                .keys()
                .map(hex::encode)
                .join("|"),
        );
        assert_eq!(
            masternodes_fingerprint_b,
            "0154fd29f0062819ee6b8063ea02c9f3296ed9af33a4538ae98087edb1a75029".to_string()
        );

        let last_app_hash_a = outcome_a
            .abci_app
            .platform
            .drive
            .grove
            .root_hash(None)
            .unwrap()
            .expect("should return app hash");

        let last_app_hash_b = outcome_b
            .abci_app
            .platform
            .drive
            .grove
            .root_hash(None)
            .unwrap()
            .expect("should return app hash");

        assert_eq!(last_app_hash_a, last_app_hash_b);

        let balance_count = outcome_a
            .masternode_identity_balances
            .into_iter()
            .filter(|(_, balance)| *balance != 0)
            .count();
        // we have a maximum 90 quorums, that could have been used, 6 were used twice
        assert_eq!(balance_count, 84);
    }

    #[test]
    fn run_chain_stop_and_restart_with_rotation() {
        drive_abci::logging::init_for_tests(LogLevel::Silent);

        let strategy = NetworkStrategy {
            strategy: Strategy {
                contracts_with_updates: vec![],
                operations: vec![],
                start_identities: StartIdentities::default(),
                identities_inserts: IdentityInsertInfo::default(),

                identity_contract_nonce_gaps: None,
                signer: None,
            },
            total_hpmns: 500,
            extra_normal_mns: 0,
            validator_quorum_count: 100,
            upgrading_info: None,

            proposer_strategy: Default::default(),
            rotate_quorums: false,
            failure_testing: None,
            query_testing: None,
            verify_state_transition_results: false,
            ..Default::default()
        };
        let day_in_ms = 1000 * 60 * 60 * 24;
        let config = PlatformConfig {
            validator_set_quorum_size: 3,
            validator_set_quorum_type: "llmq_100_67".to_string(),
            chain_lock_quorum_type: "llmq_100_67".to_string(),
            execution: ExecutionConfig {
                verify_sum_trees: true,
                validator_set_rotation_block_count: 1,
                epoch_time_length_s: 1576800,
                ..Default::default()
            },
            block_spacing_ms: day_in_ms,
            testing_configs: PlatformTestConfig::default_with_no_block_signing(),
            ..Default::default()
        };
        let TempPlatform {
            mut platform,
            tempdir: _,
        } = TestPlatformBuilder::new()
            .with_config(config.clone())
            .build_with_mock_rpc();

        let ChainExecutionOutcome {
            abci_app,
            proposers,
            quorums,
            current_quorum_hash,
            current_proposer_versions,
            end_time_ms,
            identity_nonce_counter,
            identity_contract_nonce_counter,
            ..
        } = run_chain_for_strategy(&mut platform, 100, strategy.clone(), config.clone(), 89);

        let state = abci_app.platform.state.load();
        let protocol_version = state.current_protocol_version_in_consensus();

        let platform_version = PlatformVersion::get(protocol_version).unwrap();

        let known_root_hash = abci_app
            .platform
            .drive
            .grove
            .root_hash(None)
            .unwrap()
            .expect("expected root hash");

        abci_app
            .platform
            .reload_state_from_storage(platform_version)
            .expect("expected to recreate state");

        let ResponseInfo {
            data: _,
            version: _,
            app_version: _,
            last_block_height,
            last_block_app_hash,
        } = abci_app
            .info(RequestInfo {
                version: tenderdash_abci::proto::meta::TENDERDASH_VERSION.to_string(),
                block_version: 0,
                p2p_version: 0,
                abci_version: tenderdash_abci::proto::meta::ABCI_VERSION.to_string(),
            })
            .expect("expected to call info");

        assert_eq!(last_block_height, 100);
        assert_eq!(last_block_app_hash, known_root_hash);

        let state = abci_app.platform.state.load();

        let block_start = state
            .last_committed_block_info()
            .as_ref()
            .unwrap()
            .basic_info()
            .height
            + 1;

        continue_chain_for_strategy(
            abci_app,
            ChainExecutionParameters {
                block_start,
                core_height_start: 10,
                block_count: 30,
                proposers,
                quorums,
                current_quorum_hash,
                current_proposer_versions: Some(current_proposer_versions),
                current_identity_nonce_counter: identity_nonce_counter,
                current_identity_contract_nonce_counter: identity_contract_nonce_counter,
                start_time_ms: 1681094380000,
                current_time_ms: end_time_ms,
            },
            strategy,
            config,
            StrategyRandomness::SeedEntropy(block_start),
        );
    }

    #[test]
    fn run_chain_transfer_between_identities() {
        let strategy = NetworkStrategy {
            strategy: Strategy {
                contracts_with_updates: vec![],
                operations: vec![Operation {
                    op_type: OperationType::IdentityTransfer,
                    frequency: Frequency {
                        times_per_block_range: 1..3,
                        chance_per_block: None,
                    },
                }],
                start_identities: StartIdentities::default(),
                identities_inserts: IdentityInsertInfo {
                    //we do this to create some paying transactions
                    frequency: Frequency {
                        times_per_block_range: 6..10,
                        chance_per_block: None,
                    },
                    start_keys: 3,
                    extra_keys: [(
                        Purpose::TRANSFER,
                        [(SecurityLevel::CRITICAL, vec![KeyType::ECDSA_SECP256K1])].into(),
                    )]
                    .into(),
                },

                identity_contract_nonce_gaps: None,
                signer: None,
            },
            total_hpmns: 100,
            extra_normal_mns: 0,
            validator_quorum_count: 24,
            chain_lock_quorum_count: 24,
            upgrading_info: None,

            proposer_strategy: Default::default(),
            rotate_quorums: false,
            failure_testing: None,
            query_testing: None,
            verify_state_transition_results: true,
            ..Default::default()
        };

        let config = PlatformConfig {
            validator_set_quorum_size: 100,
            validator_set_quorum_type: "llmq_100_67".to_string(),
            chain_lock_quorum_type: "llmq_100_67".to_string(),
            execution: ExecutionConfig {
                verify_sum_trees: true,
                validator_set_rotation_block_count: 25,
                ..Default::default()
            },
            block_spacing_ms: 3000,
            testing_configs: PlatformTestConfig::default_with_no_block_signing(),
            ..Default::default()
        };

        let mut platform = TestPlatformBuilder::new()
            .with_config(config.clone())
            .build_with_mock_rpc();

        let outcome = run_chain_for_strategy(&mut platform, 15, strategy, config, 15);

        let _balances = &outcome
            .abci_app
            .platform
            .drive
            .fetch_identities_balances(
                &outcome
                    .identities
                    .iter()
                    .map(|identity| identity.id().to_buffer())
                    .collect(),
                None,
            )
            .expect("expected to fetch balances");

        assert_eq!(outcome.identities.len(), 106);
    }

    // Test should filter out transactions exceeding max tx bytes per block
    #[test]
    fn run_transactions_exceeding_max_block_size() {
        let strategy = NetworkStrategy {
            strategy: Strategy {
                identities_inserts: IdentityInsertInfo {
                    frequency: Frequency {
                        times_per_block_range: 5..6,
                        chance_per_block: None,
                    },
                    start_keys: 5,
                    extra_keys: Default::default(),
                },

                ..Default::default()
            },
            max_tx_bytes_per_block: 3500,
            ..Default::default()
        };
        let config = PlatformConfig {
            validator_set_quorum_size: 100,
            validator_set_quorum_type: "llmq_100_67".to_string(),
            chain_lock_quorum_type: "llmq_100_67".to_string(),
            execution: ExecutionConfig {
                verify_sum_trees: true,
                validator_set_rotation_block_count: 25,
                ..Default::default()
            },
            block_spacing_ms: 3000,
            testing_configs: PlatformTestConfig::default_with_no_block_signing(),
            ..Default::default()
        };
        let mut platform = TestPlatformBuilder::new()
            .with_config(config.clone())
            .build_with_mock_rpc();

        let outcome = run_chain_for_strategy(&mut platform, 1, strategy, config, 15);
        let state_transitions = outcome
            .state_transition_results_per_block
            .get(&1)
            .expect("expected state transition results");

        // Only three out of five transitions should've made to the block
        assert_eq!(state_transitions.len(), 3);
    }
}<|MERGE_RESOLUTION|>--- conflicted
+++ resolved
@@ -1807,11 +1807,7 @@
                     .unwrap()
                     .unwrap()
             ),
-<<<<<<< HEAD
             "de824122516f3c5cab93615569bacdb1c8ec64be99079578ef41168dcec1b7b4".to_string()
-=======
-            "3ed0fbb75dbb645d9972f16fc6be7c0e2e3c1ed4b7a035b8a12935a871c7106e".to_string()
->>>>>>> 7cb35e8b
         )
     }
 
@@ -1936,11 +1932,7 @@
                     .unwrap()
                     .unwrap()
             ),
-<<<<<<< HEAD
             "437045e9befa9e532b65aa890e11fe98eb15d3fd95130a92504378d45f9e2a4a".to_string()
-=======
-            "608b5592cdb3822899cd90fecb542dd90c377fc26b2e995ed083c9760955703f".to_string()
->>>>>>> 7cb35e8b
         )
     }
 
