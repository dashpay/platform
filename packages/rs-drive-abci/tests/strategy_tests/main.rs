// MIT LICENSE
//
// Copyright (c) 2021 Dash Core Group
//
// Permission is hereby granted, free of charge, to any
// person obtaining a copy of this software and associated
// documentation files (the "Software"), to deal in the
// Software without restriction, including without
// limitation the rights to use, copy, modify, merge,
// publish, distribute, sublicense, and/or sell copies of
// the Software, and to permit persons to whom the Software
// is furnished to do so, subject to the following
// conditions:
//
// The above copyright notice and this permission notice
// shall be included in all copies or substantial portions
// of the Software.
//
// THE SOFTWARE IS PROVIDED "AS IS", WITHOUT WARRANTY OF
// ANY KIND, EXPRESS OR IMPLIED, INCLUDING BUT NOT LIMITED
// TO THE WARRANTIES OF MERCHANTABILITY, FITNESS FOR A
// PARTICULAR PURPOSE AND NONINFRINGEMENT. IN NO EVENT
// SHALL THE AUTHORS OR COPYRIGHT HOLDERS BE LIABLE FOR ANY
// CLAIM, DAMAGES OR OTHER LIABILITY, WHETHER IN AN ACTION
// OF CONTRACT, TORT OR OTHERWISE, ARISING FROM, OUT OF OR
// IN CONNECTION WITH THE SOFTWARE OR THE USE OR OTHER
// DEALINGS IN THE SOFTWARE.
//

//! Execution Tests
//!

extern crate core;

use dashcore_rpc::dashcore::QuorumHash;

use dpp::bls_signatures::PrivateKey as BlsPrivateKey;

use drive_abci::test::helpers::setup::TestPlatformBuilder;
use drive_abci::{config::PlatformConfig, test::helpers::setup::TempPlatform};
use strategy_tests::frequency::Frequency;

use std::collections::BTreeMap;

use strategy::{
    ChainExecutionOutcome, ChainExecutionParameters, NetworkStrategy, StrategyRandomness,
};
use strategy_tests::Strategy;

mod chain_lock_update;
mod core_update_tests;
mod execution;
mod failures;
mod masternode_list_item_helpers;
mod masternodes;
mod query;
mod strategy;
mod upgrade_fork_tests;
mod verify_state_transitions;

pub type BlockHeight = u64;

#[cfg(test)]
mod tests {
    use super::*;
    use crate::execution::{continue_chain_for_strategy, run_chain_for_strategy, GENESIS_TIME_MS};
    use crate::query::QueryStrategy;
    use crate::strategy::{FailureStrategy, MasternodeListChangesStrategy};
    use dashcore_rpc::dashcore::hashes::Hash;
    use dashcore_rpc::dashcore::BlockHash;
    use dashcore_rpc::dashcore_rpc_json::{AssetUnlockStatus, ExtendedQuorumDetails};
    use dashcore_rpc::json::AssetUnlockStatusResult;
    use dpp::block::extended_block_info::v0::ExtendedBlockInfoV0Getters;
    use std::sync::{Arc, Mutex};
    use strategy_tests::operations::DocumentAction::DocumentActionReplace;
    use strategy_tests::operations::{
        DocumentAction, DocumentOp, IdentityUpdateOp, Operation, OperationType,
    };

<<<<<<< HEAD
    use dpp::dashcore::Txid;
=======
    use crate::strategy::CoreHeightIncrease::RandomCoreHeightIncrease;
    use dpp::dashcore::ChainLock;
>>>>>>> 6b8df269
    use dpp::data_contract::accessors::v0::{DataContractV0Getters, DataContractV0Setters};
    use dpp::data_contract::document_type::random_document::{
        DocumentFieldFillSize, DocumentFieldFillType,
    };
    use dpp::identity::accessors::IdentityGettersV0;
    use dpp::identity::identity_public_key::accessors::v0::IdentityPublicKeyGettersV0;
    use dpp::system_data_contracts::withdrawals_contract;
    use dpp::tests::json_document::json_document_to_created_contract;
    use dpp::util::hash::hash_to_hex_string;
    use dpp::version::PlatformVersion;
    use drive::drive::identity::withdrawals::WithdrawalTransactionIndex;
    use drive_abci::config::{ExecutionConfig, PlatformTestConfig};
    use drive_abci::logging::LogLevel;
    use drive_abci::platform_types::platform_state::v0::PlatformStateV0Methods;
    use drive_abci::rpc::core::QuorumListExtendedInfo;
    use itertools::Itertools;
    use tenderdash_abci::proto::abci::{RequestInfo, ResponseInfo};
    use tenderdash_abci::proto::types::CoreChainLock;
    use tenderdash_abci::Application;

    pub fn generate_quorums_extended_info(n: u32) -> QuorumListExtendedInfo {
        let mut quorums = QuorumListExtendedInfo::new();

        for i in 0..n {
            let i_bytes = [i as u8; 32];

            let hash = QuorumHash::from_byte_array(i_bytes);

            let details = ExtendedQuorumDetails {
                creation_height: i,
                health_ratio: (i as f32) / (n as f32),
                mined_block_hash: BlockHash::from_slice(&i_bytes).unwrap(),
                num_valid_members: i,
                quorum_index: Some(i),
            };

            if let Some(v) = quorums.insert(hash, details) {
                panic!("duplicate record {:?}={:?}", hash, v)
            }
        }
        quorums
    }

    #[test]
    fn run_chain_nothing_happening() {
        let strategy = NetworkStrategy {
            strategy: Strategy {
                contracts_with_updates: vec![],
                operations: vec![],
                start_identities: vec![],
                identities_inserts: Frequency {
                    times_per_block_range: Default::default(),
                    chance_per_block: None,
                },
                signer: None,
            },
            total_hpmns: 100,
            extra_normal_mns: 0,
            validator_quorum_count: 24,
            chain_lock_quorum_count: 24,
            upgrading_info: None,
            proposer_strategy: Default::default(),
            rotate_quorums: false,
            failure_testing: None,
            query_testing: None,
            verify_state_transition_results: false,
            ..Default::default()
        };
        let config = PlatformConfig {
            validator_set_quorum_size: 100,
            validator_set_quorum_type: "llmq_100_67".to_string(),
            chain_lock_quorum_type: "llmq_100_67".to_string(),
            execution: ExecutionConfig {
                verify_sum_trees: true,
                validator_set_rotation_block_count: 25,
                ..ExecutionConfig::default()
            },
            block_spacing_ms: 3000,
            testing_configs: PlatformTestConfig::default_with_no_block_signing(),
            ..Default::default()
        };
        let mut platform = TestPlatformBuilder::new()
            .with_config(config.clone())
            .build_with_mock_rpc();

        run_chain_for_strategy(&mut platform, 100, strategy, config, 15);
    }

    #[test]
    fn run_chain_block_signing() {
        let strategy = NetworkStrategy {
            strategy: Strategy {
                contracts_with_updates: vec![],
                operations: vec![],
                start_identities: vec![],
                identities_inserts: Frequency {
                    times_per_block_range: Default::default(),
                    chance_per_block: None,
                },
                signer: None,
            },
            total_hpmns: 100,
            extra_normal_mns: 0,
            validator_quorum_count: 24,
            chain_lock_quorum_count: 24,
            upgrading_info: None,

            proposer_strategy: Default::default(),
            rotate_quorums: false,
            failure_testing: None,
            query_testing: None,
            verify_state_transition_results: false,
            ..Default::default()
        };
        let config = PlatformConfig {
            validator_set_quorum_size: 100,
            validator_set_quorum_type: "llmq_100_67".to_string(),
            chain_lock_quorum_type: "llmq_100_67".to_string(),
            execution: ExecutionConfig {
                verify_sum_trees: true,
                validator_set_rotation_block_count: 25,
                ..ExecutionConfig::default()
            },
            block_spacing_ms: 3000,
            testing_configs: PlatformTestConfig::default(),
            ..Default::default()
        };
        let mut platform = TestPlatformBuilder::new()
            .with_config(config.clone())
            .build_with_mock_rpc();

        run_chain_for_strategy(&mut platform, 50, strategy, config, 13);
    }

    #[test]
    fn run_chain_stop_and_restart() {
        let strategy = NetworkStrategy {
            strategy: Strategy {
                contracts_with_updates: vec![],
                operations: vec![],
                start_identities: vec![],
                identities_inserts: Frequency {
                    times_per_block_range: Default::default(),
                    chance_per_block: None,
                },
                signer: None,
            },
            total_hpmns: 100,
            extra_normal_mns: 0,
            validator_quorum_count: 24,
            chain_lock_quorum_count: 24,
            upgrading_info: None,

            proposer_strategy: Default::default(),
            rotate_quorums: false,
            failure_testing: None,
            query_testing: None,
            verify_state_transition_results: false,
            ..Default::default()
        };
        let config = PlatformConfig {
            validator_set_quorum_size: 100,
            validator_set_quorum_type: "llmq_100_67".to_string(),
            chain_lock_quorum_type: "llmq_100_67".to_string(),
            execution: ExecutionConfig {
                verify_sum_trees: true,
                validator_set_rotation_block_count: 25,
                ..ExecutionConfig::default()
            },
            block_spacing_ms: 3000,
            testing_configs: PlatformTestConfig::default(),
            ..Default::default()
        };
        let TempPlatform {
            mut platform,
            tempdir: _,
        } = TestPlatformBuilder::new()
            .with_config(config.clone())
            .build_with_mock_rpc();

        let ChainExecutionOutcome {
            abci_app,
            proposers,
            quorums,
            current_quorum_hash,
            current_proposer_versions,
            end_time_ms,
            ..
        } = run_chain_for_strategy(&mut platform, 15, strategy.clone(), config.clone(), 40);

        let known_root_hash = abci_app
            .platform
            .drive
            .grove
            .root_hash(None)
            .unwrap()
            .expect("expected root hash");

        let state = abci_app.platform.state.read().unwrap();

        let protocol_version = state.current_protocol_version_in_consensus();
        drop(state);
        let platform_version =
            PlatformVersion::get(protocol_version).expect("expected platform version");

        abci_app
            .platform
            .reload_state_from_storage(platform_version)
            .expect("expected to recreate state");

        let ResponseInfo {
            data: _,
            version: _,
            app_version: _,
            last_block_height,
            last_block_app_hash,
        } = abci_app
            .info(RequestInfo {
                version: tenderdash_abci::proto::meta::TENDERDASH_VERSION.to_string(),
                block_version: 0,
                p2p_version: 0,
                abci_version: tenderdash_abci::proto::meta::ABCI_VERSION.to_string(),
            })
            .expect("expected to call info");

        assert_eq!(last_block_height, 15);
        assert_eq!(last_block_app_hash, known_root_hash);

        let block_start = abci_app
            .platform
            .state
            .read()
            .unwrap()
            .last_committed_block_info()
            .as_ref()
            .unwrap()
            .basic_info()
            .height
            + 1;

        continue_chain_for_strategy(
            abci_app,
            ChainExecutionParameters {
                block_start,
                core_height_start: 1,
                block_count: 30,
                proposers,
                quorums,
                current_quorum_hash,
                current_proposer_versions: Some(current_proposer_versions),
                start_time_ms: 1681094380000,
                current_time_ms: end_time_ms,
            },
            strategy,
            config,
            StrategyRandomness::SeedEntropy(7),
        );
    }

    #[test]
    fn run_chain_stop_and_restart_multiround() {
        let strategy = NetworkStrategy {
            strategy: Strategy {
                contracts_with_updates: vec![],
                operations: vec![],
                start_identities: vec![],
                identities_inserts: Frequency {
                    times_per_block_range: Default::default(),
                    chance_per_block: None,
                },
                signer: None,
            },
            total_hpmns: 100,
            extra_normal_mns: 0,
            validator_quorum_count: 24,
            chain_lock_quorum_count: 24,
            upgrading_info: None,

            proposer_strategy: Default::default(),
            rotate_quorums: false,
            failure_testing: Some(FailureStrategy {
                deterministic_start_seed: None,
                dont_finalize_block: false,
                expect_every_block_errors_with_codes: vec![],
                expect_specific_block_errors_with_codes: Default::default(),
                rounds_before_successful_block: Some(5),
            }),
            query_testing: None,
            verify_state_transition_results: false,
            ..Default::default()
        };
        let config = PlatformConfig {
            validator_set_quorum_size: 100,
            validator_set_quorum_type: "llmq_100_67".to_string(),
            chain_lock_quorum_type: "llmq_100_67".to_string(),
            execution: ExecutionConfig {
                verify_sum_trees: true,
                validator_set_rotation_block_count: 25,
                ..ExecutionConfig::default()
            },
            block_spacing_ms: 3000,
            testing_configs: PlatformTestConfig::default(),
            ..Default::default()
        };
        let TempPlatform {
            mut platform,
            tempdir: _,
        } = TestPlatformBuilder::new()
            .with_config(config.clone())
            .build_with_mock_rpc();

        let ChainExecutionOutcome {
            abci_app,
            proposers,
            quorums,
            current_quorum_hash,
            current_proposer_versions,
            end_time_ms,
            ..
        } = run_chain_for_strategy(&mut platform, 15, strategy.clone(), config.clone(), 40);

        let known_root_hash = abci_app
            .platform
            .drive
            .grove
            .root_hash(None)
            .unwrap()
            .expect("expected root hash");

        let state = abci_app.platform.state.read().unwrap();

        let protocol_version = state.current_protocol_version_in_consensus();
        drop(state);
        let platform_version =
            PlatformVersion::get(protocol_version).expect("expected platform version");

        abci_app
            .platform
            .reload_state_from_storage(platform_version)
            .expect("expected to recreate state");

        let ResponseInfo {
            data: _,
            version: _,
            app_version: _,
            last_block_height,
            last_block_app_hash,
        } = abci_app
            .info(RequestInfo {
                version: tenderdash_abci::proto::meta::TENDERDASH_VERSION.to_string(),
                block_version: 0,
                p2p_version: 0,
                abci_version: tenderdash_abci::proto::meta::ABCI_VERSION.to_string(),
            })
            .expect("expected to call info");

        assert_eq!(last_block_height, 15);
        assert_eq!(last_block_app_hash, known_root_hash);

        let block_start = abci_app
            .platform
            .state
            .read()
            .unwrap()
            .last_committed_block_info()
            .as_ref()
            .unwrap()
            .basic_info()
            .height
            + 1;

        continue_chain_for_strategy(
            abci_app,
            ChainExecutionParameters {
                block_start,
                core_height_start: 1,
                block_count: 30,
                proposers,
                quorums,
                current_quorum_hash,
                current_proposer_versions: Some(current_proposer_versions),
                start_time_ms: 1681094380000,
                current_time_ms: end_time_ms,
            },
            strategy,
            config,
            StrategyRandomness::SeedEntropy(7),
        );
    }

    #[test]
    fn run_chain_one_identity_in_solitude() {
        let platform_version = PlatformVersion::latest();
        let strategy = NetworkStrategy {
            strategy: Strategy {
                contracts_with_updates: vec![],
                operations: vec![],
                start_identities: vec![],
                identities_inserts: Frequency {
                    times_per_block_range: 1..2,
                    chance_per_block: None,
                },
                signer: None,
            },
            total_hpmns: 100,
            extra_normal_mns: 0,
            validator_quorum_count: 24,
            chain_lock_quorum_count: 24,
            upgrading_info: None,

            proposer_strategy: Default::default(),
            rotate_quorums: false,
            failure_testing: None,
            query_testing: None,
            verify_state_transition_results: true,
            ..Default::default()
        };
        let config = PlatformConfig {
            validator_set_quorum_size: 100,
            validator_set_quorum_type: "llmq_100_67".to_string(),
            chain_lock_quorum_type: "llmq_100_67".to_string(),
            execution: ExecutionConfig {
                verify_sum_trees: true,
                validator_set_rotation_block_count: 25,
                ..Default::default()
            },
            block_spacing_ms: 3000,
            testing_configs: PlatformTestConfig::default_with_no_block_signing(),
            ..Default::default()
        };
        let mut platform = TestPlatformBuilder::new()
            .with_config(config.clone())
            .build_with_mock_rpc();

        let outcome = run_chain_for_strategy(&mut platform, 100, strategy, config, 15);

        let balance = outcome
            .abci_app
            .platform
            .drive
            .fetch_identity_balance(
                outcome.identities.first().unwrap().id().to_buffer(),
                None,
                platform_version,
            )
            .expect("expected to fetch balances")
            .expect("expected to have an identity to get balance from");

        assert_eq!(balance, 99868861500)
    }

    #[test]
    fn run_chain_core_height_randomly_increasing() {
        let strategy = NetworkStrategy {
            strategy: Strategy {
                contracts_with_updates: vec![],
                operations: vec![],
                start_identities: vec![],
                identities_inserts: Frequency {
                    times_per_block_range: Default::default(),
                    chance_per_block: None,
                },
                signer: None,
            },
            total_hpmns: 100,
            extra_normal_mns: 0,
            validator_quorum_count: 24,
            chain_lock_quorum_count: 24,
            upgrading_info: None,
            core_height_increase: RandomCoreHeightIncrease(Frequency {
                times_per_block_range: 1..3,
                chance_per_block: Some(0.01),
            }),
            proposer_strategy: Default::default(),
            rotate_quorums: false,
            failure_testing: None,
            query_testing: None,
            verify_state_transition_results: true,
            ..Default::default()
        };
        let config = PlatformConfig {
            validator_set_quorum_size: 100,
            validator_set_quorum_type: "llmq_100_67".to_string(),
            chain_lock_quorum_type: "llmq_100_67".to_string(),
            execution: ExecutionConfig {
                verify_sum_trees: true,
                validator_set_rotation_block_count: 25,
                ..Default::default()
            },
            block_spacing_ms: 3000,
            testing_configs: PlatformTestConfig::default_with_no_block_signing(),
            ..Default::default()
        };
        let mut platform = TestPlatformBuilder::new()
            .with_config(config.clone())
            .build_with_mock_rpc();

        run_chain_for_strategy(&mut platform, 1000, strategy, config, 15);
    }

    #[test]
    fn run_chain_core_height_randomly_increasing_with_epoch_change() {
        let strategy = NetworkStrategy {
            strategy: Strategy {
                contracts_with_updates: vec![],
                operations: vec![],
                start_identities: vec![],
                identities_inserts: Frequency {
                    times_per_block_range: Default::default(),
                    chance_per_block: None,
                },
                signer: None,
            },
            total_hpmns: 100,
            extra_normal_mns: 0,
            validator_quorum_count: 24,
            chain_lock_quorum_count: 24,
            upgrading_info: None,
            core_height_increase: RandomCoreHeightIncrease(Frequency {
                times_per_block_range: 1..3,
                chance_per_block: Some(0.5),
            }),
            proposer_strategy: Default::default(),
            rotate_quorums: false,
            failure_testing: None,
            query_testing: None,
            verify_state_transition_results: true,
            ..Default::default()
        };
        let hour_in_ms = 1000 * 60 * 60;
        let config = PlatformConfig {
            validator_set_quorum_size: 100,
            validator_set_quorum_type: "llmq_100_67".to_string(),
            chain_lock_quorum_type: "llmq_100_67".to_string(),
            execution: ExecutionConfig {
                verify_sum_trees: true,
                validator_set_rotation_block_count: 100,
                ..Default::default()
            },
            block_spacing_ms: hour_in_ms,
            testing_configs: PlatformTestConfig::default_with_no_block_signing(),
            ..Default::default()
        };

        let mut platform = TestPlatformBuilder::new()
            .with_config(config.clone())
            .build_with_mock_rpc();

        let outcome = run_chain_for_strategy(&mut platform, 1000, strategy, config, 15);
        assert_eq!(outcome.masternode_identity_balances.len(), 100);
        let all_have_balances = outcome
            .masternode_identity_balances
            .iter()
            .all(|(_, balance)| *balance != 0);
        assert!(all_have_balances, "all masternodes should have a balance");
    }

    #[test]
    fn run_chain_core_height_randomly_increasing_with_quick_epoch_change() {
        let strategy = NetworkStrategy {
            strategy: Strategy {
                contracts_with_updates: vec![],
                operations: vec![],
                start_identities: vec![],
                identities_inserts: Frequency {
                    times_per_block_range: Default::default(),
                    chance_per_block: None,
                },
                signer: None,
            },
            total_hpmns: 100,
            extra_normal_mns: 0,
            validator_quorum_count: 24,
            chain_lock_quorum_count: 24,
            upgrading_info: None,
            core_height_increase: RandomCoreHeightIncrease(Frequency {
                times_per_block_range: 1..3,
                chance_per_block: Some(0.5),
            }),
            proposer_strategy: Default::default(),
            rotate_quorums: false,
            failure_testing: None,
            query_testing: None,
            verify_state_transition_results: true,
            ..Default::default()
        };
        let hour_in_s = 60 * 60;
        let three_mins_in_ms = 1000 * 60 * 3;
        let config = PlatformConfig {
            validator_set_quorum_size: 100,
            validator_set_quorum_type: "llmq_100_67".to_string(),
            chain_lock_quorum_type: "llmq_100_67".to_string(),
            execution: ExecutionConfig {
                verify_sum_trees: true,
                validator_set_rotation_block_count: 100,
                epoch_time_length_s: hour_in_s,
                ..Default::default()
            },
            block_spacing_ms: three_mins_in_ms,
            testing_configs: PlatformTestConfig::default_with_no_block_signing(),
            ..Default::default()
        };

        let mut platform = TestPlatformBuilder::new()
            .with_config(config.clone())
            .build_with_mock_rpc();

        let outcome = run_chain_for_strategy(&mut platform, 1000, strategy, config, 15);
        assert_eq!(outcome.masternode_identity_balances.len(), 100);
        let all_have_balances = outcome
            .masternode_identity_balances
            .iter()
            .all(|(_, balance)| *balance != 0);
        assert!(all_have_balances, "all masternodes should have a balance");
        // 49 makes sense because we have about 20 blocks per epoch, and 1000/20 = 50 (but we didn't go over so we should be at 49)
        assert_eq!(outcome.end_epoch_index, 49);
    }

    #[test]
    fn run_chain_core_height_randomly_increasing_with_quorum_updates() {
        let platform_version = PlatformVersion::latest();
        let strategy = NetworkStrategy {
            strategy: Strategy {
                contracts_with_updates: vec![],
                operations: vec![],
                start_identities: vec![],
                identities_inserts: Frequency {
                    times_per_block_range: Default::default(),
                    chance_per_block: None,
                },
                signer: None,
            },
            total_hpmns: 500,
            extra_normal_mns: 0,
            validator_quorum_count: 24,
            chain_lock_quorum_count: 24,
            upgrading_info: None,
            core_height_increase: RandomCoreHeightIncrease(Frequency {
                times_per_block_range: 5..6,
                chance_per_block: Some(0.5),
            }),
            proposer_strategy: Default::default(),
            rotate_quorums: true,
            failure_testing: None,
            query_testing: None,
            verify_state_transition_results: true,
            ..Default::default()
        };
        let config = PlatformConfig {
            validator_set_quorum_size: 10,
            validator_set_quorum_type: "llmq_100_67".to_string(),
            chain_lock_quorum_type: "llmq_100_67".to_string(),
            execution: ExecutionConfig {
                verify_sum_trees: true,
                validator_set_rotation_block_count: 25,
                ..Default::default()
            },
            block_spacing_ms: 300,
            testing_configs: PlatformTestConfig::default_with_no_block_signing(),
            ..Default::default()
        };
        let mut platform = TestPlatformBuilder::new()
            .with_config(config.clone())
            .build_with_mock_rpc();

        let ChainExecutionOutcome { abci_app, .. } =
            run_chain_for_strategy(&mut platform, 2000, strategy, config, 40);

        // With these params if we didn't rotate we would have at most 240
        // of the 500 hpmns that could get paid, however we are expecting that most
        // will be able to propose a block (and then get paid later on).

        let platform = abci_app.platform;
        let drive_cache = platform.drive.cache.read().unwrap();
        let counter = &drive_cache.protocol_versions_counter;
        platform
            .drive
            .fetch_versions_with_counter(None, &platform_version.drive)
            .expect("expected to get versions");

        assert_eq!(
            platform
                .state
                .read()
                .unwrap()
                .last_committed_block_info()
                .as_ref()
                .unwrap()
                .basic_info()
                .epoch
                .index,
            0
        );
        assert!(counter.get(&1).unwrap() > &240);
    }

    #[test]
    fn run_chain_core_height_randomly_increasing_with_quorum_updates_new_proposers() {
        let strategy = NetworkStrategy {
            strategy: Strategy {
                contracts_with_updates: vec![],
                operations: vec![],
                start_identities: vec![],
                identities_inserts: Frequency {
                    times_per_block_range: Default::default(),
                    chance_per_block: None,
                },
                signer: None,
            },
            total_hpmns: 100,
            extra_normal_mns: 0,
            validator_quorum_count: 24,
            chain_lock_quorum_count: 24,
            upgrading_info: None,
            core_height_increase: RandomCoreHeightIncrease(Frequency {
                times_per_block_range: 1..2,
                chance_per_block: Some(0.2),
            }),
            proposer_strategy: MasternodeListChangesStrategy {
                new_hpmns: Frequency {
                    times_per_block_range: 1..3,
                    chance_per_block: Some(0.5),
                },
                ..Default::default()
            },
            rotate_quorums: true,
            failure_testing: None,
            query_testing: None,
            verify_state_transition_results: true,
            ..Default::default()
        };
        let config = PlatformConfig {
            validator_set_quorum_size: 10,
            validator_set_quorum_type: "llmq_100_67".to_string(),
            chain_lock_quorum_type: "llmq_100_67".to_string(),
            execution: ExecutionConfig {
                verify_sum_trees: true,
                validator_set_rotation_block_count: 25,
                ..Default::default()
            },
            block_spacing_ms: 300,
            testing_configs: PlatformTestConfig::default_with_no_block_signing(),
            ..Default::default()
        };
        let mut platform = TestPlatformBuilder::new()
            .with_config(config.clone())
            .build_with_mock_rpc();

        let ChainExecutionOutcome { abci_app, .. } =
            run_chain_for_strategy(&mut platform, 300, strategy, config, 43);

        // With these params if we add new mns the hpmn masternode list would be 100, but we
        // can expect it to be much higher.

        let platform = abci_app.platform;
        let platform_state = platform.state.read().unwrap();

        assert!(platform_state.hpmn_masternode_list().len() > 100);
    }

    #[test]
    fn run_chain_core_height_randomly_increasing_with_quorum_updates_changing_proposers() {
        let strategy = NetworkStrategy {
            strategy: Strategy {
                contracts_with_updates: vec![],
                operations: vec![],
                start_identities: vec![],
                identities_inserts: Frequency {
                    times_per_block_range: Default::default(),
                    chance_per_block: None,
                },
                signer: None,
            },
            total_hpmns: 100,
            extra_normal_mns: 0,
            validator_quorum_count: 24,
            chain_lock_quorum_count: 24,
            upgrading_info: None,
            core_height_increase: RandomCoreHeightIncrease(Frequency {
                times_per_block_range: 1..2,
                chance_per_block: Some(0.2),
            }),
            proposer_strategy: MasternodeListChangesStrategy {
                new_hpmns: Frequency {
                    times_per_block_range: 1..3,
                    chance_per_block: Some(0.5),
                },
                removed_hpmns: Frequency {
                    times_per_block_range: 1..3,
                    chance_per_block: Some(0.5),
                },
                ..Default::default()
            },
            rotate_quorums: true,
            failure_testing: None,
            query_testing: None,
            verify_state_transition_results: true,
            ..Default::default()
        };
        let config = PlatformConfig {
            validator_set_quorum_size: 10,
            validator_set_quorum_type: "llmq_100_67".to_string(),
            chain_lock_quorum_type: "llmq_100_67".to_string(),
            execution: ExecutionConfig {
                verify_sum_trees: true,
                validator_set_rotation_block_count: 25,
                ..Default::default()
            },
            block_spacing_ms: 300,
            testing_configs: PlatformTestConfig::default_with_no_block_signing(),
            ..Default::default()
        };
        let mut platform = TestPlatformBuilder::new()
            .with_config(config.clone())
            .build_with_mock_rpc();

        let ChainExecutionOutcome { abci_app, .. } =
            run_chain_for_strategy(&mut platform, 300, strategy, config, 43);

        // With these params if we add new mns the hpmn masternode list would be randomly different than 100.

        let platform = abci_app.platform;
        let platform_state = platform.state.read().unwrap();

        assert_ne!(platform_state.hpmn_masternode_list().len(), 100);
    }

    #[test]
    fn run_chain_core_height_randomly_increasing_with_quorum_updates_updating_proposers() {
        let strategy = NetworkStrategy {
            strategy: Strategy {
                contracts_with_updates: vec![],
                operations: vec![],
                start_identities: vec![],
                identities_inserts: Frequency {
                    times_per_block_range: Default::default(),
                    chance_per_block: None,
                },
                signer: None,
            },
            total_hpmns: 100,
            extra_normal_mns: 0,
            validator_quorum_count: 24,
            chain_lock_quorum_count: 24,
            upgrading_info: None,
            core_height_increase: RandomCoreHeightIncrease(Frequency {
                times_per_block_range: 1..2,
                chance_per_block: Some(0.2),
            }),
            proposer_strategy: MasternodeListChangesStrategy {
                updated_hpmns: Frequency {
                    times_per_block_range: 1..3,
                    chance_per_block: Some(0.5),
                },
                ..Default::default()
            },
            rotate_quorums: true,
            failure_testing: None,
            query_testing: None,
            verify_state_transition_results: true,
            ..Default::default()
        };
        let config = PlatformConfig {
            validator_set_quorum_size: 10,
            validator_set_quorum_type: "llmq_100_67".to_string(),
            chain_lock_quorum_type: "llmq_100_67".to_string(),
            execution: ExecutionConfig {
                verify_sum_trees: true,
                validator_set_rotation_block_count: 25,
                ..Default::default()
            },
            block_spacing_ms: 300,
            testing_configs: PlatformTestConfig::default_with_no_block_signing(),
            ..Default::default()
        };
        let mut platform = TestPlatformBuilder::new()
            .with_config(config.clone())
            .build_with_mock_rpc();

        let ChainExecutionOutcome {
            abci_app,
            proposers,
            ..
        } = run_chain_for_strategy(&mut platform, 300, strategy, config, 43);

        // With these params if we add new mns the hpmn masternode list would be randomly different than 100.

        let platform_version = PlatformVersion::latest();
        let platform = abci_app.platform;
        let _platform_state = platform.state.read().unwrap();

        // We need to find if any masternode has ever had their keys disabled.

        let hpmns = platform
            .drive
            .fetch_full_identities(
                proposers
                    .into_iter()
                    .map(|proposer| proposer.masternode.pro_tx_hash.to_byte_array())
                    .collect::<Vec<_>>()
                    .as_slice(),
                None,
                platform_version,
            )
            .expect("expected to fetch identities");

        let has_disabled_keys = hpmns.values().any(|identity| {
            identity
                .as_ref()
                .map(|identity| {
                    identity
                        .public_keys()
                        .values()
                        .any(|key| key.disabled_at().is_some())
                })
                .unwrap_or_default()
        });
        assert!(has_disabled_keys);
    }

    #[test]
    fn run_chain_insert_one_new_identity_per_block_with_block_signing() {
        // drive_abci::logging::Loggers::default().try_install().ok();
        let strategy = NetworkStrategy {
            strategy: Strategy {
                contracts_with_updates: vec![],
                operations: vec![],
                start_identities: vec![],
                identities_inserts: Frequency {
                    times_per_block_range: 1..2,
                    chance_per_block: None,
                },
                signer: None,
            },
            total_hpmns: 100,
            extra_normal_mns: 0,
            validator_quorum_count: 24,
            chain_lock_quorum_count: 24,
            upgrading_info: None,

            proposer_strategy: Default::default(),
            rotate_quorums: false,
            failure_testing: None,
            query_testing: Some(QueryStrategy {
                query_identities_by_public_key_hashes: Frequency {
                    times_per_block_range: 1..5,
                    chance_per_block: None,
                },
            }),
            verify_state_transition_results: true,
            ..Default::default()
        };
        let config = PlatformConfig {
            validator_set_quorum_size: 100,
            validator_set_quorum_type: "llmq_100_67".to_string(),
            chain_lock_quorum_type: "llmq_100_67".to_string(),
            execution: ExecutionConfig {
                verify_sum_trees: true,
                validator_set_rotation_block_count: 25,
                ..Default::default()
            },
            block_spacing_ms: 3000,
            testing_configs: PlatformTestConfig::default(),
            ..Default::default()
        };
        let mut platform = TestPlatformBuilder::new()
            .with_config(config.clone())
            .build_with_mock_rpc();

        let outcome = run_chain_for_strategy(&mut platform, 100, strategy, config, 15);

        assert_eq!(outcome.identities.len(), 100);
    }

    #[test]
    fn run_chain_insert_one_new_identity_per_block_with_epoch_change() {
        let strategy = NetworkStrategy {
            strategy: Strategy {
                contracts_with_updates: vec![],
                operations: vec![],
                start_identities: vec![],
                identities_inserts: Frequency {
                    times_per_block_range: 1..2,
                    chance_per_block: None,
                },
                signer: None,
            },
            total_hpmns: 100,
            extra_normal_mns: 0,
            validator_quorum_count: 24,
            chain_lock_quorum_count: 24,
            upgrading_info: None,

            proposer_strategy: Default::default(),
            rotate_quorums: false,
            failure_testing: None,
            query_testing: None,
            verify_state_transition_results: true,
            ..Default::default()
        };
        let day_in_ms = 1000 * 60 * 60 * 24;
        let config = PlatformConfig {
            validator_set_quorum_size: 100,
            validator_set_quorum_type: "llmq_100_67".to_string(),
            chain_lock_quorum_type: "llmq_100_67".to_string(),
            execution: ExecutionConfig {
                verify_sum_trees: true,
                validator_set_rotation_block_count: 100,
                ..Default::default()
            },
            block_spacing_ms: day_in_ms,
            testing_configs: PlatformTestConfig::default_with_no_block_signing(),
            ..Default::default()
        };

        let mut platform = TestPlatformBuilder::new()
            .with_config(config.clone())
            .build_with_mock_rpc();

        let outcome = run_chain_for_strategy(&mut platform, 150, strategy, config, 15);
        assert_eq!(outcome.identities.len(), 150);
        assert_eq!(outcome.masternode_identity_balances.len(), 100);
        let all_have_balances = outcome
            .masternode_identity_balances
            .iter()
            .all(|(_, balance)| *balance != 0);
        assert!(all_have_balances, "all masternodes should have a balance");
        assert_eq!(
            hex::encode(
                outcome
                    .abci_app
                    .platform
                    .drive
                    .grove
                    .root_hash(None)
                    .unwrap()
                    .unwrap()
            ),
            "b1717304d3ce607569ca53d7f801df874578f510b352f23d8e4c087cdfed5697".to_string()
        )
    }

    #[test]
    fn run_chain_insert_one_new_identity_and_a_contract() {
        let platform_version = PlatformVersion::latest();
        let contract = json_document_to_created_contract(
            "tests/supporting_files/contract/dashpay/dashpay-contract-all-mutable.json",
            true,
            platform_version,
        )
        .expect("expected to get contract from a json document");

        let strategy = NetworkStrategy {
            strategy: Strategy {
                contracts_with_updates: vec![(contract, None)],
                operations: vec![],
                start_identities: vec![],
                identities_inserts: Frequency {
                    times_per_block_range: 1..2,
                    chance_per_block: None,
                },
                signer: None,
            },
            total_hpmns: 100,
            extra_normal_mns: 0,
            validator_quorum_count: 24,
            chain_lock_quorum_count: 24,
            upgrading_info: None,

            proposer_strategy: Default::default(),
            rotate_quorums: false,
            failure_testing: None,
            query_testing: None,
            verify_state_transition_results: true,
            ..Default::default()
        };
        let config = PlatformConfig {
            validator_set_quorum_size: 100,
            validator_set_quorum_type: "llmq_100_67".to_string(),
            chain_lock_quorum_type: "llmq_100_67".to_string(),
            execution: ExecutionConfig {
                verify_sum_trees: true,
                validator_set_rotation_block_count: 25,
                ..Default::default()
            },
            block_spacing_ms: 3000,
            testing_configs: PlatformTestConfig::default_with_no_block_signing(),
            ..Default::default()
        };
        let mut platform = TestPlatformBuilder::new()
            .with_config(config.clone())
            .build_with_mock_rpc();

        let outcome = run_chain_for_strategy(&mut platform, 1, strategy, config, 15);

        outcome
            .abci_app
            .platform
            .drive
            .fetch_contract(
                outcome
                    .strategy
                    .strategy
                    .contracts_with_updates
                    .first()
                    .unwrap()
                    .0
                    .data_contract()
                    .id()
                    .to_buffer(),
                None,
                None,
                None,
                platform_version,
            )
            .unwrap()
            .expect("expected to execute the fetch of a contract")
            .expect("expected to get a contract");
    }

    #[test]
    fn run_chain_insert_one_new_identity_and_a_contract_with_updates() {
        let platform_version = PlatformVersion::latest();
        let contract = json_document_to_created_contract(
            "tests/supporting_files/contract/dashpay/dashpay-contract-all-mutable.json",
            true,
            platform_version,
        )
        .expect("expected to get contract from a json document");

        let mut contract_update_1 = json_document_to_created_contract(
            "tests/supporting_files/contract/dashpay/dashpay-contract-all-mutable-update-1.json",
            true,
            platform_version,
        )
        .expect("expected to get contract from a json document");

        //todo: versions should start at 0 (so this should be 1)
        contract_update_1.data_contract_mut().set_version(2);

        let mut contract_update_2 = json_document_to_created_contract(
            "tests/supporting_files/contract/dashpay/dashpay-contract-all-mutable-update-2.json",
            true,
            platform_version,
        )
        .expect("expected to get contract from a json document");

        contract_update_2.data_contract_mut().set_version(3);

        let strategy = NetworkStrategy {
            strategy: Strategy {
                contracts_with_updates: vec![(
                    contract,
                    Some(BTreeMap::from([
                        (3, contract_update_1),
                        (8, contract_update_2),
                    ])),
                )],
                operations: vec![],
                start_identities: vec![],
                identities_inserts: Frequency {
                    times_per_block_range: 1..2,
                    chance_per_block: None,
                },
                signer: None,
            },
            total_hpmns: 100,
            extra_normal_mns: 0,
            validator_quorum_count: 24,
            chain_lock_quorum_count: 24,
            upgrading_info: None,

            proposer_strategy: Default::default(),
            rotate_quorums: false,
            failure_testing: None,
            query_testing: None,
            verify_state_transition_results: true,
            ..Default::default()
        };
        let config = PlatformConfig {
            validator_set_quorum_size: 100,
            validator_set_quorum_type: "llmq_100_67".to_string(),
            chain_lock_quorum_type: "llmq_100_67".to_string(),
            execution: ExecutionConfig {
                verify_sum_trees: true,
                validator_set_rotation_block_count: 25,
                ..Default::default()
            },
            block_spacing_ms: 3000,
            testing_configs: PlatformTestConfig::default_with_no_block_signing(),
            ..Default::default()
        };
        let mut platform = TestPlatformBuilder::new()
            .with_config(config.clone())
            .build_with_mock_rpc();

        let outcome = run_chain_for_strategy(&mut platform, 10, strategy, config, 15);

        outcome
            .abci_app
            .platform
            .drive
            .fetch_contract(
                outcome
                    .strategy
                    .strategy
                    .contracts_with_updates
                    .first()
                    .unwrap()
                    .0
                    .data_contract()
                    .id()
                    .to_buffer(),
                None,
                None,
                None,
                platform_version,
            )
            .unwrap()
            .expect("expected to execute the fetch of a contract")
            .expect("expected to get a contract");
    }

    #[test]
    fn run_chain_insert_one_new_identity_per_block_and_one_new_document() {
        let platform_version = PlatformVersion::latest();
        let created_contract = json_document_to_created_contract(
            "tests/supporting_files/contract/dashpay/dashpay-contract-all-mutable.json",
            true,
            platform_version,
        )
        .expect("expected to get contract from a json document");

        let contract = created_contract.data_contract();

        let document_op = DocumentOp {
            contract: contract.clone(),
            action: DocumentAction::DocumentActionInsertRandom(
                DocumentFieldFillType::FillIfNotRequired,
                DocumentFieldFillSize::AnyDocumentFillSize,
            ),
            document_type: contract
                .document_type_for_name("contactRequest")
                .expect("expected a profile document type")
                .to_owned_document_type(),
        };

        let strategy = NetworkStrategy {
            strategy: Strategy {
                contracts_with_updates: vec![(created_contract, None)],
                operations: vec![Operation {
                    op_type: OperationType::Document(document_op),
                    frequency: Frequency {
                        times_per_block_range: 1..2,
                        chance_per_block: None,
                    },
                }],
                start_identities: vec![],
                identities_inserts: Frequency {
                    times_per_block_range: 1..2,
                    chance_per_block: None,
                },
                signer: None,
            },
            total_hpmns: 100,
            extra_normal_mns: 0,
            validator_quorum_count: 24,
            chain_lock_quorum_count: 24,
            upgrading_info: None,

            proposer_strategy: Default::default(),
            rotate_quorums: false,
            failure_testing: None,
            query_testing: None,
            verify_state_transition_results: true,
            ..Default::default()
        };
        let config = PlatformConfig {
            validator_set_quorum_size: 100,
            validator_set_quorum_type: "llmq_100_67".to_string(),
            chain_lock_quorum_type: "llmq_100_67".to_string(),
            execution: ExecutionConfig {
                verify_sum_trees: true,
                validator_set_rotation_block_count: 25,
                ..Default::default()
            },
            block_spacing_ms: 3000,
            testing_configs: PlatformTestConfig::default_with_no_block_signing(),
            ..Default::default()
        };
        let mut platform = TestPlatformBuilder::new()
            .with_config(config.clone())
            .build_with_mock_rpc();

        run_chain_for_strategy(&mut platform, 100, strategy, config, 15);
    }

    #[test]
    fn run_chain_insert_one_new_identity_per_block_and_a_document_with_epoch_change() {
        let platform_version = PlatformVersion::latest();
        let created_contract = json_document_to_created_contract(
            "tests/supporting_files/contract/dashpay/dashpay-contract-all-mutable.json",
            true,
            platform_version,
        )
        .expect("expected to get contract from a json document");

        let contract = created_contract.data_contract();

        let document_op = DocumentOp {
            contract: contract.clone(),
            action: DocumentAction::DocumentActionInsertRandom(
                DocumentFieldFillType::FillIfNotRequired,
                DocumentFieldFillSize::AnyDocumentFillSize,
            ),
            document_type: contract
                .document_type_for_name("contactRequest")
                .expect("expected a profile document type")
                .to_owned_document_type(),
        };

        let strategy = NetworkStrategy {
            strategy: Strategy {
                contracts_with_updates: vec![(created_contract, None)],
                operations: vec![Operation {
                    op_type: OperationType::Document(document_op),
                    frequency: Frequency {
                        times_per_block_range: 1..2,
                        chance_per_block: None,
                    },
                }],
                start_identities: vec![],
                identities_inserts: Frequency {
                    times_per_block_range: 1..2,
                    chance_per_block: None,
                },
                signer: None,
            },
            total_hpmns: 100,
            extra_normal_mns: 0,
            validator_quorum_count: 24,
            chain_lock_quorum_count: 24,
            upgrading_info: None,

            proposer_strategy: Default::default(),
            rotate_quorums: false,
            failure_testing: None,
            query_testing: None,
            verify_state_transition_results: true,
            ..Default::default()
        };
        let day_in_ms = 1000 * 60 * 60 * 24;
        let config = PlatformConfig {
            validator_set_quorum_size: 100,
            validator_set_quorum_type: "llmq_100_67".to_string(),
            chain_lock_quorum_type: "llmq_100_67".to_string(),
            execution: ExecutionConfig {
                verify_sum_trees: true,
                validator_set_rotation_block_count: 100,
                ..Default::default()
            },
            block_spacing_ms: day_in_ms,
            testing_configs: PlatformTestConfig::default_with_no_block_signing(),
            ..Default::default()
        };
        let block_count = 120;
        let mut platform = TestPlatformBuilder::new()
            .with_config(config.clone())
            .build_with_mock_rpc();

        let outcome = run_chain_for_strategy(&mut platform, block_count, strategy, config, 15);
        assert_eq!(outcome.identities.len() as u64, block_count);
        assert_eq!(outcome.masternode_identity_balances.len(), 100);
        let all_have_balances = outcome
            .masternode_identity_balances
            .iter()
            .all(|(_, balance)| *balance != 0);
        assert!(all_have_balances, "all masternodes should have a balance");
    }

    #[test]
    fn run_chain_insert_one_new_identity_per_block_document_insertions_and_deletions_with_epoch_change(
    ) {
        let platform_version = PlatformVersion::latest();
        let created_contract = json_document_to_created_contract(
            "tests/supporting_files/contract/dashpay/dashpay-contract-all-mutable.json",
            true,
            platform_version,
        )
        .expect("expected to get contract from a json document");

        let contract = created_contract.data_contract();

        let document_insertion_op = DocumentOp {
            contract: contract.clone(),
            action: DocumentAction::DocumentActionInsertRandom(
                DocumentFieldFillType::FillIfNotRequired,
                DocumentFieldFillSize::AnyDocumentFillSize,
            ),
            document_type: contract
                .document_type_for_name("contactRequest")
                .expect("expected a profile document type")
                .to_owned_document_type(),
        };

        let document_deletion_op = DocumentOp {
            contract: contract.clone(),
            action: DocumentAction::DocumentActionDelete,
            document_type: contract
                .document_type_for_name("contactRequest")
                .expect("expected a profile document type")
                .to_owned_document_type(),
        };

        let strategy = NetworkStrategy {
            strategy: Strategy {
                contracts_with_updates: vec![(created_contract, None)],
                operations: vec![
                    Operation {
                        op_type: OperationType::Document(document_insertion_op),
                        frequency: Frequency {
                            times_per_block_range: 1..2,
                            chance_per_block: None,
                        },
                    },
                    Operation {
                        op_type: OperationType::Document(document_deletion_op),
                        frequency: Frequency {
                            times_per_block_range: 1..2,
                            chance_per_block: None,
                        },
                    },
                ],
                start_identities: vec![],
                identities_inserts: Frequency {
                    times_per_block_range: 1..2,
                    chance_per_block: None,
                },
                signer: None,
            },
            total_hpmns: 100,
            extra_normal_mns: 0,
            validator_quorum_count: 24,
            chain_lock_quorum_count: 24,
            upgrading_info: None,

            proposer_strategy: Default::default(),
            rotate_quorums: false,
            failure_testing: None,
            query_testing: None,
            verify_state_transition_results: true,
            ..Default::default()
        };
        let day_in_ms = 1000 * 60 * 60 * 24;
        let config = PlatformConfig {
            validator_set_quorum_size: 100,
            validator_set_quorum_type: "llmq_100_67".to_string(),
            chain_lock_quorum_type: "llmq_100_67".to_string(),
            execution: ExecutionConfig {
                verify_sum_trees: true,
                validator_set_rotation_block_count: 100,
                ..Default::default()
            },
            block_spacing_ms: day_in_ms,
            testing_configs: PlatformTestConfig::default_with_no_block_signing(),
            ..Default::default()
        };
        let block_count = 120;
        let mut platform = TestPlatformBuilder::new()
            .with_config(config.clone())
            .build_with_mock_rpc();

        let outcome = run_chain_for_strategy(&mut platform, block_count, strategy, config, 15);
        assert_eq!(outcome.identities.len() as u64, block_count);
        assert_eq!(outcome.masternode_identity_balances.len(), 100);
        let all_have_balances = outcome
            .masternode_identity_balances
            .iter()
            .all(|(_, balance)| *balance != 0);
        assert!(all_have_balances, "all masternodes should have a balance");
    }

    #[test]
    fn run_chain_insert_one_new_identity_per_block_many_document_insertions_and_deletions_with_epoch_change(
    ) {
        let platform_version = PlatformVersion::latest();
        let created_contract = json_document_to_created_contract(
            "tests/supporting_files/contract/dashpay/dashpay-contract-all-mutable.json",
            true,
            platform_version,
        )
        .expect("expected to get contract from a json document");

        let contract = created_contract.data_contract();

        let document_insertion_op = DocumentOp {
            contract: contract.clone(),
            action: DocumentAction::DocumentActionInsertRandom(
                DocumentFieldFillType::FillIfNotRequired,
                DocumentFieldFillSize::AnyDocumentFillSize,
            ),
            document_type: contract
                .document_type_for_name("contactRequest")
                .expect("expected a profile document type")
                .to_owned_document_type(),
        };

        let document_deletion_op = DocumentOp {
            contract: contract.clone(),
            action: DocumentAction::DocumentActionDelete,
            document_type: contract
                .document_type_for_name("contactRequest")
                .expect("expected a profile document type")
                .to_owned_document_type(),
        };

        let strategy = NetworkStrategy {
            strategy: Strategy {
                contracts_with_updates: vec![(created_contract, None)],
                operations: vec![
                    Operation {
                        op_type: OperationType::Document(document_insertion_op),
                        frequency: Frequency {
                            times_per_block_range: 1..10,
                            chance_per_block: None,
                        },
                    },
                    Operation {
                        op_type: OperationType::Document(document_deletion_op),
                        frequency: Frequency {
                            times_per_block_range: 1..10,
                            chance_per_block: None,
                        },
                    },
                ],
                start_identities: vec![],
                identities_inserts: Frequency {
                    times_per_block_range: 1..2,
                    chance_per_block: None,
                },
                signer: None,
            },
            total_hpmns: 100,
            extra_normal_mns: 0,
            validator_quorum_count: 24,
            chain_lock_quorum_count: 24,
            upgrading_info: None,

            proposer_strategy: Default::default(),
            rotate_quorums: false,
            failure_testing: None,
            query_testing: None,
            verify_state_transition_results: true,
            ..Default::default()
        };
        let day_in_ms = 1000 * 60 * 60 * 24;
        let config = PlatformConfig {
            validator_set_quorum_size: 100,
            validator_set_quorum_type: "llmq_100_67".to_string(),
            chain_lock_quorum_type: "llmq_100_67".to_string(),
            execution: ExecutionConfig {
                verify_sum_trees: true,
                validator_set_rotation_block_count: 100,
                ..Default::default()
            },
            block_spacing_ms: day_in_ms,
            testing_configs: PlatformTestConfig::default_with_no_block_signing(),
            ..Default::default()
        };

        let block_count = 120;
        let mut platform = TestPlatformBuilder::new()
            .with_config(config.clone())
            .build_with_mock_rpc();

        let outcome = run_chain_for_strategy(&mut platform, block_count, strategy, config, 15);
        assert_eq!(outcome.identities.len() as u64, block_count);
        assert_eq!(outcome.masternode_identity_balances.len(), 100);
        let all_have_balances = outcome
            .masternode_identity_balances
            .iter()
            .all(|(_, balance)| *balance != 0);
        assert!(all_have_balances, "all masternodes should have a balance");
        assert_eq!(
            hex::encode(
                outcome
                    .abci_app
                    .platform
                    .drive
                    .grove
                    .root_hash(None)
                    .unwrap()
                    .unwrap()
            ),
            "40b51654a73ab89e98076819498a746dc179d54c53f599fa5ceeec57cec3576e".to_string()
        )
    }

    #[test]
    fn run_chain_insert_many_new_identity_per_block_many_document_insertions_and_deletions_with_epoch_change(
    ) {
        let platform_version = PlatformVersion::latest();
        let created_contract = json_document_to_created_contract(
            "tests/supporting_files/contract/dashpay/dashpay-contract-all-mutable.json",
            true,
            platform_version,
        )
        .expect("expected to get contract from a json document");

        let contract = created_contract.data_contract();

        let document_insertion_op = DocumentOp {
            contract: contract.clone(),
            action: DocumentAction::DocumentActionInsertRandom(
                DocumentFieldFillType::FillIfNotRequired,
                DocumentFieldFillSize::AnyDocumentFillSize,
            ),
            document_type: contract
                .document_type_for_name("contactRequest")
                .expect("expected a profile document type")
                .to_owned_document_type(),
        };

        let document_deletion_op = DocumentOp {
            contract: contract.clone(),
            action: DocumentAction::DocumentActionDelete,
            document_type: contract
                .document_type_for_name("contactRequest")
                .expect("expected a profile document type")
                .to_owned_document_type(),
        };

        let strategy = NetworkStrategy {
            strategy: Strategy {
                contracts_with_updates: vec![(created_contract, None)],
                operations: vec![
                    Operation {
                        op_type: OperationType::Document(document_insertion_op),
                        frequency: Frequency {
                            times_per_block_range: 1..40,
                            chance_per_block: None,
                        },
                    },
                    Operation {
                        op_type: OperationType::Document(document_deletion_op),
                        frequency: Frequency {
                            times_per_block_range: 1..15,
                            chance_per_block: None,
                        },
                    },
                ],
                start_identities: vec![],
                identities_inserts: Frequency {
                    times_per_block_range: 1..30,
                    chance_per_block: None,
                },
                signer: None,
            },
            total_hpmns: 100,
            extra_normal_mns: 0,
            validator_quorum_count: 24,
            chain_lock_quorum_count: 24,
            upgrading_info: None,

            proposer_strategy: Default::default(),
            rotate_quorums: false,
            failure_testing: None,
            query_testing: None,
            verify_state_transition_results: true,
            ..Default::default()
        };

        let day_in_ms = 1000 * 60 * 60 * 24;

        let config = PlatformConfig {
            validator_set_quorum_size: 100,
            validator_set_quorum_type: "llmq_100_67".to_string(),
            chain_lock_quorum_type: "llmq_100_67".to_string(),
            execution: ExecutionConfig {
                verify_sum_trees: true,
                validator_set_rotation_block_count: 100,
                epoch_time_length_s: 1576800,
                ..Default::default()
            },
            block_spacing_ms: day_in_ms,
            testing_configs: PlatformTestConfig::default_with_no_block_signing(),
            ..Default::default()
        };
        let block_count = 30;
        let mut platform = TestPlatformBuilder::new()
            .with_config(config.clone())
            .build_with_mock_rpc();

        let outcome = run_chain_for_strategy(&mut platform, block_count, strategy, config, 15);
        assert_eq!(outcome.identities.len() as u64, 421);
        assert_eq!(outcome.masternode_identity_balances.len(), 100);
        let balance_count = outcome
            .masternode_identity_balances
            .into_iter()
            .filter(|(_, balance)| *balance != 0)
            .count();
        assert_eq!(balance_count, 19); // 1 epoch worth of proposers
    }

    #[test]
    fn run_chain_insert_many_new_identity_per_block_many_document_insertions_updates_and_deletions_with_epoch_change(
    ) {
        let platform_version = PlatformVersion::latest();
        let created_contract = json_document_to_created_contract(
            "tests/supporting_files/contract/dashpay/dashpay-contract-all-mutable.json",
            true,
            platform_version,
        )
        .expect("expected to get contract from a json document");

        let contract = created_contract.data_contract();

        let document_insertion_op = DocumentOp {
            contract: contract.clone(),
            action: DocumentAction::DocumentActionInsertRandom(
                DocumentFieldFillType::FillIfNotRequired,
                DocumentFieldFillSize::AnyDocumentFillSize,
            ),
            document_type: contract
                .document_type_for_name("contactRequest")
                .expect("expected a profile document type")
                .to_owned_document_type(),
        };

        let document_replace_op = DocumentOp {
            contract: contract.clone(),
            action: DocumentActionReplace,
            document_type: contract
                .document_type_for_name("contactRequest")
                .expect("expected a profile document type")
                .to_owned_document_type(),
        };

        let document_deletion_op = DocumentOp {
            contract: contract.clone(),
            action: DocumentAction::DocumentActionDelete,
            document_type: contract
                .document_type_for_name("contactRequest")
                .expect("expected a profile document type")
                .to_owned_document_type(),
        };

        let strategy = NetworkStrategy {
            strategy: Strategy {
                contracts_with_updates: vec![(created_contract, None)],
                operations: vec![
                    Operation {
                        op_type: OperationType::Document(document_insertion_op),
                        frequency: Frequency {
                            times_per_block_range: 1..40,
                            chance_per_block: None,
                        },
                    },
                    Operation {
                        op_type: OperationType::Document(document_replace_op),
                        frequency: Frequency {
                            times_per_block_range: 1..5,
                            chance_per_block: None,
                        },
                    },
                    Operation {
                        op_type: OperationType::Document(document_deletion_op),
                        frequency: Frequency {
                            times_per_block_range: 1..5,
                            chance_per_block: None,
                        },
                    },
                ],
                start_identities: vec![],
                identities_inserts: Frequency {
                    times_per_block_range: 1..6,
                    chance_per_block: None,
                },
                signer: None,
            },
            total_hpmns: 100,
            extra_normal_mns: 0,
            validator_quorum_count: 24,
            chain_lock_quorum_count: 24,
            upgrading_info: None,

            proposer_strategy: Default::default(),
            rotate_quorums: false,
            failure_testing: None,
            query_testing: None,
            verify_state_transition_results: true,
            ..Default::default()
        };

        let day_in_ms = 1000 * 60 * 60 * 24;

        let config = PlatformConfig {
            validator_set_quorum_size: 100,
            validator_set_quorum_type: "llmq_100_67".to_string(),
            chain_lock_quorum_type: "llmq_100_67".to_string(),
            execution: ExecutionConfig {
                verify_sum_trees: true,
                validator_set_rotation_block_count: 100,
                epoch_time_length_s: 1576800,
                ..Default::default()
            },
            block_spacing_ms: day_in_ms,
            testing_configs: PlatformTestConfig::default_with_no_block_signing(),
            ..Default::default()
        };
        let block_count = 30;
        let mut platform = TestPlatformBuilder::new()
            .with_config(config.clone())
            .build_with_mock_rpc();

        let outcome = run_chain_for_strategy(&mut platform, block_count, strategy, config, 15);
        assert_eq!(outcome.identities.len() as u64, 86);
        assert_eq!(outcome.masternode_identity_balances.len(), 100);
        let balance_count = outcome
            .masternode_identity_balances
            .into_iter()
            .filter(|(_, balance)| *balance != 0)
            .count();
        assert_eq!(balance_count, 19); // 1 epoch worth of proposers
    }

    #[test]
    fn run_chain_top_up_identities() {
        drive_abci::logging::init_for_tests(LogLevel::Silent);

        let strategy = NetworkStrategy {
            strategy: Strategy {
                contracts_with_updates: vec![],
                operations: vec![Operation {
                    op_type: OperationType::IdentityTopUp,
                    frequency: Frequency {
                        times_per_block_range: 1..3,
                        chance_per_block: None,
                    },
                }],
                start_identities: vec![],
                identities_inserts: Frequency {
                    times_per_block_range: 1..2,
                    chance_per_block: None,
                },
                signer: None,
            },
            total_hpmns: 100,
            extra_normal_mns: 0,
            validator_quorum_count: 24,
            chain_lock_quorum_count: 24,
            upgrading_info: None,

            proposer_strategy: Default::default(),
            rotate_quorums: false,
            failure_testing: None,
            query_testing: None,
            verify_state_transition_results: true,
            ..Default::default()
        };
        let config = PlatformConfig {
            validator_set_quorum_size: 100,
            validator_set_quorum_type: "llmq_100_67".to_string(),
            chain_lock_quorum_type: "llmq_100_67".to_string(),
            execution: ExecutionConfig {
                verify_sum_trees: true,
                validator_set_rotation_block_count: 25,
                ..Default::default()
            },
            block_spacing_ms: 3000,
            testing_configs: PlatformTestConfig::default_with_no_block_signing(),
            ..Default::default()
        };
        let mut platform = TestPlatformBuilder::new()
            .with_config(config.clone())
            .build_with_mock_rpc();

        let outcome = run_chain_for_strategy(&mut platform, 10, strategy, config, 15);

        let max_initial_balance = 100000000000u64; // TODO: some centralized way for random test data (`arbitrary` maybe?)
        let balances = outcome
            .abci_app
            .platform
            .drive
            .fetch_identities_balances(
                &outcome
                    .identities
                    .into_iter()
                    .map(|identity| identity.id().to_buffer())
                    .collect(),
                None,
            )
            .expect("expected to fetch balances");

        assert!(balances
            .into_iter()
            .any(|(_, balance)| balance > max_initial_balance));
    }

    #[test]
    fn run_chain_update_identities_add_keys() {
        let strategy = NetworkStrategy {
            strategy: Strategy {
                contracts_with_updates: vec![],
                operations: vec![Operation {
                    op_type: OperationType::IdentityUpdate(
                        IdentityUpdateOp::IdentityUpdateAddKeys(3),
                    ),
                    frequency: Frequency {
                        times_per_block_range: 1..2,
                        chance_per_block: None,
                    },
                }],
                start_identities: vec![],
                identities_inserts: Frequency {
                    times_per_block_range: 1..2,
                    chance_per_block: None,
                },
                signer: None,
            },
            total_hpmns: 100,
            extra_normal_mns: 0,
            validator_quorum_count: 24,
            chain_lock_quorum_count: 24,
            upgrading_info: None,

            proposer_strategy: Default::default(),
            rotate_quorums: false,
            failure_testing: None,
            query_testing: None,
            // because we can add an identity and add keys to it in the same block
            // the result would be different then expected
            verify_state_transition_results: false,
            ..Default::default()
        };
        let config = PlatformConfig {
            validator_set_quorum_size: 100,
            validator_set_quorum_type: "llmq_100_67".to_string(),
            chain_lock_quorum_type: "llmq_100_67".to_string(),
            execution: ExecutionConfig {
                verify_sum_trees: true,
                validator_set_rotation_block_count: 25,
                ..Default::default()
            },
            block_spacing_ms: 3000,
            testing_configs: PlatformTestConfig::default_with_no_block_signing(),
            ..Default::default()
        };
        let mut platform = TestPlatformBuilder::new()
            .with_config(config.clone())
            .build_with_mock_rpc();

        let outcome = run_chain_for_strategy(&mut platform, 10, strategy, config, 15);
        let state = outcome.abci_app.platform.state.read().unwrap();
        let protocol_version = state.current_protocol_version_in_consensus();
        let platform_version = PlatformVersion::get(protocol_version).unwrap();

        let identities = outcome
            .abci_app
            .platform
            .drive
            .fetch_full_identities(
                outcome
                    .identities
                    .into_iter()
                    .map(|identity| identity.id().to_buffer())
                    .collect::<Vec<_>>()
                    .as_slice(),
                None,
                platform_version,
            )
            .expect("expected to fetch balances");

        assert!(identities
            .into_iter()
            .any(|(_, identity)| { identity.expect("expected identity").public_keys().len() > 7 }));
    }

    #[test]
    fn run_chain_update_identities_remove_keys() {
        let platform_version = PlatformVersion::latest();
        let strategy = NetworkStrategy {
            strategy: Strategy {
                contracts_with_updates: vec![],
                operations: vec![Operation {
                    op_type: OperationType::IdentityUpdate(
                        IdentityUpdateOp::IdentityUpdateDisableKey(3),
                    ),
                    frequency: Frequency {
                        times_per_block_range: 1..2,
                        chance_per_block: None,
                    },
                }],
                start_identities: vec![],
                identities_inserts: Frequency {
                    times_per_block_range: 1..2,
                    chance_per_block: None,
                },
                signer: None,
            },
            total_hpmns: 100,
            extra_normal_mns: 0,
            validator_quorum_count: 24,
            chain_lock_quorum_count: 24,
            upgrading_info: None,

            proposer_strategy: Default::default(),
            rotate_quorums: false,
            failure_testing: None,
            query_testing: None,
            // because we can add an identity and remove keys to it in the same block
            // the result would be different then expected
            verify_state_transition_results: false,
            ..Default::default()
        };
        let config = PlatformConfig {
            validator_set_quorum_size: 100,
            validator_set_quorum_type: "llmq_100_67".to_string(),
            chain_lock_quorum_type: "llmq_100_67".to_string(),
            execution: ExecutionConfig {
                verify_sum_trees: true,
                validator_set_rotation_block_count: 25,
                ..Default::default()
            },
            block_spacing_ms: 3000,
            testing_configs: PlatformTestConfig::default_with_no_block_signing(),
            ..Default::default()
        };
        let mut platform = TestPlatformBuilder::new()
            .with_config(config.clone())
            .build_with_mock_rpc();

        let outcome = run_chain_for_strategy(&mut platform, 10, strategy, config, 15);

        let identities = outcome
            .abci_app
            .platform
            .drive
            .fetch_full_identities(
                outcome
                    .identities
                    .into_iter()
                    .map(|identity| identity.id().to_buffer())
                    .collect::<Vec<_>>()
                    .as_slice(),
                None,
                platform_version,
            )
            .expect("expected to fetch balances");

        assert!(identities.into_iter().any(|(_, identity)| {
            identity
                .expect("expected identity")
                .public_keys()
                .iter()
                .any(|(_, public_key)| public_key.is_disabled())
        }));
    }

    #[test]
    fn run_chain_top_up_and_withdraw_from_identities() {
        let platform_version = PlatformVersion::latest();
        let strategy = NetworkStrategy {
            strategy: Strategy {
                contracts_with_updates: vec![],
                operations: vec![
                    Operation {
                        op_type: OperationType::IdentityTopUp,
                        frequency: Frequency {
                            times_per_block_range: 1..4,
                            chance_per_block: None,
                        },
                    },
                    Operation {
                        op_type: OperationType::IdentityWithdrawal,
                        frequency: Frequency {
                            times_per_block_range: 1..4,
                            chance_per_block: None,
                        },
                    },
                ],
                start_identities: vec![],
                identities_inserts: Frequency {
                    times_per_block_range: 1..2,
                    chance_per_block: None,
                },
                signer: None,
            },
            total_hpmns: 100,
            extra_normal_mns: 0,
            validator_quorum_count: 24,
            chain_lock_quorum_count: 24,
            upgrading_info: None,

            proposer_strategy: Default::default(),
            rotate_quorums: false,
            failure_testing: None,
            query_testing: None,
            // because we can add an identity and withdraw from it in the same block
            // the result would be different then expected
            verify_state_transition_results: false,
            ..Default::default()
        };
        let config = PlatformConfig {
            validator_set_quorum_size: 100,
            validator_set_quorum_type: "llmq_100_67".to_string(),
            chain_lock_quorum_type: "llmq_100_67".to_string(),
            execution: ExecutionConfig {
                verify_sum_trees: true,
                validator_set_rotation_block_count: 25,
                ..Default::default()
            },
            block_spacing_ms: 3000,
            testing_configs: PlatformTestConfig::default_with_no_block_signing(),
            ..Default::default()
        };
        let mut platform = TestPlatformBuilder::new()
            .with_config(config.clone())
            .build_with_mock_rpc();

<<<<<<< HEAD
        platform
            .core_rpc
            .expect_send_raw_transaction()
            .returning(move |_| Ok(Txid::all_zeros()));

        struct CoreState {
            asset_unlock_statuses: BTreeMap<WithdrawalTransactionIndex, AssetUnlockStatusResult>,
            core_chain_lock: CoreChainLock,
        }

        let mut chain_locked_height = 1;

        // Have to go with a complicated shared object for the core state because we need to change
        // rpc response along the way but we can't mutate `platform.core_rpc` later
        // because platform reference is moved into the AbciApplication.
        let shared_core_state = Arc::new(Mutex::new(CoreState {
            asset_unlock_statuses: BTreeMap::new(),
            core_chain_lock: CoreChainLock {
                core_block_height: chain_locked_height,
                core_block_hash: [1; 32].to_vec(),
                signature: [2; 96].to_vec(),
            },
        }));

        let core_state_to_share = shared_core_state.clone();
        platform
            .core_rpc
            .expect_get_asset_unlock_statuses()
            .returning(move |indices, _| {
                Ok(indices
                    .iter()
                    .map(|index| {
                        core_state_to_share
                            .lock()
                            .unwrap()
                            .asset_unlock_statuses
                            .get(index)
                            .map(|status| status.clone())
                            .unwrap()
                    })
                    .collect())
            });

        let core_state_to_share = shared_core_state.clone();
        platform
            .core_rpc
            .expect_get_best_chain_lock()
            .returning(move || Ok(core_state_to_share.lock().unwrap().core_chain_lock.clone()));

        // Run first two blocks:
        // - Block 1: creates identity
        // - Block 2: tops up identity and initiates withdrawals
        let ChainExecutionOutcome {
            abci_app,
            proposers,
            quorums,
            current_quorum_hash,
            current_proposer_versions,
            end_time_ms,
            ..
        } = {
            let outcome =
                run_chain_for_strategy(&mut platform, 2, strategy.clone(), config.clone(), 1);

            // Withdrawal transactions are not populated to block execution context yet
            assert_eq!(outcome.withdrawals.len(), 0);

            // Withdrawal documents with pooled status should exist.
            let withdrawal_documents_pooled = outcome
                .abci_app
                .platform
                .drive
                .fetch_withdrawal_documents_by_status(
                    withdrawals_contract::WithdrawalStatus::POOLED.into(),
                    None,
                    platform_version,
                )
                .unwrap();
            assert!(withdrawal_documents_pooled.len() > 0);

            outcome
        };

        // Run block 3
        // Should broadcast previously pooled withdrawals to core
        let ChainExecutionOutcome {
            abci_app,
            proposers,
            quorums,
            current_quorum_hash,
            current_proposer_versions,
            end_time_ms,
            withdrawals: last_block_withdrawals,
            ..
        } = {
            let outcome = continue_chain_for_strategy(
                abci_app,
                ChainExecutionParameters {
                    block_start: 3,
                    core_height_start: 1,
                    block_count: 1,
                    proposers,
                    quorums,
                    current_quorum_hash,
                    current_proposer_versions: Some(current_proposer_versions),
                    start_time_ms: GENESIS_TIME_MS,
                    current_time_ms: end_time_ms,
                },
                strategy.clone(),
                config.clone(),
                StrategyRandomness::SeedEntropy(2),
            );

            assert!(outcome.withdrawals.len() > 0);

            // Update core state to return chain locked status for broadcasted transactions
            let mut core_state = shared_core_state.lock().unwrap();
            outcome.withdrawals.iter().for_each(|(index, _)| {
                core_state.asset_unlock_statuses.insert(
                    *index,
                    AssetUnlockStatusResult {
                        index: *index,
                        status: AssetUnlockStatus::Unknown,
                    },
                );
            });
=======
        let outcome = run_chain_for_strategy(&mut platform, 10, strategy, config, 15);
>>>>>>> 6b8df269

            outcome
        };

        // Run block 4
        // Should change pooled status to broadcasted
        let mut broadcasted_transactions_amount = last_block_withdrawals.len();
        let ChainExecutionOutcome {
            abci_app,
            proposers,
            quorums,
            current_quorum_hash,
            current_proposer_versions,
            end_time_ms,
            withdrawals: last_block_withdrawals,
            ..
        } = {
            let outcome = continue_chain_for_strategy(
                abci_app,
                ChainExecutionParameters {
                    block_start: 4,
                    core_height_start: 1,
                    block_count: 1,
                    proposers,
                    quorums,
                    current_quorum_hash,
                    current_proposer_versions: Some(current_proposer_versions),
                    start_time_ms: GENESIS_TIME_MS,
                    current_time_ms: end_time_ms + 1000,
                },
                strategy.clone(),
                config.clone(),
                StrategyRandomness::SeedEntropy(3),
            );

            let withdrawal_documents_pooled = outcome
                .abci_app
                .platform
                .drive
                .fetch_withdrawal_documents_by_status(
                    withdrawals_contract::WithdrawalStatus::POOLED.into(),
                    None,
                    platform_version,
                )
                .unwrap();

            let withdrawal_documents_broadcasted = outcome
                .abci_app
                .platform
                .drive
                .fetch_withdrawal_documents_by_status(
                    withdrawals_contract::WithdrawalStatus::BROADCASTED.into(),
                    None,
                    platform_version,
                )
                .unwrap();

            // Ensure total amount of withdrawal documents in broadcasted state is correct
            assert_eq!(
                withdrawal_documents_broadcasted.len(),
                broadcasted_transactions_amount + outcome.withdrawals.len()
            );

            // Simulate transactions being added to the core mempool
            let mut core_state = shared_core_state.lock().unwrap();
            outcome.withdrawals.iter().for_each(|(index, _)| {
                core_state.asset_unlock_statuses.insert(
                    *index,
                    AssetUnlockStatusResult {
                        index: *index,
                        status: AssetUnlockStatus::Unknown,
                    },
                );
            });

            outcome
        };

        // Run block 5
        // Previously broadcasted transactions are settled now,
        // and their corresponding withdrawal statuses should be changed to COMPLETED
        let mut settled_transactions_amount = broadcasted_transactions_amount;
        broadcasted_transactions_amount = last_block_withdrawals.len();
        let ChainExecutionOutcome {
            abci_app,
            proposers,
            quorums,
            current_quorum_hash,
            current_proposer_versions,
            end_time_ms,
            withdrawals: last_block_withdrawals,
            ..
        } = {
            chain_locked_height += 1;

            // Update core state to return chain locked status for broadcasted transactions
            let mut core_state = shared_core_state.lock().unwrap();
            core_state
                .asset_unlock_statuses
                .iter_mut()
                .for_each(|(index, status_result)| {
                    // Do not settle yet transactions that were broadcasted in the last block
                    if !last_block_withdrawals.contains_key(index) {
                        status_result.status = AssetUnlockStatus::Chainlocked;
                    }
                });

            core_state.core_chain_lock.core_block_height = chain_locked_height;
            drop(core_state);

            let outcome = continue_chain_for_strategy(
                abci_app,
                ChainExecutionParameters {
                    block_start: 5,
                    core_height_start: 1,
                    block_count: 1,
                    proposers,
                    quorums,
                    current_quorum_hash,
                    current_proposer_versions: Some(current_proposer_versions),
                    start_time_ms: GENESIS_TIME_MS,
                    current_time_ms: end_time_ms + 1000,
                },
                strategy.clone(),
                config.clone(),
                StrategyRandomness::SeedEntropy(4),
            );

            let withdrawal_documents_broadcasted = outcome
                .abci_app
                .platform
                .drive
                .fetch_withdrawal_documents_by_status(
                    withdrawals_contract::WithdrawalStatus::BROADCASTED.into(),
                    None,
                    platform_version,
                )
                .unwrap();

            // Ensure total amount of withdrawal documents in broadcasted state is correct
            assert_eq!(
                withdrawal_documents_broadcasted.len(),
                broadcasted_transactions_amount + outcome.withdrawals.len()
            );

            let withdrawal_documents_completed = outcome
                .abci_app
                .platform
                .drive
                .fetch_withdrawal_documents_by_status(
                    withdrawals_contract::WithdrawalStatus::COMPLETE.into(),
                    None,
                    platform_version,
                )
                .unwrap();
            assert_eq!(
                withdrawal_documents_completed.len(),
                settled_transactions_amount
            );

            // Simulate transactions being added to the core mempool
            let mut core_state = shared_core_state.lock().unwrap();
            outcome.withdrawals.iter().for_each(|(index, _)| {
                core_state.asset_unlock_statuses.insert(
                    *index,
                    AssetUnlockStatusResult {
                        index: *index,
                        status: AssetUnlockStatus::Unknown,
                    },
                );
            });

            outcome
        };

        // Run last block 6
        // Amount of completed withdrawals should increase
        settled_transactions_amount += broadcasted_transactions_amount;
        broadcasted_transactions_amount = last_block_withdrawals.len();
        let ChainExecutionOutcome {
            abci_app,
            proposers,
            quorums,
            current_quorum_hash,
            current_proposer_versions,
            end_time_ms,
            withdrawals,
            ..
        } = {
            chain_locked_height += 1;

            // Update core state to return chain locked status for broadcasted transactions
            let mut core_state = shared_core_state.lock().unwrap();
            core_state
                .asset_unlock_statuses
                .iter_mut()
                .for_each(|(index, status_result)| {
                    // Do not settle yet transactions that were broadcasted in the last block
                    if !last_block_withdrawals.contains_key(index) {
                        status_result.index = *index;
                        status_result.status = AssetUnlockStatus::Chainlocked;
                    }
                });

            core_state.core_chain_lock.core_block_height = chain_locked_height;
            drop(core_state);

            let outcome = continue_chain_for_strategy(
                abci_app,
                ChainExecutionParameters {
                    block_start: 6,
                    core_height_start: 1,
                    block_count: 1,
                    proposers,
                    quorums,
                    current_quorum_hash,
                    current_proposer_versions: Some(current_proposer_versions),
                    start_time_ms: GENESIS_TIME_MS,
                    current_time_ms: end_time_ms + 1000,
                },
                strategy,
                config,
                StrategyRandomness::SeedEntropy(5),
            );

            let withdrawal_documents_broadcasted = outcome
                .abci_app
                .platform
                .drive
                .fetch_withdrawal_documents_by_status(
                    withdrawals_contract::WithdrawalStatus::BROADCASTED.into(),
                    None,
                    platform_version,
                )
                .unwrap();

            // Ensure total amount of withdrawal documents in broadcasted state is correct
            assert_eq!(
                withdrawal_documents_broadcasted.len(),
                broadcasted_transactions_amount + outcome.withdrawals.len()
            );

            let withdrawal_documents_completed = outcome
                .abci_app
                .platform
                .drive
                .fetch_withdrawal_documents_by_status(
                    withdrawals_contract::WithdrawalStatus::COMPLETE.into(),
                    None,
                    platform_version,
                )
                .unwrap();

            assert_eq!(
                withdrawal_documents_completed.len(),
                settled_transactions_amount
            );

            outcome
        };
    }

    #[test]
    fn run_chain_rotation_is_deterministic_1_block() {
        let strategy = NetworkStrategy {
            strategy: Strategy {
                contracts_with_updates: vec![],
                operations: vec![],
                start_identities: vec![],
                identities_inserts: Frequency {
                    //we do this to create some paying transactions
                    times_per_block_range: 1..2,
                    chance_per_block: None,
                },
                signer: None,
            },
            total_hpmns: 50,
            extra_normal_mns: 0,
            validator_quorum_count: 10,
            upgrading_info: None,
            core_height_increase: RandomCoreHeightIncrease(Frequency {
                times_per_block_range: 1..2,
                chance_per_block: None,
            }),
            proposer_strategy: Default::default(),
            rotate_quorums: true,
            failure_testing: None,
            query_testing: None,
            verify_state_transition_results: false,
            ..Default::default()
        };
        let day_in_ms = 1000 * 60 * 60 * 24;
        let config = PlatformConfig {
            validator_set_quorum_size: 3,
            validator_set_quorum_type: "llmq_100_67".to_string(),
            chain_lock_quorum_type: "llmq_100_67".to_string(),
            execution: ExecutionConfig {
                verify_sum_trees: true,
                validator_set_rotation_block_count: 1,
                ..Default::default()
            },
            block_spacing_ms: day_in_ms,
            testing_configs: PlatformTestConfig::default_with_no_block_signing(),
            ..Default::default()
        };

        let mut platforms = Vec::new();
        let mut outcomes = Vec::new();

        for _ in 0..2 {
            let platform = TestPlatformBuilder::new()
                .with_config(config.clone())
                .build_with_mock_rpc();
            platforms.push(platform);
        }

        for platform in &mut platforms {
            platform
                .core_rpc
                .expect_get_best_chain_lock()
                .returning(move || {
                    Ok(ChainLock {
                        block_height: 10,
                        block_hash: BlockHash::from_byte_array([1; 32]),
                        signature: [2; 96].into(),
                    })
                });

            let outcome = run_chain_for_strategy(platform, 1, strategy.clone(), config.clone(), 7);
            outcomes.push(outcome);
        }

        let first_proposers_fingerprint = hash_to_hex_string(
            outcomes[0]
                .proposers
                .iter()
                .map(|masternode_list_item_with_updates| {
                    hex::encode(masternode_list_item_with_updates.masternode.pro_tx_hash)
                })
                .join("|"),
        );

        assert!(outcomes.iter().all(|outcome| {
            let last_proposers_fingerprint = hash_to_hex_string(
                outcome
                    .proposers
                    .iter()
                    .map(|masternode_list_item_with_updates| {
                        hex::encode(masternode_list_item_with_updates.masternode.pro_tx_hash)
                    })
                    .join("|"),
            );

            first_proposers_fingerprint == last_proposers_fingerprint
        }));

        let first_masternodes_fingerprint = hash_to_hex_string(
            outcomes[0]
                .masternode_identity_balances
                .keys()
                .map(hex::encode)
                .join("|"),
        );

        assert!(outcomes.iter().all(|outcome| {
            let last_masternodes_fingerprint = hash_to_hex_string(
                outcome
                    .masternode_identity_balances
                    .keys()
                    .map(hex::encode)
                    .join("|"),
            );

            first_masternodes_fingerprint == last_masternodes_fingerprint
        }));

        let first_validator_set_fingerprint = hash_to_hex_string(
            outcomes[0]
                .current_quorum()
                .validator_set
                .iter()
                .map(|validator| hex::encode(validator.pro_tx_hash))
                .join("|"),
        );

        assert!(outcomes.iter().all(|outcome| {
            let last_validator_set_fingerprint = hash_to_hex_string(
                outcome
                    .current_quorum()
                    .validator_set
                    .iter()
                    .map(|validator| hex::encode(validator.pro_tx_hash))
                    .join("|"),
            );

            first_validator_set_fingerprint == last_validator_set_fingerprint
        }));

        let first_last_app_hash = outcomes[0]
            .abci_app
            .platform
            .drive
            .grove
            .root_hash(None)
            .unwrap()
            .expect("should return app hash");

        assert!(outcomes.iter().all(|outcome| {
            let last_app_hash = outcome
                .abci_app
                .platform
                .drive
                .grove
                .root_hash(None)
                .unwrap()
                .expect("should return app hash");

            last_app_hash == first_last_app_hash
        }));
    }

    #[test]
    fn run_chain_heavy_rotation_deterministic_before_payout() {
        let strategy = NetworkStrategy {
            strategy: Strategy {
                contracts_with_updates: vec![],
                operations: vec![],
                start_identities: vec![],
                identities_inserts: Frequency {
                    //we do this to create some paying transactions
                    times_per_block_range: 1..2,
                    chance_per_block: None,
                },
                signer: None,
            },
            total_hpmns: 500,
            extra_normal_mns: 0,
            validator_quorum_count: 100,
            upgrading_info: None,
            core_height_increase: RandomCoreHeightIncrease(Frequency {
                times_per_block_range: 1..2,
                chance_per_block: None,
            }),
            proposer_strategy: Default::default(),
            rotate_quorums: true,
            failure_testing: None,
            query_testing: None,
            verify_state_transition_results: false,
            ..Default::default()
        };
        let day_in_ms = 1000 * 60 * 60 * 24;
        let config = PlatformConfig {
            validator_set_quorum_size: 3,
            validator_set_quorum_type: "llmq_100_67".to_string(),
            chain_lock_quorum_type: "llmq_100_67".to_string(),
            execution: ExecutionConfig {
                verify_sum_trees: true,
                validator_set_rotation_block_count: 1,
                epoch_time_length_s: 1576800,
                ..Default::default()
            },
            block_spacing_ms: day_in_ms,
            testing_configs: PlatformTestConfig::default_with_no_block_signing(),
            ..Default::default()
        };
        let mut platform_a = TestPlatformBuilder::new()
            .with_config(config.clone())
            .build_with_mock_rpc();
        let mut platform_b = TestPlatformBuilder::new()
            .with_config(config.clone())
            .build_with_mock_rpc();
        platform_a
            .core_rpc
            .expect_get_best_chain_lock()
            .returning(move || {
                Ok(ChainLock {
                    block_height: 10,
                    block_hash: BlockHash::from_byte_array([1; 32]),
                    signature: [2; 96].into(),
                })
            });
        platform_b
            .core_rpc
            .expect_get_best_chain_lock()
            .returning(move || {
                Ok(ChainLock {
                    block_height: 10,
                    block_hash: BlockHash::from_byte_array([1; 32]),
                    signature: [2; 96].into(),
                })
            });

        let outcome_a =
            run_chain_for_strategy(&mut platform_a, 18, strategy.clone(), config.clone(), 7);
        let outcome_b = run_chain_for_strategy(&mut platform_b, 18, strategy, config, 7);
        assert_eq!(outcome_a.end_epoch_index, outcome_b.end_epoch_index); // 100/18
        assert_eq!(outcome_a.masternode_identity_balances.len(), 500); // 500 nodes
        assert_eq!(outcome_b.masternode_identity_balances.len(), 500); // 500 nodes
        assert_eq!(outcome_a.end_epoch_index, 0); // 100/18
        let masternodes_fingerprint_a = hash_to_hex_string(
            outcome_a
                .masternode_identity_balances
                .keys()
                .map(hex::encode)
                .join("|"),
        );
        assert_eq!(
            masternodes_fingerprint_a,
            "0154fd29f0062819ee6b8063ea02c9f3296ed9af33a4538ae98087edb1a75029".to_string()
        );
        let masternodes_fingerprint_b = hash_to_hex_string(
            outcome_b
                .masternode_identity_balances
                .keys()
                .map(hex::encode)
                .join("|"),
        );
        assert_eq!(
            masternodes_fingerprint_b,
            "0154fd29f0062819ee6b8063ea02c9f3296ed9af33a4538ae98087edb1a75029".to_string()
        );

        let last_app_hash_a = outcome_a
            .abci_app
            .platform
            .drive
            .grove
            .root_hash(None)
            .unwrap()
            .expect("should return app hash");

        let last_app_hash_b = outcome_b
            .abci_app
            .platform
            .drive
            .grove
            .root_hash(None)
            .unwrap()
            .expect("should return app hash");

        assert_eq!(last_app_hash_a, last_app_hash_b);

        let balance_count = outcome_a
            .masternode_identity_balances
            .into_iter()
            .filter(|(_, balance)| *balance != 0)
            .count();
        assert_eq!(balance_count, 0);
    }

    #[test]
    fn run_chain_proposer_proposes_a_chainlock_that_would_remove_themselves_from_the_list_deterministic(
    ) {
        let strategy = NetworkStrategy {
            strategy: Strategy {
                contracts_with_updates: vec![],
                operations: vec![],
                start_identities: vec![],
                identities_inserts: Frequency {
                    //we do this to create some paying transactions
                    times_per_block_range: 1..2,
                    chance_per_block: None,
                },
                signer: None,
            },
            total_hpmns: 500,
            extra_normal_mns: 0,
            validator_quorum_count: 100,
            upgrading_info: None,
            core_height_increase: RandomCoreHeightIncrease(Frequency {
                times_per_block_range: 1..2,
                chance_per_block: None,
            }),
            proposer_strategy: Default::default(),
            rotate_quorums: true,
            failure_testing: None,
            query_testing: None,
            verify_state_transition_results: false,
            ..Default::default()
        };
        let day_in_ms = 1000 * 60 * 60 * 24;
        let config = PlatformConfig {
            validator_set_quorum_size: 3,
            validator_set_quorum_type: "llmq_100_67".to_string(),
            chain_lock_quorum_type: "llmq_100_67".to_string(),
            execution: ExecutionConfig {
                verify_sum_trees: true,
                validator_set_rotation_block_count: 1,
                ..Default::default()
            },
            block_spacing_ms: day_in_ms,
            testing_configs: PlatformTestConfig::default_with_no_block_signing(),
            ..Default::default()
        };
        let mut platform_a = TestPlatformBuilder::new()
            .with_config(config.clone())
            .build_with_mock_rpc();
        let mut platform_b = TestPlatformBuilder::new()
            .with_config(config.clone())
            .build_with_mock_rpc();
        platform_a
            .core_rpc
            .expect_get_best_chain_lock()
            .returning(move || {
                Ok(ChainLock {
                    block_height: 10,
                    block_hash: BlockHash::from_byte_array([1; 32]),
                    signature: [2; 96].into(),
                })
            });
        platform_b
            .core_rpc
            .expect_get_best_chain_lock()
            .returning(move || {
                Ok(ChainLock {
                    block_height: 10,
                    block_hash: BlockHash::from_byte_array([1; 32]),
                    signature: [2; 96].into(),
                })
            });

        let outcome_a =
            run_chain_for_strategy(&mut platform_a, 100, strategy.clone(), config.clone(), 7);
        let outcome_b = run_chain_for_strategy(&mut platform_b, 100, strategy, config, 7);
        assert_eq!(outcome_a.end_epoch_index, outcome_b.end_epoch_index); // 100/18
        assert_eq!(outcome_a.masternode_identity_balances.len(), 500); // 500 nodes
        assert_eq!(outcome_b.masternode_identity_balances.len(), 500); // 500 nodes
                                                                       //assert_eq!(outcome_a.end_epoch_index, 1); // 100/18
        let masternodes_fingerprint_a = hash_to_hex_string(
            outcome_a
                .masternode_identity_balances
                .keys()
                .map(hex::encode)
                .join("|"),
        );
        assert_eq!(
            masternodes_fingerprint_a,
            "0154fd29f0062819ee6b8063ea02c9f3296ed9af33a4538ae98087edb1a75029".to_string()
        );
        let masternodes_fingerprint_b = hash_to_hex_string(
            outcome_b
                .masternode_identity_balances
                .keys()
                .map(hex::encode)
                .join("|"),
        );
        assert_eq!(
            masternodes_fingerprint_b,
            "0154fd29f0062819ee6b8063ea02c9f3296ed9af33a4538ae98087edb1a75029".to_string()
        );

        let last_app_hash_a = outcome_a
            .abci_app
            .platform
            .drive
            .grove
            .root_hash(None)
            .unwrap()
            .expect("should return app hash");

        let last_app_hash_b = outcome_b
            .abci_app
            .platform
            .drive
            .grove
            .root_hash(None)
            .unwrap()
            .expect("should return app hash");

        assert_eq!(last_app_hash_a, last_app_hash_b);

        let balance_count = outcome_a
            .masternode_identity_balances
            .into_iter()
            .filter(|(_, balance)| *balance != 0)
            .count();
        // we have a maximum 90 quorums, that could have been used, 6 were used twice
        assert_eq!(balance_count, 84);
    }

    #[test]
    fn run_chain_stop_and_restart_with_rotation() {
        drive_abci::logging::init_for_tests(LogLevel::Silent);

        let strategy = NetworkStrategy {
            strategy: Strategy {
                contracts_with_updates: vec![],
                operations: vec![],
                start_identities: vec![],
                identities_inserts: Frequency {
                    times_per_block_range: Default::default(),
                    chance_per_block: None,
                },
                signer: None,
            },
            total_hpmns: 500,
            extra_normal_mns: 0,
            validator_quorum_count: 100,
            upgrading_info: None,

            proposer_strategy: Default::default(),
            rotate_quorums: false,
            failure_testing: None,
            query_testing: None,
            verify_state_transition_results: false,
            ..Default::default()
        };
        let day_in_ms = 1000 * 60 * 60 * 24;
        let config = PlatformConfig {
            validator_set_quorum_size: 3,
            validator_set_quorum_type: "llmq_100_67".to_string(),
            chain_lock_quorum_type: "llmq_100_67".to_string(),
            execution: ExecutionConfig {
                verify_sum_trees: true,
                validator_set_rotation_block_count: 1,
                epoch_time_length_s: 1576800,
                ..Default::default()
            },
            block_spacing_ms: day_in_ms,
            testing_configs: PlatformTestConfig::default_with_no_block_signing(),
            ..Default::default()
        };
        let TempPlatform {
            mut platform,
            tempdir: _,
        } = TestPlatformBuilder::new()
            .with_config(config.clone())
            .build_with_mock_rpc();

        let ChainExecutionOutcome {
            abci_app,
            proposers,
            quorums,
            current_quorum_hash,
            current_proposer_versions,
            end_time_ms,
            ..
        } = run_chain_for_strategy(&mut platform, 100, strategy.clone(), config.clone(), 89);

        let state = abci_app.platform.state.read().unwrap();
        let protocol_version = state.current_protocol_version_in_consensus();
        drop(state);
        let platform_version = PlatformVersion::get(protocol_version).unwrap();

        let known_root_hash = abci_app
            .platform
            .drive
            .grove
            .root_hash(None)
            .unwrap()
            .expect("expected root hash");

        abci_app
            .platform
            .reload_state_from_storage(platform_version)
            .expect("expected to recreate state");

        let ResponseInfo {
            data: _,
            version: _,
            app_version: _,
            last_block_height,
            last_block_app_hash,
        } = abci_app
            .info(RequestInfo {
                version: tenderdash_abci::proto::meta::TENDERDASH_VERSION.to_string(),
                block_version: 0,
                p2p_version: 0,
                abci_version: tenderdash_abci::proto::meta::ABCI_VERSION.to_string(),
            })
            .expect("expected to call info");

        assert_eq!(last_block_height, 100);
        assert_eq!(last_block_app_hash, known_root_hash);

        let block_start = abci_app
            .platform
            .state
            .read()
            .unwrap()
            .last_committed_block_info()
            .as_ref()
            .unwrap()
            .basic_info()
            .height
            + 1;

        continue_chain_for_strategy(
            abci_app,
            ChainExecutionParameters {
                block_start,
                core_height_start: 10,
                block_count: 30,
                proposers,
                quorums,
                current_quorum_hash,
                current_proposer_versions: Some(current_proposer_versions),
                start_time_ms: 1681094380000,
                current_time_ms: end_time_ms,
            },
            strategy,
            config,
            StrategyRandomness::SeedEntropy(block_start),
        );
    }

    #[test]
    fn run_chain_transfer_between_identities() {
        let strategy = NetworkStrategy {
            strategy: Strategy {
                contracts_with_updates: vec![],
                operations: vec![Operation {
                    op_type: OperationType::IdentityTransfer,
                    frequency: Frequency {
                        times_per_block_range: 1..3,
                        chance_per_block: None,
                    },
                }],
                start_identities: vec![],
                identities_inserts: Frequency {
                    times_per_block_range: 6..10,
                    chance_per_block: None,
                },
                signer: None,
            },
            total_hpmns: 100,
            extra_normal_mns: 0,
            validator_quorum_count: 24,
            chain_lock_quorum_count: 24,
            upgrading_info: None,

            proposer_strategy: Default::default(),
            rotate_quorums: false,
            failure_testing: None,
            query_testing: None,
            verify_state_transition_results: true,
            ..Default::default()
        };

        let config = PlatformConfig {
            validator_set_quorum_size: 100,
            validator_set_quorum_type: "llmq_100_67".to_string(),
            chain_lock_quorum_type: "llmq_100_67".to_string(),
            execution: ExecutionConfig {
                verify_sum_trees: true,
                validator_set_rotation_block_count: 25,
                ..Default::default()
            },
            block_spacing_ms: 3000,
            testing_configs: PlatformTestConfig::default_with_no_block_signing(),
            ..Default::default()
        };

        let mut platform = TestPlatformBuilder::new()
            .with_config(config.clone())
            .build_with_mock_rpc();

        let outcome = run_chain_for_strategy(&mut platform, 15, strategy, config, 15);

        let balances = &outcome
            .abci_app
            .platform
            .drive
            .fetch_identities_balances(
                &outcome
                    .identities
                    .iter()
                    .map(|identity| identity.id().to_buffer())
                    .collect(),
                None,
            )
            .expect("expected to fetch balances");

        assert_eq!(outcome.identities.len(), 110);
    }

    // Test should filter out transactions exceeding max tx bytes per block
    #[test]
    fn run_transactions_exceeding_max_block_size() {
        let strategy = NetworkStrategy {
            strategy: Strategy {
                identities_inserts: Frequency {
                    times_per_block_range: 5..6,
                    chance_per_block: None,
                },
                ..Default::default()
            },
            max_tx_bytes_per_block: 3500,
            ..Default::default()
        };
        let config = PlatformConfig {
            validator_set_quorum_size: 100,
            validator_set_quorum_type: "llmq_100_67".to_string(),
            chain_lock_quorum_type: "llmq_100_67".to_string(),
            execution: ExecutionConfig {
                verify_sum_trees: true,
                validator_set_rotation_block_count: 25,
                ..Default::default()
            },
            block_spacing_ms: 3000,
            testing_configs: PlatformTestConfig::default_with_no_block_signing(),
            ..Default::default()
        };
        let mut platform = TestPlatformBuilder::new()
            .with_config(config.clone())
            .build_with_mock_rpc();

        let outcome = run_chain_for_strategy(&mut platform, 1, strategy, config, 15);
        let state_transitions = outcome
            .state_transition_results_per_block
            .get(&1)
            .expect("expected state transition results");

        // Only three out of five transitions should've made to the block
        assert_eq!(state_transitions.len(), 3);
    }
}<|MERGE_RESOLUTION|>--- conflicted
+++ resolved
@@ -77,12 +77,9 @@
         DocumentAction, DocumentOp, IdentityUpdateOp, Operation, OperationType,
     };
 
-<<<<<<< HEAD
-    use dpp::dashcore::Txid;
-=======
     use crate::strategy::CoreHeightIncrease::RandomCoreHeightIncrease;
     use dpp::dashcore::ChainLock;
->>>>>>> 6b8df269
+    use dpp::dashcore::Txid;
     use dpp::data_contract::accessors::v0::{DataContractV0Getters, DataContractV0Setters};
     use dpp::data_contract::document_type::random_document::{
         DocumentFieldFillSize, DocumentFieldFillType,
@@ -2203,7 +2200,8 @@
             .with_config(config.clone())
             .build_with_mock_rpc();
 
-<<<<<<< HEAD
+        let outcome = run_chain_for_strategy(&mut platform, 10, strategy, config, 15);
+
         platform
             .core_rpc
             .expect_send_raw_transaction()
@@ -2330,9 +2328,6 @@
                     },
                 );
             });
-=======
-        let outcome = run_chain_for_strategy(&mut platform, 10, strategy, config, 15);
->>>>>>> 6b8df269
 
             outcome
         };
