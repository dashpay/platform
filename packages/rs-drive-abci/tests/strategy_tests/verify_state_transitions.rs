--- conflicted
+++ resolved
@@ -192,7 +192,115 @@
                         "state last block info {:?}",
                         platform.state.last_committed_block_info()
                     );
-<<<<<<< HEAD
+                    if *was_executed {
+                        assert_eq!(
+                            &contract.expect("expected a contract"),
+                            data_contract_update.data_contract_ref(),
+                        );
+                    } else if contract.is_some() {
+                        //there is the possibility that the state transition was not executed and the state is equal to the previous
+                        // state, aka there would have been no change anyways, we can discount that for now
+                        assert_ne!(
+                            &contract.expect("expected a contract"),
+                            data_contract_update.data_contract_ref(),
+                        );
+                    }
+                }
+                StateTransitionAction::DocumentsBatchAction(documents_batch_transition) => {
+                    documents_batch_transition
+                        .transitions()
+                        .iter()
+                        .for_each(|transition| {
+                            proofs_request
+                                .documents
+                                .push(get_proofs_request_v0::DocumentRequest {
+                                    contract_id: transition.base().data_contract_id().to_vec(),
+                                    document_type: transition.base().document_type_name().clone(),
+                                    document_type_keeps_history: transition
+                                        .base()
+                                        .data_contract_fetch_info()
+                                        .contract
+                                        .document_type_for_name(
+                                            transition.base().document_type_name().as_str(),
+                                        )
+                                        .expect("get document type")
+                                        .documents_keep_history(),
+                                    document_id: transition.base().id().to_vec(),
+                                });
+                        });
+                    let versioned_request = GetProofsRequest {
+                        version: Some(get_proofs_request::Version::V0(proofs_request)),
+                    };
+                    let result = abci_app
+                        .platform
+                        .query(
+                            "/proofs",
+                            &versioned_request.encode_to_vec(),
+                            platform_version,
+                        )
+                        .expect("expected to query proofs");
+                    let serialized_get_proofs_response =
+                        result.into_data().expect("expected queries to be valid");
+
+                    let response =
+                        GetProofsResponse::decode(serialized_get_proofs_response.as_slice())
+                            .expect("expected to decode proof response");
+
+                    let response_proof = response.proof_owned().expect("proof should be present");
+
+                    for document_transition_action in
+                        documents_batch_transition.transitions().iter()
+                    {
+                        let contract_fetch_info =
+                            document_transition_action.base().data_contract_fetch_info();
+
+                        let document_type = contract_fetch_info
+                            .contract
+                            .document_type_for_name(
+                                document_transition_action
+                                    .base()
+                                    .document_type_name()
+                                    .as_str(),
+                            )
+                            .expect("get document type");
+                        let query = SingleDocumentDriveQuery {
+                            contract_id: document_transition_action
+                                .base()
+                                .data_contract_id()
+                                .into_buffer(),
+                            document_type_name: document_transition_action
+                                .base()
+                                .document_type_name()
+                                .clone(),
+                            document_type_keeps_history: document_type.documents_keep_history(),
+                            document_id: document_transition_action.base().id().into_buffer(),
+                            block_time_ms: None, //None because we want latest
+                        };
+
+                        // dbg!(
+                        //     platform.state.height(),
+                        //     document_transition_action.action_type(),
+                        //     document_transition_action
+                        //         .base()
+                        //         .id()
+                        //         .to_string(Encoding::Base58)
+                        // );
+
+                        let (root_hash, document) = query
+                            .verify_proof(
+                                false,
+                                &response_proof.grovedb_proof,
+                                document_type,
+                                platform_version,
+                            )
+                            .expect("expected to verify a document");
+
+                        assert_eq!(
+                            &root_hash,
+                            expected_root_hash,
+                            "state last block info {:?}",
+                            platform.state.last_committed_block_info()
+                        );
 
                     match document_transition_action {
                         DocumentTransitionAction::CreateAction(creation_action) => {
@@ -230,146 +338,12 @@
                                         document,
                                         Document::try_from_replace_transition_action(
                                             replace_action,
-=======
-                    if *was_executed {
-                        assert_eq!(
-                            &contract.expect("expected a contract"),
-                            data_contract_update.data_contract_ref(),
-                        );
-                    } else if contract.is_some() {
-                        //there is the possibility that the state transition was not executed and the state is equal to the previous
-                        // state, aka there would have been no change anyways, we can discount that for now
-                        assert_ne!(
-                            &contract.expect("expected a contract"),
-                            data_contract_update.data_contract_ref(),
-                        );
-                    }
-                }
-                StateTransitionAction::DocumentsBatchAction(documents_batch_transition) => {
-                    documents_batch_transition
-                        .transitions()
-                        .iter()
-                        .for_each(|transition| {
-                            proofs_request
-                                .documents
-                                .push(get_proofs_request_v0::DocumentRequest {
-                                    contract_id: transition.base().data_contract_id().to_vec(),
-                                    document_type: transition.base().document_type_name().clone(),
-                                    document_type_keeps_history: transition
-                                        .base()
-                                        .data_contract_fetch_info()
-                                        .contract
-                                        .document_type_for_name(
-                                            transition.base().document_type_name().as_str(),
-                                        )
-                                        .expect("get document type")
-                                        .documents_keep_history(),
-                                    document_id: transition.base().id().to_vec(),
-                                });
-                        });
-                    let versioned_request = GetProofsRequest {
-                        version: Some(get_proofs_request::Version::V0(proofs_request)),
-                    };
-                    let result = abci_app
-                        .platform
-                        .query(
-                            "/proofs",
-                            &versioned_request.encode_to_vec(),
-                            platform_version,
-                        )
-                        .expect("expected to query proofs");
-                    let serialized_get_proofs_response =
-                        result.into_data().expect("expected queries to be valid");
-
-                    let response =
-                        GetProofsResponse::decode(serialized_get_proofs_response.as_slice())
-                            .expect("expected to decode proof response");
-
-                    let response_proof = response.proof_owned().expect("proof should be present");
-
-                    for document_transition_action in
-                        documents_batch_transition.transitions().iter()
-                    {
-                        let contract_fetch_info =
-                            document_transition_action.base().data_contract_fetch_info();
-
-                        let document_type = contract_fetch_info
-                            .contract
-                            .document_type_for_name(
-                                document_transition_action
-                                    .base()
-                                    .document_type_name()
-                                    .as_str(),
-                            )
-                            .expect("get document type");
-                        let query = SingleDocumentDriveQuery {
-                            contract_id: document_transition_action
-                                .base()
-                                .data_contract_id()
-                                .into_buffer(),
-                            document_type_name: document_transition_action
-                                .base()
-                                .document_type_name()
-                                .clone(),
-                            document_type_keeps_history: document_type.documents_keep_history(),
-                            document_id: document_transition_action.base().id().into_buffer(),
-                            block_time_ms: None, //None because we want latest
-                        };
-
-                        // dbg!(
-                        //     platform.state.height(),
-                        //     document_transition_action.action_type(),
-                        //     document_transition_action
-                        //         .base()
-                        //         .id()
-                        //         .to_string(Encoding::Base58)
-                        // );
-
-                        let (root_hash, document) = query
-                            .verify_proof(
-                                false,
-                                &response_proof.grovedb_proof,
-                                document_type,
-                                platform_version,
-                            )
-                            .expect("expected to verify a document");
-
-                        assert_eq!(
-                            &root_hash,
-                            expected_root_hash,
-                            "state last block info {:?}",
-                            platform.state.last_committed_block_info()
-                        );
-
-                        match document_transition_action {
-                            DocumentTransitionAction::CreateAction(creation_action) => {
-                                if *was_executed {
-                                    let document = document.expect("expected a document");
-                                    // dbg!(
-                                    //     &document,
-                                    //     Document::try_from_create_transition(
-                                    //         creation_action,
-                                    //         documents_batch_transition.owner_id(),
-                                    //         platform_version,
-                                    //     )
-                                    //     .expect("expected to get document")
-                                    // );
-                                    assert_eq!(
-                                        document,
-                                        Document::try_from_create_transition(
-                                            creation_action,
->>>>>>> 5b4e2323
                                             documents_batch_transition.owner_id(),
                                             platform_version,
                                         )
                                         .expect("expected to get document")
                                     );
-                                } else {
-                                    //there is the possibility that the state transition was not executed because it already existed,
-                                    // we can discount that for now in tests
-                                    assert!(document.is_none());
                                 }
-<<<<<<< HEAD
                             } else {
                                 //there is the possibility that the state transition was not executed and the state is equal to the previous
                                 // state, aka there would have been no change anyways, we can discount that for now
@@ -383,67 +357,37 @@
                                         )
                                         .expect("expected to get document")
                                     );
-=======
-                            }
-                            DocumentTransitionAction::ReplaceAction(replace_action) => {
-                                if *was_executed {
-                                    // it's also possible we deleted something we replaced
-                                    if let Some(document) = document {
-                                        assert_eq!(
-                                            document,
-                                            Document::try_from_replace_transition(
-                                                replace_action,
-                                                documents_batch_transition.owner_id(),
-                                                platform_version,
-                                            )
-                                            .expect("expected to get document")
-                                        );
-                                    }
-                                } else {
-                                    //there is the possibility that the state transition was not executed and the state is equal to the previous
-                                    // state, aka there would have been no change anyways, we can discount that for now
-                                    if let Some(document) = document {
-                                        assert_ne!(
-                                            document,
-                                            Document::try_from_replace_transition(
-                                                replace_action,
-                                                documents_batch_transition.owner_id(),
-                                                platform_version,
-                                            )
-                                            .expect("expected to get document")
-                                        );
-                                    }
->>>>>>> 5b4e2323
                                 }
                             }
-                            DocumentTransitionAction::DeleteAction(_) => {
-                                // we expect no document
-                                assert!(document.is_none());
-                            }
+                        }
+                        DocumentTransitionAction::DeleteAction(_) => {
+                            // we expect no document
+                            assert!(document.is_none());
                         }
                     }
                 }
-                StateTransitionAction::IdentityCreateAction(identity_create_transition) => {
-                    proofs_request
-                        .identities
-                        .push(get_proofs_request_v0::IdentityRequest {
-                            identity_id: identity_create_transition.identity_id().to_vec(),
-                            request_type:
-                                get_proofs_request_v0::identity_request::Type::FullIdentity.into(),
-                        });
-                    let versioned_request = GetProofsRequest {
-                        version: Some(get_proofs_request::Version::V0(proofs_request)),
-                    };
-                    let result = abci_app
-                        .platform
-                        .query(
-                            "/proofs",
-                            &versioned_request.encode_to_vec(),
-                            platform_version,
-                        )
-                        .expect("expected to query proofs");
-                    let serialized_get_proofs_response =
-                        result.into_data().expect("expected queries to be valid");
+            }
+            StateTransitionAction::IdentityCreateAction(identity_create_transition) => {
+                proofs_request
+                    .identities
+                    .push(get_proofs_request_v0::IdentityRequest {
+                        identity_id: identity_create_transition.identity_id().to_vec(),
+                        request_type: get_proofs_request_v0::identity_request::Type::FullIdentity
+                            .into(),
+                    });
+                let versioned_request = GetProofsRequest {
+                    version: Some(get_proofs_request::Version::V0(proofs_request)),
+                };
+                let result = abci_app
+                    .platform
+                    .query(
+                        "/proofs",
+                        &versioned_request.encode_to_vec(),
+                        platform_version,
+                    )
+                    .expect("expected to query proofs");
+                let serialized_get_proofs_response =
+                    result.into_data().expect("expected queries to be valid");
 
                     let response =
                         GetProofsResponse::decode(serialized_get_proofs_response.as_slice())
