--- conflicted
+++ resolved
@@ -17,12 +17,8 @@
     };
     use dpp::identity::accessors::IdentityGettersV0;
     use dpp::platform_value::Value;
-<<<<<<< HEAD
     use dpp::prelude::Identity;
-=======
-    use dpp::prelude::{Identifier, Identity};
     use dpp::version::PlatformVersion;
->>>>>>> 112b62bd
     use drive_abci::test::helpers::setup::TestPlatformBuilder;
     use simple_signer::signer::SimpleSigner;
     use strategy_tests::operations::{DocumentAction, DocumentOp, Operation, OperationType};
