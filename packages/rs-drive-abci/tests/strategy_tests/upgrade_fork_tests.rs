#[cfg(test)]
mod tests {
    use dpp::block::extended_block_info::v0::ExtendedBlockInfoV0Getters;
    use dpp::dashcore::hashes::Hash;
    use dpp::dashcore::{BlockHash, ChainLock};
    use dpp::version::PlatformVersion;
    use drive::drive::config::DriveConfig;

    use crate::execution::{continue_chain_for_strategy, run_chain_for_strategy};
    use crate::strategy::{
        ChainExecutionOutcome, ChainExecutionParameters, NetworkStrategy, StrategyRandomness,
        UpgradingInfo,
    };
    use drive_abci::config::{ExecutionConfig, PlatformConfig, PlatformTestConfig};
    use drive_abci::platform_types::platform_state::v0::PlatformStateV0Methods;
    use drive_abci::test::helpers::setup::TestPlatformBuilder;
    use platform_version::version::mocks::v2_test::TEST_PROTOCOL_VERSION_2;
    use platform_version::version::mocks::v3_test::TEST_PROTOCOL_VERSION_3;
    use strategy_tests::frequency::Frequency;
    use strategy_tests::Strategy;

    #[test]
    fn run_chain_version_upgrade() {
        // Define the desired stack size
        let stack_size = 4 * 1024 * 1024; //Lets set the stack size to be higher than the default 2MB

        let builder = std::thread::Builder::new()
            .stack_size(stack_size)
            .name("custom_stack_size_thread".into());

        let handler = builder
            .spawn(|| {
                let platform_version = PlatformVersion::first();
                let strategy = NetworkStrategy {
                    strategy: Strategy {
                        contracts_with_updates: vec![],
                        operations: vec![],
                        start_identities: vec![],
                        identities_inserts: Frequency {
                            times_per_block_range: Default::default(),
                            chance_per_block: None,
                        },
                        identity_contract_nonce_gaps: None,
                        signer: None,
                    },
                    total_hpmns: 460,
                    extra_normal_mns: 0,
                    validator_quorum_count: 24,
                    chain_lock_quorum_count: 24,
                    upgrading_info: Some(UpgradingInfo {
                        current_protocol_version: 1,
                        proposed_protocol_versions_with_weight: vec![(TEST_PROTOCOL_VERSION_2, 1)],
                        upgrade_three_quarters_life: 0.1,
                    }),

                    proposer_strategy: Default::default(),
                    rotate_quorums: false,
                    failure_testing: None,
                    query_testing: None,
                    verify_state_transition_results: false,
                    ..Default::default()
                };
                let twenty_minutes_in_ms = 1000 * 60 * 20;
                let mut config = PlatformConfig {
                    validator_set_quorum_size: 100,
                    validator_set_quorum_type: "llmq_100_67".to_string(),
                    chain_lock_quorum_type: "llmq_100_67".to_string(),
                    execution: ExecutionConfig {
                        verify_sum_trees: true,
                        validator_set_rotation_block_count: 125,
                        epoch_time_length_s: 1576800,
                        ..Default::default()
                    },
                    drive: DriveConfig {
                        epochs_per_era: 20,
                        ..Default::default()
                    },
                    block_spacing_ms: twenty_minutes_in_ms,
                    testing_configs: PlatformTestConfig::default_with_no_block_signing(),

                    ..Default::default()
                };
                let mut platform = TestPlatformBuilder::new()
                    .with_config(config.clone())
                    .build_with_mock_rpc();
                platform
                    .core_rpc
                    .expect_get_best_chain_lock()
                    .returning(move || {
                        Ok(ChainLock {
                            block_height: 10,
                            block_hash: BlockHash::from_byte_array([1; 32]),
                            signature: [2; 96].into(),
                        })
                    });
                let ChainExecutionOutcome {
                    abci_app,
                    proposers,
                    quorums,
                    current_quorum_hash,
                    current_proposer_versions,
                    end_time_ms,
                    identity_nonce_counter,
                    identity_contract_nonce_counter,
                    ..
                } = run_chain_for_strategy(
                    &mut platform,
                    1300,
                    strategy.clone(),
                    config.clone(),
                    13,
                );

                let platform = abci_app.platform;
                let state = platform.state.load();

                {
<<<<<<< HEAD
                    let counter = platform
                        .drive
                        .cache
                        .protocol_versions_counter
                        .read()
                        .unwrap();
=======
                    let platform = abci_app.platform;
                    let counter = platform.drive.cache.protocol_versions_counter.read();
>>>>>>> 0c3f75f7
                    platform
                        .drive
                        .fetch_versions_with_counter(None, &platform_version.drive)
                        .expect("expected to get versions");

                    assert_eq!(
<<<<<<< HEAD
                        state
=======
                        platform
                            .state
                            .read()
>>>>>>> 0c3f75f7
                            .last_committed_block_info()
                            .as_ref()
                            .unwrap()
                            .basic_info()
                            .epoch
                            .index,
                        0
                    );
<<<<<<< HEAD
                    assert_eq!(state.current_protocol_version_in_consensus(), 1);
=======
                    assert_eq!(
                        platform
                            .state
                            .read()
                            .current_protocol_version_in_consensus(),
                        1
                    );
>>>>>>> 0c3f75f7
                    assert_eq!(
                        (counter.get(&1), counter.get(&TEST_PROTOCOL_VERSION_2)),
                        (Some(&17), Some(&414))
                    );
                    //most nodes were hit (63 were not)
                }

                // we did not yet hit the epoch change
                // let's go a little longer

                let hour_in_ms = 1000 * 60 * 60;
<<<<<<< HEAD
                let block_start = state
=======
                let block_start = platform
                    .state
                    .read()
>>>>>>> 0c3f75f7
                    .last_committed_block_info()
                    .as_ref()
                    .unwrap()
                    .basic_info()
                    .height
                    + 1;

                //speed things up
                config.block_spacing_ms = hour_in_ms;

                let ChainExecutionOutcome {
                    abci_app,
                    proposers,
                    quorums,
                    current_quorum_hash,
                    end_time_ms,
                    identity_nonce_counter,
                    identity_contract_nonce_counter,
                    ..
                } = continue_chain_for_strategy(
                    abci_app,
                    ChainExecutionParameters {
                        block_start,
                        core_height_start: 1,
                        block_count: 200,
                        proposers,
                        quorums,
                        current_quorum_hash,
                        current_proposer_versions: Some(current_proposer_versions.clone()),
                        current_identity_nonce_counter: identity_nonce_counter,
                        current_identity_contract_nonce_counter: identity_contract_nonce_counter,
                        start_time_ms: 1681094380000,
                        current_time_ms: end_time_ms,
                    },
                    strategy.clone(),
                    config.clone(),
                    StrategyRandomness::SeedEntropy(7),
                );

                let state = platform.state.load();
                {
<<<<<<< HEAD
                    let counter = &platform
                        .drive
                        .cache
                        .protocol_versions_counter
                        .read()
                        .unwrap();
                    assert_eq!(
                        state
=======
                    let counter = &platform.drive.cache.protocol_versions_counter.read();
                    assert_eq!(
                        platform
                            .state
                            .read()
>>>>>>> 0c3f75f7
                            .last_committed_block_info()
                            .as_ref()
                            .unwrap()
                            .basic_info()
                            .epoch
                            .index,
                        1
                    );
<<<<<<< HEAD
                    assert_eq!(state.current_protocol_version_in_consensus(), 1);
                    assert_eq!(state.next_epoch_protocol_version(), TEST_PROTOCOL_VERSION_2);
=======
                    assert_eq!(
                        platform
                            .state
                            .read()
                            .current_protocol_version_in_consensus(),
                        1
                    );
                    assert_eq!(
                        platform.state.read().next_epoch_protocol_version(),
                        TEST_PROTOCOL_VERSION_2
                    );
>>>>>>> 0c3f75f7
                    assert_eq!(counter.get(&1), None); //no one has proposed 1 yet
                    assert_eq!(counter.get(&TEST_PROTOCOL_VERSION_2), Some(&154));
                }

                // we locked in
                // let's go a little longer to see activation

<<<<<<< HEAD
                let block_start = state
=======
                let block_start = platform
                    .state
                    .read()
>>>>>>> 0c3f75f7
                    .last_committed_block_info()
                    .as_ref()
                    .unwrap()
                    .basic_info()
                    .height
                    + 1;

                let ChainExecutionOutcome { .. } = continue_chain_for_strategy(
                    abci_app,
                    ChainExecutionParameters {
                        block_start,
                        core_height_start: 1,
                        block_count: 400,
                        proposers,
                        quorums,
                        current_quorum_hash,
                        current_proposer_versions: Some(current_proposer_versions),
                        current_identity_nonce_counter: identity_nonce_counter,
                        current_identity_contract_nonce_counter: identity_contract_nonce_counter,
                        start_time_ms: 1681094380000,
                        current_time_ms: end_time_ms,
                    },
                    strategy,
                    config,
                    StrategyRandomness::SeedEntropy(18),
                );

                let state = platform.state.load();

                {
<<<<<<< HEAD
                    let counter = &platform
                        .drive
                        .cache
                        .protocol_versions_counter
                        .read()
                        .unwrap();
                    assert_eq!(
                        state
=======
                    let counter = &platform.drive.cache.protocol_versions_counter.read();
                    assert_eq!(
                        platform
                            .state
                            .read()
>>>>>>> 0c3f75f7
                            .last_committed_block_info()
                            .as_ref()
                            .unwrap()
                            .basic_info()
                            .epoch
                            .index,
                        2
                    );
                    assert_eq!(
<<<<<<< HEAD
                        state.current_protocol_version_in_consensus(),
=======
                        platform
                            .state
                            .read()
                            .current_protocol_version_in_consensus(),
                        TEST_PROTOCOL_VERSION_2
                    );
                    assert_eq!(
                        platform.state.read().next_epoch_protocol_version(),
>>>>>>> 0c3f75f7
                        TEST_PROTOCOL_VERSION_2
                    );
                    assert_eq!(state.next_epoch_protocol_version(), TEST_PROTOCOL_VERSION_2);
                    assert_eq!(counter.get(&1), None); //no one has proposed 1 yet
                    assert_eq!(counter.get(&TEST_PROTOCOL_VERSION_2), Some(&122));
                }
            })
            .expect("Failed to create thread with custom stack size");

        // Wait for the thread to finish and assert that it didn't panic.
        handler.join().expect("Thread has panicked");
    }

    #[test]
    fn run_chain_quick_version_upgrade() {
        // Define the desired stack size
        let stack_size = 4 * 1024 * 1024; //Lets set the stack size to be higher than the default 2MB

        let builder = std::thread::Builder::new()
            .stack_size(stack_size)
            .name("custom_stack_size_thread".into());

        let handler = builder
            .spawn(|| {
                let platform_version = PlatformVersion::first();
                let strategy = NetworkStrategy {
                    strategy: Strategy {
                        contracts_with_updates: vec![],
                        operations: vec![],
                        start_identities: vec![],
                        identities_inserts: Frequency {
                            times_per_block_range: Default::default(),
                            chance_per_block: None,
                        },
                        identity_contract_nonce_gaps: None,
                        signer: None,
                    },
                    total_hpmns: 50,
                    extra_normal_mns: 0,
                    validator_quorum_count: 24,
                    chain_lock_quorum_count: 24,
                    upgrading_info: Some(UpgradingInfo {
                        current_protocol_version: 1,
                        proposed_protocol_versions_with_weight: vec![(TEST_PROTOCOL_VERSION_2, 1)],
                        upgrade_three_quarters_life: 0.2,
                    }),

                    proposer_strategy: Default::default(),
                    rotate_quorums: false,
                    failure_testing: None,
                    query_testing: None,
                    verify_state_transition_results: false,
                    ..Default::default()
                };
                let one_hour_in_s = 60 * 60;
                let thirty_seconds_in_ms = 1000 * 30;
                let config = PlatformConfig {
                    validator_set_quorum_size: 30,
                    validator_set_quorum_type: "llmq_100_67".to_string(),
                    chain_lock_quorum_type: "llmq_100_67".to_string(),
                    execution: ExecutionConfig {
                        verify_sum_trees: true,
                        validator_set_rotation_block_count: 30,
                        epoch_time_length_s: one_hour_in_s,
                        ..Default::default()
                    },
                    block_spacing_ms: thirty_seconds_in_ms,
                    testing_configs: PlatformTestConfig::default_with_no_block_signing(),

                    ..Default::default()
                };
                let mut platform = TestPlatformBuilder::new()
                    .with_config(config.clone())
                    .build_with_mock_rpc();
                platform
                    .core_rpc
                    .expect_get_best_chain_lock()
                    .returning(move || {
                        Ok(ChainLock {
                            block_height: 10,
                            block_hash: BlockHash::from_byte_array([1; 32]),
                            signature: [2; 96].into(),
                        })
                    });
                let ChainExecutionOutcome {
                    abci_app,
                    proposers,
                    quorums,
                    current_quorum_hash,
                    current_proposer_versions,
                    end_time_ms,
                    identity_nonce_counter,
                    identity_contract_nonce_counter,
                    ..
                } = run_chain_for_strategy(
                    &mut platform,
                    120,
                    strategy.clone(),
                    config.clone(),
                    13,
                );

                let platform = abci_app.platform;
                let state = platform.state.load();

                {
<<<<<<< HEAD
                    let counter = &platform
                        .drive
                        .cache
                        .protocol_versions_counter
                        .read()
                        .unwrap();
=======
                    let platform = abci_app.platform;
                    let counter = &platform.drive.cache.protocol_versions_counter.read();
>>>>>>> 0c3f75f7
                    platform
                        .drive
                        .fetch_versions_with_counter(None, &platform_version.drive)
                        .expect("expected to get versions");

                    assert_eq!(
<<<<<<< HEAD
                        state
=======
                        platform
                            .state
                            .read()
>>>>>>> 0c3f75f7
                            .last_committed_block_info()
                            .as_ref()
                            .unwrap()
                            .basic_info()
                            .epoch
                            .index,
                        0
                    );
<<<<<<< HEAD
                    assert_eq!(state.current_protocol_version_in_consensus(), 1);
                    assert_eq!(state.next_epoch_protocol_version(), 1);
=======
                    assert_eq!(
                        platform
                            .state
                            .read()
                            .current_protocol_version_in_consensus(),
                        1
                    );
                    assert_eq!(platform.state.read().next_epoch_protocol_version(), 1);
>>>>>>> 0c3f75f7
                    assert_eq!(
                        (counter.get(&1), counter.get(&TEST_PROTOCOL_VERSION_2)),
                        (Some(&6), Some(&44))
                    );
                    //most nodes were hit (63 were not)
                }

                let platform = abci_app.platform;

<<<<<<< HEAD
                let block_start = state
=======
                let block_start = platform
                    .state
                    .read()
>>>>>>> 0c3f75f7
                    .last_committed_block_info()
                    .as_ref()
                    .unwrap()
                    .basic_info()
                    .height
                    + 1;

                let ChainExecutionOutcome {
                    abci_app,
                    proposers,
                    quorums,
                    current_quorum_hash,
                    end_time_ms,
                    identity_nonce_counter,
                    identity_contract_nonce_counter,
                    ..
                } = continue_chain_for_strategy(
                    abci_app,
                    ChainExecutionParameters {
                        block_start,
                        core_height_start: 1,
                        block_count: 2,
                        proposers,
                        quorums,
                        current_quorum_hash,
                        current_proposer_versions: Some(current_proposer_versions.clone()),
                        current_identity_nonce_counter: identity_nonce_counter,
                        current_identity_contract_nonce_counter: identity_contract_nonce_counter,
                        start_time_ms: 1681094380000,
                        current_time_ms: end_time_ms,
                    },
                    strategy.clone(),
                    config.clone(),
                    StrategyRandomness::SeedEntropy(7),
                );

                let state = platform.state.load();
                {
<<<<<<< HEAD
                    let counter = &platform
                        .drive
                        .cache
                        .protocol_versions_counter
                        .read()
                        .unwrap();
                    assert_eq!(
                        state
=======
                    let counter = &platform.drive.cache.protocol_versions_counter.read();
                    assert_eq!(
                        platform
                            .state
                            .read()
>>>>>>> 0c3f75f7
                            .last_committed_block_info()
                            .as_ref()
                            .unwrap()
                            .basic_info()
                            .epoch
                            .index,
                        1
                    );
<<<<<<< HEAD
                    assert_eq!(state.current_protocol_version_in_consensus(), 1);
                    assert_eq!(state.next_epoch_protocol_version(), TEST_PROTOCOL_VERSION_2);
=======
                    assert_eq!(
                        platform
                            .state
                            .read()
                            .current_protocol_version_in_consensus(),
                        1
                    );
                    assert_eq!(
                        platform.state.read().next_epoch_protocol_version(),
                        TEST_PROTOCOL_VERSION_2
                    );
>>>>>>> 0c3f75f7
                    assert_eq!(counter.get(&1), None); //no one has proposed 1 yet
                    assert_eq!(counter.get(&TEST_PROTOCOL_VERSION_2), Some(&1));
                }

                // we locked in
                // let's go 120 blocks more to see activation

<<<<<<< HEAD
                let block_start = state
=======
                let block_start = platform
                    .state
                    .read()
>>>>>>> 0c3f75f7
                    .last_committed_block_info()
                    .as_ref()
                    .unwrap()
                    .basic_info()
                    .height
                    + 1;
                let ChainExecutionOutcome { .. } = continue_chain_for_strategy(
                    abci_app,
                    ChainExecutionParameters {
                        block_start,
                        core_height_start: 1,
                        block_count: 120,
                        proposers,
                        quorums,
                        current_quorum_hash,
                        current_proposer_versions: Some(current_proposer_versions),
                        current_identity_nonce_counter: identity_nonce_counter,
                        current_identity_contract_nonce_counter: identity_contract_nonce_counter,
                        start_time_ms: 1681094380000,
                        current_time_ms: end_time_ms,
                    },
                    strategy,
                    config,
                    StrategyRandomness::SeedEntropy(18),
                );
                let state = platform.state.load();
                {
<<<<<<< HEAD
                    let counter = &platform
                        .drive
                        .cache
                        .protocol_versions_counter
                        .read()
                        .unwrap();
                    assert_eq!(
                        state
=======
                    let counter = &platform.drive.cache.protocol_versions_counter.read();
                    assert_eq!(
                        platform
                            .state
                            .read()
>>>>>>> 0c3f75f7
                            .last_committed_block_info()
                            .as_ref()
                            .unwrap()
                            .basic_info()
                            .epoch
                            .index,
                        2
                    );
                    assert_eq!(
<<<<<<< HEAD
                        state.current_protocol_version_in_consensus(),
=======
                        platform
                            .state
                            .read()
                            .current_protocol_version_in_consensus(),
                        TEST_PROTOCOL_VERSION_2
                    );
                    assert_eq!(
                        platform.state.read().next_epoch_protocol_version(),
>>>>>>> 0c3f75f7
                        TEST_PROTOCOL_VERSION_2
                    );
                    assert_eq!(state.next_epoch_protocol_version(), TEST_PROTOCOL_VERSION_2);
                    assert_eq!(counter.get(&1), None); //no one has proposed 1 yet
                    assert_eq!(counter.get(&TEST_PROTOCOL_VERSION_2), Some(&1));
                }
            })
            .expect("Failed to create thread with custom stack size");

        // Wait for the thread to finish and assert that it didn't panic.
        handler.join().expect("Thread has panicked");
    }

    #[test]
    fn run_chain_version_upgrade_slow_upgrade() {
        // Define the desired stack size
        let stack_size = 4 * 1024 * 1024; //Lets set the stack size to be higher than the default 2MB

        let builder = std::thread::Builder::new()
            .stack_size(stack_size)
            .name("custom_stack_size_thread".into());

        let handler = builder
            .spawn(|| {
                let strategy = NetworkStrategy {
                    strategy: Strategy {
                        contracts_with_updates: vec![],
                        operations: vec![],
                        start_identities: vec![],
                        identities_inserts: Frequency {
                            times_per_block_range: Default::default(),
                            chance_per_block: None,
                        },
                        identity_contract_nonce_gaps: None,
                        signer: None,
                    },
                    total_hpmns: 120,
                    extra_normal_mns: 0,
                    validator_quorum_count: 200,
                    upgrading_info: Some(UpgradingInfo {
                        current_protocol_version: 1,
                        proposed_protocol_versions_with_weight: vec![(TEST_PROTOCOL_VERSION_2, 1)],
                        upgrade_three_quarters_life: 5.0, //it will take many epochs before we get enough nodes
                    }),

                    proposer_strategy: Default::default(),
                    rotate_quorums: false,
                    failure_testing: None,
                    query_testing: None,
                    verify_state_transition_results: false,
                    ..Default::default()
                };
                let hour_in_ms = 1000 * 60 * 60;
                let config = PlatformConfig {
                    validator_set_quorum_size: 40,
                    validator_set_quorum_type: "llmq_100_67".to_string(),
                    chain_lock_quorum_type: "llmq_100_67".to_string(),
                    execution: ExecutionConfig {
                        verify_sum_trees: true,
                        validator_set_rotation_block_count: 80,
                        epoch_time_length_s: 1576800,
                        ..Default::default()
                    },
                    drive: DriveConfig {
                        epochs_per_era: 20,
                        ..Default::default()
                    },
                    block_spacing_ms: hour_in_ms,

                    testing_configs: PlatformTestConfig::default_with_no_block_signing(),
                    ..Default::default()
                };
                let mut platform = TestPlatformBuilder::new()
                    .with_config(config.clone())
                    .build_with_mock_rpc();
                platform
                    .core_rpc
                    .expect_get_best_chain_lock()
                    .returning(move || {
                        Ok(ChainLock {
                            block_height: 10,
                            block_hash: BlockHash::from_byte_array([1; 32]),
                            signature: [2; 96].into(),
                        })
                    });

                let ChainExecutionOutcome {
                    abci_app,
                    proposers,
                    quorums,
                    current_quorum_hash,
                    current_proposer_versions,
                    end_time_ms,
                    identity_nonce_counter,
                    identity_contract_nonce_counter,
                    ..
                } = run_chain_for_strategy(
                    &mut platform,
                    2500,
                    strategy.clone(),
                    config.clone(),
                    16,
                );
                let platform = abci_app.platform;
                let state = platform.state.load();
                {
<<<<<<< HEAD
                    assert_eq!(
                        state
=======
                    let platform = abci_app.platform;
                    assert_eq!(
                        platform
                            .state
                            .read()
>>>>>>> 0c3f75f7
                            .last_committed_block_info()
                            .as_ref()
                            .unwrap()
                            .basic_info()
                            .epoch
                            .index,
                        5
                    );
<<<<<<< HEAD
                    assert_eq!(state.current_protocol_version_in_consensus(), 1);
                    assert_eq!(state.next_epoch_protocol_version(), 1);
                    let counter = &platform
                        .drive
                        .cache
                        .protocol_versions_counter
                        .read()
                        .unwrap();
=======
                    assert_eq!(
                        platform
                            .state
                            .read()
                            .current_protocol_version_in_consensus(),
                        1
                    );
                    assert_eq!(platform.state.read().next_epoch_protocol_version(), 1);
                    let counter = &platform.drive.cache.protocol_versions_counter.read();
>>>>>>> 0c3f75f7
                    assert_eq!(
                        (counter.get(&1), counter.get(&TEST_PROTOCOL_VERSION_2)),
                        (Some(&35), Some(&64))
                    );
                }

                // we did not yet hit the required threshold to upgrade
                // let's go a little longer

                let platform = abci_app.platform;
<<<<<<< HEAD
                let block_start = state
=======
                let block_start = platform
                    .state
                    .read()
>>>>>>> 0c3f75f7
                    .last_committed_block_info()
                    .as_ref()
                    .unwrap()
                    .basic_info()
                    .height
                    + 1;
                let ChainExecutionOutcome {
                    abci_app,
                    proposers,
                    quorums,
                    current_quorum_hash,

                    end_time_ms,
                    identity_nonce_counter,
                    identity_contract_nonce_counter,
                    ..
                } = continue_chain_for_strategy(
                    abci_app,
                    ChainExecutionParameters {
                        block_start,
                        core_height_start: 1,
                        block_count: 2500,
                        proposers,
                        quorums,
                        current_quorum_hash,
                        current_proposer_versions: Some(current_proposer_versions.clone()),
                        current_identity_nonce_counter: identity_nonce_counter,
                        current_identity_contract_nonce_counter: identity_contract_nonce_counter,
                        start_time_ms: 1681094380000,
                        current_time_ms: end_time_ms,
                    },
                    strategy.clone(),
                    config.clone(),
                    StrategyRandomness::SeedEntropy(7),
                );
                let state = platform.state.load();
                {
<<<<<<< HEAD
                    let counter = &platform
                        .drive
                        .cache
                        .protocol_versions_counter
                        .read()
                        .unwrap();
                    assert_eq!(
                        state
=======
                    let counter = &platform.drive.cache.protocol_versions_counter.read();
                    assert_eq!(
                        platform
                            .state
                            .read()
>>>>>>> 0c3f75f7
                            .last_committed_block_info()
                            .as_ref()
                            .unwrap()
                            .basic_info()
                            .epoch
                            .index,
                        11
                    );
<<<<<<< HEAD
                    assert_eq!(state.current_protocol_version_in_consensus(), 1);
                    assert_eq!(state.next_epoch_protocol_version(), TEST_PROTOCOL_VERSION_2);
=======
                    assert_eq!(
                        platform
                            .state
                            .read()
                            .current_protocol_version_in_consensus(),
                        1
                    );
                    assert_eq!(
                        platform.state.read().next_epoch_protocol_version(),
                        TEST_PROTOCOL_VERSION_2
                    );
>>>>>>> 0c3f75f7
                    // the counter is for the current voting during that window
                    assert_eq!(
                        (counter.get(&1), counter.get(&TEST_PROTOCOL_VERSION_2)),
                        (Some(&8), Some(&79))
                    );
                }

                // we are now locked in, the current protocol version will change on next epoch

<<<<<<< HEAD
                let block_start = state
=======
                let block_start = platform
                    .state
                    .read()
>>>>>>> 0c3f75f7
                    .last_committed_block_info()
                    .as_ref()
                    .unwrap()
                    .basic_info()
                    .height
                    + 1;
                let ChainExecutionOutcome { .. } = continue_chain_for_strategy(
                    abci_app,
                    ChainExecutionParameters {
                        block_start,
                        core_height_start: 1,
                        block_count: 400,
                        proposers,
                        quorums,
                        current_quorum_hash,
                        current_proposer_versions: Some(current_proposer_versions),
                        current_identity_nonce_counter: identity_nonce_counter,
                        current_identity_contract_nonce_counter: identity_contract_nonce_counter,
                        start_time_ms: 1681094380000,
                        current_time_ms: end_time_ms,
                    },
                    strategy,
                    config,
                    StrategyRandomness::SeedEntropy(8),
                );

                let state = platform.state.load();

                {
                    assert_eq!(
<<<<<<< HEAD
                        state
=======
                        platform
                            .state
                            .read()
>>>>>>> 0c3f75f7
                            .last_committed_block_info()
                            .as_ref()
                            .unwrap()
                            .basic_info()
                            .epoch
                            .index,
                        12
                    );
                    assert_eq!(
<<<<<<< HEAD
                        state.current_protocol_version_in_consensus(),
=======
                        platform
                            .state
                            .read()
                            .current_protocol_version_in_consensus(),
                        TEST_PROTOCOL_VERSION_2
                    );
                    assert_eq!(
                        platform.state.read().next_epoch_protocol_version(),
>>>>>>> 0c3f75f7
                        TEST_PROTOCOL_VERSION_2
                    );
                    assert_eq!(state.next_epoch_protocol_version(), TEST_PROTOCOL_VERSION_2);
                }
            })
            .expect("Failed to create thread with custom stack size");

        // Wait for the thread to finish and assert that it didn't panic.
        handler.join().expect("Thread has panicked");
    }

    #[test]
    fn run_chain_version_upgrade_slow_upgrade_quick_reversion_after_lock_in() {
        // Define the desired stack size
        let stack_size = 4 * 1024 * 1024; //Lets set the stack size to be higher than the default 2MB

        let builder = std::thread::Builder::new()
            .stack_size(stack_size)
            .name("custom_stack_size_thread".into());

        let handler = builder
            .spawn(|| {
                let strategy = NetworkStrategy {
                    strategy: Strategy {
                        contracts_with_updates: vec![],
                        operations: vec![],
                        start_identities: vec![],
                        identities_inserts: Frequency {
                            times_per_block_range: Default::default(),
                            chance_per_block: None,
                        },
                        identity_contract_nonce_gaps: None,
                        signer: None,
                    },
                    total_hpmns: 200,
                    extra_normal_mns: 0,
                    validator_quorum_count: 100,
                    upgrading_info: Some(UpgradingInfo {
                        current_protocol_version: 1,
                        proposed_protocol_versions_with_weight: vec![(TEST_PROTOCOL_VERSION_2, 1)],
                        upgrade_three_quarters_life: 5.0,
                    }),

                    proposer_strategy: Default::default(),
                    rotate_quorums: false,
                    failure_testing: None,
                    query_testing: None,
                    verify_state_transition_results: false,
                    ..Default::default()
                };
                let hour_in_ms = 1000 * 60 * 60;
                let mut config = PlatformConfig {
                    validator_set_quorum_size: 50,
                    validator_set_quorum_type: "llmq_100_67".to_string(),
                    chain_lock_quorum_type: "llmq_100_67".to_string(),
                    execution: ExecutionConfig {
                        verify_sum_trees: true,
                        validator_set_rotation_block_count: 50,
                        epoch_time_length_s: 1576800,
                        ..Default::default()
                    },
                    drive: DriveConfig {
                        epochs_per_era: 20,
                        ..Default::default()
                    },
                    block_spacing_ms: hour_in_ms,

                    testing_configs: PlatformTestConfig::default_with_no_block_signing(),
                    ..Default::default()
                };
                let mut platform = TestPlatformBuilder::new()
                    .with_config(config.clone())
                    .build_with_mock_rpc();
                platform
                    .core_rpc
                    .expect_get_best_chain_lock()
                    .returning(move || {
                        Ok(ChainLock {
                            block_height: 10,
                            block_hash: BlockHash::from_byte_array([1; 32]),
                            signature: [2; 96].into(),
                        })
                    });
                let ChainExecutionOutcome {
                    abci_app,
                    proposers,
                    quorums,
                    current_quorum_hash,
                    current_proposer_versions,
                    end_time_ms,
                    identity_nonce_counter,
                    identity_contract_nonce_counter,
                    ..
                } = run_chain_for_strategy(
                    &mut platform,
                    2000,
                    strategy.clone(),
                    config.clone(),
                    15,
                );

                let platform = abci_app.platform;
                let state = platform.state.load();

                {
<<<<<<< HEAD
                    assert_eq!(
                        state
=======
                    let platform = abci_app.platform;
                    assert_eq!(
                        platform
                            .state
                            .read()
>>>>>>> 0c3f75f7
                            .last_committed_block_info()
                            .as_ref()
                            .unwrap()
                            .basic_info()
                            .epoch
                            .index,
                        4
                    );
<<<<<<< HEAD
                    assert_eq!(state.current_protocol_version_in_consensus(), 1);
=======
                    assert_eq!(
                        platform
                            .state
                            .read()
                            .current_protocol_version_in_consensus(),
                        1
                    );
>>>>>>> 0c3f75f7
                }

                // we still did not yet hit the required threshold to upgrade
                // let's go a just a little longer
                let platform = abci_app.platform;
<<<<<<< HEAD
                let block_start = state
=======
                let block_start = platform
                    .state
                    .read()
>>>>>>> 0c3f75f7
                    .last_committed_block_info()
                    .as_ref()
                    .unwrap()
                    .basic_info()
                    .height
                    + 1;
                let ChainExecutionOutcome {
                    abci_app,
                    proposers,
                    quorums,
                    current_quorum_hash,

                    end_time_ms,
                    identity_nonce_counter,
                    identity_contract_nonce_counter,
                    ..
                } = continue_chain_for_strategy(
                    abci_app,
                    ChainExecutionParameters {
                        block_start,
                        core_height_start: 1,
                        block_count: 3000,
                        proposers,
                        quorums,
                        current_quorum_hash,
                        current_proposer_versions: Some(current_proposer_versions),
                        current_identity_nonce_counter: identity_nonce_counter,
                        current_identity_contract_nonce_counter: identity_contract_nonce_counter,
                        start_time_ms: 1681094380000,
                        current_time_ms: end_time_ms,
                    },
                    strategy,
                    config.clone(),
                    StrategyRandomness::SeedEntropy(99),
                );
                let state = platform.state.load();
                {
<<<<<<< HEAD
                    let counter = &platform
                        .drive
                        .cache
                        .protocol_versions_counter
                        .read()
                        .unwrap();
                    assert_eq!(
                        state
=======
                    let counter = &platform.drive.cache.protocol_versions_counter.read();
                    assert_eq!(
                        platform
                            .state
                            .read()
>>>>>>> 0c3f75f7
                            .last_committed_block_info()
                            .as_ref()
                            .unwrap()
                            .basic_info()
                            .epoch
                            .index,
                        11
                    );
<<<<<<< HEAD
                    assert_eq!(state.current_protocol_version_in_consensus(), 1);
                    assert_eq!(state.next_epoch_protocol_version(), TEST_PROTOCOL_VERSION_2);
=======
                    assert_eq!(
                        platform
                            .state
                            .read()
                            .current_protocol_version_in_consensus(),
                        1
                    );
                    assert_eq!(
                        platform.state.read().next_epoch_protocol_version(),
                        TEST_PROTOCOL_VERSION_2
                    );
>>>>>>> 0c3f75f7
                    assert_eq!(
                        (counter.get(&1), counter.get(&TEST_PROTOCOL_VERSION_2)),
                        (Some(&18), Some(&111))
                    );
                    //not all nodes have upgraded
                }

                // we are now locked in, the current protocol version will change on next epoch
                // however most nodes now revert

                let strategy = NetworkStrategy {
                    strategy: Strategy {
                        contracts_with_updates: vec![],
                        operations: vec![],
                        start_identities: vec![],
                        identities_inserts: Frequency {
                            times_per_block_range: Default::default(),
                            chance_per_block: None,
                        },
                        identity_contract_nonce_gaps: None,
                        signer: None,
                    },
                    total_hpmns: 200,
                    extra_normal_mns: 0,
                    validator_quorum_count: 100,
                    upgrading_info: Some(UpgradingInfo {
                        current_protocol_version: 2,
                        proposed_protocol_versions_with_weight: vec![
                            (1, 9),
                            (TEST_PROTOCOL_VERSION_2, 1),
                        ],
                        upgrade_three_quarters_life: 0.1,
                    }),

                    proposer_strategy: Default::default(),
                    rotate_quorums: false,
                    failure_testing: None,
                    query_testing: None,
                    verify_state_transition_results: false,
                    ..Default::default()
                };

<<<<<<< HEAD
                let block_start = state
=======
                let block_start = platform
                    .state
                    .read()
>>>>>>> 0c3f75f7
                    .last_committed_block_info()
                    .as_ref()
                    .unwrap()
                    .basic_info()
                    .height
                    + 1;
                config.block_spacing_ms = hour_in_ms / 5; //speed things up
                let ChainExecutionOutcome {
                    abci_app,
                    proposers,
                    quorums,
                    current_quorum_hash,
                    current_proposer_versions,

                    end_time_ms,
                    identity_nonce_counter,
                    identity_contract_nonce_counter,
                    ..
                } = continue_chain_for_strategy(
                    abci_app,
                    ChainExecutionParameters {
                        block_start,
                        core_height_start: 1,
                        block_count: 2000,
                        proposers,
                        quorums,
                        current_quorum_hash,
                        current_proposer_versions: None, //restart the proposer versions
                        current_identity_nonce_counter: identity_nonce_counter,
                        current_identity_contract_nonce_counter: identity_contract_nonce_counter,
                        start_time_ms: 1681094380000,
                        current_time_ms: end_time_ms,
                    },
                    strategy.clone(),
                    config.clone(),
                    StrategyRandomness::SeedEntropy(40),
                );
                let state = platform.state.load();
                {
<<<<<<< HEAD
                    let counter = &platform
                        .drive
                        .cache
                        .protocol_versions_counter
                        .read()
                        .unwrap();
=======
                    let counter = &platform.drive.cache.protocol_versions_counter.read();
>>>>>>> 0c3f75f7
                    assert_eq!(
                        (counter.get(&1), counter.get(&TEST_PROTOCOL_VERSION_2)),
                        (Some(&172), Some(&24))
                    );
                    //a lot nodes reverted to previous version, however this won't impact things
                    assert_eq!(
<<<<<<< HEAD
                        state
=======
                        platform
                            .state
                            .read()
>>>>>>> 0c3f75f7
                            .last_committed_block_info()
                            .as_ref()
                            .unwrap()
                            .basic_info()
                            .epoch
                            .index,
                        12
                    );
                    assert_eq!(
<<<<<<< HEAD
                        state.current_protocol_version_in_consensus(),
                        TEST_PROTOCOL_VERSION_2
                    );
                    assert_eq!(state.next_epoch_protocol_version(), 1);
                }

                let block_start = state
=======
                        platform
                            .state
                            .read()
                            .current_protocol_version_in_consensus(),
                        TEST_PROTOCOL_VERSION_2
                    );
                    assert_eq!(platform.state.read().next_epoch_protocol_version(), 1);
                }

                let block_start = platform
                    .state
                    .read()
>>>>>>> 0c3f75f7
                    .last_committed_block_info()
                    .as_ref()
                    .unwrap()
                    .basic_info()
                    .height
                    + 1;
                config.block_spacing_ms = hour_in_ms * 4; //let's try to move to next epoch
                let ChainExecutionOutcome { .. } = continue_chain_for_strategy(
                    abci_app,
                    ChainExecutionParameters {
                        block_start,
                        core_height_start: 1,
                        block_count: 100,
                        proposers,
                        quorums,
                        current_quorum_hash,
                        current_proposer_versions: Some(current_proposer_versions),
                        current_identity_nonce_counter: identity_nonce_counter,
                        current_identity_contract_nonce_counter: identity_contract_nonce_counter,
                        start_time_ms: 1681094380000,
                        current_time_ms: end_time_ms,
                    },
                    strategy,
                    config,
                    StrategyRandomness::SeedEntropy(40),
                );
                let state = platform.state.load();
                {
<<<<<<< HEAD
                    let counter = &platform
                        .drive
                        .cache
                        .protocol_versions_counter
                        .read()
                        .unwrap();
=======
                    let counter = &platform.drive.cache.protocol_versions_counter.read();
>>>>>>> 0c3f75f7
                    assert_eq!(
                        (counter.get(&1), counter.get(&TEST_PROTOCOL_VERSION_2)),
                        (Some(&23), Some(&2))
                    );
                    assert_eq!(
<<<<<<< HEAD
                        state
=======
                        platform
                            .state
                            .read()
>>>>>>> 0c3f75f7
                            .last_committed_block_info()
                            .as_ref()
                            .unwrap()
                            .basic_info()
                            .epoch
                            .index,
                        13
                    );
<<<<<<< HEAD
                    assert_eq!(state.current_protocol_version_in_consensus(), 1);
                    assert_eq!(state.next_epoch_protocol_version(), 1);
=======
                    assert_eq!(
                        platform
                            .state
                            .read()
                            .current_protocol_version_in_consensus(),
                        1
                    );
                    assert_eq!(platform.state.read().next_epoch_protocol_version(), 1);
>>>>>>> 0c3f75f7
                }
            })
            .expect("Failed to create thread with custom stack size");

        // Wait for the thread to finish and assert that it didn't panic.
        handler.join().expect("Thread has panicked");
    }

    #[test]
    fn run_chain_version_upgrade_multiple_versions() {
        // Define the desired stack size
        let stack_size = 4 * 1024 * 1024; //Lets set the stack size to be higher than the default 2MB

        let builder = std::thread::Builder::new()
            .stack_size(stack_size)
            .name("custom_stack_size_thread".into());

        let handler = builder
            .spawn(|| {
                let strategy = NetworkStrategy {
                    strategy: Strategy {
                        contracts_with_updates: vec![],
                        operations: vec![],
                        start_identities: vec![],
                        identities_inserts: Frequency {
                            times_per_block_range: Default::default(),
                            chance_per_block: None,
                        },
                        identity_contract_nonce_gaps: None,
                        signer: None,
                    },
                    total_hpmns: 200,
                    extra_normal_mns: 0,
                    validator_quorum_count: 100,
                    upgrading_info: Some(UpgradingInfo {
                        current_protocol_version: 1,
                        proposed_protocol_versions_with_weight: vec![
                            (1, 3),
                            (TEST_PROTOCOL_VERSION_2, 95),
                            (TEST_PROTOCOL_VERSION_3, 4),
                        ],
                        upgrade_three_quarters_life: 0.75,
                    }),

                    proposer_strategy: Default::default(),
                    rotate_quorums: false,
                    failure_testing: None,
                    query_testing: None,
                    verify_state_transition_results: false,
                    ..Default::default()
                };
                let hour_in_ms = 1000 * 60 * 60;
                let config = PlatformConfig {
                    validator_set_quorum_size: 50,
                    validator_set_quorum_type: "llmq_100_67".to_string(),
                    chain_lock_quorum_type: "llmq_100_67".to_string(),
                    execution: ExecutionConfig {
                        verify_sum_trees: true,
                        validator_set_rotation_block_count: 30,
                        epoch_time_length_s: 1576800,
                        ..Default::default()
                    },
                    drive: DriveConfig {
                        epochs_per_era: 20,
                        ..Default::default()
                    },
                    block_spacing_ms: hour_in_ms,

                    testing_configs: PlatformTestConfig::default_with_no_block_signing(),
                    ..Default::default()
                };
                let mut platform = TestPlatformBuilder::new()
                    .with_config(config.clone())
                    .build_with_mock_rpc();
                platform
                    .core_rpc
                    .expect_get_best_chain_lock()
                    .returning(move || {
                        Ok(ChainLock {
                            block_height: 10,
                            block_hash: BlockHash::from_byte_array([1; 32]),
                            signature: [2; 96].into(),
                        })
                    });
                let ChainExecutionOutcome {
                    abci_app,
                    proposers,
                    quorums,
                    current_quorum_hash,
                    end_time_ms,
                    identity_nonce_counter,
                    identity_contract_nonce_counter,
                    ..
                } = run_chain_for_strategy(&mut platform, 1400, strategy, config.clone(), 15);
                let state = abci_app.platform.state.load();
                {
                    let platform = abci_app.platform;
<<<<<<< HEAD
                    let counter = &platform
                        .drive
                        .cache
                        .protocol_versions_counter
                        .read()
                        .unwrap();

                    assert_eq!(
                        state
=======
                    let counter = &platform.drive.cache.protocol_versions_counter.read();

                    assert_eq!(
                        platform
                            .state
                            .read()
>>>>>>> 0c3f75f7
                            .last_committed_block_info()
                            .as_ref()
                            .unwrap()
                            .basic_info()
                            .epoch
                            .index,
                        3
                    );
<<<<<<< HEAD
                    assert_eq!(state.current_protocol_version_in_consensus(), 1);
                    assert_eq!(state.next_epoch_protocol_version(), TEST_PROTOCOL_VERSION_2);
=======
                    assert_eq!(
                        platform
                            .state
                            .read()
                            .current_protocol_version_in_consensus(),
                        1
                    );
                    assert_eq!(
                        platform.state.read().next_epoch_protocol_version(),
                        TEST_PROTOCOL_VERSION_2
                    );
>>>>>>> 0c3f75f7
                    assert_eq!(
                        (
                            counter.get(&1),
                            counter.get(&TEST_PROTOCOL_VERSION_2),
                            counter.get(&TEST_PROTOCOL_VERSION_3)
                        ),
                        (Some(&2), Some(&68), Some(&3))
                    ); //some nodes reverted to previous version
                }

                let strategy = NetworkStrategy {
                    strategy: Strategy {
                        contracts_with_updates: vec![],
                        operations: vec![],
                        start_identities: vec![],
                        identities_inserts: Frequency {
                            times_per_block_range: Default::default(),
                            chance_per_block: None,
                        },
                        identity_contract_nonce_gaps: None,
                        signer: None,
                    },
                    total_hpmns: 200,
                    extra_normal_mns: 0,
                    validator_quorum_count: 24,
                    chain_lock_quorum_count: 24,
                    upgrading_info: Some(UpgradingInfo {
                        current_protocol_version: 1,
                        proposed_protocol_versions_with_weight: vec![
                            (TEST_PROTOCOL_VERSION_2, 3),
                            (TEST_PROTOCOL_VERSION_3, 150),
                        ],
                        upgrade_three_quarters_life: 0.5,
                    }),

                    proposer_strategy: Default::default(),
                    rotate_quorums: false,
                    failure_testing: None,
                    query_testing: None,
                    verify_state_transition_results: false,
                    ..Default::default()
                };

                // we hit the required threshold to upgrade
                // let's go a little longer
                let platform = abci_app.platform;
<<<<<<< HEAD
                let block_start = state
=======
                let block_start = platform
                    .state
                    .read()
>>>>>>> 0c3f75f7
                    .last_committed_block_info()
                    .as_ref()
                    .unwrap()
                    .basic_info()
                    .height
                    + 1;
                let ChainExecutionOutcome { .. } = continue_chain_for_strategy(
                    abci_app,
                    ChainExecutionParameters {
                        block_start,
                        core_height_start: 1,
                        block_count: 1100,
                        proposers,
                        quorums,
                        current_quorum_hash,
                        current_proposer_versions: None,
                        current_identity_nonce_counter: identity_nonce_counter,
                        current_identity_contract_nonce_counter: identity_contract_nonce_counter,
                        start_time_ms: 1681094380000,
                        current_time_ms: end_time_ms,
                    },
                    strategy,
                    config,
                    StrategyRandomness::SeedEntropy(7),
                );
                let state = platform.state.load();
                {
<<<<<<< HEAD
                    let counter = &platform
                        .drive
                        .cache
                        .protocol_versions_counter
                        .read()
                        .unwrap();
                    assert_eq!(
                        state
=======
                    let counter = &platform.drive.cache.protocol_versions_counter.read();
                    assert_eq!(
                        platform
                            .state
                            .read()
>>>>>>> 0c3f75f7
                            .last_committed_block_info()
                            .as_ref()
                            .unwrap()
                            .basic_info()
                            .epoch
                            .index,
                        5
                    );
                    assert_eq!(
<<<<<<< HEAD
                        state.current_protocol_version_in_consensus(),
                        TEST_PROTOCOL_VERSION_2
                    );
                    assert_eq!(state.next_epoch_protocol_version(), TEST_PROTOCOL_VERSION_3);
=======
                        platform
                            .state
                            .read()
                            .current_protocol_version_in_consensus(),
                        TEST_PROTOCOL_VERSION_2
                    );
                    assert_eq!(
                        platform.state.read().next_epoch_protocol_version(),
                        TEST_PROTOCOL_VERSION_3
                    );
>>>>>>> 0c3f75f7
                    assert_eq!(
                        (
                            counter.get(&1),
                            counter.get(&TEST_PROTOCOL_VERSION_2),
                            counter.get(&TEST_PROTOCOL_VERSION_3)
                        ),
                        (None, Some(&3), Some(&143))
                    );
                }
            })
            .expect("Failed to create thread with custom stack size");

        // Wait for the thread to finish and assert that it didn't panic.
        handler.join().expect("Thread has panicked");
    }
}<|MERGE_RESOLUTION|>--- conflicted
+++ resolved
@@ -115,30 +115,19 @@
                 let state = platform.state.load();
 
                 {
-<<<<<<< HEAD
                     let counter = platform
                         .drive
                         .cache
                         .protocol_versions_counter
                         .read()
                         .unwrap();
-=======
-                    let platform = abci_app.platform;
-                    let counter = platform.drive.cache.protocol_versions_counter.read();
->>>>>>> 0c3f75f7
                     platform
                         .drive
                         .fetch_versions_with_counter(None, &platform_version.drive)
                         .expect("expected to get versions");
 
                     assert_eq!(
-<<<<<<< HEAD
-                        state
-=======
-                        platform
-                            .state
-                            .read()
->>>>>>> 0c3f75f7
+                        state
                             .last_committed_block_info()
                             .as_ref()
                             .unwrap()
@@ -147,17 +136,7 @@
                             .index,
                         0
                     );
-<<<<<<< HEAD
                     assert_eq!(state.current_protocol_version_in_consensus(), 1);
-=======
-                    assert_eq!(
-                        platform
-                            .state
-                            .read()
-                            .current_protocol_version_in_consensus(),
-                        1
-                    );
->>>>>>> 0c3f75f7
                     assert_eq!(
                         (counter.get(&1), counter.get(&TEST_PROTOCOL_VERSION_2)),
                         (Some(&17), Some(&414))
@@ -169,13 +148,7 @@
                 // let's go a little longer
 
                 let hour_in_ms = 1000 * 60 * 60;
-<<<<<<< HEAD
                 let block_start = state
-=======
-                let block_start = platform
-                    .state
-                    .read()
->>>>>>> 0c3f75f7
                     .last_committed_block_info()
                     .as_ref()
                     .unwrap()
@@ -217,7 +190,6 @@
 
                 let state = platform.state.load();
                 {
-<<<<<<< HEAD
                     let counter = &platform
                         .drive
                         .cache
@@ -226,13 +198,6 @@
                         .unwrap();
                     assert_eq!(
                         state
-=======
-                    let counter = &platform.drive.cache.protocol_versions_counter.read();
-                    assert_eq!(
-                        platform
-                            .state
-                            .read()
->>>>>>> 0c3f75f7
                             .last_committed_block_info()
                             .as_ref()
                             .unwrap()
@@ -241,22 +206,8 @@
                             .index,
                         1
                     );
-<<<<<<< HEAD
                     assert_eq!(state.current_protocol_version_in_consensus(), 1);
                     assert_eq!(state.next_epoch_protocol_version(), TEST_PROTOCOL_VERSION_2);
-=======
-                    assert_eq!(
-                        platform
-                            .state
-                            .read()
-                            .current_protocol_version_in_consensus(),
-                        1
-                    );
-                    assert_eq!(
-                        platform.state.read().next_epoch_protocol_version(),
-                        TEST_PROTOCOL_VERSION_2
-                    );
->>>>>>> 0c3f75f7
                     assert_eq!(counter.get(&1), None); //no one has proposed 1 yet
                     assert_eq!(counter.get(&TEST_PROTOCOL_VERSION_2), Some(&154));
                 }
@@ -264,13 +215,7 @@
                 // we locked in
                 // let's go a little longer to see activation
 
-<<<<<<< HEAD
                 let block_start = state
-=======
-                let block_start = platform
-                    .state
-                    .read()
->>>>>>> 0c3f75f7
                     .last_committed_block_info()
                     .as_ref()
                     .unwrap()
@@ -301,7 +246,6 @@
                 let state = platform.state.load();
 
                 {
-<<<<<<< HEAD
                     let counter = &platform
                         .drive
                         .cache
@@ -310,13 +254,6 @@
                         .unwrap();
                     assert_eq!(
                         state
-=======
-                    let counter = &platform.drive.cache.protocol_versions_counter.read();
-                    assert_eq!(
-                        platform
-                            .state
-                            .read()
->>>>>>> 0c3f75f7
                             .last_committed_block_info()
                             .as_ref()
                             .unwrap()
@@ -326,18 +263,7 @@
                         2
                     );
                     assert_eq!(
-<<<<<<< HEAD
                         state.current_protocol_version_in_consensus(),
-=======
-                        platform
-                            .state
-                            .read()
-                            .current_protocol_version_in_consensus(),
-                        TEST_PROTOCOL_VERSION_2
-                    );
-                    assert_eq!(
-                        platform.state.read().next_epoch_protocol_version(),
->>>>>>> 0c3f75f7
                         TEST_PROTOCOL_VERSION_2
                     );
                     assert_eq!(state.next_epoch_protocol_version(), TEST_PROTOCOL_VERSION_2);
@@ -444,30 +370,19 @@
                 let state = platform.state.load();
 
                 {
-<<<<<<< HEAD
                     let counter = &platform
                         .drive
                         .cache
                         .protocol_versions_counter
                         .read()
                         .unwrap();
-=======
-                    let platform = abci_app.platform;
-                    let counter = &platform.drive.cache.protocol_versions_counter.read();
->>>>>>> 0c3f75f7
                     platform
                         .drive
                         .fetch_versions_with_counter(None, &platform_version.drive)
                         .expect("expected to get versions");
 
                     assert_eq!(
-<<<<<<< HEAD
-                        state
-=======
-                        platform
-                            .state
-                            .read()
->>>>>>> 0c3f75f7
+                        state
                             .last_committed_block_info()
                             .as_ref()
                             .unwrap()
@@ -476,19 +391,8 @@
                             .index,
                         0
                     );
-<<<<<<< HEAD
                     assert_eq!(state.current_protocol_version_in_consensus(), 1);
                     assert_eq!(state.next_epoch_protocol_version(), 1);
-=======
-                    assert_eq!(
-                        platform
-                            .state
-                            .read()
-                            .current_protocol_version_in_consensus(),
-                        1
-                    );
-                    assert_eq!(platform.state.read().next_epoch_protocol_version(), 1);
->>>>>>> 0c3f75f7
                     assert_eq!(
                         (counter.get(&1), counter.get(&TEST_PROTOCOL_VERSION_2)),
                         (Some(&6), Some(&44))
@@ -498,13 +402,7 @@
 
                 let platform = abci_app.platform;
 
-<<<<<<< HEAD
                 let block_start = state
-=======
-                let block_start = platform
-                    .state
-                    .read()
->>>>>>> 0c3f75f7
                     .last_committed_block_info()
                     .as_ref()
                     .unwrap()
@@ -543,7 +441,6 @@
 
                 let state = platform.state.load();
                 {
-<<<<<<< HEAD
                     let counter = &platform
                         .drive
                         .cache
@@ -552,13 +449,6 @@
                         .unwrap();
                     assert_eq!(
                         state
-=======
-                    let counter = &platform.drive.cache.protocol_versions_counter.read();
-                    assert_eq!(
-                        platform
-                            .state
-                            .read()
->>>>>>> 0c3f75f7
                             .last_committed_block_info()
                             .as_ref()
                             .unwrap()
@@ -567,22 +457,8 @@
                             .index,
                         1
                     );
-<<<<<<< HEAD
                     assert_eq!(state.current_protocol_version_in_consensus(), 1);
                     assert_eq!(state.next_epoch_protocol_version(), TEST_PROTOCOL_VERSION_2);
-=======
-                    assert_eq!(
-                        platform
-                            .state
-                            .read()
-                            .current_protocol_version_in_consensus(),
-                        1
-                    );
-                    assert_eq!(
-                        platform.state.read().next_epoch_protocol_version(),
-                        TEST_PROTOCOL_VERSION_2
-                    );
->>>>>>> 0c3f75f7
                     assert_eq!(counter.get(&1), None); //no one has proposed 1 yet
                     assert_eq!(counter.get(&TEST_PROTOCOL_VERSION_2), Some(&1));
                 }
@@ -590,13 +466,7 @@
                 // we locked in
                 // let's go 120 blocks more to see activation
 
-<<<<<<< HEAD
                 let block_start = state
-=======
-                let block_start = platform
-                    .state
-                    .read()
->>>>>>> 0c3f75f7
                     .last_committed_block_info()
                     .as_ref()
                     .unwrap()
@@ -624,7 +494,6 @@
                 );
                 let state = platform.state.load();
                 {
-<<<<<<< HEAD
                     let counter = &platform
                         .drive
                         .cache
@@ -633,13 +502,6 @@
                         .unwrap();
                     assert_eq!(
                         state
-=======
-                    let counter = &platform.drive.cache.protocol_versions_counter.read();
-                    assert_eq!(
-                        platform
-                            .state
-                            .read()
->>>>>>> 0c3f75f7
                             .last_committed_block_info()
                             .as_ref()
                             .unwrap()
@@ -649,18 +511,7 @@
                         2
                     );
                     assert_eq!(
-<<<<<<< HEAD
                         state.current_protocol_version_in_consensus(),
-=======
-                        platform
-                            .state
-                            .read()
-                            .current_protocol_version_in_consensus(),
-                        TEST_PROTOCOL_VERSION_2
-                    );
-                    assert_eq!(
-                        platform.state.read().next_epoch_protocol_version(),
->>>>>>> 0c3f75f7
                         TEST_PROTOCOL_VERSION_2
                     );
                     assert_eq!(state.next_epoch_protocol_version(), TEST_PROTOCOL_VERSION_2);
@@ -767,16 +618,8 @@
                 let platform = abci_app.platform;
                 let state = platform.state.load();
                 {
-<<<<<<< HEAD
-                    assert_eq!(
-                        state
-=======
-                    let platform = abci_app.platform;
-                    assert_eq!(
-                        platform
-                            .state
-                            .read()
->>>>>>> 0c3f75f7
+                    assert_eq!(
+                        state
                             .last_committed_block_info()
                             .as_ref()
                             .unwrap()
@@ -785,7 +628,6 @@
                             .index,
                         5
                     );
-<<<<<<< HEAD
                     assert_eq!(state.current_protocol_version_in_consensus(), 1);
                     assert_eq!(state.next_epoch_protocol_version(), 1);
                     let counter = &platform
@@ -794,17 +636,6 @@
                         .protocol_versions_counter
                         .read()
                         .unwrap();
-=======
-                    assert_eq!(
-                        platform
-                            .state
-                            .read()
-                            .current_protocol_version_in_consensus(),
-                        1
-                    );
-                    assert_eq!(platform.state.read().next_epoch_protocol_version(), 1);
-                    let counter = &platform.drive.cache.protocol_versions_counter.read();
->>>>>>> 0c3f75f7
                     assert_eq!(
                         (counter.get(&1), counter.get(&TEST_PROTOCOL_VERSION_2)),
                         (Some(&35), Some(&64))
@@ -815,13 +646,7 @@
                 // let's go a little longer
 
                 let platform = abci_app.platform;
-<<<<<<< HEAD
                 let block_start = state
-=======
-                let block_start = platform
-                    .state
-                    .read()
->>>>>>> 0c3f75f7
                     .last_committed_block_info()
                     .as_ref()
                     .unwrap()
@@ -859,7 +684,6 @@
                 );
                 let state = platform.state.load();
                 {
-<<<<<<< HEAD
                     let counter = &platform
                         .drive
                         .cache
@@ -868,13 +692,6 @@
                         .unwrap();
                     assert_eq!(
                         state
-=======
-                    let counter = &platform.drive.cache.protocol_versions_counter.read();
-                    assert_eq!(
-                        platform
-                            .state
-                            .read()
->>>>>>> 0c3f75f7
                             .last_committed_block_info()
                             .as_ref()
                             .unwrap()
@@ -883,22 +700,8 @@
                             .index,
                         11
                     );
-<<<<<<< HEAD
                     assert_eq!(state.current_protocol_version_in_consensus(), 1);
                     assert_eq!(state.next_epoch_protocol_version(), TEST_PROTOCOL_VERSION_2);
-=======
-                    assert_eq!(
-                        platform
-                            .state
-                            .read()
-                            .current_protocol_version_in_consensus(),
-                        1
-                    );
-                    assert_eq!(
-                        platform.state.read().next_epoch_protocol_version(),
-                        TEST_PROTOCOL_VERSION_2
-                    );
->>>>>>> 0c3f75f7
                     // the counter is for the current voting during that window
                     assert_eq!(
                         (counter.get(&1), counter.get(&TEST_PROTOCOL_VERSION_2)),
@@ -908,13 +711,7 @@
 
                 // we are now locked in, the current protocol version will change on next epoch
 
-<<<<<<< HEAD
                 let block_start = state
-=======
-                let block_start = platform
-                    .state
-                    .read()
->>>>>>> 0c3f75f7
                     .last_committed_block_info()
                     .as_ref()
                     .unwrap()
@@ -945,13 +742,7 @@
 
                 {
                     assert_eq!(
-<<<<<<< HEAD
-                        state
-=======
-                        platform
-                            .state
-                            .read()
->>>>>>> 0c3f75f7
+                        state
                             .last_committed_block_info()
                             .as_ref()
                             .unwrap()
@@ -961,18 +752,7 @@
                         12
                     );
                     assert_eq!(
-<<<<<<< HEAD
                         state.current_protocol_version_in_consensus(),
-=======
-                        platform
-                            .state
-                            .read()
-                            .current_protocol_version_in_consensus(),
-                        TEST_PROTOCOL_VERSION_2
-                    );
-                    assert_eq!(
-                        platform.state.read().next_epoch_protocol_version(),
->>>>>>> 0c3f75f7
                         TEST_PROTOCOL_VERSION_2
                     );
                     assert_eq!(state.next_epoch_protocol_version(), TEST_PROTOCOL_VERSION_2);
@@ -1078,16 +858,8 @@
                 let state = platform.state.load();
 
                 {
-<<<<<<< HEAD
-                    assert_eq!(
-                        state
-=======
-                    let platform = abci_app.platform;
-                    assert_eq!(
-                        platform
-                            .state
-                            .read()
->>>>>>> 0c3f75f7
+                    assert_eq!(
+                        state
                             .last_committed_block_info()
                             .as_ref()
                             .unwrap()
@@ -1096,29 +868,13 @@
                             .index,
                         4
                     );
-<<<<<<< HEAD
                     assert_eq!(state.current_protocol_version_in_consensus(), 1);
-=======
-                    assert_eq!(
-                        platform
-                            .state
-                            .read()
-                            .current_protocol_version_in_consensus(),
-                        1
-                    );
->>>>>>> 0c3f75f7
                 }
 
                 // we still did not yet hit the required threshold to upgrade
                 // let's go a just a little longer
                 let platform = abci_app.platform;
-<<<<<<< HEAD
                 let block_start = state
-=======
-                let block_start = platform
-                    .state
-                    .read()
->>>>>>> 0c3f75f7
                     .last_committed_block_info()
                     .as_ref()
                     .unwrap()
@@ -1156,7 +912,6 @@
                 );
                 let state = platform.state.load();
                 {
-<<<<<<< HEAD
                     let counter = &platform
                         .drive
                         .cache
@@ -1165,13 +920,6 @@
                         .unwrap();
                     assert_eq!(
                         state
-=======
-                    let counter = &platform.drive.cache.protocol_versions_counter.read();
-                    assert_eq!(
-                        platform
-                            .state
-                            .read()
->>>>>>> 0c3f75f7
                             .last_committed_block_info()
                             .as_ref()
                             .unwrap()
@@ -1180,22 +928,8 @@
                             .index,
                         11
                     );
-<<<<<<< HEAD
                     assert_eq!(state.current_protocol_version_in_consensus(), 1);
                     assert_eq!(state.next_epoch_protocol_version(), TEST_PROTOCOL_VERSION_2);
-=======
-                    assert_eq!(
-                        platform
-                            .state
-                            .read()
-                            .current_protocol_version_in_consensus(),
-                        1
-                    );
-                    assert_eq!(
-                        platform.state.read().next_epoch_protocol_version(),
-                        TEST_PROTOCOL_VERSION_2
-                    );
->>>>>>> 0c3f75f7
                     assert_eq!(
                         (counter.get(&1), counter.get(&TEST_PROTOCOL_VERSION_2)),
                         (Some(&18), Some(&111))
@@ -1238,13 +972,7 @@
                     ..Default::default()
                 };
 
-<<<<<<< HEAD
                 let block_start = state
-=======
-                let block_start = platform
-                    .state
-                    .read()
->>>>>>> 0c3f75f7
                     .last_committed_block_info()
                     .as_ref()
                     .unwrap()
@@ -1284,29 +1012,19 @@
                 );
                 let state = platform.state.load();
                 {
-<<<<<<< HEAD
                     let counter = &platform
                         .drive
                         .cache
                         .protocol_versions_counter
-                        .read()
-                        .unwrap();
-=======
+                        .read();
                     let counter = &platform.drive.cache.protocol_versions_counter.read();
->>>>>>> 0c3f75f7
                     assert_eq!(
                         (counter.get(&1), counter.get(&TEST_PROTOCOL_VERSION_2)),
                         (Some(&172), Some(&24))
                     );
                     //a lot nodes reverted to previous version, however this won't impact things
                     assert_eq!(
-<<<<<<< HEAD
-                        state
-=======
-                        platform
-                            .state
-                            .read()
->>>>>>> 0c3f75f7
+                        state
                             .last_committed_block_info()
                             .as_ref()
                             .unwrap()
@@ -1316,7 +1034,6 @@
                         12
                     );
                     assert_eq!(
-<<<<<<< HEAD
                         state.current_protocol_version_in_consensus(),
                         TEST_PROTOCOL_VERSION_2
                     );
@@ -1324,20 +1041,6 @@
                 }
 
                 let block_start = state
-=======
-                        platform
-                            .state
-                            .read()
-                            .current_protocol_version_in_consensus(),
-                        TEST_PROTOCOL_VERSION_2
-                    );
-                    assert_eq!(platform.state.read().next_epoch_protocol_version(), 1);
-                }
-
-                let block_start = platform
-                    .state
-                    .read()
->>>>>>> 0c3f75f7
                     .last_committed_block_info()
                     .as_ref()
                     .unwrap()
@@ -1366,28 +1069,13 @@
                 );
                 let state = platform.state.load();
                 {
-<<<<<<< HEAD
-                    let counter = &platform
-                        .drive
-                        .cache
-                        .protocol_versions_counter
-                        .read()
-                        .unwrap();
-=======
                     let counter = &platform.drive.cache.protocol_versions_counter.read();
->>>>>>> 0c3f75f7
                     assert_eq!(
                         (counter.get(&1), counter.get(&TEST_PROTOCOL_VERSION_2)),
                         (Some(&23), Some(&2))
                     );
                     assert_eq!(
-<<<<<<< HEAD
-                        state
-=======
-                        platform
-                            .state
-                            .read()
->>>>>>> 0c3f75f7
+                        state
                             .last_committed_block_info()
                             .as_ref()
                             .unwrap()
@@ -1396,19 +1084,8 @@
                             .index,
                         13
                     );
-<<<<<<< HEAD
                     assert_eq!(state.current_protocol_version_in_consensus(), 1);
                     assert_eq!(state.next_epoch_protocol_version(), 1);
-=======
-                    assert_eq!(
-                        platform
-                            .state
-                            .read()
-                            .current_protocol_version_in_consensus(),
-                        1
-                    );
-                    assert_eq!(platform.state.read().next_epoch_protocol_version(), 1);
->>>>>>> 0c3f75f7
                 }
             })
             .expect("Failed to create thread with custom stack size");
@@ -1506,24 +1183,10 @@
                 let state = abci_app.platform.state.load();
                 {
                     let platform = abci_app.platform;
-<<<<<<< HEAD
-                    let counter = &platform
-                        .drive
-                        .cache
-                        .protocol_versions_counter
-                        .read()
-                        .unwrap();
-
-                    assert_eq!(
-                        state
-=======
                     let counter = &platform.drive.cache.protocol_versions_counter.read();
 
                     assert_eq!(
-                        platform
-                            .state
-                            .read()
->>>>>>> 0c3f75f7
+                        state
                             .last_committed_block_info()
                             .as_ref()
                             .unwrap()
@@ -1532,22 +1195,8 @@
                             .index,
                         3
                     );
-<<<<<<< HEAD
                     assert_eq!(state.current_protocol_version_in_consensus(), 1);
                     assert_eq!(state.next_epoch_protocol_version(), TEST_PROTOCOL_VERSION_2);
-=======
-                    assert_eq!(
-                        platform
-                            .state
-                            .read()
-                            .current_protocol_version_in_consensus(),
-                        1
-                    );
-                    assert_eq!(
-                        platform.state.read().next_epoch_protocol_version(),
-                        TEST_PROTOCOL_VERSION_2
-                    );
->>>>>>> 0c3f75f7
                     assert_eq!(
                         (
                             counter.get(&1),
@@ -1594,13 +1243,7 @@
                 // we hit the required threshold to upgrade
                 // let's go a little longer
                 let platform = abci_app.platform;
-<<<<<<< HEAD
                 let block_start = state
-=======
-                let block_start = platform
-                    .state
-                    .read()
->>>>>>> 0c3f75f7
                     .last_committed_block_info()
                     .as_ref()
                     .unwrap()
@@ -1628,22 +1271,9 @@
                 );
                 let state = platform.state.load();
                 {
-<<<<<<< HEAD
-                    let counter = &platform
-                        .drive
-                        .cache
-                        .protocol_versions_counter
-                        .read()
-                        .unwrap();
-                    assert_eq!(
-                        state
-=======
                     let counter = &platform.drive.cache.protocol_versions_counter.read();
                     assert_eq!(
-                        platform
-                            .state
-                            .read()
->>>>>>> 0c3f75f7
+                        state
                             .last_committed_block_info()
                             .as_ref()
                             .unwrap()
@@ -1653,23 +1283,10 @@
                         5
                     );
                     assert_eq!(
-<<<<<<< HEAD
                         state.current_protocol_version_in_consensus(),
                         TEST_PROTOCOL_VERSION_2
                     );
                     assert_eq!(state.next_epoch_protocol_version(), TEST_PROTOCOL_VERSION_3);
-=======
-                        platform
-                            .state
-                            .read()
-                            .current_protocol_version_in_consensus(),
-                        TEST_PROTOCOL_VERSION_2
-                    );
-                    assert_eq!(
-                        platform.state.read().next_epoch_protocol_version(),
-                        TEST_PROTOCOL_VERSION_3
-                    );
->>>>>>> 0c3f75f7
                     assert_eq!(
                         (
                             counter.get(&1),
