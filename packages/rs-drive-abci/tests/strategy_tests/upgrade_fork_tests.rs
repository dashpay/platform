--- conflicted
+++ resolved
@@ -30,16 +30,6 @@
         let handler = builder
             .spawn(|| {
                 let platform_version = PlatformVersion::first();
-<<<<<<< HEAD
-                let strategy = Strategy {
-                    contracts_with_updates: vec![],
-                    operations: vec![],
-                    start_identities: vec![],
-                    identities_inserts: Frequency {
-                        times_per_block_range: Default::default(),
-                        chance_per_block: None,
-
-=======
                 let strategy = NetworkStrategy {
                     strategy: Strategy {
                         contracts_with_updates: vec![],
@@ -50,7 +40,6 @@
                             chance_per_block: None,
                         },
                         signer: None,
->>>>>>> 112b62bd
                     },
                     total_hpmns: 460,
                     extra_normal_mns: 0,
@@ -571,16 +560,6 @@
 
         let handler = builder
             .spawn(|| {
-<<<<<<< HEAD
-                let strategy = Strategy {
-                    contracts_with_updates: vec![],
-                    operations: vec![],
-                    start_identities: vec![],
-                    identities_inserts: Frequency {
-                        times_per_block_range: Default::default(),
-                        chance_per_block: None,
-
-=======
                 let strategy = NetworkStrategy {
                     strategy: Strategy {
                         contracts_with_updates: vec![],
@@ -591,7 +570,6 @@
                             chance_per_block: None,
                         },
                         signer: None,
->>>>>>> 112b62bd
                     },
                     total_hpmns: 120,
                     extra_normal_mns: 0,
@@ -843,16 +821,6 @@
 
         let handler = builder
             .spawn(|| {
-<<<<<<< HEAD
-                let strategy = Strategy {
-                    contracts_with_updates: vec![],
-                    operations: vec![],
-                    start_identities: vec![],
-                    identities_inserts: Frequency {
-                        times_per_block_range: Default::default(),
-                        chance_per_block: None,
-
-=======
                 let strategy = NetworkStrategy {
                     strategy: Strategy {
                         contracts_with_updates: vec![],
@@ -863,7 +831,6 @@
                             chance_per_block: None,
                         },
                         signer: None,
->>>>>>> 112b62bd
                     },
                     total_hpmns: 200,
                     extra_normal_mns: 0,
@@ -1032,16 +999,6 @@
                 // we are now locked in, the current protocol version will change on next epoch
                 // however most nodes now revert
 
-<<<<<<< HEAD
-                let strategy = Strategy {
-                    contracts_with_updates: vec![],
-                    operations: vec![],
-                    start_identities: vec![],
-                    identities_inserts: Frequency {
-                        times_per_block_range: Default::default(),
-                        chance_per_block: None,
-
-=======
                 let strategy = NetworkStrategy {
                     strategy: Strategy {
                         contracts_with_updates: vec![],
@@ -1052,7 +1009,6 @@
                             chance_per_block: None,
                         },
                         signer: None,
->>>>>>> 112b62bd
                     },
                     total_hpmns: 200,
                     extra_normal_mns: 0,
@@ -1227,16 +1183,6 @@
 
         let handler = builder
             .spawn(|| {
-<<<<<<< HEAD
-                let strategy = Strategy {
-                    contracts_with_updates: vec![],
-                    operations: vec![],
-                    start_identities: vec![],
-                    identities_inserts: Frequency {
-                        times_per_block_range: Default::default(),
-                        chance_per_block: None,
-
-=======
                 let strategy = NetworkStrategy {
                     strategy: Strategy {
                         contracts_with_updates: vec![],
@@ -1247,7 +1193,6 @@
                             chance_per_block: None,
                         },
                         signer: None,
->>>>>>> 112b62bd
                     },
                     total_hpmns: 200,
                     extra_normal_mns: 0,
@@ -1351,16 +1296,6 @@
                     ); //some nodes reverted to previous version
                 }
 
-<<<<<<< HEAD
-                let strategy = Strategy {
-                    contracts_with_updates: vec![],
-                    operations: vec![],
-                    start_identities: vec![],
-                    identities_inserts: Frequency {
-                        times_per_block_range: Default::default(),
-                        chance_per_block: None,
-
-=======
                 let strategy = NetworkStrategy {
                     strategy: Strategy {
                         contracts_with_updates: vec![],
@@ -1371,7 +1306,6 @@
                             chance_per_block: None,
                         },
                         signer: None,
->>>>>>> 112b62bd
                     },
                     total_hpmns: 200,
                     extra_normal_mns: 0,
