--- conflicted
+++ resolved
@@ -27,11 +27,8 @@
     use platform_version::version::mocks::v3_test::TEST_PROTOCOL_VERSION_3;
     use platform_version::version::patches::PatchFn;
     use platform_version::version::v1::PROTOCOL_VERSION_1;
-<<<<<<< HEAD
     use platform_version::version::INITIAL_PROTOCOL_VERSION;
-=======
     use std::collections::{BTreeMap, HashMap};
->>>>>>> a3cf845f
     use strategy_tests::frequency::Frequency;
     use strategy_tests::{IdentityInsertInfo, StartIdentities, Strategy};
 
