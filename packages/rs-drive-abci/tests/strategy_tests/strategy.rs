use crate::masternodes::MasternodeListItemWithUpdates;
use crate::query::QueryStrategy;
use crate::BlockHeight;
use dashcore_rpc::dashcore::{self, PrivateKey, Network};
use dashcore_rpc::dashcore::{ProTxHash, QuorumHash};
use dpp::state_transition::identity_topup_transition::methods::IdentityTopUpTransitionMethodsV0;
use dpp::{ProtocolError, NativeBlsModule};
use dpp::block::block_info::BlockInfo;

use dpp::dashcore::secp256k1::SecretKey;
use dpp::data_contract::document_type::random_document::CreateRandomDocument;
use dpp::data_contract::DataContract;
use dpp::state_transition::identity_topup_transition::IdentityTopUpTransition;
use strategy_tests::frequency::Frequency;
use strategy_tests::operations::FinalizeBlockOperation::IdentityAddKeys;
use strategy_tests::operations::{
    DocumentAction, DocumentOp, FinalizeBlockOperation, IdentityUpdateOp, OperationType,
};

use dpp::document::DocumentV0Getters;
use dpp::fee::Credits;
use dpp::identity::{Identity, KeyType, Purpose, SecurityLevel, KeyID};
use dpp::serialization::PlatformSerializableWithPlatformVersion;
use dpp::state_transition::data_contract_create_transition::DataContractCreateTransition;
use dpp::state_transition::data_contract_update_transition::DataContractUpdateTransition;
use dpp::state_transition::StateTransition;
use dpp::util::deserializer::ProtocolVersion;
use dpp::version::PlatformVersion;
use drive::drive::flags::StorageFlags::SingleEpoch;
use drive::drive::identity::key::fetch::{IdentityKeysRequest, KeyRequestType};
use drive::drive::Drive;

use dpp::identity::KeyType::ECDSA_SECP256K1;
use dpp::data_contract::accessors::v0::{DataContractV0Getters, DataContractV0Setters};
use dpp::state_transition::data_contract_update_transition::methods::DataContractUpdateTransitionMethodsV0;
use drive::query::DriveQuery;
use drive_abci::abci::AbciApplication;
use drive_abci::mimic::test_quorum::TestQuorumInfo;
use drive_abci::platform_types::platform::Platform;
use drive_abci::rpc::core::MockCoreRPCLike;
use rand::prelude::{IteratorRandom, SliceRandom, StdRng};
use rand::Rng;
use strategy_tests::Strategy;
use strategy_tests::transitions::{create_state_transitions_for_identities, instant_asset_lock_proof_fixture};
use std::borrow::Cow;
use std::collections::{BTreeMap, HashMap, HashSet};
use std::str::FromStr;
use tenderdash_abci::proto::abci::{ExecTxResult, ValidatorSetUpdate};
use dpp::data_contract::document_type::accessors::DocumentTypeV0Getters;
use dpp::identity::accessors::IdentityGettersV0;
use dpp::platform_value::BinaryData;
use dpp::state_transition::documents_batch_transition::document_base_transition::v0::DocumentBaseTransitionV0;
use dpp::state_transition::documents_batch_transition::document_create_transition::{DocumentCreateTransition, DocumentCreateTransitionV0};
use dpp::state_transition::documents_batch_transition::document_transition::document_delete_transition::DocumentDeleteTransitionV0;
use dpp::state_transition::documents_batch_transition::document_transition::document_replace_transition::DocumentReplaceTransitionV0;
use dpp::state_transition::documents_batch_transition::{DocumentsBatchTransition, DocumentsBatchTransitionV0};
use dpp::state_transition::documents_batch_transition::document_transition::{DocumentDeleteTransition, DocumentReplaceTransition};
use drive::drive::document::query::QueryDocumentsOutcomeV0Methods;
use dpp::state_transition::data_contract_create_transition::methods::v0::DataContractCreateTransitionMethodsV0;

use simple_signer::signer::SimpleSigner;

#[derive(Clone, Debug, Default)]
pub struct MasternodeListChangesStrategy {
    /// How many new hpmns on average per core chain lock increase
    pub new_hpmns: Frequency,
    /// How many hpmns leave the system
    pub removed_hpmns: Frequency,
    /// How many hpmns update a key
    pub updated_hpmns: Frequency,
    /// How many hpmns are banned
    pub banned_hpmns: Frequency,
    /// How many hpmns are unbanned
    pub unbanned_hpmns: Frequency,
    /// How many hpmns changed ips
    pub changed_ip_hpmns: Frequency,
    /// How many hpmns changed their p2p port
    pub changed_p2p_port_hpmns: Frequency,
    /// How many hpmns changed their http port
    pub changed_http_port_hpmns: Frequency,
    /// How many new masternodes on average per core chain lock increase
    pub new_masternodes: Frequency,
    /// How many masternodes leave the system
    pub removed_masternodes: Frequency,
    /// How many masternodes update a key
    pub updated_masternodes: Frequency,
    /// How many masternodes are banned
    pub banned_masternodes: Frequency,
    /// How many masternodes are unbanned
    pub unbanned_masternodes: Frequency,
    /// How many masternodes are banned
    pub changed_ip_masternodes: Frequency,
}

impl MasternodeListChangesStrategy {
    pub fn any_is_set(&self) -> bool {
        self.new_hpmns.is_set()
            || self.removed_hpmns.is_set()
            || self.updated_hpmns.is_set()
            || self.banned_hpmns.is_set()
            || self.unbanned_hpmns.is_set()
            || self.new_masternodes.is_set()
            || self.removed_masternodes.is_set()
            || self.updated_masternodes.is_set()
            || self.banned_masternodes.is_set()
            || self.unbanned_masternodes.is_set()
            || self.changed_ip_hpmns.is_set()
            || self.changed_http_port_hpmns.is_set()
            || self.changed_p2p_port_hpmns.is_set()
            || self.changed_ip_masternodes.is_set()
    }

    pub fn removed_any_masternode_types(&self) -> bool {
        self.removed_masternodes.is_set() || self.removed_hpmns.is_set()
    }

    pub fn updated_any_masternode_types(&self) -> bool {
        self.updated_masternodes.is_set() || self.updated_hpmns.is_set()
    }

    pub fn added_any_masternode_types(&self) -> bool {
        self.new_masternodes.is_set() || self.new_hpmns.is_set()
    }

    pub fn any_kind_of_update_is_set(&self) -> bool {
        self.updated_hpmns.is_set()
            || self.banned_hpmns.is_set()
            || self.unbanned_hpmns.is_set()
            || self.changed_ip_hpmns.is_set()
            || self.changed_http_port_hpmns.is_set()
            || self.changed_p2p_port_hpmns.is_set()
            || self.updated_masternodes.is_set()
            || self.banned_masternodes.is_set()
            || self.unbanned_masternodes.is_set()
            || self.changed_ip_masternodes.is_set()
    }
}

pub enum StrategyMode {
    ProposerOnly,
    ProposerAndValidatorHashValidationOnly,
    //ProposerAndValidatorSigning, todo
}

#[derive(Clone, Debug, Default)]
pub struct FailureStrategy {
    pub deterministic_start_seed: Option<u64>,
    pub dont_finalize_block: bool,
    pub expect_every_block_errors_with_codes: Vec<u32>,
    pub expect_specific_block_errors_with_codes: HashMap<u64, Vec<u32>>,
    // 1 here would be round 1 is successful
    pub rounds_before_successful_block: Option<u32>,
}

#[derive(Clone, Debug, Default)]
pub struct MasternodeChanges {
    /// The masternode ban chance should be always quite low
    pub masternode_ban_chance: Frequency,
    pub masternode_unban_chance: Frequency,
    pub masternode_change_ip_chance: Frequency,
    pub masternode_change_port_chance: Frequency,
}

#[derive(Clone, Debug)]
pub struct NetworkStrategy {
    pub strategy: Strategy,
    pub total_hpmns: u16,
    pub extra_normal_mns: u16,
    pub quorum_count: u16,
    pub upgrading_info: Option<UpgradingInfo>,
    pub core_height_increase: Frequency,
    pub proposer_strategy: MasternodeListChangesStrategy,
    pub rotate_quorums: bool,
    pub failure_testing: Option<FailureStrategy>,
    pub query_testing: Option<QueryStrategy>,
    pub verify_state_transition_results: bool,
    pub max_tx_bytes_per_block: i64,
}

impl Default for NetworkStrategy {
    fn default() -> Self {
        NetworkStrategy {
            strategy: Default::default(),
            total_hpmns: 100,
            extra_normal_mns: 0,
            quorum_count: 24,
            upgrading_info: None,
            core_height_increase: Frequency {
                times_per_block_range: Default::default(),
                chance_per_block: None,
            },
            proposer_strategy: Default::default(),
            rotate_quorums: false,
            failure_testing: None,
            query_testing: None,
            verify_state_transition_results: false,
            max_tx_bytes_per_block: 44800,
        }
    }
}

#[derive(Clone, Debug)]
pub struct UpgradingInfo {
    pub current_protocol_version: ProtocolVersion,
    pub proposed_protocol_versions_with_weight: Vec<(ProtocolVersion, u16)>,
    /// The upgrade three quarters life is the expected amount of blocks in the window
    /// for three quarters of the network to upgrade
    /// if it is 1, there is a 50/50% chance that the network will upgrade in the first window
    /// if it lower than 1 there is a high chance it will upgrade in the first window
    /// the higher it is the lower the chance it will upgrade in the first window
    pub upgrade_three_quarters_life: f64,
}

impl UpgradingInfo {
    pub fn apply_to_proposers(
        &self,
        proposers: Vec<ProTxHash>,
        blocks_per_epoch: u64,
        rng: &mut StdRng,
    ) -> HashMap<ProTxHash, ValidatorVersionMigration> {
        let expected_blocks = blocks_per_epoch as f64 * self.upgrade_three_quarters_life;
        proposers
            .into_iter()
            .map(|pro_tx_hash| {
                let next_version = self
                    .proposed_protocol_versions_with_weight
                    .choose_weighted(rng, |item| item.1)
                    .unwrap()
                    .0;
                // we generate a random number between 0 and 1
                let u: f64 = rng.gen();
                // we want to alter the randomness so that 75% of time we get
                let change_block_height =
                    (expected_blocks * 0.75 * f64::ln(1.0 - u) / f64::ln(0.5)) as u64;
                (
                    pro_tx_hash,
                    ValidatorVersionMigration {
                        current_protocol_version: self.current_protocol_version,
                        next_protocol_version: next_version,
                        change_block_height,
                    },
                )
            })
            .collect()
    }
}

impl NetworkStrategy {
    pub fn dont_finalize_block(&self) -> bool {
        self.failure_testing
            .as_ref()
            .map(|failure_strategy| failure_strategy.dont_finalize_block)
            .unwrap_or(false)
    }

    // TODO: This belongs to `DocumentOp`
    pub fn add_strategy_contracts_into_drive(
        &mut self,
        drive: &Drive,
        platform_version: &PlatformVersion,
    ) {
        for op in &self.strategy.operations {
            if let OperationType::Document(doc_op) = &op.op_type {
                let serialize = doc_op
                    .contract
                    .serialize_to_bytes_with_platform_version(platform_version)
                    .expect("expected to serialize");
                drive
                    .apply_contract_with_serialization(
                        &doc_op.contract,
                        serialize,
                        BlockInfo::default(),
                        true,
                        Some(Cow::Owned(SingleEpoch(0))),
                        None,
                        platform_version,
                    )
                    .expect("expected to be able to add contract");
            }
        }
    }

    pub fn identity_state_transitions_for_block(
        &self,
        block_info: &BlockInfo,
        signer: &mut SimpleSigner,
        rng: &mut StdRng,
        platform_version: &PlatformVersion,
    ) -> Result<Vec<(Identity, StateTransition)>, ProtocolError> {
        let mut state_transitions = vec![];
        if block_info.height == 1 && !self.strategy.start_identities.is_empty() {
            state_transitions.append(&mut self.strategy.start_identities.clone());
        }
        let frequency = &self.strategy.identities_inserts;
        if frequency.check_hit(rng) {
            let count = frequency.events(rng);
            let mut new_transitions = NetworkStrategy::create_identities_state_transitions(
                count,
                5,
                signer,
                rng,
                platform_version,
            );
            state_transitions.append(&mut new_transitions);
        }
        Ok(state_transitions)
    }
    
    pub fn contract_state_transitions(
        &mut self,
        current_identities: &Vec<Identity>,
        signer: &SimpleSigner,
        rng: &mut StdRng,
        platform_version: &PlatformVersion,
    ) -> Vec<StateTransition> {
        self.strategy
            .contracts_with_updates
            .iter_mut()
            .map(|(created_contract, contract_updates)| {
                let identity_num = rng.gen_range(0..current_identities.len());
                let identity = current_identities
                    .get(identity_num)
                    .unwrap()
                    .clone()
                    .into_partial_identity_info();

                let entropy_used = *created_contract.entropy_used();

                let contract = created_contract.data_contract_mut();

                contract.set_owner_id(identity.id);
                let old_id = contract.id();
                let new_id = DataContract::generate_data_contract_id_v0(identity.id, entropy_used);
                contract.set_id(new_id);

                if let Some(contract_updates) = contract_updates {
                    for (_, updated_contract) in contract_updates.iter_mut() {
                        updated_contract.data_contract_mut().set_id(contract.id());
                        updated_contract
                            .data_contract_mut()
                            .set_owner_id(contract.owner_id());
                    }
                }

                // since we are changing the id, we need to update all the strategy
                self.strategy.operations.iter_mut().for_each(|operation| {
                    if let OperationType::Document(document_op) = &mut operation.op_type {
                        if document_op.contract.id() == old_id {
                            document_op.contract.set_id(contract.id());
                            document_op.document_type = document_op
                                .contract
                                .document_type_for_name(document_op.document_type.name())
                                .expect("document type must exist")
                                .to_owned_document_type();
                        }
                    }
                });

                let state_transition = DataContractCreateTransition::new_from_data_contract(
                    contract.clone(),
                    *created_contract.entropy_used(),
                    &identity,
                    1, //key id 1 should always be a high or critical auth key in these tests
                    signer,
                    platform_version,
                    None,
                )
                .expect("expected to create a create state transition from a data contract");
                state_transition
            })
            .collect()
    }

    pub fn contract_update_state_transitions(
        &mut self,
        current_identities: &Vec<Identity>,
        block_height: u64,
        signer: &SimpleSigner,
        platform_version: &PlatformVersion,
    ) -> Vec<StateTransition> {
        self.strategy
            .contracts_with_updates
            .iter_mut()
            .filter_map(|(_, contract_updates)| {
                let Some(contract_updates) = contract_updates else {
                    return None;
                };
                let Some(contract_update) = contract_updates.get(&block_height) else {
                    return None;
                };
                let identity = current_identities
                    .iter()
                    .find(|identity| identity.id() == contract_update.data_contract().owner_id())
                    .expect("expected to find an identity")
                    .clone()
                    .into_partial_identity_info();

                let state_transition = DataContractUpdateTransition::new_from_data_contract(
                    contract_update.data_contract().clone(),
                    &identity,
                    1, //key id 1 should always be a high or critical auth key in these tests
                    signer,
                    platform_version,
                    None,
                )
                .expect("expected to create a create state transition from a data contract");
                Some(state_transition)
            })
            .collect()
    }

    // TODO: this belongs to `DocumentOp`, also randomization details are common for all operations
    // and could be moved out of here
    pub fn state_transitions_for_block(
        &self,
        platform: &Platform<MockCoreRPCLike>,
        block_info: &BlockInfo,
        current_identities: &mut Vec<Identity>,
        signer: &mut SimpleSigner,
        rng: &mut StdRng,
        platform_version: &PlatformVersion,
    ) -> (Vec<StateTransition>, Vec<FinalizeBlockOperation>) {
        let mut operations = vec![];
        let mut finalize_block_operations = vec![];
        let mut replaced = vec![];
        let mut deleted = vec![];
        for op in &self.strategy.operations {
            if op.frequency.check_hit(rng) {
                let count = rng.gen_range(op.frequency.times_per_block_range.clone());
                match &op.op_type {
                    OperationType::Document(DocumentOp {
                        action: DocumentAction::DocumentActionInsertRandom(fill_type, fill_size),
                        document_type,
                        contract,
                    }) => {
                        let documents = document_type
                            .random_documents_with_params(
                                count as u32,
                                current_identities,
                                block_info.time_ms,
                                *fill_type,
                                *fill_size,
                                rng,
                                platform_version,
                            )
                            .expect("expected random_documents_with_params");
                        documents
                            .into_iter()
                            .for_each(|(document, identity, entropy)| {
                                let updated_at =
                                    if document_type.required_fields().contains("$updatedAt") {
                                        document.created_at()
                                    } else {
                                        None
                                    };
                                let document_create_transition: DocumentCreateTransition =
                                    DocumentCreateTransitionV0 {
                                        base: DocumentBaseTransitionV0 {
                                            id: document.id(),
                                            document_type_name: document_type.name().clone(),
                                            data_contract_id: contract.id(),
                                        }
                                        .into(),
                                        entropy: entropy.to_buffer(),
                                        created_at: document.created_at(),
                                        updated_at,
                                        data: document.properties_consumed(),
                                    }
                                    .into();

                                let document_batch_transition: DocumentsBatchTransition =
                                    DocumentsBatchTransitionV0 {
                                        owner_id: identity.id(),
                                        transitions: vec![document_create_transition.into()],
                                        signature_public_key_id: 0,
                                        signature: BinaryData::default(),
                                    }
                                    .into();
                                let mut document_batch_transition: StateTransition =
                                    document_batch_transition.into();

                                let identity_public_key = identity
                                    .get_first_public_key_matching(
                                        Purpose::AUTHENTICATION,
                                        HashSet::from([
                                            SecurityLevel::HIGH,
                                            SecurityLevel::CRITICAL,
                                        ]),
                                        HashSet::from([
                                            KeyType::ECDSA_SECP256K1,
                                            KeyType::BLS12_381,
                                        ]),
                                    )
                                    .expect("expected to get a signing key");

                                document_batch_transition
                                    .sign_external(
                                        identity_public_key,
                                        signer,
                                        Some(|_data_contract_id, _document_type_name| {
                                            Ok(SecurityLevel::HIGH)
                                        }),
                                    )
                                    .expect("expected to sign");

                                operations.push(document_batch_transition);
                            });
                    }
                    OperationType::Document(DocumentOp {
                        action:
                            DocumentAction::DocumentActionInsertSpecific(
                                specific_document_key_value_pairs,
                                identifier,
                                fill_type,
                                fill_size,
                            ),
                        document_type,
                        contract,
                    }) => {
                        let documents = if let Some(identifier) = identifier {
                            let held_identity = vec![current_identities
                                .iter()
                                .find(|identity| identity.id() == identifier)
                                .expect("expected to find identifier, review strategy params")
                                .clone()];
                            document_type
                                .random_documents_with_params(
                                    count as u32,
                                    &held_identity,
                                    block_info.time_ms,
                                    *fill_type,
                                    *fill_size,
                                    rng,
                                    platform_version,
                                )
                                .expect("expected random_documents_with_params")
                        } else {
                            document_type
                                .random_documents_with_params(
                                    count as u32,
                                    current_identities,
                                    block_info.time_ms,
                                    *fill_type,
                                    *fill_size,
                                    rng,
                                    platform_version,
                                )
                                .expect("expected random_documents_with_params")
                        };

                        documents
                            .into_iter()
                            .for_each(|(mut document, identity, entropy)| {
                                document
                                    .properties_mut()
                                    .append(&mut specific_document_key_value_pairs.clone());
                                let updated_at =
                                    if document_type.required_fields().contains("$updatedAt") {
                                        document.created_at()
                                    } else {
                                        None
                                    };
                                let document_create_transition: DocumentCreateTransition =
                                    DocumentCreateTransitionV0 {
                                        base: DocumentBaseTransitionV0 {
                                            id: document.id(),
                                            document_type_name: document_type.name().clone(),
                                            data_contract_id: contract.id(),
                                        }
                                        .into(),
                                        entropy: entropy.to_buffer(),
                                        created_at: document.created_at(),
                                        updated_at,
                                        data: document.properties_consumed(),
                                    }
                                    .into();

                                let document_batch_transition: DocumentsBatchTransition =
                                    DocumentsBatchTransitionV0 {
                                        owner_id: identity.id(),
                                        transitions: vec![document_create_transition.into()],
                                        signature_public_key_id: 0,
                                        signature: BinaryData::default(),
                                    }
                                    .into();
                                let mut document_batch_transition: StateTransition =
                                    document_batch_transition.into();

                                let identity_public_key = identity
                                    .get_first_public_key_matching(
                                        Purpose::AUTHENTICATION,
                                        HashSet::from([
                                            SecurityLevel::HIGH,
                                            SecurityLevel::CRITICAL,
                                        ]),
                                        HashSet::from([
                                            KeyType::ECDSA_SECP256K1,
                                            KeyType::BLS12_381,
                                        ]),
                                    )
                                    .expect("expected to get a signing key");

                                document_batch_transition
                                    .sign_external(
                                        identity_public_key,
                                        signer,
                                        Some(|_data_contract_id, _document_type_name| {
                                            Ok(SecurityLevel::HIGH)
                                        }),
                                    )
                                    .expect("expected to sign");

                                operations.push(document_batch_transition);
                            });
                    }
                    OperationType::Document(DocumentOp {
                        action: DocumentAction::DocumentActionDelete,
                        document_type,
                        contract,
                    }) => {
                        let any_item_query =
                            DriveQuery::any_item_query(contract, document_type.as_ref());
                        let mut items = platform
                            .drive
                            .query_documents(
                                any_item_query,
                                Some(&block_info.epoch),
                                false,
                                None,
                                Some(platform_version.protocol_version),
                            )
                            .expect("expect to execute query")
                            .documents_owned();

                        items.retain(|item| !deleted.contains(&item.id()));

                        items.retain(|item| !replaced.contains(&item.id()));

                        if !items.is_empty() {
                            let document = items.remove(0);

                            deleted.push(document.id());

                            //todo: fix this into a search key request for the following
                            //let search_key_request = BTreeMap::from([(Purpose::AUTHENTICATION as u8, BTreeMap::from([(SecurityLevel::HIGH as u8, AllKeysOfKindRequest)]))]);

                            let request = IdentityKeysRequest {
                                identity_id: document.owner_id().to_buffer(),
                                request_type: KeyRequestType::SpecificKeys(vec![1]),
                                limit: Some(1),
                                offset: None,
                            };
                            let identity = platform
                                .drive
                                .fetch_identity_balance_with_keys(request, None, platform_version)
                                .expect("expected to be able to get identity")
                                .expect("expected to get an identity");
                            let document_delete_transition: DocumentDeleteTransition =
                                DocumentDeleteTransitionV0 {
                                    base: DocumentBaseTransitionV0 {
                                        id: document.id(),
                                        document_type_name: document_type.name().clone(),
                                        data_contract_id: contract.id(),
                                    }
                                    .into(),
                                }
                                .into();

                            let document_batch_transition: DocumentsBatchTransition =
                                DocumentsBatchTransitionV0 {
                                    owner_id: identity.id,
                                    transitions: vec![document_delete_transition.into()],
                                    signature_public_key_id: 0,
                                    signature: BinaryData::default(),
                                }
                                .into();

                            let mut document_batch_transition: StateTransition =
                                document_batch_transition.into();

                            let identity_public_key = identity
                                .loaded_public_keys
                                .values()
                                .next()
                                .expect("expected a key");

                            document_batch_transition
                                .sign_external(
                                    identity_public_key,
                                    signer,
                                    Some(|_data_contract_id, _document_type_name| {
                                        Ok(SecurityLevel::HIGH)
                                    }),
                                )
                                .expect("expected to sign");

                            operations.push(document_batch_transition);
                        }
                    }
                    OperationType::Document(DocumentOp {
                        action: DocumentAction::DocumentActionReplace,
                        document_type,
                        contract,
                    }) => {
                        let any_item_query =
                            DriveQuery::any_item_query(contract, document_type.as_ref());
                        let mut items = platform
                            .drive
                            .query_documents(
                                any_item_query,
                                Some(&block_info.epoch),
                                false,
                                None,
                                Some(platform_version.protocol_version),
                            )
                            .expect("expect to execute query")
                            .documents_owned();

                        items.retain(|item| !deleted.contains(&item.id()));

                        items.retain(|item| !replaced.contains(&item.id()));

                        if !items.is_empty() {
                            let document = items.remove(0);

                            replaced.push(document.id());

                            //todo: fix this into a search key request for the following
                            //let search_key_request = BTreeMap::from([(Purpose::AUTHENTICATION as u8, BTreeMap::from([(SecurityLevel::HIGH as u8, AllKeysOfKindRequest)]))]);

                            let random_new_document = document_type
                                .random_document_with_rng(rng, platform_version)
                                .unwrap();
                            let request = IdentityKeysRequest {
                                identity_id: document.owner_id().to_buffer(),
                                request_type: KeyRequestType::SpecificKeys(vec![1]),
                                limit: Some(1),
                                offset: None,
                            };
                            let identity = platform
                                .drive
                                .fetch_identity_balance_with_keys(request, None, platform_version)
                                .expect("expected to be able to get identity")
                                .expect("expected to get an identity");
                            let document_replace_transition: DocumentReplaceTransition =
                                DocumentReplaceTransitionV0 {
                                    base: DocumentBaseTransitionV0 {
                                        id: document.id(),
                                        document_type_name: document_type.name().clone(),
                                        data_contract_id: contract.id(),
                                    }
                                    .into(),
                                    revision: document
                                        .revision()
                                        .expect("expected to unwrap revision")
                                        + 1,
                                    updated_at: Some(block_info.time_ms),
                                    data: random_new_document.properties_consumed(),
                                }
                                .into();

                            let document_batch_transition: DocumentsBatchTransition =
                                DocumentsBatchTransitionV0 {
                                    owner_id: identity.id,
                                    transitions: vec![document_replace_transition.into()],
                                    signature_public_key_id: 0,
                                    signature: BinaryData::default(),
                                }
                                .into();

                            let mut document_batch_transition: StateTransition =
                                document_batch_transition.into();

                            let identity_public_key = identity
                                .loaded_public_keys
                                .values()
                                .next()
                                .expect("expected a key");

                            document_batch_transition
                                .sign_external(
                                    identity_public_key,
                                    signer,
                                    Some(|_data_contract_id, _document_type_name| {
                                        Ok(SecurityLevel::HIGH)
                                    }),
                                )
                                .expect("expected to sign");

                            operations.push(document_batch_transition);
                        }
                    }
                    OperationType::IdentityTopUp if !current_identities.is_empty() => {
                        let indices: Vec<usize> =
                            (0..current_identities.len()).choose_multiple(rng, count as usize);
                        let random_identities: Vec<&Identity> = indices
                            .into_iter()
                            .map(|index| &current_identities[index])
                            .collect();

                        for random_identity in random_identities {
                            operations.push(
                                NetworkStrategy::create_identity_top_up_transition(
                                    rng,
                                    random_identity,
                                    platform_version,
                                ),
                            );
                        }
                    }
                    OperationType::IdentityUpdate(update_op) if !current_identities.is_empty() => {
                        let indices: Vec<usize> =
                            (0..current_identities.len()).choose_multiple(rng, count as usize);
                        for index in indices {
                            let random_identity = current_identities.get_mut(index).unwrap();
                            match update_op {
                                IdentityUpdateOp::IdentityUpdateAddKeys(count) => {
                                    let (state_transition, keys_to_add_at_end_block) =
                                        strategy_tests::transitions::create_identity_update_transition_add_keys(
                                            random_identity,
                                            *count,
                                            signer,
                                            rng,
                                            platform_version,
                                        );
                                    operations.push(state_transition);
                                    finalize_block_operations.push(IdentityAddKeys(
                                        keys_to_add_at_end_block.0,
                                        keys_to_add_at_end_block.1,
                                    ))
                                }
                                IdentityUpdateOp::IdentityUpdateDisableKey(count) => {
                                    let state_transition =
                                        strategy_tests::transitions::create_identity_update_transition_disable_keys(
                                            random_identity,
                                            *count,
                                            block_info.time_ms,
                                            signer,
                                            rng,
                                            platform_version,
                                        );
                                    if let Some(state_transition) = state_transition {
                                        operations.push(state_transition);
                                    }
                                }
                            }
                        }
                    }
                    OperationType::IdentityWithdrawal if !current_identities.is_empty() => {
                        let indices: Vec<usize> =
                            (0..current_identities.len()).choose_multiple(rng, count as usize);
                        for index in indices {
                            let random_identity = current_identities.get_mut(index).unwrap();
                            let state_transition =
                                strategy_tests::transitions::create_identity_withdrawal_transition(
                                    random_identity,
                                    signer,
                                    rng,
                                );
                            operations.push(state_transition);
                        }
                    }
                    OperationType::IdentityTransfer if current_identities.len() > 1 => {
                        // chose 2 last identities
                        let indices: Vec<usize> =
                            vec![current_identities.len() - 2, current_identities.len() - 1];

                        let owner = current_identities.get(indices[0]).unwrap();
                        let recipient = current_identities.get(indices[1]).unwrap();

                        let state_transition =
                            strategy_tests::transitions::create_identity_credit_transfer_transition(
                                owner, recipient, signer, 1000,
                            );
                        operations.push(state_transition);
                    }
                    // OperationType::ContractCreate(new_fields_optional_count_range, new_fields_required_count_range, new_index_count_range, document_type_count)
                    // if !current_identities.is_empty() => {
                    //     DataContract::;
                    //
                    //     DocumentType::random_document()
                    // }
                    // OperationType::ContractUpdate(DataContractNewDocumentTypes(count))
                    //     if !current_identities.is_empty() => {
                    //
                    // }
                    _ => {}
                }
            }
        }
        (operations, finalize_block_operations)
    }

    pub fn state_transitions_for_block_with_new_identities(
        &mut self,
        platform: &Platform<MockCoreRPCLike>,
        block_info: &BlockInfo,
        current_identities: &mut Vec<Identity>,
        signer: &mut SimpleSigner,
        rng: &mut StdRng,
    ) -> (Vec<StateTransition>, Vec<FinalizeBlockOperation>) {
        let mut finalize_block_operations = vec![];
        let platform_state = platform.state.read().unwrap();
        let platform_version = platform_state
            .current_platform_version()
            .expect("expected platform version");
        
        let identity_state_transitions_result =
            self.identity_state_transitions_for_block(block_info, signer, rng, platform_version);
<<<<<<< HEAD
        
        // Handle the Result returned by identity_state_transitions_for_block
        let (mut identities, mut state_transitions) = match identity_state_transitions_result {
            Ok(transitions) => transitions.into_iter().unzip(),
            Err(error) => {
                eprintln!("Error creating identity state transitions: {:?}", error);
                (vec![], vec![])
            },
        };
        
        current_identities.append(&mut identities);
    
=======
        let (mut new_identities, mut state_transitions): (Vec<Identity>, Vec<StateTransition>) =
            identity_state_transitions.into_iter().unzip();
        current_identities.append(&mut new_identities);

>>>>>>> 14ea4b64
        if block_info.height == 1 {
            // add contracts on block 1
            let mut contract_state_transitions =
                self.contract_state_transitions(current_identities, signer, rng, platform_version);
            state_transitions.append(&mut contract_state_transitions);
        } else {
            // Don't do any state transitions on block 1
            let (mut document_state_transitions, mut add_to_finalize_block_operations) = self
                .state_transitions_for_block(
                    platform,
                    block_info,
                    current_identities,
                    signer,
                    rng,
                    platform_version,
                );
            finalize_block_operations.append(&mut add_to_finalize_block_operations);
            state_transitions.append(&mut document_state_transitions);

            // There can also be contract updates

            let mut contract_update_state_transitions = self.contract_update_state_transitions(
                current_identities,
                block_info.height,
                signer,
                platform_version,
            );
            state_transitions.append(&mut contract_update_state_transitions);
        }

        (state_transitions, finalize_block_operations)
    }

    // add this because strategy tests library now requires a callback and uses the actual chain.
    fn create_identities_state_transitions(
        count: u16,
        key_count: KeyID,
        signer: &mut SimpleSigner,
        rng: &mut StdRng,
        platform_version: &PlatformVersion,
    ) -> Vec<(Identity, StateTransition)> {
        let (identities, keys) = Identity::random_identities_with_private_keys_with_rng::<Vec<_>>(
            count,
            key_count,
            rng,
            platform_version,
        )
        .expect("expected to create identities");
        signer.add_keys(keys);
        create_state_transitions_for_identities(identities, signer, rng, platform_version)
    }

    // add this because strategy tests library now requires a callback and uses the actual chain.
    fn create_identity_top_up_transition(
        rng: &mut StdRng,
        identity: &Identity,
        platform_version: &PlatformVersion,
    ) -> StateTransition {
        let (_, pk) = ECDSA_SECP256K1
            .random_public_and_private_key_data(rng, platform_version)
            .unwrap();
        let sk: [u8; 32] = pk.try_into().unwrap();
        let secret_key = SecretKey::from_str(hex::encode(sk).as_str()).unwrap();
        let asset_lock_proof =
            instant_asset_lock_proof_fixture(PrivateKey::new(secret_key, Network::Dash));
    
        IdentityTopUpTransition::try_from_identity(
            identity,
            asset_lock_proof,
            secret_key.as_ref(),
            platform_version,
            None,
        )
        .expect("expected to create top up transition")
    }    
}

pub enum StrategyRandomness {
    SeedEntropy(u64),
    RNGEntropy(StdRng),
}

#[derive(Clone, Debug)]
pub struct ValidatorVersionMigration {
    pub current_protocol_version: ProtocolVersion,
    pub next_protocol_version: ProtocolVersion,
    pub change_block_height: BlockHeight,
}

#[derive(Debug)]
pub struct ChainExecutionOutcome<'a> {
    pub abci_app: AbciApplication<'a, MockCoreRPCLike>,
    pub masternode_identity_balances: BTreeMap<[u8; 32], Credits>,
    pub identities: Vec<Identity>,
    pub proposers: Vec<MasternodeListItemWithUpdates>,
    pub quorums: BTreeMap<QuorumHash, TestQuorumInfo>,
    pub current_quorum_hash: QuorumHash,
    pub current_proposer_versions: Option<HashMap<ProTxHash, ValidatorVersionMigration>>,
    pub end_epoch_index: u16,
    pub end_time_ms: u64,
    pub strategy: NetworkStrategy,
    pub withdrawals: Vec<dashcore::Transaction>,
    /// height to the validator set update at that height
    pub validator_set_updates: BTreeMap<u64, ValidatorSetUpdate>,
    pub state_transition_results_per_block: BTreeMap<u64, Vec<(StateTransition, ExecTxResult)>>,
}

impl<'a> ChainExecutionOutcome<'a> {
    pub fn current_quorum(&self) -> &TestQuorumInfo {
        self.quorums
            .get::<QuorumHash>(&self.current_quorum_hash)
            .unwrap()
    }
}

pub struct ChainExecutionParameters {
    pub block_start: u64,
    pub core_height_start: u32,
    pub block_count: u64,
    pub proposers: Vec<MasternodeListItemWithUpdates>,
    pub quorums: BTreeMap<QuorumHash, TestQuorumInfo>,
    pub current_quorum_hash: QuorumHash,
    // the first option is if it is set
    // the second option is if we are even upgrading
    pub current_proposer_versions: Option<Option<HashMap<ProTxHash, ValidatorVersionMigration>>>,
    pub start_time_ms: u64,
    pub current_time_ms: u64,
}<|MERGE_RESOLUTION|>--- conflicted
+++ resolved
@@ -907,7 +907,6 @@
         
         let identity_state_transitions_result =
             self.identity_state_transitions_for_block(block_info, signer, rng, platform_version);
-<<<<<<< HEAD
         
         // Handle the Result returned by identity_state_transitions_for_block
         let (mut identities, mut state_transitions) = match identity_state_transitions_result {
@@ -920,12 +919,6 @@
         
         current_identities.append(&mut identities);
     
-=======
-        let (mut new_identities, mut state_transitions): (Vec<Identity>, Vec<StateTransition>) =
-            identity_state_transitions.into_iter().unzip();
-        current_identities.append(&mut new_identities);
-
->>>>>>> 14ea4b64
         if block_info.height == 1 {
             // add contracts on block 1
             let mut contract_state_transitions =
