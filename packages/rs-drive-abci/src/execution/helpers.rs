--- conflicted
+++ resolved
@@ -264,12 +264,8 @@
             let UpdateStateMasternodeListOutcome {
                 masternode_list_diff,
                 removed_masternodes,
-<<<<<<< HEAD
             } =
-                self.update_state_masternode_list(block_platform_state, core_block_height, false)?;
-=======
-            } = self.update_state_masternode_list(state, core_block_height, is_init_chain)?;
->>>>>>> ed9f7748
+                self.update_state_masternode_list(block_platform_state, core_block_height, is_init_chain)?;
 
             self.update_masternode_identities(
                 masternode_list_diff,
