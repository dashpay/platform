--- conflicted
+++ resolved
@@ -175,13 +175,8 @@
     use crate::platform::PlatformStateRef;
     use crate::state::PlatformState;
     use crate::test::helpers::setup::TestPlatformBuilder;
-<<<<<<< HEAD
     use dashcore_rpc::dashcore::hashes::Hash;
     use dashcore_rpc::dashcore::ProTxHash;
-=======
-    use dashcore::hashes::Hash;
-    use dashcore::{ProTxHash, Txid};
->>>>>>> 21c87c09
     use dashcore_rpc::dashcore_rpc_json::{DMNState, MasternodeListItem, MasternodeType};
     use dpp::block::block_info::BlockInfo;
     use dpp::data_contract::document_type::random_document::CreateRandomDocument;
