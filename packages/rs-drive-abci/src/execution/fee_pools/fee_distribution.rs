// MIT LICENSE
//
// Copyright (c) 2021 Dash Core Group
//
// Permission is hereby granted, free of charge, to any
// person obtaining a copy of this software and associated
// documentation files (the "Software"), to deal in the
// Software without restriction, including without
// limitation the rights to use, copy, modify, merge,
// publish, distribute, sublicense, and/or sell copies of
// the Software, and to permit persons to whom the Software
// is furnished to do so, subject to the following
// conditions:
//
// The above copyright notice and this permission notice
// shall be included in all copies or substantial portions
// of the Software.
//
// THE SOFTWARE IS PROVIDED "AS IS", WITHOUT WARRANTY OF
// ANY KIND, EXPRESS OR IMPLIED, INCLUDING BUT NOT LIMITED
// TO THE WARRANTIES OF MERCHANTABILITY, FITNESS FOR A
// PARTICULAR PURPOSE AND NONINFRINGEMENT. IN NO EVENT
// SHALL THE AUTHORS OR COPYRIGHT HOLDERS BE LIABLE FOR ANY
// CLAIM, DAMAGES OR OTHER LIABILITY, WHETHER IN AN ACTION
// OF CONTRACT, TORT OR OTHERWISE, ARISING FROM, OUT OF OR
// IN CONNECTION WITH THE SOFTWARE OR THE USE OR OTHER
// DEALINGS IN THE SOFTWARE.
//

//! Fee Distribution to Proposers.
//!
//! This module defines structs and functions related to distributing fees to proposers.
//!

use crate::error::execution::ExecutionError;
use serde::{Deserialize, Serialize};

use crate::abci::messages::BlockFees;
use crate::error::Error;
use crate::platform::Platform;
use drive::drive::batch::drive_op_batch::IdentityOperationType::AddToIdentityBalance;
use drive::drive::batch::DriveOperationType::IdentityOperation;
use drive::drive::batch::GroveDbOpBatch;
use drive::drive::block_info::BlockInfo;
use drive::error::fee::FeeError;
use drive::fee::credits::Credits;
use drive::fee::epoch::GENESIS_EPOCH_INDEX;
use drive::fee_pools::epochs::Epoch;
use drive::fee_pools::{
    update_storage_fee_distribution_pool_operation, update_unpaid_epoch_index_operation,
};
use drive::grovedb::TransactionArg;
use drive::{error, grovedb};

/// Struct containing the number of proposers to be paid and the index of the epoch
/// they're to be paid from.
#[derive(PartialEq, Eq, Debug)]
pub struct ProposersPayouts {
    /// Number of proposers to be paid
    pub proposers_paid_count: u16,
    /// Index of last epoch marked as paid
    pub paid_epoch_index: u16,
}

/// Struct containing the amount of processing and storage fees in the distribution pools
<<<<<<< HEAD
#[derive(Serialize, Deserialize, Debug, Clone, Copy)]
=======
#[derive(PartialEq, Eq)]
>>>>>>> 9bf129a5
pub struct FeesInPools {
    /// Amount of processing fees in the distribution pools
    pub processing_fees: u64,
    /// Amount of storage fees in the distribution pools
    pub storage_fees: u64,
}

/// Struct containing info about an epoch containing fees that have not been paid out yet.
#[derive(Default, PartialEq, Eq)]
pub struct UnpaidEpoch {
    /// Index of the current epoch
    pub epoch_index: u16,
    /// Block height of the first block in the epoch
    pub start_block_height: u64,
    /// Block height of the last block in the epoch
    pub end_block_height: u64,
    /// Index of the next unpaid epoch
    pub next_unpaid_epoch_index: u16,
}

impl UnpaidEpoch {
    /// Counts and returns the number of blocks in the epoch
    fn block_count(&self) -> Result<u64, error::Error> {
        self.end_block_height
            .checked_sub(self.start_block_height)
            .ok_or(error::Error::Fee(FeeError::Overflow(
                "overflow for get_epoch_block_count",
            )))
    }
}

impl Platform {
    /// Adds operations to the op batch which distribute fees
    /// from the oldest unpaid epoch pool to proposers.
    ///
    /// Returns `ProposersPayouts` if there are any.
    pub fn add_distribute_fees_from_oldest_unpaid_epoch_pool_to_proposers_operations(
        &self,
        current_epoch_index: u16,
        cached_current_epoch_start_block_height: Option<u64>,
        transaction: TransactionArg,
        batch: &mut GroveDbOpBatch,
    ) -> Result<Option<ProposersPayouts>, Error> {
        let unpaid_epoch = self.find_oldest_epoch_needing_payment(
            current_epoch_index,
            cached_current_epoch_start_block_height,
            transaction,
        )?;

        if unpaid_epoch.is_none() {
            return Ok(None);
        }

        let unpaid_epoch = unpaid_epoch.unwrap();

        // Process more proposers at once if we have many unpaid epochs in past
        let proposers_limit: u16 = (current_epoch_index - unpaid_epoch.epoch_index) * 50;

        let proposers_paid_count = self.add_epoch_pool_to_proposers_payout_operations(
            &unpaid_epoch,
            proposers_limit,
            transaction,
            batch,
        )?;

        // if less then a limit paid then mark the epoch pool as paid
        if proposers_paid_count < proposers_limit {
            let unpaid_epoch_tree = Epoch::new(unpaid_epoch.epoch_index);

            unpaid_epoch_tree.add_mark_as_paid_operations(batch);

            batch.push(update_unpaid_epoch_index_operation(
                unpaid_epoch.next_unpaid_epoch_index,
            ));
        }

        // We paid to all epoch proposers last block. Since proposers paid count
        // was equal to proposers limit, we paid to 0 proposers this block
        if proposers_paid_count == 0 {
            return Ok(None);
        }

        Ok(Some(ProposersPayouts {
            proposers_paid_count,
            paid_epoch_index: unpaid_epoch.epoch_index,
        }))
    }

    /// Finds and returns the oldest epoch that hasn't been paid out yet.
    fn find_oldest_epoch_needing_payment(
        &self,
        current_epoch_index: u16,
        cached_current_epoch_start_block_height: Option<u64>,
        transaction: TransactionArg,
    ) -> Result<Option<UnpaidEpoch>, Error> {
        // Since we are paying for passed epochs there is nothing to do on genesis epoch
        if current_epoch_index == GENESIS_EPOCH_INDEX {
            return Ok(None);
        }

        let unpaid_epoch_index = self.drive.get_unpaid_epoch_index(transaction)?;

        // We pay for previous epochs only
        if unpaid_epoch_index == current_epoch_index {
            return Ok(None);
        }

        let unpaid_epoch = Epoch::new(unpaid_epoch_index);

        let start_block_height = self
            .drive
            .get_epoch_start_block_height(&unpaid_epoch, transaction)?;

        let (next_unpaid_epoch_index, end_block_height) = if unpaid_epoch.index
            == current_epoch_index - 1
        {
            // Use cached or committed block height for previous epoch
            let start_block_height = match cached_current_epoch_start_block_height {
                Some(start_block_height) => start_block_height,
                None => {
                    let current_epoch = Epoch::new(current_epoch_index);
                    self.drive
                        .get_epoch_start_block_height(&current_epoch, transaction)?
                }
            };

            (current_epoch_index, start_block_height)
        } else {
            // Find a next epoch with start block height if unpaid epoch was more than one epoch ago
            match self
                .drive
                .get_first_epoch_start_block_height_between_epochs(
                    unpaid_epoch.index,
                    current_epoch_index,
                    transaction,
                )? {
                // Only possible on epoch change of current epoch, when we have start_block_height batched but not committed yet
                None => match cached_current_epoch_start_block_height {
                    None => {
                        return Err(Error::Execution(ExecutionError::CorruptedCodeExecution(
                            "start_block_height must be present in current epoch or cached_next_epoch_start_block_height must be passed",
                        )));
                    }
                    Some(cached_current_epoch_start_block_height) => {
                        (current_epoch_index, cached_current_epoch_start_block_height)
                    }
                },
                Some(next_start_block_info) => next_start_block_info,
            }
        };

        // Use cached current epoch start block height only if we pay for the previous epoch

        Ok(Some(UnpaidEpoch {
            epoch_index: unpaid_epoch_index,
            next_unpaid_epoch_index,
            start_block_height,
            end_block_height,
        }))
    }

    /// Adds operations to the op batch which distribute the fees from an unpaid epoch pool
    /// to the total fees to be paid out to proposers and divides amongst masternode reward shares.
    ///
    /// Returns the number of proposers to be paid out.
    fn add_epoch_pool_to_proposers_payout_operations(
        &self,
        unpaid_epoch: &UnpaidEpoch,
        proposers_limit: u16,
        transaction: TransactionArg,
        batch: &mut GroveDbOpBatch,
    ) -> Result<u16, Error> {
        let mut drive_operations = vec![];
        let unpaid_epoch_tree = Epoch::new(unpaid_epoch.epoch_index);

        let total_fees = self
            .drive
            .get_epoch_total_credits_for_distribution(&unpaid_epoch_tree, transaction)
            .map_err(Error::Drive)?;

        let mut remaining_fees = total_fees;

        // Calculate block count
        let unpaid_epoch_block_count = unpaid_epoch.block_count()?;

        let proposers = self
            .drive
            .get_epoch_proposers(&unpaid_epoch_tree, proposers_limit, transaction)
            .map_err(Error::Drive)?;

        let proposers_len = proposers.len() as u16;

        let mut proposers_pro_tx_hashes = vec![];

        for (i, (proposer_tx_hash, proposed_block_count)) in proposers.into_iter().enumerate() {
            let i = i as u16;

            let total_masternode_reward = total_fees
                .checked_mul(proposed_block_count)
                .and_then(|r| r.checked_div(unpaid_epoch_block_count))
                .ok_or(Error::Execution(ExecutionError::Overflow(
                    "overflow when getting masternode reward division",
                )))?;

            let mut masternode_reward_leftover = total_masternode_reward;

            let documents =
                self.get_reward_shares_list_for_masternode(&proposer_tx_hash, transaction)?;

            for document in documents {
                let pay_to_id: [u8; 32] = document
                    .properties
                    .get("payToId")
                    .ok_or(Error::Execution(ExecutionError::DriveMissingData(
                        "payToId property is missing",
                    )))?
                    .as_bytes()
                    .ok_or(Error::Execution(ExecutionError::DriveIncoherence(
                        "payToId property type is not bytes",
                    )))?
                    .clone()
                    .try_into()
                    .map_err(|_| {
                        Error::Execution(ExecutionError::DriveIncoherence(
                            "payToId property type is not 32 bytes long",
                        ))
                    })?;

                // TODO this shouldn't be a percentage we need to update masternode share contract
                let share_percentage: u64 = document
                    .properties
                    .get("percentage")
                    .ok_or(Error::Execution(ExecutionError::DriveMissingData(
                        "percentage property is missing",
                    )))?
                    .as_integer()
                    .ok_or(Error::Execution(ExecutionError::DriveIncoherence(
                        "percentage property type is not integer",
                    )))?
                    .try_into()
                    .map_err(|_| {
                        Error::Execution(ExecutionError::Overflow(
                            "percentage property cannot be converted to i64",
                        ))
                    })?;

                let share_reward = total_masternode_reward
                    .checked_mul(share_percentage)
                    .and_then(|a| a.checked_div(10000))
                    .ok_or(Error::Execution(ExecutionError::Overflow(
                        "overflow when calculating reward share",
                    )))?;

                // update masternode reward that would be paid later
                masternode_reward_leftover = masternode_reward_leftover
                    .checked_sub(share_reward)
                    .ok_or(Error::Execution(ExecutionError::Overflow(
                    "overflow when subtracting for the masternode share leftover",
                )))?;

                drive_operations.push(IdentityOperation(AddToIdentityBalance {
                    identity_id: pay_to_id,
                    added_balance: share_reward,
                }));
            }

            remaining_fees =
                remaining_fees
                    .checked_sub(total_masternode_reward)
                    .ok_or(Error::Execution(ExecutionError::Overflow(
                        "overflow when subtracting for the remaining fees",
                    )))?;

            let masternode_reward_given = if i == proposers_len - 1 {
                remaining_fees + masternode_reward_leftover
            } else {
                masternode_reward_leftover
            };

            let proposer = proposer_tx_hash.as_slice().try_into().map_err(|_| {
                Error::Execution(ExecutionError::DriveIncoherence(
                    "proposer_tx_hash is not 32 bytes long",
                ))
            })?;

            drive_operations.push(IdentityOperation(AddToIdentityBalance {
                identity_id: proposer,
                added_balance: masternode_reward_given,
            }));

            proposers_pro_tx_hashes.push(proposer_tx_hash);
        }

        let mut operations = self.drive.convert_drive_operations_to_grove_operations(
            drive_operations,
            &BlockInfo::default(),
            transaction,
        )?;

        batch.append(&mut operations);

        unpaid_epoch_tree.add_delete_proposers_operations(proposers_pro_tx_hashes, batch);

        Ok(proposers_len)
    }

    /// Adds operations to an op batch which update total storage fees
    /// for the epoch considering fees from a new block.
    ///
    /// Returns `FeesInPools`
    pub fn add_distribute_block_fees_into_pools_operations(
        &self,
        current_epoch: &Epoch,
        block_fees: &BlockFees,
        cached_aggregated_storage_fees: Option<Credits>,
        transaction: TransactionArg,
        batch: &mut GroveDbOpBatch,
    ) -> Result<FeesInPools, Error> {
        // update epochs pool processing fees
        let epoch_processing_fees = self
            .drive
            .get_epoch_processing_credits_for_distribution(current_epoch, transaction)
            .or_else(|e| match e {
                // Handle epoch change when storage fees are not set yet
                error::Error::GroveDB(grovedb::Error::PathKeyNotFound(_)) => Ok(0u64),
                _ => Err(e),
            })?;

        let total_processing_fees = epoch_processing_fees + block_fees.processing_fee;

        batch.push(current_epoch.update_processing_fee_pool_operation(total_processing_fees)?);

        // update storage fee pool
        let storage_distribution_credits_in_fee_pool = match cached_aggregated_storage_fees {
            None => self
                .drive
                .get_storage_fees_from_distribution_pool(transaction)?,
            Some(storage_fees) => storage_fees,
        };

        let total_storage_fees = storage_distribution_credits_in_fee_pool + block_fees.storage_fee;

        batch.push(update_storage_fee_distribution_pool_operation(
            storage_distribution_credits_in_fee_pool + block_fees.storage_fee,
        )?);

        Ok(FeesInPools {
            processing_fees: total_processing_fees,
            storage_fees: total_storage_fees,
        })
    }
}

#[cfg(test)]
mod tests {
    use super::*;

    use crate::common::helpers::setup::setup_platform_with_initial_state_structure;
    use drive::common::helpers::identities::create_test_masternode_identities_and_add_them_as_epoch_block_proposers;

    mod add_distribute_fees_from_oldest_unpaid_epoch_pool_to_proposers_operations {
        use super::*;

        use drive::error::Error as DriveError;

        #[test]
        fn test_nothing_to_distribute_if_there_is_no_epochs_needing_payment() {
            let platform = setup_platform_with_initial_state_structure(None);
            let transaction = platform.drive.grove.start_transaction();

            let current_epoch_index = 0;

            let mut batch = GroveDbOpBatch::new();

            let proposers_payouts = platform
                .add_distribute_fees_from_oldest_unpaid_epoch_pool_to_proposers_operations(
                    current_epoch_index,
                    None,
                    Some(&transaction),
                    &mut batch,
                )
                .expect("should distribute fees");

            assert!(proposers_payouts.is_none());
        }

        #[test]
        fn test_set_proposers_limit_50_for_one_unpaid_epoch() {
            let platform = setup_platform_with_initial_state_structure(None);
            let transaction = platform.drive.grove.start_transaction();

            // Create masternode reward shares contract
            platform.create_mn_shares_contract(Some(&transaction));

            // Create epochs

            let unpaid_epoch_tree_0 = Epoch::new(GENESIS_EPOCH_INDEX);

            let current_epoch_index = GENESIS_EPOCH_INDEX + 1;

            let epoch_tree_1 = Epoch::new(current_epoch_index);

            let mut batch = GroveDbOpBatch::new();

            unpaid_epoch_tree_0.add_init_current_operations(1.0, 1, 1, &mut batch);

            batch.push(
                unpaid_epoch_tree_0
                    .update_processing_fee_pool_operation(10000)
                    .expect("should add operation"),
            );

            let proposers_count = 100u16;

            epoch_tree_1.add_init_current_operations(
                1.0,
                proposers_count as u64 + 1,
                2,
                &mut batch,
            );

            platform
                .drive
                .grove_apply_batch(batch, false, Some(&transaction))
                .expect("should apply batch");

            create_test_masternode_identities_and_add_them_as_epoch_block_proposers(
                &platform.drive,
                &unpaid_epoch_tree_0,
                proposers_count,
                Some(59), //random number
                Some(&transaction),
            );

            let mut batch = GroveDbOpBatch::new();

            let proposer_payouts = platform
                .add_distribute_fees_from_oldest_unpaid_epoch_pool_to_proposers_operations(
                    current_epoch_index,
                    None,
                    Some(&transaction),
                    &mut batch,
                )
                .expect("should distribute fees");

            platform
                .drive
                .grove_apply_batch(batch, false, Some(&transaction))
                .expect("should apply batch");

            assert!(matches!(
                proposer_payouts,
                Some(ProposersPayouts {
                    proposers_paid_count: 50,
                    paid_epoch_index: 0,
                })
            ));
        }

        #[test]
        fn test_increased_proposers_limit_to_100_for_two_unpaid_epochs() {
            let platform = setup_platform_with_initial_state_structure(None);
            let transaction = platform.drive.grove.start_transaction();

            // Create masternode reward shares contract
            platform.create_mn_shares_contract(Some(&transaction));

            // Create epochs

            let unpaid_epoch_tree_0 = Epoch::new(GENESIS_EPOCH_INDEX);
            let unpaid_epoch_tree_1 = Epoch::new(GENESIS_EPOCH_INDEX + 1);

            let current_epoch_index = GENESIS_EPOCH_INDEX + 2;

            let epoch_tree_2 = Epoch::new(current_epoch_index);

            let mut batch = GroveDbOpBatch::new();

            unpaid_epoch_tree_0.add_init_current_operations(1.0, 1, 1, &mut batch);

            batch.push(
                unpaid_epoch_tree_0
                    .update_processing_fee_pool_operation(10000)
                    .expect("should add operation"),
            );

            let proposers_count = 100u16;

            unpaid_epoch_tree_1.add_init_current_operations(
                1.0,
                proposers_count as u64 + 1,
                2,
                &mut batch,
            );

            epoch_tree_2.add_init_current_operations(
                1.0,
                proposers_count as u64 * 2 + 1,
                3,
                &mut batch,
            );

            platform
                .drive
                .grove_apply_batch(batch, false, Some(&transaction))
                .expect("should apply batch");

            create_test_masternode_identities_and_add_them_as_epoch_block_proposers(
                &platform.drive,
                &unpaid_epoch_tree_0,
                proposers_count,
                Some(57), //random number
                Some(&transaction),
            );

            create_test_masternode_identities_and_add_them_as_epoch_block_proposers(
                &platform.drive,
                &unpaid_epoch_tree_1,
                proposers_count,
                Some(58), //random number
                Some(&transaction),
            );

            let mut batch = GroveDbOpBatch::new();

            let proposer_payouts = platform
                .add_distribute_fees_from_oldest_unpaid_epoch_pool_to_proposers_operations(
                    current_epoch_index,
                    None,
                    Some(&transaction),
                    &mut batch,
                )
                .expect("should distribute fees");

            platform
                .drive
                .grove_apply_batch(batch, false, Some(&transaction))
                .expect("should apply batch");

            assert!(matches!(
                proposer_payouts,
                Some(ProposersPayouts {
                    proposers_paid_count: 100,
                    paid_epoch_index: 0,
                })
            ));
        }

        #[test]
        fn test_increased_proposers_limit_to_150_for_three_unpaid_epochs() {
            let platform = setup_platform_with_initial_state_structure(None);
            let transaction = platform.drive.grove.start_transaction();

            // Create masternode reward shares contract
            platform.create_mn_shares_contract(Some(&transaction));

            // Create epochs

            let unpaid_epoch_tree_0 = Epoch::new(GENESIS_EPOCH_INDEX);
            let unpaid_epoch_tree_1 = Epoch::new(GENESIS_EPOCH_INDEX + 1);
            let unpaid_epoch_tree_2 = Epoch::new(GENESIS_EPOCH_INDEX + 2);

            let current_epoch_index = GENESIS_EPOCH_INDEX + 3;

            let epoch_tree_3 = Epoch::new(current_epoch_index);

            let mut batch = GroveDbOpBatch::new();

            unpaid_epoch_tree_0.add_init_current_operations(1.0, 1, 1, &mut batch);

            batch.push(
                unpaid_epoch_tree_0
                    .update_processing_fee_pool_operation(10000)
                    .expect("should add operation"),
            );

            let proposers_count = 200u16;

            unpaid_epoch_tree_1.add_init_current_operations(
                1.0,
                proposers_count as u64 + 1,
                2,
                &mut batch,
            );

            unpaid_epoch_tree_2.add_init_current_operations(
                1.0,
                proposers_count as u64 * 2 + 1,
                3,
                &mut batch,
            );

            epoch_tree_3.add_init_current_operations(
                1.0,
                proposers_count as u64 * 3 + 1,
                3,
                &mut batch,
            );

            platform
                .drive
                .grove_apply_batch(batch, false, Some(&transaction))
                .expect("should apply batch");

            create_test_masternode_identities_and_add_them_as_epoch_block_proposers(
                &platform.drive,
                &unpaid_epoch_tree_0,
                proposers_count,
                Some(62), //random number
                Some(&transaction),
            );

            create_test_masternode_identities_and_add_them_as_epoch_block_proposers(
                &platform.drive,
                &unpaid_epoch_tree_1,
                proposers_count,
                Some(61), //random number
                Some(&transaction),
            );

            create_test_masternode_identities_and_add_them_as_epoch_block_proposers(
                &platform.drive,
                &unpaid_epoch_tree_2,
                proposers_count,
                Some(60), //random number
                Some(&transaction),
            );

            let mut batch = GroveDbOpBatch::new();

            let proposer_payouts = platform
                .add_distribute_fees_from_oldest_unpaid_epoch_pool_to_proposers_operations(
                    current_epoch_index,
                    None,
                    Some(&transaction),
                    &mut batch,
                )
                .expect("should distribute fees");

            platform
                .drive
                .grove_apply_batch(batch, false, Some(&transaction))
                .expect("should apply batch");

            assert!(matches!(
                proposer_payouts,
                Some(ProposersPayouts {
                    proposers_paid_count: 150,
                    paid_epoch_index: 0,
                })
            ));
        }

        #[test]
        fn test_mark_epoch_as_paid_and_update_next_update_epoch_index_if_all_proposers_paid() {
            let platform = setup_platform_with_initial_state_structure(None);
            let transaction = platform.drive.grove.start_transaction();

            // Create masternode reward shares contract
            platform.create_mn_shares_contract(Some(&transaction));

            let proposers_count = 10;
            let processing_fees = 10000;
            let storage_fees = 10000;

            let unpaid_epoch = Epoch::new(0);
            let current_epoch = Epoch::new(1);

            let mut batch = GroveDbOpBatch::new();

            unpaid_epoch.add_init_current_operations(1.0, 1, 1, &mut batch);

            batch.push(
                unpaid_epoch
                    .update_processing_fee_pool_operation(processing_fees)
                    .expect("should add operation"),
            );

            batch.push(
                unpaid_epoch
                    .update_storage_fee_pool_operation(storage_fees)
                    .expect("should add operation"),
            );

            current_epoch.add_init_current_operations(1.0, 11, 2, &mut batch);

            platform
                .drive
                .grove_apply_batch(batch, false, Some(&transaction))
                .expect("should apply batch");

            let proposers = create_test_masternode_identities_and_add_them_as_epoch_block_proposers(
                &platform.drive,
                &unpaid_epoch,
                proposers_count,
                Some(65), //random number
                Some(&transaction),
            );

            let mut batch = GroveDbOpBatch::new();

            let proposer_payouts = platform
                .add_distribute_fees_from_oldest_unpaid_epoch_pool_to_proposers_operations(
                    current_epoch.index,
                    None,
                    Some(&transaction),
                    &mut batch,
                )
                .expect("should distribute fees");

            platform
                .drive
                .grove_apply_batch(batch, false, Some(&transaction))
                .expect("should apply batch");

            assert!(matches!(
                proposer_payouts,
                Some(ProposersPayouts {
                    proposers_paid_count: p,
                    paid_epoch_index: 0,
                }) if p == proposers_count
            ));

            let next_unpaid_epoch_index = platform
                .drive
                .get_unpaid_epoch_index(Some(&transaction))
                .expect("should get unpaid epoch index");

            assert_eq!(next_unpaid_epoch_index, current_epoch.index);

            // check we've removed proposers tree
            let result = platform.drive.get_epochs_proposer_block_count(
                &unpaid_epoch,
                &proposers[0],
                Some(&transaction),
            );

            assert!(matches!(
                result,
                Err(DriveError::GroveDB(
                    grovedb::Error::PathParentLayerNotFound(_)
                ))
            ));
        }

        #[test]
        fn test_mark_epoch_as_paid_and_update_next_update_epoch_index_if_all_50_proposers_were_paid_last_block(
        ) {
            let platform = setup_platform_with_initial_state_structure(None);
            let transaction = platform.drive.grove.start_transaction();

            // Create masternode reward shares contract
            platform.create_mn_shares_contract(Some(&transaction));

            let proposers_count = 50;
            let processing_fees = 10000;
            let storage_fees = 10000;

            let unpaid_epoch = Epoch::new(0);
            let current_epoch = Epoch::new(1);

            let mut batch = GroveDbOpBatch::new();

            unpaid_epoch.add_init_current_operations(1.0, 1, 1, &mut batch);

            batch.push(
                unpaid_epoch
                    .update_processing_fee_pool_operation(processing_fees)
                    .expect("should add operation"),
            );

            batch.push(
                unpaid_epoch
                    .update_storage_fee_pool_operation(storage_fees)
                    .expect("should add operation"),
            );

            current_epoch.add_init_current_operations(
                1.0,
                (proposers_count as u64) + 1,
                2,
                &mut batch,
            );

            platform
                .drive
                .grove_apply_batch(batch, false, Some(&transaction))
                .expect("should apply batch");

            let proposers = create_test_masternode_identities_and_add_them_as_epoch_block_proposers(
                &platform.drive,
                &unpaid_epoch,
                proposers_count,
                Some(66), //random number
                Some(&transaction),
            );

            let mut batch = GroveDbOpBatch::new();

            let proposer_payouts = platform
                .add_distribute_fees_from_oldest_unpaid_epoch_pool_to_proposers_operations(
                    current_epoch.index,
                    None,
                    Some(&transaction),
                    &mut batch,
                )
                .expect("should distribute fees");

            platform
                .drive
                .grove_apply_batch(batch, false, Some(&transaction))
                .expect("should apply batch");

<<<<<<< HEAD
            assert!(matches!(
                proposer_payouts,
                Some(ProposersPayouts {
                    proposers_paid_count: p,
                    paid_epoch_index: 0
                }) if p == proposers_count
            ));
=======
            assert_eq!(
                proposer_payouts.unwrap(),
                ProposersPayouts {
                    proposers_paid_count: proposers_count,
                    paid_epoch_index: 0,
                }
            );
>>>>>>> 9bf129a5

            // The Epoch 0 should still not marked as paid because proposers count == proposers limit
            let next_unpaid_epoch_index = platform
                .drive
                .get_unpaid_epoch_index(Some(&transaction))
                .expect("should get unpaid epoch index");

            assert_eq!(next_unpaid_epoch_index, unpaid_epoch.index);

            // Process one more block

            let mut batch = GroveDbOpBatch::new();

            let _proposer_payouts = platform
                .add_distribute_fees_from_oldest_unpaid_epoch_pool_to_proposers_operations(
                    current_epoch.index,
                    None,
                    Some(&transaction),
                    &mut batch,
                )
                .expect("should distribute fees");

            platform
                .drive
                .grove_apply_batch(batch, false, Some(&transaction))
                .expect("should apply batch");

            let next_unpaid_epoch_index = platform
                .drive
                .get_unpaid_epoch_index(Some(&transaction))
                .expect("should get unpaid epoch index");

            assert_eq!(next_unpaid_epoch_index, current_epoch.index);

            // check we've removed proposers tree
            let result = platform.drive.get_epochs_proposer_block_count(
                &unpaid_epoch,
                &proposers[0],
                Some(&transaction),
            );

            assert!(matches!(
                result,
                Err(DriveError::GroveDB(
                    grovedb::Error::PathParentLayerNotFound(_)
                ))
            ));
        }
    }

    mod find_oldest_epoch_needing_payment {
        use super::*;

        #[test]
        fn test_no_epoch_to_pay_on_genesis_epoch() {
            let platform = setup_platform_with_initial_state_structure(None);
            let transaction = platform.drive.grove.start_transaction();

            let unpaid_epoch = platform
                .find_oldest_epoch_needing_payment(GENESIS_EPOCH_INDEX, None, Some(&transaction))
                .expect("should find nothing");

            assert!(unpaid_epoch.is_none());
        }

        #[test]
        fn test_no_epoch_to_pay_if_oldest_unpaid_epoch_is_current_epoch() {
            let platform = setup_platform_with_initial_state_structure(None);
            let transaction = platform.drive.grove.start_transaction();

            let epoch_0_tree = Epoch::new(GENESIS_EPOCH_INDEX);

            let current_epoch_index = GENESIS_EPOCH_INDEX + 1;

            let epoch_1_tree = Epoch::new(current_epoch_index);

            let mut batch = GroveDbOpBatch::new();

            batch.push(epoch_0_tree.update_start_block_height_operation(1));
            batch.push(epoch_1_tree.update_start_block_height_operation(2));

            batch.push(update_unpaid_epoch_index_operation(1));

            platform
                .drive
                .grove_apply_batch(batch, false, Some(&transaction))
                .expect("should apply batch");

            let unpaid_epoch = platform
                .find_oldest_epoch_needing_payment(current_epoch_index, None, Some(&transaction))
                .expect("should find nothing");

            assert!(unpaid_epoch.is_none());
        }

        #[test]
        fn test_use_cached_current_start_block_height_as_end_block_if_unpaid_epoch_is_previous() {
            let platform = setup_platform_with_initial_state_structure(None);
            let transaction = platform.drive.grove.start_transaction();

            let epoch_0_tree = Epoch::new(GENESIS_EPOCH_INDEX);

            let current_epoch_index = GENESIS_EPOCH_INDEX + 1;

            let mut batch = GroveDbOpBatch::new();

            batch.push(epoch_0_tree.update_start_block_height_operation(1));

            platform
                .drive
                .grove_apply_batch(batch, false, Some(&transaction))
                .expect("should apply batch");

            let cached_current_epoch_start_block_height = Some(2);

            let unpaid_epoch = platform
                .find_oldest_epoch_needing_payment(
                    current_epoch_index,
                    cached_current_epoch_start_block_height,
                    Some(&transaction),
                )
                .expect("should find nothing");

            match unpaid_epoch {
                Some(unpaid_epoch) => {
                    assert_eq!(unpaid_epoch.epoch_index, 0);
                    assert_eq!(unpaid_epoch.next_unpaid_epoch_index, 1);
                    assert_eq!(unpaid_epoch.start_block_height, 1);
                    assert_eq!(unpaid_epoch.end_block_height, 2);

                    let block_count = unpaid_epoch
                        .block_count()
                        .expect("should calculate block count");

                    assert_eq!(block_count, 1);
                }
                None => unreachable!("unpaid epoch should be present"),
            }
        }

        #[test]
        fn test_use_stored_start_block_height_from_current_epoch_as_end_block_if_unpaid_epoch_is_previous(
        ) {
            let platform = setup_platform_with_initial_state_structure(None);
            let transaction = platform.drive.grove.start_transaction();

            let epoch_0_tree = Epoch::new(GENESIS_EPOCH_INDEX);

            let current_epoch_index = GENESIS_EPOCH_INDEX + 1;

            let epoch_1_tree = Epoch::new(current_epoch_index);

            let mut batch = GroveDbOpBatch::new();

            batch.push(epoch_0_tree.update_start_block_height_operation(1));
            batch.push(epoch_1_tree.update_start_block_height_operation(2));

            platform
                .drive
                .grove_apply_batch(batch, false, Some(&transaction))
                .expect("should apply batch");

            let unpaid_epoch = platform
                .find_oldest_epoch_needing_payment(current_epoch_index, None, Some(&transaction))
                .expect("should find nothing");

            match unpaid_epoch {
                Some(unpaid_epoch) => {
                    assert_eq!(unpaid_epoch.epoch_index, 0);
                    assert_eq!(unpaid_epoch.next_unpaid_epoch_index, 1);
                    assert_eq!(unpaid_epoch.start_block_height, 1);
                    assert_eq!(unpaid_epoch.end_block_height, 2);

                    let block_count = unpaid_epoch
                        .block_count()
                        .expect("should calculate block count");

                    assert_eq!(block_count, 1);
                }
                None => unreachable!("unpaid epoch should be present"),
            }
        }

        #[test]
        fn test_find_stored_next_start_block_as_end_block_if_unpaid_epoch_more_than_one_ago() {
            let platform = setup_platform_with_initial_state_structure(None);
            let transaction = platform.drive.grove.start_transaction();

            let epoch_0_tree = Epoch::new(GENESIS_EPOCH_INDEX);
            let epoch_1_tree = Epoch::new(GENESIS_EPOCH_INDEX + 1);

            let current_epoch_index = GENESIS_EPOCH_INDEX + 2;

            let epoch_2_tree = Epoch::new(current_epoch_index);

            let mut batch = GroveDbOpBatch::new();

            batch.push(epoch_0_tree.update_start_block_height_operation(1));
            batch.push(epoch_1_tree.update_start_block_height_operation(2));
            batch.push(epoch_2_tree.update_start_block_height_operation(3));

            platform
                .drive
                .grove_apply_batch(batch, false, Some(&transaction))
                .expect("should apply batch");

            let unpaid_epoch = platform
                .find_oldest_epoch_needing_payment(current_epoch_index, None, Some(&transaction))
                .expect("should find nothing");

            match unpaid_epoch {
                Some(unpaid_epoch) => {
                    assert_eq!(unpaid_epoch.epoch_index, 0);
                    assert_eq!(unpaid_epoch.next_unpaid_epoch_index, 1);
                    assert_eq!(unpaid_epoch.start_block_height, 1);
                    assert_eq!(unpaid_epoch.end_block_height, 2);

                    let block_count = unpaid_epoch
                        .block_count()
                        .expect("should calculate block count");

                    assert_eq!(block_count, 1);
                }
                None => unreachable!("unpaid epoch should be present"),
            }
        }

        #[test]
        fn test_use_cached_start_block_height_if_not_found_in_case_of_epoch_change() {
            let platform = setup_platform_with_initial_state_structure(None);
            let transaction = platform.drive.grove.start_transaction();

            let epoch_0_tree = Epoch::new(GENESIS_EPOCH_INDEX);

            let current_epoch_index = GENESIS_EPOCH_INDEX + 2;

            let mut batch = GroveDbOpBatch::new();

            batch.push(epoch_0_tree.update_start_block_height_operation(1));

            platform
                .drive
                .grove_apply_batch(batch, false, Some(&transaction))
                .expect("should apply batch");

            let cached_current_epoch_start_block_height = Some(2);

            let unpaid_epoch = platform
                .find_oldest_epoch_needing_payment(
                    current_epoch_index,
                    cached_current_epoch_start_block_height,
                    Some(&transaction),
                )
                .expect("should find nothing");

            match unpaid_epoch {
                Some(unpaid_epoch) => {
                    assert_eq!(unpaid_epoch.epoch_index, 0);
                    assert_eq!(unpaid_epoch.next_unpaid_epoch_index, 2);
                    assert_eq!(unpaid_epoch.start_block_height, 1);
                    assert_eq!(unpaid_epoch.end_block_height, 2);

                    let block_count = unpaid_epoch
                        .block_count()
                        .expect("should calculate block count");

                    assert_eq!(block_count, 1);
                }
                None => unreachable!("unpaid epoch should be present"),
            }
        }

        #[test]
        fn test_error_if_cached_start_block_height_is_not_present_and_not_found_in_case_of_epoch_change(
        ) {
            let platform = setup_platform_with_initial_state_structure(None);
            let transaction = platform.drive.grove.start_transaction();

            let epoch_0_tree = Epoch::new(GENESIS_EPOCH_INDEX);

            let current_epoch_index = GENESIS_EPOCH_INDEX + 2;

            let mut batch = GroveDbOpBatch::new();

            batch.push(epoch_0_tree.update_start_block_height_operation(1));

            platform
                .drive
                .grove_apply_batch(batch, false, Some(&transaction))
                .expect("should apply batch");

            let unpaid_epoch = platform.find_oldest_epoch_needing_payment(
                current_epoch_index,
                None,
                Some(&transaction),
            );

            assert!(matches!(
                unpaid_epoch,
                Err(Error::Execution(ExecutionError::CorruptedCodeExecution(_)))
            ));
        }
    }

    mod add_epoch_pool_to_proposers_payout_operations {
        use super::*;
        use crate::common::helpers::fee_pools::create_test_masternode_share_identities_and_documents;
        use rust_decimal::Decimal;
        use rust_decimal_macros::dec;

        #[test]
        fn test_payout_to_proposers() {
            let platform = setup_platform_with_initial_state_structure(None);
            let transaction = platform.drive.grove.start_transaction();

            // Create masternode reward shares contract
            let contract = platform.create_mn_shares_contract(Some(&transaction));

            let proposers_count = 10u16;
            let processing_fees = 10000;
            let storage_fees = 10000;

            let unpaid_epoch_tree = Epoch::new(0);
            let next_epoch_tree = Epoch::new(1);

            let mut batch = GroveDbOpBatch::new();

            unpaid_epoch_tree.add_init_current_operations(1.0, 1, 1, &mut batch);

            batch.push(
                unpaid_epoch_tree
                    .update_processing_fee_pool_operation(processing_fees)
                    .expect("should add operation"),
            );

            batch.push(
                unpaid_epoch_tree
                    .update_storage_fee_pool_operation(storage_fees)
                    .expect("should add operation"),
            );

            next_epoch_tree.add_init_current_operations(
                1.0,
                proposers_count as u64 + 1,
                10,
                &mut batch,
            );

            platform
                .drive
                .grove_apply_batch(batch, false, Some(&transaction))
                .expect("should apply batch");

            let pro_tx_hashes =
                create_test_masternode_identities_and_add_them_as_epoch_block_proposers(
                    &platform.drive,
                    &unpaid_epoch_tree,
                    proposers_count,
                    Some(68), //random number
                    Some(&transaction),
                );

            let share_identities_and_documents =
                create_test_masternode_share_identities_and_documents(
                    &platform.drive,
                    &contract,
                    &pro_tx_hashes,
                    Some(55),
                    Some(&transaction),
                );

            let mut batch = GroveDbOpBatch::new();

            let unpaid_epoch = UnpaidEpoch {
                epoch_index: 0,
                start_block_height: 1,
                end_block_height: 11,
                next_unpaid_epoch_index: 0,
            };

            let proposers_paid_count = platform
                .add_epoch_pool_to_proposers_payout_operations(
                    &unpaid_epoch,
                    proposers_count,
                    Some(&transaction),
                    &mut batch,
                )
                .expect("should distribute fees");

            platform
                .drive
                .grove_apply_batch(batch, false, Some(&transaction))
                .expect("should apply batch");

            assert_eq!(proposers_paid_count, 10);

            // check we paid 500 to every mn identity
            let paid_mn_identities_balances = platform
                .drive
                .fetch_identities_balances(&pro_tx_hashes, Some(&transaction))
                .expect("expected to get identities");

            let total_fees = Decimal::from(storage_fees + processing_fees);

            let masternode_reward = total_fees / Decimal::from(proposers_count);

            let shares_percentage_with_precision: u64 = share_identities_and_documents[0]
                .1
                .properties
                .get("percentage")
                .expect("should have percentage field")
                .as_integer()
                .expect("percentage should an integer")
                .try_into()
                .expect("percentage should be u64");

            let shares_percentage = Decimal::from(shares_percentage_with_precision) / dec!(10000);

            let payout_credits = masternode_reward * shares_percentage;

            let payout_credits: u64 = payout_credits.try_into().expect("should convert to u64");

            for (_, paid_mn_identity_balance) in paid_mn_identities_balances {
                assert_eq!(paid_mn_identity_balance, payout_credits);
            }

            let share_identities = share_identities_and_documents
                .iter()
                .map(|(identity, _)| identity.id.buffer)
                .collect();

            let refetched_share_identities_balances = platform
                .drive
                .fetch_identities_balances(&share_identities, Some(&transaction))
                .expect("expected to get identities");

            for (_, balance) in refetched_share_identities_balances {
                assert_eq!(balance, payout_credits);
            }
        }
    }

    mod add_distribute_block_fees_into_pools_operations {
        use super::*;

        #[test]
        fn test_distribute_block_fees_into_uncommitted_epoch_on_epoch_change() {
            let platform = setup_platform_with_initial_state_structure(None);
            let transaction = platform.drive.grove.start_transaction();

            let current_epoch_tree = Epoch::new(1);

            let mut batch = GroveDbOpBatch::new();

            current_epoch_tree.add_init_current_operations(1.0, 1, 1, &mut batch);

            let processing_fees = 1000000;
            let storage_fees = 2000000;

            platform
                .add_distribute_block_fees_into_pools_operations(
                    &current_epoch_tree,
                    &BlockFees::from_fees(storage_fees, processing_fees),
                    None,
                    Some(&transaction),
                    &mut batch,
                )
                .expect("should distribute fees into pools");

            platform
                .drive
                .grove_apply_batch(batch, false, Some(&transaction))
                .expect("should apply batch");

            let stored_processing_fee_credits = platform
                .drive
                .get_epoch_processing_credits_for_distribution(
                    &current_epoch_tree,
                    Some(&transaction),
                )
                .expect("should get processing fees");

            let stored_storage_fee_credits = platform
                .drive
                .get_storage_fees_from_distribution_pool(Some(&transaction))
                .expect("should get storage fee pool");

            assert_eq!(stored_processing_fee_credits, processing_fees);
            assert_eq!(stored_storage_fee_credits, storage_fees);
        }

        #[test]
        fn test_distribute_block_fees_into_pools() {
            let platform = setup_platform_with_initial_state_structure(None);
            let transaction = platform.drive.grove.start_transaction();

            let current_epoch_tree = Epoch::new(1);

            let mut batch = GroveDbOpBatch::new();

            current_epoch_tree.add_init_current_operations(1.0, 1, 1, &mut batch);

            // Apply new pool structure
            platform
                .drive
                .grove_apply_batch(batch, false, Some(&transaction))
                .expect("should apply batch");

            let mut batch = GroveDbOpBatch::new();

            let processing_fees = 1000000;
            let storage_fees = 2000000;

            platform
                .add_distribute_block_fees_into_pools_operations(
                    &current_epoch_tree,
                    &BlockFees::from_fees(storage_fees, processing_fees),
                    None,
                    Some(&transaction),
                    &mut batch,
                )
                .expect("should distribute fees into pools");

            platform
                .drive
                .grove_apply_batch(batch, false, Some(&transaction))
                .expect("should apply batch");

            let stored_processing_fee_credits = platform
                .drive
                .get_epoch_processing_credits_for_distribution(
                    &current_epoch_tree,
                    Some(&transaction),
                )
                .expect("should get processing fees");

            let stored_storage_fee_credits = platform
                .drive
                .get_storage_fees_from_distribution_pool(Some(&transaction))
                .expect("should get storage fee pool");

            assert_eq!(stored_processing_fee_credits, processing_fees);
            assert_eq!(stored_storage_fee_credits, storage_fees);
        }
    }
}<|MERGE_RESOLUTION|>--- conflicted
+++ resolved
@@ -63,11 +63,7 @@
 }
 
 /// Struct containing the amount of processing and storage fees in the distribution pools
-<<<<<<< HEAD
-#[derive(Serialize, Deserialize, Debug, Clone, Copy)]
-=======
-#[derive(PartialEq, Eq)]
->>>>>>> 9bf129a5
+#[derive(Serialize, Deserialize, Debug, Clone, Copy, PartialEq, Eq)]
 pub struct FeesInPools {
     /// Amount of processing fees in the distribution pools
     pub processing_fees: u64,
@@ -881,15 +877,6 @@
                 .grove_apply_batch(batch, false, Some(&transaction))
                 .expect("should apply batch");
 
-<<<<<<< HEAD
-            assert!(matches!(
-                proposer_payouts,
-                Some(ProposersPayouts {
-                    proposers_paid_count: p,
-                    paid_epoch_index: 0
-                }) if p == proposers_count
-            ));
-=======
             assert_eq!(
                 proposer_payouts.unwrap(),
                 ProposersPayouts {
@@ -897,7 +884,6 @@
                     paid_epoch_index: 0,
                 }
             );
->>>>>>> 9bf129a5
 
             // The Epoch 0 should still not marked as paid because proposers count == proposers limit
             let next_unpaid_epoch_index = platform
