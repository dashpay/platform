--- conflicted
+++ resolved
@@ -1,27 +1,10 @@
 use crate::error::Error;
-<<<<<<< HEAD
-use crate::execution::types::execution_operation::ValidationOperation;
-use crate::execution::types::state_transition_execution_context::{
-    StateTransitionExecutionContext, StateTransitionExecutionContextMethodsV0,
-};
-use dpp::errors::consensus::basic::data_contract::{
-    InvalidDataContractIdError, InvalidDataContractVersionError, InvalidTokenBaseSupplyError,
-    NonContiguousContractTokenPositionsError,
-};
-use dpp::errors::consensus::basic::BasicError;
-use dpp::data_contract::associated_token::token_configuration::accessors::v0::TokenConfigurationV0Getters;
+use crate::execution::types::state_transition_execution_context::StateTransitionExecutionContext;
+use crate::execution::validation::state_transition::data_contract_create::advanced_structure::v1::DataContractCreatedStateTransitionAdvancedStructureValidationV1;
+use dpp::errors::consensus::basic::data_contract::InvalidDataContractVersionError;
 use dpp::data_contract::INITIAL_DATA_CONTRACT_VERSION;
-use dpp::data_contract::DataContract;
 use dpp::state_transition::state_transitions::contract::data_contract_create_transition::accessors::DataContractCreateTransitionAccessorsV0;
 use dpp::state_transition::state_transitions::contract::data_contract_create_transition::DataContractCreateTransition;
-=======
-use crate::execution::types::state_transition_execution_context::StateTransitionExecutionContext;
-use crate::execution::validation::state_transition::data_contract_create::advanced_structure::v1::DataContractCreatedStateTransitionAdvancedStructureValidationV1;
-use dpp::consensus::basic::data_contract::InvalidDataContractVersionError;
-use dpp::data_contract::INITIAL_DATA_CONTRACT_VERSION;
-use dpp::state_transition::data_contract_create_transition::accessors::DataContractCreateTransitionAccessorsV0;
-use dpp::state_transition::data_contract_create_transition::DataContractCreateTransition;
->>>>>>> 9ede23f1
 use dpp::validation::ConsensusValidationResult;
 use drive::state_transition_action::system::bump_identity_nonce_action::BumpIdentityNonceAction;
 use drive::state_transition_action::StateTransitionAction;
@@ -63,66 +46,6 @@
     use crate::execution::types::execution_operation::ValidationOperation;
     use crate::execution::types::state_transition_execution_context::StateTransitionExecutionContextMethodsV0;
     use assert_matches::assert_matches;
-<<<<<<< HEAD
-
-    mod validate_advanced_structure {
-        use super::*;
-        use dpp::data_contract::accessors::v0::{DataContractV0Getters, DataContractV0Setters};
-        use dpp::errors::consensus::ConsensusError;
-        use dpp::prelude::{Identifier, IdentityNonce};
-        use dpp::state_transition::state_transitions::contract::data_contract_create_transition::DataContractCreateTransitionV0;
-        use dpp::tests::fixtures::get_data_contract_fixture;
-        use drive::state_transition_action::system::bump_identity_nonce_action::BumpIdentityNonceActionAccessorsV0;
-        use platform_version::version::PlatformVersion;
-        use platform_version::{DefaultForPlatformVersion, TryIntoPlatformVersioned};
-
-        #[test]
-        fn should_return_invalid_result_if_contract_version_is_not_initial() {
-            let platform_version = PlatformVersion::latest();
-            let identity_nonce = IdentityNonce::default();
-
-            let mut data_contract =
-                get_data_contract_fixture(None, identity_nonce, platform_version.protocol_version)
-                    .data_contract_owned();
-
-            data_contract.set_version(6);
-
-            let identity_id = data_contract.owner_id();
-
-            let data_contract_for_serialization = data_contract
-                .try_into_platform_versioned(platform_version)
-                .expect("failed to convert data contract");
-
-            let transition: DataContractCreateTransition = DataContractCreateTransitionV0 {
-                data_contract: data_contract_for_serialization,
-                identity_nonce,
-                user_fee_increase: 0,
-                signature_public_key_id: 0,
-                signature: Default::default(),
-            }
-            .into();
-
-            let mut execution_context =
-                StateTransitionExecutionContext::default_for_platform_version(platform_version)
-                    .expect("failed to create execution context");
-
-            let result = transition
-                .validate_advanced_structure_v0(&mut execution_context, platform_version)
-                .expect("failed to validate advanced structure");
-
-            assert_matches!(execution_context.operations_slice(), []);
-
-            assert_matches!(
-                result.data,
-                Some(StateTransitionAction::BumpIdentityNonceAction(action))
-                if action.identity_id() == identity_id && action.identity_nonce() == identity_nonce
-            );
-
-            assert_matches!(
-                result.errors.as_slice(),
-                [ConsensusError::BasicError(BasicError::InvalidDataContractVersionError(e))] if e.expected_version() == INITIAL_DATA_CONTRACT_VERSION && e.version() == 6
-            );
-=======
     use dpp::consensus::basic::BasicError;
     use dpp::consensus::ConsensusError;
     use dpp::data_contract::accessors::v0::{DataContractV0Getters, DataContractV0Setters};
@@ -158,7 +81,6 @@
             user_fee_increase: 0,
             signature_public_key_id: 0,
             signature: Default::default(),
->>>>>>> 9ede23f1
         }
         .into();
 
