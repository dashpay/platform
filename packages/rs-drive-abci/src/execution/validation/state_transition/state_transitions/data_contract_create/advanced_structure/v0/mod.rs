use std::collections::HashSet;

use crate::error::Error;
<<<<<<< HEAD
use crate::execution::types::execution_operation::ValidationOperation;
use crate::execution::types::state_transition_execution_context::{
    StateTransitionExecutionContext, StateTransitionExecutionContextMethodsV0,
};
use dpp::consensus::basic::data_contract::{
    DuplicateKeywordsError, InvalidDataContractIdError, InvalidDataContractVersionError,
    InvalidDescriptionLengthError, InvalidKeywordLengthError, InvalidTokenBaseSupplyError,
    NonContiguousContractTokenPositionsError, TooManyKeywordsError,
};
use dpp::consensus::basic::BasicError;
use dpp::consensus::ConsensusError;
use dpp::data_contract::associated_token::token_configuration::accessors::v0::TokenConfigurationV0Getters;
use dpp::data_contract::{TokenContractPosition, INITIAL_DATA_CONTRACT_VERSION};
use dpp::prelude::DataContract;
=======
use crate::execution::types::state_transition_execution_context::StateTransitionExecutionContext;
use crate::execution::validation::state_transition::data_contract_create::advanced_structure::v1::DataContractCreatedStateTransitionAdvancedStructureValidationV1;
use dpp::consensus::basic::data_contract::InvalidDataContractVersionError;
use dpp::data_contract::INITIAL_DATA_CONTRACT_VERSION;
>>>>>>> 88a57ab7
use dpp::state_transition::data_contract_create_transition::accessors::DataContractCreateTransitionAccessorsV0;
use dpp::state_transition::data_contract_create_transition::DataContractCreateTransition;
use dpp::validation::ConsensusValidationResult;
use drive::state_transition_action::system::bump_identity_nonce_action::BumpIdentityNonceAction;
use drive::state_transition_action::StateTransitionAction;

pub(in crate::execution::validation::state_transition::state_transitions::data_contract_create) trait DataContractCreatedStateTransitionAdvancedStructureValidationV0 {
    fn validate_advanced_structure_v0(&self, execution_context: &mut StateTransitionExecutionContext) -> Result<ConsensusValidationResult<StateTransitionAction>, Error>;
}

impl DataContractCreatedStateTransitionAdvancedStructureValidationV0
    for DataContractCreateTransition
{
    fn validate_advanced_structure_v0(
        &self,
        execution_context: &mut StateTransitionExecutionContext,
    ) -> Result<ConsensusValidationResult<StateTransitionAction>, Error> {
        // Moved this to basic structure validation in protocol version 9
        if self.data_contract().version() != INITIAL_DATA_CONTRACT_VERSION {
            let bump_action = StateTransitionAction::BumpIdentityNonceAction(
                BumpIdentityNonceAction::from_borrowed_data_contract_create_transition(self),
            );

            return Ok(ConsensusValidationResult::new_with_data_and_errors(
                bump_action,
                vec![InvalidDataContractVersionError::new(
                    INITIAL_DATA_CONTRACT_VERSION,
                    self.data_contract().version(),
                )
                .into()],
            ));
        }

<<<<<<< HEAD
        // Validate data contract id
        let generated_id = DataContract::generate_data_contract_id_v0(
            self.data_contract().owner_id(),
            self.identity_nonce(),
        );

        // This hash will only take 1 block (64 bytes)
        execution_context.add_operation(ValidationOperation::DoubleSha256(1));

        if generated_id != self.data_contract().id() {
            let bump_action = StateTransitionAction::BumpIdentityNonceAction(
                BumpIdentityNonceAction::from_borrowed_data_contract_create_transition(self),
            );

            return Ok(ConsensusValidationResult::new_with_data_and_errors(
                bump_action,
                vec![
                    BasicError::InvalidDataContractIdError(InvalidDataContractIdError::new(
                        generated_id.to_vec(),
                        self.data_contract().id().to_vec(),
                    ))
                    .into(),
                ],
            ));
        }

        let groups = self.data_contract().groups();
        if !groups.is_empty() {
            let validation_result = DataContract::validate_groups(groups, platform_version)?;

            if !validation_result.is_valid() {
                let bump_action = StateTransitionAction::BumpIdentityNonceAction(
                    BumpIdentityNonceAction::from_borrowed_data_contract_create_transition(self),
                );

                return Ok(ConsensusValidationResult::new_with_data_and_errors(
                    bump_action,
                    validation_result.errors,
                ));
            }
        }

        for (expected_position, (token_contract_position, token_configuration)) in
            self.data_contract().tokens().iter().enumerate()
        {
            if expected_position as TokenContractPosition != *token_contract_position {
                let bump_action = StateTransitionAction::BumpIdentityNonceAction(
                    BumpIdentityNonceAction::from_borrowed_data_contract_create_transition(self),
                );

                return Ok(ConsensusValidationResult::new_with_data_and_errors(
                    bump_action,
                    vec![NonContiguousContractTokenPositionsError::new(
                        expected_position as TokenContractPosition,
                        *token_contract_position,
                    )
                    .into()],
                ));
            }

            if token_configuration.base_supply() > i64::MAX as u64 {
                let bump_action = StateTransitionAction::BumpIdentityNonceAction(
                    BumpIdentityNonceAction::from_borrowed_data_contract_create_transition(self),
                );

                return Ok(ConsensusValidationResult::new_with_data_and_errors(
                    bump_action,
                    vec![
                        InvalidTokenBaseSupplyError::new(token_configuration.base_supply()).into(),
                    ],
                ));
            }

            let validation_result = token_configuration
                .conventions()
                .validate_localizations(platform_version)?;
            if !validation_result.is_valid() {
                let bump_action = StateTransitionAction::BumpIdentityNonceAction(
                    BumpIdentityNonceAction::from_borrowed_data_contract_create_transition(self),
                );

                return Ok(ConsensusValidationResult::new_with_data_and_errors(
                    bump_action,
                    validation_result.errors,
                ));
            }

            let validation_result = token_configuration.validate_token_config_groups_exist(
                self.data_contract().groups(),
                platform_version,
            )?;
            if !validation_result.is_valid() {
                let bump_action = StateTransitionAction::BumpIdentityNonceAction(
                    BumpIdentityNonceAction::from_borrowed_data_contract_create_transition(self),
                );

                return Ok(ConsensusValidationResult::new_with_data_and_errors(
                    bump_action,
                    validation_result.errors,
                ));
            }
        }

        // Validate there are no more than 20 keywords
        if self.data_contract().keywords().len() > 20 {
            let bump_action = StateTransitionAction::BumpIdentityNonceAction(
                BumpIdentityNonceAction::from_borrowed_data_contract_create_transition(self),
            );

            return Ok(ConsensusValidationResult::new_with_data_and_errors(
                bump_action,
                vec![ConsensusError::BasicError(
                    BasicError::TooManyKeywordsError(TooManyKeywordsError::new(
                        self.data_contract().id(),
                        self.data_contract().keywords().len() as u8,
                    )),
                )],
            ));
        }

        // Validate the keywords are all unique and between 3 and 50 characters
        let mut seen_keywords = HashSet::new();
        for keyword in self.data_contract().keywords() {
            // First check keyword length
            if keyword.len() < 3 || keyword.len() > 50 {
                let bump_action = StateTransitionAction::BumpIdentityNonceAction(
                    BumpIdentityNonceAction::from_borrowed_data_contract_create_transition(self),
                );

                return Ok(ConsensusValidationResult::new_with_data_and_errors(
                    bump_action,
                    vec![ConsensusError::BasicError(
                        BasicError::InvalidKeywordLengthError(InvalidKeywordLengthError::new(
                            self.data_contract().id(),
                            keyword.to_string(),
                        )),
                    )],
                ));
            }

            // Then check uniqueness
            if !seen_keywords.insert(keyword) {
                let bump_action = StateTransitionAction::BumpIdentityNonceAction(
                    BumpIdentityNonceAction::from_borrowed_data_contract_create_transition(self),
                );

                return Ok(ConsensusValidationResult::new_with_data_and_errors(
                    bump_action,
                    vec![ConsensusError::BasicError(
                        BasicError::DuplicateKeywordsError(DuplicateKeywordsError::new(
                            self.data_contract().id(),
                            keyword.to_string(),
                        )),
                    )],
                ));
            }
        }

        // Validate the description is between 3 and 100 characters
        if let Some(description) = self.data_contract().description() {
            if !(description.len() >= 3 && description.len() <= 100) {
                let bump_action = StateTransitionAction::BumpIdentityNonceAction(
                    BumpIdentityNonceAction::from_borrowed_data_contract_create_transition(self),
                );

                return Ok(ConsensusValidationResult::new_with_data_and_errors(
                    bump_action,
                    vec![ConsensusError::BasicError(
                        BasicError::InvalidDescriptionLengthError(
                            InvalidDescriptionLengthError::new(
                                self.data_contract().id(),
                                description.to_string(),
                            ),
                        ),
                    )],
                ));
            }
        }

        Ok(ConsensusValidationResult::default())
=======
        self.validate_advanced_structure_v1(execution_context)
>>>>>>> 88a57ab7
    }
}

#[cfg(test)]
mod tests {
    use super::*;
    use crate::execution::types::execution_operation::ValidationOperation;
    use crate::execution::types::state_transition_execution_context::StateTransitionExecutionContextMethodsV0;
    use assert_matches::assert_matches;
    use dpp::consensus::basic::BasicError;
    use dpp::consensus::ConsensusError;
    use dpp::data_contract::accessors::v0::{DataContractV0Getters, DataContractV0Setters};
    use dpp::prelude::{Identifier, IdentityNonce};
    use dpp::state_transition::data_contract_create_transition::DataContractCreateTransitionV0;
    use dpp::tests::fixtures::get_data_contract_fixture;
    use drive::state_transition_action::system::bump_identity_nonce_action::BumpIdentityNonceActionAccessorsV0;
    use platform_version::version::PlatformVersion;
    use platform_version::{DefaultForPlatformVersion, TryIntoPlatformVersioned};

    #[test]
    fn should_return_invalid_result_if_contract_id_is_not_valid() {
        let platform_version = PlatformVersion::latest();
        let identity_nonce = IdentityNonce::default();

        let mut data_contract =
            get_data_contract_fixture(None, identity_nonce, platform_version.protocol_version)
                .data_contract_owned();

        let identity_id = data_contract.owner_id();
        let original_id = data_contract.id();
        let invalid_id = Identifier::default();

        data_contract.set_id(invalid_id);

        let data_contract_for_serialization = data_contract
            .try_into_platform_versioned(platform_version)
            .expect("failed to convert data contract");

        let transition: DataContractCreateTransition = DataContractCreateTransitionV0 {
            data_contract: data_contract_for_serialization,
            identity_nonce,
            user_fee_increase: 0,
            signature_public_key_id: 0,
            signature: Default::default(),
        }
        .into();

        let mut execution_context =
            StateTransitionExecutionContext::default_for_platform_version(platform_version)
                .expect("failed to create execution context");

        let result = transition
            .validate_advanced_structure_v0(&mut execution_context)
            .expect("failed to validate advanced structure");
        assert_matches!(
            execution_context.operations_slice(),
            [ValidationOperation::DoubleSha256(1)]
        );

        assert_matches!(
            result.data,
            Some(StateTransitionAction::BumpIdentityNonceAction(action))
            if action.identity_id() == identity_id && action.identity_nonce() == identity_nonce
        );

        assert_matches!(
            result.errors.as_slice(),
            [ConsensusError::BasicError(BasicError::InvalidDataContractIdError(e))]
            if Identifier::try_from(e.expected_id()).unwrap() == original_id
                && Identifier::try_from(e.invalid_id()).unwrap() == invalid_id
        );
    }
}<|MERGE_RESOLUTION|>--- conflicted
+++ resolved
@@ -1,27 +1,8 @@
-use std::collections::HashSet;
-
 use crate::error::Error;
-<<<<<<< HEAD
-use crate::execution::types::execution_operation::ValidationOperation;
-use crate::execution::types::state_transition_execution_context::{
-    StateTransitionExecutionContext, StateTransitionExecutionContextMethodsV0,
-};
-use dpp::consensus::basic::data_contract::{
-    DuplicateKeywordsError, InvalidDataContractIdError, InvalidDataContractVersionError,
-    InvalidDescriptionLengthError, InvalidKeywordLengthError, InvalidTokenBaseSupplyError,
-    NonContiguousContractTokenPositionsError, TooManyKeywordsError,
-};
-use dpp::consensus::basic::BasicError;
-use dpp::consensus::ConsensusError;
-use dpp::data_contract::associated_token::token_configuration::accessors::v0::TokenConfigurationV0Getters;
-use dpp::data_contract::{TokenContractPosition, INITIAL_DATA_CONTRACT_VERSION};
-use dpp::prelude::DataContract;
-=======
 use crate::execution::types::state_transition_execution_context::StateTransitionExecutionContext;
 use crate::execution::validation::state_transition::data_contract_create::advanced_structure::v1::DataContractCreatedStateTransitionAdvancedStructureValidationV1;
 use dpp::consensus::basic::data_contract::InvalidDataContractVersionError;
 use dpp::data_contract::INITIAL_DATA_CONTRACT_VERSION;
->>>>>>> 88a57ab7
 use dpp::state_transition::data_contract_create_transition::accessors::DataContractCreateTransitionAccessorsV0;
 use dpp::state_transition::data_contract_create_transition::DataContractCreateTransition;
 use dpp::validation::ConsensusValidationResult;
@@ -55,190 +36,7 @@
             ));
         }
 
-<<<<<<< HEAD
-        // Validate data contract id
-        let generated_id = DataContract::generate_data_contract_id_v0(
-            self.data_contract().owner_id(),
-            self.identity_nonce(),
-        );
-
-        // This hash will only take 1 block (64 bytes)
-        execution_context.add_operation(ValidationOperation::DoubleSha256(1));
-
-        if generated_id != self.data_contract().id() {
-            let bump_action = StateTransitionAction::BumpIdentityNonceAction(
-                BumpIdentityNonceAction::from_borrowed_data_contract_create_transition(self),
-            );
-
-            return Ok(ConsensusValidationResult::new_with_data_and_errors(
-                bump_action,
-                vec![
-                    BasicError::InvalidDataContractIdError(InvalidDataContractIdError::new(
-                        generated_id.to_vec(),
-                        self.data_contract().id().to_vec(),
-                    ))
-                    .into(),
-                ],
-            ));
-        }
-
-        let groups = self.data_contract().groups();
-        if !groups.is_empty() {
-            let validation_result = DataContract::validate_groups(groups, platform_version)?;
-
-            if !validation_result.is_valid() {
-                let bump_action = StateTransitionAction::BumpIdentityNonceAction(
-                    BumpIdentityNonceAction::from_borrowed_data_contract_create_transition(self),
-                );
-
-                return Ok(ConsensusValidationResult::new_with_data_and_errors(
-                    bump_action,
-                    validation_result.errors,
-                ));
-            }
-        }
-
-        for (expected_position, (token_contract_position, token_configuration)) in
-            self.data_contract().tokens().iter().enumerate()
-        {
-            if expected_position as TokenContractPosition != *token_contract_position {
-                let bump_action = StateTransitionAction::BumpIdentityNonceAction(
-                    BumpIdentityNonceAction::from_borrowed_data_contract_create_transition(self),
-                );
-
-                return Ok(ConsensusValidationResult::new_with_data_and_errors(
-                    bump_action,
-                    vec![NonContiguousContractTokenPositionsError::new(
-                        expected_position as TokenContractPosition,
-                        *token_contract_position,
-                    )
-                    .into()],
-                ));
-            }
-
-            if token_configuration.base_supply() > i64::MAX as u64 {
-                let bump_action = StateTransitionAction::BumpIdentityNonceAction(
-                    BumpIdentityNonceAction::from_borrowed_data_contract_create_transition(self),
-                );
-
-                return Ok(ConsensusValidationResult::new_with_data_and_errors(
-                    bump_action,
-                    vec![
-                        InvalidTokenBaseSupplyError::new(token_configuration.base_supply()).into(),
-                    ],
-                ));
-            }
-
-            let validation_result = token_configuration
-                .conventions()
-                .validate_localizations(platform_version)?;
-            if !validation_result.is_valid() {
-                let bump_action = StateTransitionAction::BumpIdentityNonceAction(
-                    BumpIdentityNonceAction::from_borrowed_data_contract_create_transition(self),
-                );
-
-                return Ok(ConsensusValidationResult::new_with_data_and_errors(
-                    bump_action,
-                    validation_result.errors,
-                ));
-            }
-
-            let validation_result = token_configuration.validate_token_config_groups_exist(
-                self.data_contract().groups(),
-                platform_version,
-            )?;
-            if !validation_result.is_valid() {
-                let bump_action = StateTransitionAction::BumpIdentityNonceAction(
-                    BumpIdentityNonceAction::from_borrowed_data_contract_create_transition(self),
-                );
-
-                return Ok(ConsensusValidationResult::new_with_data_and_errors(
-                    bump_action,
-                    validation_result.errors,
-                ));
-            }
-        }
-
-        // Validate there are no more than 20 keywords
-        if self.data_contract().keywords().len() > 20 {
-            let bump_action = StateTransitionAction::BumpIdentityNonceAction(
-                BumpIdentityNonceAction::from_borrowed_data_contract_create_transition(self),
-            );
-
-            return Ok(ConsensusValidationResult::new_with_data_and_errors(
-                bump_action,
-                vec![ConsensusError::BasicError(
-                    BasicError::TooManyKeywordsError(TooManyKeywordsError::new(
-                        self.data_contract().id(),
-                        self.data_contract().keywords().len() as u8,
-                    )),
-                )],
-            ));
-        }
-
-        // Validate the keywords are all unique and between 3 and 50 characters
-        let mut seen_keywords = HashSet::new();
-        for keyword in self.data_contract().keywords() {
-            // First check keyword length
-            if keyword.len() < 3 || keyword.len() > 50 {
-                let bump_action = StateTransitionAction::BumpIdentityNonceAction(
-                    BumpIdentityNonceAction::from_borrowed_data_contract_create_transition(self),
-                );
-
-                return Ok(ConsensusValidationResult::new_with_data_and_errors(
-                    bump_action,
-                    vec![ConsensusError::BasicError(
-                        BasicError::InvalidKeywordLengthError(InvalidKeywordLengthError::new(
-                            self.data_contract().id(),
-                            keyword.to_string(),
-                        )),
-                    )],
-                ));
-            }
-
-            // Then check uniqueness
-            if !seen_keywords.insert(keyword) {
-                let bump_action = StateTransitionAction::BumpIdentityNonceAction(
-                    BumpIdentityNonceAction::from_borrowed_data_contract_create_transition(self),
-                );
-
-                return Ok(ConsensusValidationResult::new_with_data_and_errors(
-                    bump_action,
-                    vec![ConsensusError::BasicError(
-                        BasicError::DuplicateKeywordsError(DuplicateKeywordsError::new(
-                            self.data_contract().id(),
-                            keyword.to_string(),
-                        )),
-                    )],
-                ));
-            }
-        }
-
-        // Validate the description is between 3 and 100 characters
-        if let Some(description) = self.data_contract().description() {
-            if !(description.len() >= 3 && description.len() <= 100) {
-                let bump_action = StateTransitionAction::BumpIdentityNonceAction(
-                    BumpIdentityNonceAction::from_borrowed_data_contract_create_transition(self),
-                );
-
-                return Ok(ConsensusValidationResult::new_with_data_and_errors(
-                    bump_action,
-                    vec![ConsensusError::BasicError(
-                        BasicError::InvalidDescriptionLengthError(
-                            InvalidDescriptionLengthError::new(
-                                self.data_contract().id(),
-                                description.to_string(),
-                            ),
-                        ),
-                    )],
-                ));
-            }
-        }
-
-        Ok(ConsensusValidationResult::default())
-=======
         self.validate_advanced_structure_v1(execution_context)
->>>>>>> 88a57ab7
     }
 }
 
