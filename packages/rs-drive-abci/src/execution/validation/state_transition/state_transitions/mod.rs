/// Module containing functionality related to batch processing of documents.
pub mod batch;

/// Module for creating an identity entity.
pub mod identity_create;

/// Module for managing transfers of credit between identity entities.
pub mod identity_credit_transfer;

/// Module for managing withdrawals of credit from an identity entity.
pub mod identity_credit_withdrawal;

/// Module for topping up credit in an identity entity.
pub mod identity_top_up;

/// Module for updating an existing identity entity.
pub mod identity_update;

/// Module for creating a data contract entity.
pub mod data_contract_create;

/// Module for updating an existing data contract entity.
pub mod data_contract_update;

/// Module for voting from a masternode.
pub mod masternode_vote;

/// The validation mode we are using
#[derive(Clone, Copy, Debug, Eq, PartialEq)]
pub enum ValidationMode {
    /// The basic checktx before the state transition is put into mempool
    CheckTx,
    /// Rechecking a state transition every block
    RecheckTx,
    /// The validation during block execution by a proposer or validator
    Validator,
    /// A validation mode used to get the action with no validation
    NoValidation,
}

impl ValidationMode {
    /// Can this validation mode alter cache on drive?
    pub fn can_alter_cache(&self) -> bool {
        match self {
            ValidationMode::CheckTx => false,
            ValidationMode::RecheckTx => false,
            ValidationMode::Validator => true,
            ValidationMode::NoValidation => false,
        }
    }
}

#[cfg(test)]
pub(in crate::execution) mod tests {
    use crate::rpc::core::MockCoreRPCLike;
    use crate::test::helpers::setup::{TempPlatform, TestPlatformBuilder};
    use dpp::block::block_info::BlockInfo;
    use dpp::data_contracts::SystemDataContract;
    use dpp::fee::Credits;
    use dpp::identity::identity_public_key::accessors::v0::IdentityPublicKeyGettersV0;
    use dpp::identity::{Identity, IdentityPublicKey, IdentityV0, KeyID, KeyType, Purpose, SecurityLevel, TimestampMillis};
    use dpp::prelude::{Identifier, IdentityNonce};
    use dpp::state_transition::data_contract_create_transition::methods::DataContractCreateTransitionMethodsV0;
    use dpp::state_transition::data_contract_create_transition::DataContractCreateTransition;
    use dpp::system_data_contracts::load_system_data_contract;
    use dpp::tests::json_document::json_document_to_contract_with_ids;
    use drive::drive::document::query::QueryDocumentsOutcomeV0Methods;
    use drive::query::DriveDocumentQuery;
    use platform_version::version::PlatformVersion;
    use rand::prelude::StdRng;
    use rand::{Rng, SeedableRng};
    use simple_signer::signer::SimpleSigner;
    use std::collections::BTreeMap;
    use std::net::{IpAddr, Ipv4Addr, SocketAddr};
    use std::ops::Deref;
    use std::sync::Arc;
    use arc_swap::Guard;
    use assert_matches::assert_matches;
    use dashcore_rpc::dashcore_rpc_json::{DMNState, MasternodeListItem, MasternodeType};
    use dapi_grpc::platform::v0::{get_contested_resource_vote_state_request, get_contested_resource_vote_state_response, GetContestedResourceVoteStateRequest, GetContestedResourceVoteStateResponse};
    use dapi_grpc::platform::v0::get_contested_resource_vote_state_request::get_contested_resource_vote_state_request_v0::ResultType;
    use dapi_grpc::platform::v0::get_contested_resource_vote_state_request::{get_contested_resource_vote_state_request_v0, GetContestedResourceVoteStateRequestV0};
    use dapi_grpc::platform::v0::get_contested_resource_vote_state_response::{get_contested_resource_vote_state_response_v0, GetContestedResourceVoteStateResponseV0};
    use dapi_grpc::platform::v0::get_contested_resource_vote_state_response::get_contested_resource_vote_state_response_v0::FinishedVoteInfo;
    use dpp::balances::credits::TokenAmount;
    use dpp::dash_to_credits;
    use dpp::dashcore::{ProTxHash, Txid};
    use dpp::dashcore::hashes::Hash;
    use dpp::data_contract::accessors::v0::DataContractV0Getters;
    use dpp::data_contract::accessors::v1::{DataContractV1Getters, DataContractV1Setters};
    use dpp::data_contract::{DataContract, GroupContractPosition, TokenContractPosition};
    use dpp::data_contract::document_type::accessors::{DocumentTypeV0Getters, DocumentTypeV1Setters};
    use dpp::data_contract::document_type::random_document::{CreateRandomDocument, DocumentFieldFillSize, DocumentFieldFillType};
    use dpp::document::{Document, DocumentV0Getters, DocumentV0Setters};
    use dpp::document::serialization_traits::DocumentPlatformConversionMethodsV0;
    use dpp::fee::fee_result::FeeResult;
    use dpp::identifier::MasternodeIdentifiers;
    use dpp::identity::accessors::IdentityGettersV0;
    use dpp::identity::ContractBounds;
    use dpp::platform_value::{Bytes32, Value};
    use dpp::serialization::PlatformSerializable;
    use dpp::state_transition::state_transitions::document::batch_transition::BatchTransition;
    use dpp::state_transition::state_transitions::document::batch_transition::methods::v0::DocumentsBatchTransitionMethodsV0;
    use dpp::state_transition::state_transitions::identity::masternode_vote_transition::MasternodeVoteTransition;
    use dpp::state_transition::state_transitions::identity::masternode_vote_transition::methods::MasternodeVoteTransitionMethodsV0;
    use dpp::state_transition::StateTransition;
    use dpp::tokens::calculate_token_id;
    use dpp::util::hash::hash_double;
    use dpp::util::strings::convert_to_homograph_safe_chars;
    use dpp::voting::contender_structs::{Contender, ContenderV0};
    use dpp::voting::vote_choices::resource_vote_choice::ResourceVoteChoice;
    use dpp::voting::vote_info_storage::contested_document_vote_poll_winner_info::ContestedDocumentVotePollWinnerInfo;
    use dpp::voting::vote_polls::contested_document_resource_vote_poll::ContestedDocumentResourceVotePoll;
    use dpp::voting::vote_polls::VotePoll;
    use dpp::voting::votes::resource_vote::ResourceVote;
    use dpp::voting::votes::resource_vote::v0::ResourceVoteV0;
    use dpp::voting::votes::Vote;
    use drive::util::object_size_info::DataContractResolvedInfo;
    use drive::drive::votes::resolved::vote_polls::contested_document_resource_vote_poll::ContestedDocumentResourceVotePollWithContractInfoAllowBorrowed;
    use drive::query::vote_poll_vote_state_query::ContestedDocumentVotePollDriveQueryResultType::DocumentsAndVoteTally;
    use drive::query::vote_poll_vote_state_query::{ContestedDocumentVotePollDriveQueryResultType, ResolvedContestedDocumentVotePollDriveQuery};
    use drive::util::test_helpers::setup_contract;
    use crate::execution::types::block_execution_context::BlockExecutionContext;
    use crate::execution::types::block_execution_context::v0::BlockExecutionContextV0;
    use crate::expect_match;
    use crate::platform_types::platform_state::PlatformState;
    use crate::platform_types::platform_state::v0::PlatformStateV0Methods;
    use crate::platform_types::state_transitions_processing_result::{StateTransitionExecutionResult, StateTransitionsProcessingResult};
    use crate::platform_types::state_transitions_processing_result::StateTransitionExecutionResult::{SuccessfulExecution, UnpaidConsensusError};
    use crate::execution::types::block_state_info::BlockStateInfo;
    use crate::execution::types::block_state_info::v0::BlockStateInfoV0;
    use crate::platform_types::epoch_info::EpochInfo;
    use crate::platform_types::epoch_info::v0::EpochInfoV0;
    use crate::execution::types::block_fees::v0::BlockFeesV0;
    use crate::execution::types::processed_block_fees_outcome::v0::ProcessedBlockFeesOutcome;
    use dpp::data_contract::associated_token::token_configuration::TokenConfiguration;
    use dpp::data_contract::group::Group;
<<<<<<< HEAD
    use dpp::identity::identity_public_key::hash::IdentityPublicKeyHashMethodsV0;
=======
    use dpp::tokens::gas_fees_paid_by::GasFeesPaidBy;
    use dpp::tokens::token_amount_on_contract_token::{DocumentActionTokenCost, DocumentActionTokenEffect};
    use dpp::data_contract::document_type::accessors::DocumentTypeV0MutGetters;
>>>>>>> 9ede23f1

    /// We add an identity, but we also add the same amount to system credits
    pub(in crate::execution) fn setup_identity_with_system_credits(
        platform: &mut TempPlatform<MockCoreRPCLike>,
        seed: u64,
        credits: Credits,
    ) -> (Identity, SimpleSigner, IdentityPublicKey) {
        let platform_version = PlatformVersion::latest();
        platform
            .drive
            .add_to_system_credits(credits, None, platform_version)
            .expect("expected to add to system credits");
        setup_identity(platform, seed, credits)
    }

    pub(in crate::execution) fn setup_identity(
        platform: &mut TempPlatform<MockCoreRPCLike>,
        seed: u64,
        credits: Credits,
    ) -> (Identity, SimpleSigner, IdentityPublicKey) {
        let platform_version = PlatformVersion::latest();
        let mut signer = SimpleSigner::default();

        let mut rng = StdRng::seed_from_u64(seed);

        let (master_key, master_private_key) =
            IdentityPublicKey::random_ecdsa_master_authentication_key_with_rng(
                0,
                &mut rng,
                platform_version,
            )
            .expect("expected to get key pair");

        signer.add_key(master_key.clone(), master_private_key);

        let (critical_public_key, private_key) =
            IdentityPublicKey::random_ecdsa_critical_level_authentication_key_with_rng(
                1,
                &mut rng,
                platform_version,
            )
            .expect("expected to get key pair");

        signer.add_key(critical_public_key.clone(), private_key);

        let identity: Identity = IdentityV0 {
            id: Identifier::random_with_rng(&mut rng),
            public_keys: BTreeMap::from([
                (0, master_key.clone()),
                (1, critical_public_key.clone()),
            ]),
            balance: credits,
            revision: 0,
        }
        .into();

        // We just add this identity to the system first

        platform
            .drive
            .add_new_identity(
                identity.clone(),
                false,
                &BlockInfo::default(),
                true,
                None,
                platform_version,
            )
            .expect("expected to add a new identity");

        (identity, signer, critical_public_key)
    }

    pub(in crate::execution) fn setup_identity_without_adding_it(
        seed: u64,
        credits: Credits,
    ) -> (Identity, SimpleSigner, IdentityPublicKey) {
        let platform_version = PlatformVersion::latest();
        let mut signer = SimpleSigner::default();

        let mut rng = StdRng::seed_from_u64(seed);

        let (master_key, master_private_key) =
            IdentityPublicKey::random_ecdsa_master_authentication_key_with_rng(
                0,
                &mut rng,
                platform_version,
            )
            .expect("expected to get key pair");

        signer.add_key(master_key.clone(), master_private_key);

        let (critical_public_key, private_key) =
            IdentityPublicKey::random_ecdsa_critical_level_authentication_key_with_rng(
                1,
                &mut rng,
                platform_version,
            )
            .expect("expected to get key pair");

        signer.add_key(critical_public_key.clone(), private_key);

        let identity: Identity = IdentityV0 {
            id: Identifier::random_with_rng(&mut rng),
            public_keys: BTreeMap::from([
                (0, master_key.clone()),
                (1, critical_public_key.clone()),
            ]),
            balance: credits,
            revision: 0,
        }
        .into();

        (identity, signer, critical_public_key)
    }

    pub(in crate::execution) fn setup_identity_return_master_key(
        platform: &mut TempPlatform<MockCoreRPCLike>,
        seed: u64,
        credits: Credits,
    ) -> (Identity, SimpleSigner, IdentityPublicKey) {
        let platform_version = PlatformVersion::latest();
        let mut signer = SimpleSigner::default();

        let mut rng = StdRng::seed_from_u64(seed);

        let (master_key, master_private_key) =
            IdentityPublicKey::random_ecdsa_master_authentication_key_with_rng(
                0,
                &mut rng,
                platform_version,
            )
            .expect("expected to get key pair");

        signer.add_key(master_key.clone(), master_private_key);

        let (critical_public_key, private_key) =
            IdentityPublicKey::random_ecdsa_critical_level_authentication_key_with_rng(
                1,
                &mut rng,
                platform_version,
            )
            .expect("expected to get key pair");

        signer.add_key(critical_public_key.clone(), private_key);

        let identity: Identity = IdentityV0 {
            id: Identifier::random_with_rng(&mut rng),
            public_keys: BTreeMap::from([
                (0, master_key.clone()),
                (1, critical_public_key.clone()),
            ]),
            balance: credits,
            revision: 0,
        }
        .into();

        // We just add this identity to the system first

        platform
            .drive
            .add_new_identity(
                identity.clone(),
                false,
                &BlockInfo::default(),
                true,
                None,
                platform_version,
            )
            .expect("expected to add a new identity");

        (identity, signer, master_key)
    }

    #[allow(clippy::too_many_arguments)]
    pub(crate) fn setup_add_key_to_identity(
        platform: &mut TempPlatform<MockCoreRPCLike>,
        identity: &mut Identity,
        signer: &mut SimpleSigner,
        seed: u64,
        key_id: KeyID,
        purpose: Purpose,
        security_level: SecurityLevel,
        key_type: KeyType,
        contract_bounds: Option<ContractBounds>,
    ) -> IdentityPublicKey {
        let platform_version = PlatformVersion::latest();

        let mut rng = StdRng::seed_from_u64(seed);

        let (key, private_key) = IdentityPublicKey::random_key_with_known_attributes(
            key_id,
            &mut rng,
            purpose,
            security_level,
            key_type,
            contract_bounds,
            platform_version,
        )
        .expect("expected to get key pair");

        signer.add_key(key.clone(), private_key);

        identity.add_public_key(key.clone());

        platform
            .drive
            .add_new_unique_keys_to_identity(
                identity.id().to_buffer(),
                vec![key.clone()],
                &BlockInfo::default(),
                true,
                None,
                platform_version,
            )
            .expect("expected to add a new key");

        key
    }

    pub(in crate::execution) fn setup_identity_with_withdrawal_key_and_system_credits(
        platform: &mut TempPlatform<MockCoreRPCLike>,
        seed: u64,
        withdrawal_key_type: KeyType,
        credits: Credits,
    ) -> (Identity, SimpleSigner, IdentityPublicKey, IdentityPublicKey) {
        let platform_version = PlatformVersion::latest();
        platform
            .drive
            .add_to_system_credits(credits, None, platform_version)
            .expect("expected to add to system credits");
        let mut signer = SimpleSigner::default();

        let mut rng = StdRng::seed_from_u64(seed);

        let (master_key, master_private_key) =
            IdentityPublicKey::random_ecdsa_master_authentication_key_with_rng(
                0,
                &mut rng,
                platform_version,
            )
            .expect("expected to get key pair");

        signer.add_key(master_key.clone(), master_private_key);

        let (critical_public_key, private_key) =
            IdentityPublicKey::random_ecdsa_critical_level_authentication_key_with_rng(
                1,
                &mut rng,
                platform_version,
            )
            .expect("expected to get key pair");

        signer.add_key(critical_public_key.clone(), private_key);

        let (withdrawal_public_key, withdrawal_private_key) =
            IdentityPublicKey::random_key_with_known_attributes(
                2,
                &mut rng,
                Purpose::TRANSFER,
                SecurityLevel::CRITICAL,
                withdrawal_key_type,
                None,
                platform_version,
            )
            .expect("expected to get key pair");

        signer.add_key(withdrawal_public_key.clone(), withdrawal_private_key);

        let identity: Identity = IdentityV0 {
            id: Identifier::random_with_rng(&mut rng),
            public_keys: BTreeMap::from([
                (0, master_key.clone()),
                (1, critical_public_key.clone()),
                (2, withdrawal_public_key.clone()),
            ]),
            balance: credits,
            revision: 0,
        }
        .into();

        // We just add this identity to the system first

        platform
            .drive
            .add_new_identity(
                identity.clone(),
                false,
                &BlockInfo::default(),
                true,
                None,
                platform_version,
            )
            .expect("expected to add a new identity");

        (identity, signer, critical_public_key, withdrawal_public_key)
    }

    pub(in crate::execution) fn add_tokens_to_identity(
        platform: &TempPlatform<MockCoreRPCLike>,
        token_id: Identifier,
        identity_id: Identifier,
        balance_to_add: Credits,
    ) {
        let platform_version = PlatformVersion::latest();
        platform
            .drive
            .add_to_identity_token_balance(
                token_id.to_buffer(),
                identity_id.to_buffer(),
                balance_to_add,
                &BlockInfo::default(),
                true,
                None,
                platform_version,
                None,
            )
            .expect("expected to add token balance to identity");
        platform
            .drive
            .add_to_token_total_supply(
                token_id.to_buffer(),
                balance_to_add,
                true,
                false,
                true,
                &BlockInfo::default(),
                None,
                platform_version,
            )
            .expect("expected to add to total supply");
    }

    pub(in crate::execution) fn process_state_transitions(
        platform: &TempPlatform<MockCoreRPCLike>,
        state_transitions: &[StateTransition],
        block_info: BlockInfo,
        platform_state: &PlatformState,
    ) -> (Vec<FeeResult>, ProcessedBlockFeesOutcome) {
        let platform_version = PlatformVersion::latest();

        let raw_state_transitions = state_transitions
            .iter()
            .map(|a| a.serialize_to_bytes().expect("expected to serialize"))
            .collect::<Vec<_>>();

        let transaction = platform.drive.grove.start_transaction();

        let processing_result = platform
            .platform
            .process_raw_state_transitions(
                &raw_state_transitions,
                platform_state,
                &block_info,
                &transaction,
                platform_version,
                false,
                None,
            )
            .expect("expected to process state transition");

        let fee_results = processing_result.execution_results().iter().map(|result| {
            let fee_result = expect_match!(result, StateTransitionExecutionResult::SuccessfulExecution(_, fee_result) => fee_result);
            fee_result.clone()
        }).collect();

        // while we have the state transitions executed, we now need to process the block fees
        let block_fees_v0: BlockFeesV0 = processing_result.aggregated_fees().clone().into();

        let block_execution_context = BlockExecutionContext::V0(BlockExecutionContextV0 {
            block_state_info: BlockStateInfo::V0(BlockStateInfoV0 {
                height: block_info.height,
                round: 0,
                block_time_ms: block_info.time_ms,
                previous_block_time_ms: platform_state.last_committed_block_time_ms(),
                proposer_pro_tx_hash: Default::default(),
                core_chain_locked_height: 0,
                block_hash: None,
                app_hash: None,
            }),
            epoch_info: EpochInfo::V0(EpochInfoV0::default()),
            unsigned_withdrawal_transactions: Default::default(),
            block_platform_state: platform_state.clone(),
            proposer_results: None,
        });

        // Process fees
        let processed_block_fees = platform
            .process_block_fees_and_validate_sum_trees(
                &block_execution_context,
                block_fees_v0.into(),
                &transaction,
                platform_version,
            )
            .expect("expected to process block fees");

        platform
            .drive
            .grove
            .commit_transaction(transaction)
            .unwrap()
            .expect("expected to commit");

        (fee_results, processed_block_fees)
    }

    pub(in crate::execution) fn fetch_expected_identity_balance(
        platform: &TempPlatform<MockCoreRPCLike>,
        identity_id: Identifier,
        platform_version: &PlatformVersion,
        expected_balance: Credits,
    ) {
        assert_eq!(
            expected_balance,
            platform
                .drive
                .fetch_identity_balance(identity_id.to_buffer(), None, platform_version)
                .expect("expected to be able to fetch balance")
                .expect("expected a balance")
        );
    }

    pub(in crate::execution) fn setup_masternode_owner_identity(
        platform: &mut TempPlatform<MockCoreRPCLike>,
        seed: u64,
        credits: Credits,
        platform_version: &PlatformVersion,
    ) -> (Identity, SimpleSigner, IdentityPublicKey, IdentityPublicKey) {
        let mut signer = SimpleSigner::default();

        platform
            .drive
            .add_to_system_credits(credits, None, platform_version)
            .expect("expected to add to system credits");

        let mut rng = StdRng::seed_from_u64(seed);

        let (transfer_key, transfer_private_key) =
            IdentityPublicKey::random_masternode_transfer_key_with_rng(
                0,
                &mut rng,
                platform_version,
            )
            .expect("expected to get key pair");

        let (owner_key, owner_private_key) =
            IdentityPublicKey::random_masternode_owner_key_with_rng(1, &mut rng, platform_version)
                .expect("expected to get key pair");

        let owner_address = owner_key
            .public_key_hash()
            .expect("expected a public key hash");

        let payout_address = transfer_key
            .public_key_hash()
            .expect("expected a public key hash");

        signer.add_key(transfer_key.clone(), transfer_private_key);
        signer.add_key(owner_key.clone(), owner_private_key);

        let pro_tx_hash_bytes: [u8; 32] = rng.gen();

        let identity: Identity = IdentityV0 {
            id: pro_tx_hash_bytes.into(),
            public_keys: BTreeMap::from([(0, transfer_key.clone()), (1, owner_key.clone())]),
            balance: credits,
            revision: 0,
        }
        .into();

        // We just add this identity to the system first

        platform
            .drive
            .add_new_identity(
                identity.clone(),
                true,
                &BlockInfo::default(),
                true,
                None,
                platform_version,
            )
            .expect("expected to add a new identity");

        let mut platform_state = platform.state.load().clone().deref().clone();

        let pro_tx_hash = ProTxHash::from_byte_array(pro_tx_hash_bytes);

        let random_ip = Ipv4Addr::new(
            rng.gen_range(0..255),
            rng.gen_range(0..255),
            rng.gen_range(0..255),
            rng.gen_range(0..255),
        );

        platform_state.full_masternode_list_mut().insert(
            pro_tx_hash,
            MasternodeListItem {
                node_type: MasternodeType::Regular,
                pro_tx_hash,
                collateral_hash: Txid::from_byte_array(rng.gen()),
                collateral_index: 0,
                collateral_address: rng.gen(),
                operator_reward: 0.0,
                state: DMNState {
                    service: SocketAddr::new(IpAddr::V4(random_ip), 19999),
                    registered_height: 0,
                    pose_revived_height: None,
                    pose_ban_height: None,
                    revocation_reason: 0,
                    owner_address,
                    voting_address: rng.gen(),
                    payout_address,
                    pub_key_operator: vec![],
                    operator_payout_address: None,
                    platform_node_id: None,
                    platform_p2p_port: None,
                    platform_http_port: None,
                },
            },
        );

        platform.state.store(Arc::new(platform_state));

        (identity, signer, owner_key, transfer_key)
    }

    pub(in crate::execution) fn setup_masternode_voting_identity(
        platform: &mut TempPlatform<MockCoreRPCLike>,
        seed: u64,
        platform_version: &PlatformVersion,
    ) -> (Identifier, Identity, SimpleSigner, IdentityPublicKey) {
        let mut signer = SimpleSigner::default();

        let mut rng = StdRng::seed_from_u64(seed);

        let (voting_key, voting_private_key) =
            IdentityPublicKey::random_voting_key_with_rng(0, &mut rng, platform_version)
                .expect("expected to get key pair");

        signer.add_key(voting_key.clone(), voting_private_key);

        let pro_tx_hash_bytes: [u8; 32] = rng.gen();

        let voting_address = voting_key
            .public_key_hash()
            .expect("expected a public key hash");

        let voter_identifier =
            Identifier::create_voter_identifier(&pro_tx_hash_bytes, &voting_address);

        let identity: Identity = IdentityV0 {
            id: voter_identifier,
            public_keys: BTreeMap::from([(0, voting_key.clone())]),
            balance: 0,
            revision: 0,
        }
        .into();

        // We just add this identity to the system first

        platform
            .drive
            .add_new_identity(
                identity.clone(),
                true,
                &BlockInfo::default(),
                true,
                None,
                platform_version,
            )
            .expect("expected to add a new identity");

        let mut platform_state = platform.state.load().clone().deref().clone();

        let pro_tx_hash = ProTxHash::from_byte_array(pro_tx_hash_bytes);

        let random_ip = Ipv4Addr::new(
            rng.gen_range(0..255),
            rng.gen_range(0..255),
            rng.gen_range(0..255),
            rng.gen_range(0..255),
        );

        platform_state.full_masternode_list_mut().insert(
            pro_tx_hash,
            MasternodeListItem {
                node_type: MasternodeType::Regular,
                pro_tx_hash,
                collateral_hash: Txid::from_byte_array(rng.gen()),
                collateral_index: 0,
                collateral_address: rng.gen(),
                operator_reward: 0.0,
                state: DMNState {
                    service: SocketAddr::new(IpAddr::V4(random_ip), 19999),
                    registered_height: 0,
                    pose_revived_height: None,
                    pose_ban_height: None,
                    revocation_reason: 0,
                    owner_address: rng.gen(),
                    voting_address,
                    payout_address: rng.gen(),
                    pub_key_operator: vec![],
                    operator_payout_address: None,
                    platform_node_id: None,
                    platform_p2p_port: None,
                    platform_http_port: None,
                },
            },
        );

        platform.state.store(Arc::new(platform_state));

        (pro_tx_hash_bytes.into(), identity, signer, voting_key)
    }

    pub(in crate::execution) fn take_down_masternode_identities(
        platform: &mut TempPlatform<MockCoreRPCLike>,
        masternode_identities: &Vec<Identifier>,
    ) {
        let mut platform_state = platform.state.load().clone().deref().clone();

        let list = platform_state.full_masternode_list_mut();

        for masternode_identifiers in masternode_identities {
            let pro_tx_hash = ProTxHash::from_byte_array(masternode_identifiers.to_buffer());

            list.remove(&pro_tx_hash);
        }

        platform.state.store(Arc::new(platform_state));
    }

    pub(in crate::execution) fn create_dpns_name_contest_give_key_info(
        platform: &mut TempPlatform<MockCoreRPCLike>,
        platform_state: &PlatformState,
        seed: u64,
        name: &str,
        platform_version: &PlatformVersion,
    ) -> (
        (
            Identity,
            SimpleSigner,
            IdentityPublicKey,
            (Document, Bytes32),
            (Document, Bytes32),
        ),
        (
            Identity,
            SimpleSigner,
            IdentityPublicKey,
            (Document, Bytes32),
            (Document, Bytes32),
        ),
        Arc<DataContract>,
    ) {
        let mut rng = StdRng::seed_from_u64(seed);

        let identity_1_info = setup_identity(platform, rng.gen(), dash_to_credits!(0.5));

        let identity_2_info = setup_identity(platform, rng.gen(), dash_to_credits!(0.5));

        // Flip them if needed so identity 1 id is always smaller than identity 2 id
        let (identity_1_info, identity_2_info) = if identity_1_info.0.id() < identity_2_info.0.id()
        {
            (identity_1_info, identity_2_info)
        } else {
            (identity_2_info, identity_1_info)
        };

        let ((preorder_document_1, document_1), (preorder_document_2, document_2), dpns_contract) =
            create_dpns_name_contest_on_identities(
                platform,
                &identity_1_info,
                &identity_2_info,
                platform_state,
                rng,
                name,
                None,
                false,
                platform_version,
            );

        let (identity_1, signer_1, identity_key_1) = identity_1_info;

        let (identity_2, signer_2, identity_key_2) = identity_2_info;

        (
            (
                identity_1,
                signer_1,
                identity_key_1,
                preorder_document_1,
                document_1,
            ),
            (
                identity_2,
                signer_2,
                identity_key_2,
                preorder_document_2,
                document_2,
            ),
            dpns_contract,
        )
    }

    pub(in crate::execution) fn create_dpns_identity_name_contest(
        platform: &mut TempPlatform<MockCoreRPCLike>,
        platform_state: &PlatformState,
        seed: u64,
        name: &str,
        platform_version: &PlatformVersion,
    ) -> (Identity, Identity, Arc<DataContract>) {
        let mut rng = StdRng::seed_from_u64(seed);

        let identity_1_info = setup_identity(platform, rng.gen(), dash_to_credits!(0.5));

        let identity_2_info = setup_identity(platform, rng.gen(), dash_to_credits!(0.5));

        // Flip them if needed so identity 1 id is always smaller than identity 2 id
        let (identity_1_info, identity_2_info) = if identity_1_info.0.id() < identity_2_info.0.id()
        {
            (identity_1_info, identity_2_info)
        } else {
            (identity_2_info, identity_1_info)
        };

        let (_, _, dpns_contract) = create_dpns_name_contest_on_identities(
            platform,
            &identity_1_info,
            &identity_2_info,
            platform_state,
            rng,
            name,
            None,
            false,
            platform_version,
        );
        (identity_1_info.0, identity_2_info.0, dpns_contract)
    }

    /// This can be useful if we already created the identities and we reuse the seed
    pub(in crate::execution) fn create_dpns_identity_name_contest_skip_creating_identities(
        platform: &mut TempPlatform<MockCoreRPCLike>,
        platform_state: &PlatformState,
        seed: u64,
        name: &str,
        nonce_offset: Option<IdentityNonce>,
        platform_version: &PlatformVersion,
    ) -> (Identity, Identity, Arc<DataContract>) {
        let mut rng = StdRng::seed_from_u64(seed);

        let identity_1_info = setup_identity_without_adding_it(rng.gen(), dash_to_credits!(0.5));

        let identity_2_info = setup_identity_without_adding_it(rng.gen(), dash_to_credits!(0.5));

        // Flip them if needed so identity 1 id is always smaller than identity 2 id
        let (identity_1_info, identity_2_info) = if identity_1_info.0.id() < identity_2_info.0.id()
        {
            (identity_1_info, identity_2_info)
        } else {
            (identity_2_info, identity_1_info)
        };

        let (_, _, dpns_contract) = create_dpns_name_contest_on_identities(
            platform,
            &identity_1_info,
            &identity_2_info,
            platform_state,
            rng,
            name,
            nonce_offset,
            true, //we should also skip preorder
            platform_version,
        );
        (identity_1_info.0, identity_2_info.0, dpns_contract)
    }

    pub(in crate::execution) fn create_dpns_contract_name_contest(
        platform: &mut TempPlatform<MockCoreRPCLike>,
        platform_state: &PlatformState,
        seed: u64,
        name: &str,
        platform_version: &PlatformVersion,
    ) -> (Identity, Identity, DataContract) {
        let mut rng = StdRng::seed_from_u64(seed);

        let identity_1_info = setup_identity(platform, rng.gen(), dash_to_credits!(0.5));

        let identity_2_info = setup_identity(platform, rng.gen(), dash_to_credits!(0.5));

        // Flip them if needed so identity 1 id is always smaller than identity 2 id
        let (identity_1_info, identity_2_info) = if identity_1_info.0.id() < identity_2_info.0.id()
        {
            (identity_1_info, identity_2_info)
        } else {
            (identity_2_info, identity_1_info)
        };

        let dashpay_contract = setup_contract(
            &platform.drive,
            "tests/supporting_files/contract/dashpay/dashpay-contract-all-mutable.json",
            None,
            None,
            None::<fn(&mut DataContract)>,
            None,
            None,
        );

        let card_game = setup_contract(
            &platform.drive,
            "tests/supporting_files/contract/crypto-card-game/crypto-card-game-direct-purchase.json",
            None,
            None,
            None::<fn(&mut DataContract)>,
            None,
            None,
        );

        let (_, _, dpns_contract) = create_dpns_name_contest_on_identities_for_contract_records(
            platform,
            &identity_1_info,
            &identity_2_info,
            &dashpay_contract,
            &card_game,
            platform_state,
            rng,
            name,
            platform_version,
        );
        (identity_1_info.0, identity_2_info.0, dpns_contract)
    }

    #[allow(clippy::too_many_arguments)]
    fn create_dpns_name_contest_on_identities(
        platform: &mut TempPlatform<MockCoreRPCLike>,
        identity_1: &(Identity, SimpleSigner, IdentityPublicKey),
        identity_2: &(Identity, SimpleSigner, IdentityPublicKey),
        platform_state: &PlatformState,
        mut rng: StdRng,
        name: &str,
        nonce_offset: Option<IdentityNonce>,
        skip_preorder: bool,
        platform_version: &PlatformVersion,
    ) -> (
        ((Document, Bytes32), (Document, Bytes32)),
        ((Document, Bytes32), (Document, Bytes32)),
        Arc<DataContract>,
    ) {
        let (identity_1, signer_1, key_1) = identity_1;

        let (identity_2, signer_2, key_2) = identity_2;

        let dpns = platform.drive.cache.system_data_contracts.load_dpns();
        let dpns_contract = dpns.clone();

        let preorder = dpns_contract
            .document_type_for_name("preorder")
            .expect("expected a profile document type");

        assert!(!preorder.documents_mutable());
        assert!(preorder.documents_can_be_deleted());
        assert!(!preorder.documents_transferable().is_transferable());

        let domain = dpns_contract
            .document_type_for_name("domain")
            .expect("expected a profile document type");

        assert!(!domain.documents_mutable());
        // Deletion is disabled with data trigger
        assert!(domain.documents_can_be_deleted());
        assert!(domain.documents_transferable().is_transferable());

        let entropy = Bytes32::random_with_rng(&mut rng);

        let mut preorder_document_1 = preorder
            .random_document_with_identifier_and_entropy(
                &mut rng,
                identity_1.id(),
                entropy,
                DocumentFieldFillType::FillIfNotRequired,
                DocumentFieldFillSize::AnyDocumentFillSize,
                platform_version,
            )
            .expect("expected a random document");

        let mut preorder_document_2 = preorder
            .random_document_with_identifier_and_entropy(
                &mut rng,
                identity_2.id(),
                entropy,
                DocumentFieldFillType::FillIfNotRequired,
                DocumentFieldFillSize::AnyDocumentFillSize,
                platform_version,
            )
            .expect("expected a random document");

        let mut document_1 = domain
            .random_document_with_identifier_and_entropy(
                &mut rng,
                identity_1.id(),
                entropy,
                DocumentFieldFillType::FillIfNotRequired,
                DocumentFieldFillSize::AnyDocumentFillSize,
                platform_version,
            )
            .expect("expected a random document");

        let mut document_2 = domain
            .random_document_with_identifier_and_entropy(
                &mut rng,
                identity_2.id(),
                entropy,
                DocumentFieldFillType::FillIfNotRequired,
                DocumentFieldFillSize::AnyDocumentFillSize,
                platform_version,
            )
            .expect("expected a random document");

        document_1.set("parentDomainName", "dash".into());
        document_1.set("normalizedParentDomainName", "dash".into());
        document_1.set("label", name.into());
        document_1.set(
            "normalizedLabel",
            convert_to_homograph_safe_chars(name).into(),
        );
        document_1.set("records.identity", document_1.owner_id().into());
        document_1.set("subdomainRules.allowSubdomains", false.into());

        document_2.set("parentDomainName", "dash".into());
        document_2.set("normalizedParentDomainName", "dash".into());
        document_2.set("label", name.into());
        document_2.set(
            "normalizedLabel",
            convert_to_homograph_safe_chars(name).into(),
        );
        document_2.set("records.identity", document_2.owner_id().into());
        document_2.set("subdomainRules.allowSubdomains", false.into());

        let salt_1: [u8; 32] = rng.gen();
        let salt_2: [u8; 32] = rng.gen();

        let mut salted_domain_buffer_1: Vec<u8> = vec![];
        salted_domain_buffer_1.extend(salt_1);
        salted_domain_buffer_1.extend((convert_to_homograph_safe_chars(name) + ".dash").as_bytes());

        let salted_domain_hash_1 = hash_double(salted_domain_buffer_1);

        let mut salted_domain_buffer_2: Vec<u8> = vec![];
        salted_domain_buffer_2.extend(salt_2);
        salted_domain_buffer_2.extend((convert_to_homograph_safe_chars(name) + ".dash").as_bytes());

        let salted_domain_hash_2 = hash_double(salted_domain_buffer_2);

        preorder_document_1.set("saltedDomainHash", salted_domain_hash_1.into());
        preorder_document_2.set("saltedDomainHash", salted_domain_hash_2.into());

        document_1.set("preorderSalt", salt_1.into());
        document_2.set("preorderSalt", salt_2.into());

        let documents_batch_create_preorder_transition_1 =
            BatchTransition::new_document_creation_transition_from_document(
                preorder_document_1.clone(),
                preorder,
                entropy.0,
                key_1,
                2 + nonce_offset.unwrap_or_default(),
                0,
                None,
                signer_1,
                platform_version,
                None,
                None,
                None,
            )
            .expect("expect to create documents batch transition");

        let documents_batch_create_serialized_preorder_transition_1 =
            documents_batch_create_preorder_transition_1
                .serialize_to_bytes()
                .expect("expected documents batch serialized state transition");

        let documents_batch_create_preorder_transition_2 =
            BatchTransition::new_document_creation_transition_from_document(
                preorder_document_2.clone(),
                preorder,
                entropy.0,
                key_2,
                2 + nonce_offset.unwrap_or_default(),
                0,
                None,
                signer_2,
                platform_version,
                None,
                None,
                None,
            )
            .expect("expect to create documents batch transition");

        let documents_batch_create_serialized_preorder_transition_2 =
            documents_batch_create_preorder_transition_2
                .serialize_to_bytes()
                .expect("expected documents batch serialized state transition");

        let documents_batch_create_transition_1 =
            BatchTransition::new_document_creation_transition_from_document(
                document_1.clone(),
                domain,
                entropy.0,
                key_1,
                3 + nonce_offset.unwrap_or_default(),
                0,
                None,
                signer_1,
                platform_version,
                None,
                None,
                None,
            )
            .expect("expect to create documents batch transition");

        let documents_batch_create_serialized_transition_1 = documents_batch_create_transition_1
            .serialize_to_bytes()
            .expect("expected documents batch serialized state transition");

        let documents_batch_create_transition_2 =
            BatchTransition::new_document_creation_transition_from_document(
                document_2.clone(),
                domain,
                entropy.0,
                key_2,
                3 + nonce_offset.unwrap_or_default(),
                0,
                None,
                signer_2,
                platform_version,
                None,
                None,
                None,
            )
            .expect("expect to create documents batch transition");

        let documents_batch_create_serialized_transition_2 = documents_batch_create_transition_2
            .serialize_to_bytes()
            .expect("expected documents batch serialized state transition");

        if !skip_preorder {
            let transaction = platform.drive.grove.start_transaction();

            let processing_result = platform
                .platform
                .process_raw_state_transitions(
                    &[
                        documents_batch_create_serialized_preorder_transition_1.clone(),
                        documents_batch_create_serialized_preorder_transition_2.clone(),
                    ],
                    platform_state,
                    &BlockInfo::default_with_time(
                        platform_state
                            .last_committed_block_time_ms()
                            .unwrap_or_default()
                            + 3000,
                    ),
                    &transaction,
                    platform_version,
                    false,
                    None,
                )
                .expect("expected to process state transition");

            platform
                .drive
                .grove
                .commit_transaction(transaction)
                .unwrap()
                .expect("expected to commit transaction");

            let successful_count = processing_result
                .execution_results()
                .iter()
                .filter(|result| {
                    assert_matches!(
                        result,
                        StateTransitionExecutionResult::SuccessfulExecution(_, _)
                    );
                    true
                })
                .count();

            assert_eq!(successful_count, 2);
        }

        let transaction = platform.drive.grove.start_transaction();

        let processing_result = platform
            .platform
            .process_raw_state_transitions(
                &[
                    documents_batch_create_serialized_transition_1.clone(),
                    documents_batch_create_serialized_transition_2.clone(),
                ],
                platform_state,
                &BlockInfo::default_with_time(
                    platform_state
                        .last_committed_block_time_ms()
                        .unwrap_or_default()
                        + 3000,
                ),
                &transaction,
                platform_version,
                false,
                None,
            )
            .expect("expected to process state transition");

        platform
            .drive
            .grove
            .commit_transaction(transaction)
            .unwrap()
            .expect("expected to commit transaction");

        let successful_count = processing_result
            .execution_results()
            .iter()
            .filter(|result| {
                assert_matches!(
                    result,
                    StateTransitionExecutionResult::SuccessfulExecution(_, _)
                );
                true
            })
            .count();

        assert_eq!(successful_count, 2);
        (
            ((preorder_document_1, entropy), (document_1, entropy)),
            ((preorder_document_2, entropy), (document_2, entropy)),
            dpns_contract,
        )
    }

    #[allow(clippy::too_many_arguments)]
    fn create_dpns_name_contest_on_identities_for_contract_records(
        platform: &mut TempPlatform<MockCoreRPCLike>,
        identity_1: &(Identity, SimpleSigner, IdentityPublicKey),
        identity_2: &(Identity, SimpleSigner, IdentityPublicKey),
        contract_1: &DataContract,
        contract_2: &DataContract,
        platform_state: &PlatformState,
        mut rng: StdRng,
        name: &str,
        platform_version: &PlatformVersion,
    ) -> (
        ((Document, Bytes32), (Document, Bytes32)),
        ((Document, Bytes32), (Document, Bytes32)),
        DataContract,
    ) {
        let (identity_1, signer_1, key_1) = identity_1;

        let (identity_2, signer_2, key_2) = identity_2;

        let dpns_contract = setup_contract(
            &platform.drive,
            "tests/supporting_files/contract/dpns/dpns-contract-contested-unique-index-with-contract-id.json",
            None,
            None,
            None::<fn(&mut DataContract)>,
            None,
            None,
        );

        let preorder = dpns_contract
            .document_type_for_name("preorder")
            .expect("expected a profile document type");

        assert!(!preorder.documents_mutable());
        assert!(preorder.documents_can_be_deleted());
        assert!(!preorder.documents_transferable().is_transferable());

        let domain = dpns_contract
            .document_type_for_name("domain")
            .expect("expected a profile document type");

        assert!(!domain.documents_mutable());
        // Deletion is disabled with data trigger
        assert!(domain.documents_can_be_deleted());
        assert!(domain.documents_transferable().is_transferable());

        let entropy = Bytes32::random_with_rng(&mut rng);

        let mut preorder_document_1 = preorder
            .random_document_with_identifier_and_entropy(
                &mut rng,
                identity_1.id(),
                entropy,
                DocumentFieldFillType::FillIfNotRequired,
                DocumentFieldFillSize::AnyDocumentFillSize,
                platform_version,
            )
            .expect("expected a random document");

        let mut preorder_document_2 = preorder
            .random_document_with_identifier_and_entropy(
                &mut rng,
                identity_2.id(),
                entropy,
                DocumentFieldFillType::FillIfNotRequired,
                DocumentFieldFillSize::AnyDocumentFillSize,
                platform_version,
            )
            .expect("expected a random document");

        let mut document_1 = domain
            .random_document_with_identifier_and_entropy(
                &mut rng,
                identity_1.id(),
                entropy,
                DocumentFieldFillType::FillIfNotRequired,
                DocumentFieldFillSize::AnyDocumentFillSize,
                platform_version,
            )
            .expect("expected a random document");

        let mut document_2 = domain
            .random_document_with_identifier_and_entropy(
                &mut rng,
                identity_2.id(),
                entropy,
                DocumentFieldFillType::FillIfNotRequired,
                DocumentFieldFillSize::AnyDocumentFillSize,
                platform_version,
            )
            .expect("expected a random document");

        document_1.set("parentDomainName", "dash".into());
        document_1.set("normalizedParentDomainName", "dash".into());
        document_1.set("label", name.into());
        document_1.set(
            "normalizedLabel",
            convert_to_homograph_safe_chars(name).into(),
        );
        document_1.remove("records.identity");
        document_1.set("records.contract", contract_1.id().into());
        document_1.set("subdomainRules.allowSubdomains", false.into());

        document_2.set("parentDomainName", "dash".into());
        document_2.set("normalizedParentDomainName", "dash".into());
        document_2.set("label", name.into());
        document_2.set(
            "normalizedLabel",
            convert_to_homograph_safe_chars(name).into(),
        );
        document_2.remove("records.identity");
        document_2.set("records.contract", contract_2.id().into());
        document_2.set("subdomainRules.allowSubdomains", false.into());

        let salt_1: [u8; 32] = rng.gen();
        let salt_2: [u8; 32] = rng.gen();

        let mut salted_domain_buffer_1: Vec<u8> = vec![];
        salted_domain_buffer_1.extend(salt_1);
        salted_domain_buffer_1.extend((convert_to_homograph_safe_chars(name) + ".dash").as_bytes());

        let salted_domain_hash_1 = hash_double(salted_domain_buffer_1);

        let mut salted_domain_buffer_2: Vec<u8> = vec![];
        salted_domain_buffer_2.extend(salt_2);
        salted_domain_buffer_2.extend((convert_to_homograph_safe_chars(name) + ".dash").as_bytes());

        let salted_domain_hash_2 = hash_double(salted_domain_buffer_2);

        preorder_document_1.set("saltedDomainHash", salted_domain_hash_1.into());
        preorder_document_2.set("saltedDomainHash", salted_domain_hash_2.into());

        document_1.set("preorderSalt", salt_1.into());
        document_2.set("preorderSalt", salt_2.into());

        let documents_batch_create_preorder_transition_1 =
            BatchTransition::new_document_creation_transition_from_document(
                preorder_document_1.clone(),
                preorder,
                entropy.0,
                key_1,
                2,
                0,
                None,
                signer_1,
                platform_version,
                None,
                None,
                None,
            )
            .expect("expect to create documents batch transition");

        let documents_batch_create_serialized_preorder_transition_1 =
            documents_batch_create_preorder_transition_1
                .serialize_to_bytes()
                .expect("expected documents batch serialized state transition");

        let documents_batch_create_preorder_transition_2 =
            BatchTransition::new_document_creation_transition_from_document(
                preorder_document_2.clone(),
                preorder,
                entropy.0,
                key_2,
                2,
                0,
                None,
                signer_2,
                platform_version,
                None,
                None,
                None,
            )
            .expect("expect to create documents batch transition");

        let documents_batch_create_serialized_preorder_transition_2 =
            documents_batch_create_preorder_transition_2
                .serialize_to_bytes()
                .expect("expected documents batch serialized state transition");

        let documents_batch_create_transition_1 =
            BatchTransition::new_document_creation_transition_from_document(
                document_1.clone(),
                domain,
                entropy.0,
                key_1,
                3,
                0,
                None,
                signer_1,
                platform_version,
                None,
                None,
                None,
            )
            .expect("expect to create documents batch transition");

        let documents_batch_create_serialized_transition_1 = documents_batch_create_transition_1
            .serialize_to_bytes()
            .expect("expected documents batch serialized state transition");

        let documents_batch_create_transition_2 =
            BatchTransition::new_document_creation_transition_from_document(
                document_2.clone(),
                domain,
                entropy.0,
                key_2,
                3,
                0,
                None,
                signer_2,
                platform_version,
                None,
                None,
                None,
            )
            .expect("expect to create documents batch transition");

        let documents_batch_create_serialized_transition_2 = documents_batch_create_transition_2
            .serialize_to_bytes()
            .expect("expected documents batch serialized state transition");

        let transaction = platform.drive.grove.start_transaction();

        let processing_result = platform
            .platform
            .process_raw_state_transitions(
                &[
                    documents_batch_create_serialized_preorder_transition_1.clone(),
                    documents_batch_create_serialized_preorder_transition_2.clone(),
                ],
                platform_state,
                &BlockInfo::default_with_time(
                    platform_state
                        .last_committed_block_time_ms()
                        .unwrap_or_default()
                        + 3000,
                ),
                &transaction,
                platform_version,
                false,
                None,
            )
            .expect("expected to process state transition");

        platform
            .drive
            .grove
            .commit_transaction(transaction)
            .unwrap()
            .expect("expected to commit transaction");

        assert_eq!(processing_result.valid_count(), 2);

        let transaction = platform.drive.grove.start_transaction();

        let processing_result = platform
            .platform
            .process_raw_state_transitions(
                &[
                    documents_batch_create_serialized_transition_1.clone(),
                    documents_batch_create_serialized_transition_2.clone(),
                ],
                platform_state,
                &BlockInfo::default_with_time(
                    platform_state
                        .last_committed_block_time_ms()
                        .unwrap_or_default()
                        + 3000,
                ),
                &transaction,
                platform_version,
                false,
                None,
            )
            .expect("expected to process state transition");

        platform
            .drive
            .grove
            .commit_transaction(transaction)
            .unwrap()
            .expect("expected to commit transaction");

        assert_eq!(processing_result.valid_count(), 2);
        (
            ((preorder_document_1, entropy), (document_1, entropy)),
            ((preorder_document_2, entropy), (document_2, entropy)),
            dpns_contract,
        )
    }

    pub(in crate::execution) fn add_contender_to_dpns_name_contest(
        platform: &mut TempPlatform<MockCoreRPCLike>,
        platform_state: &PlatformState,
        seed: u64,
        name: &str,
        expect_err: Option<&str>,
        platform_version: &PlatformVersion,
    ) -> Identity {
        let mut rng = StdRng::seed_from_u64(seed);

        let (identity_1, signer_1, key_1) =
            setup_identity(platform, rng.gen(), dash_to_credits!(0.5));

        let dpns = platform.drive.cache.system_data_contracts.load_dpns();
        let dpns_contract = dpns.clone();

        let preorder = dpns_contract
            .document_type_for_name("preorder")
            .expect("expected a profile document type");

        let domain = dpns_contract
            .document_type_for_name("domain")
            .expect("expected a profile document type");

        let entropy = Bytes32::random_with_rng(&mut rng);

        let mut preorder_document_1 = preorder
            .random_document_with_identifier_and_entropy(
                &mut rng,
                identity_1.id(),
                entropy,
                DocumentFieldFillType::FillIfNotRequired,
                DocumentFieldFillSize::AnyDocumentFillSize,
                platform_version,
            )
            .expect("expected a random document");

        let mut document_1 = domain
            .random_document_with_identifier_and_entropy(
                &mut rng,
                identity_1.id(),
                entropy,
                DocumentFieldFillType::FillIfNotRequired,
                DocumentFieldFillSize::AnyDocumentFillSize,
                platform_version,
            )
            .expect("expected a random document");

        document_1.set("parentDomainName", "dash".into());
        document_1.set("normalizedParentDomainName", "dash".into());
        document_1.set("label", name.into());
        document_1.set(
            "normalizedLabel",
            convert_to_homograph_safe_chars(name).into(),
        );
        document_1.set("records.identity", document_1.owner_id().into());
        document_1.set("subdomainRules.allowSubdomains", false.into());

        let salt_1: [u8; 32] = rng.gen();

        let mut salted_domain_buffer_1: Vec<u8> = vec![];
        salted_domain_buffer_1.extend(salt_1);
        salted_domain_buffer_1.extend((convert_to_homograph_safe_chars(name) + ".dash").as_bytes());

        let salted_domain_hash_1 = hash_double(salted_domain_buffer_1);

        preorder_document_1.set("saltedDomainHash", salted_domain_hash_1.into());

        document_1.set("preorderSalt", salt_1.into());

        let documents_batch_create_preorder_transition_1 =
            BatchTransition::new_document_creation_transition_from_document(
                preorder_document_1,
                preorder,
                entropy.0,
                &key_1,
                2,
                0,
                None,
                &signer_1,
                platform_version,
                None,
                None,
                None,
            )
            .expect("expect to create documents batch transition");

        let documents_batch_create_serialized_preorder_transition_1 =
            documents_batch_create_preorder_transition_1
                .serialize_to_bytes()
                .expect("expected documents batch serialized state transition");

        let documents_batch_create_transition_1 =
            BatchTransition::new_document_creation_transition_from_document(
                document_1,
                domain,
                entropy.0,
                &key_1,
                3,
                0,
                None,
                &signer_1,
                platform_version,
                None,
                None,
                None,
            )
            .expect("expect to create documents batch transition");

        let documents_batch_create_serialized_transition_1 = documents_batch_create_transition_1
            .serialize_to_bytes()
            .expect("expected documents batch serialized state transition");

        let transaction = platform.drive.grove.start_transaction();

        let processing_result = platform
            .platform
            .process_raw_state_transitions(
                &[documents_batch_create_serialized_preorder_transition_1.clone()],
                platform_state,
                &BlockInfo::default_with_time(
                    platform_state
                        .last_committed_block_time_ms()
                        .unwrap_or_default()
                        + 3000,
                ),
                &transaction,
                platform_version,
                false,
                None,
            )
            .expect("expected to process state transition");

        platform
            .drive
            .grove
            .commit_transaction(transaction)
            .unwrap()
            .expect("expected to commit transaction");

        assert_eq!(processing_result.valid_count(), 1);

        let transaction = platform.drive.grove.start_transaction();

        let processing_result = platform
            .platform
            .process_raw_state_transitions(
                &[documents_batch_create_serialized_transition_1.clone()],
                platform_state,
                &BlockInfo::default_with_time(
                    platform_state
                        .last_committed_block_time_ms()
                        .unwrap_or_default()
                        + 3000,
                ),
                &transaction,
                platform_version,
                false,
                None,
            )
            .expect("expected to process state transition");

        platform
            .drive
            .grove
            .commit_transaction(transaction)
            .unwrap()
            .expect("expected to commit transaction");

        if let Some(expected_err) = expect_err {
            let result = processing_result.into_execution_results().remove(0);

            let StateTransitionExecutionResult::PaidConsensusError(consensus_error, _) = result
            else {
                panic!("expected a paid consensus error");
            };
            assert_eq!(consensus_error.to_string(), expected_err);
        } else {
            assert_eq!(processing_result.valid_count(), 1);
        }
        identity_1
    }

    pub(in crate::execution) fn verify_dpns_name_contest(
        platform: &mut TempPlatform<MockCoreRPCLike>,
        platform_state: &Guard<Arc<PlatformState>>,
        dpns_contract: &DataContract,
        identity_1: &Identity,
        identity_2: &Identity,
        name: &str,
        platform_version: &PlatformVersion,
    ) {
        // Now let's run a query for the vote totals

        let domain = dpns_contract
            .document_type_for_name("domain")
            .expect("expected a profile document type");

        let config = bincode::config::standard()
            .with_big_endian()
            .with_no_limit();

        let dash_encoded = bincode::encode_to_vec(Value::Text("dash".to_string()), config)
            .expect("expected to encode the word dash");

        let quantum_encoded =
            bincode::encode_to_vec(Value::Text(convert_to_homograph_safe_chars(name)), config)
                .expect("expected to encode the word quantum");

        let index_name = "parentNameAndLabel".to_string();

        let query_validation_result = platform
            .query_contested_resource_vote_state(
                GetContestedResourceVoteStateRequest {
                    version: Some(get_contested_resource_vote_state_request::Version::V0(
                        GetContestedResourceVoteStateRequestV0 {
                            contract_id: dpns_contract.id().to_vec(),
                            document_type_name: domain.name().clone(),
                            index_name: index_name.clone(),
                            index_values: vec![dash_encoded.clone(), quantum_encoded.clone()],
                            result_type: ResultType::DocumentsAndVoteTally as i32,
                            allow_include_locked_and_abstaining_vote_tally: true,
                            start_at_identifier_info: None,
                            count: None,
                            prove: false,
                        },
                    )),
                },
                platform_state,
                platform_version,
            )
            .expect("expected to execute query")
            .into_data()
            .expect("expected query to be valid");

        let get_contested_resource_vote_state_response::Version::V0(
            GetContestedResourceVoteStateResponseV0 {
                metadata: _,
                result,
            },
        ) = query_validation_result.version.expect("expected a version");

        let Some(
            get_contested_resource_vote_state_response_v0::Result::ContestedResourceContenders(
                get_contested_resource_vote_state_response_v0::ContestedResourceContenders {
                    contenders,
                    ..
                },
            ),
        ) = result
        else {
            panic!("expected contenders")
        };

        assert_eq!(contenders.len(), 2);

        let first_contender = contenders.first().unwrap();

        let second_contender = contenders.last().unwrap();

        let first_contender_document = Document::from_bytes(
            first_contender
                .document
                .as_ref()
                .expect("expected a document")
                .as_slice(),
            domain,
            platform_version,
        )
        .expect("expected to get document");

        let second_contender_document = Document::from_bytes(
            second_contender
                .document
                .as_ref()
                .expect("expected a document")
                .as_slice(),
            domain,
            platform_version,
        )
        .expect("expected to get document");

        assert_ne!(first_contender_document, second_contender_document);

        assert_eq!(first_contender.identifier, identity_1.id().to_vec());

        assert_eq!(second_contender.identifier, identity_2.id().to_vec());

        assert_eq!(first_contender.vote_count, Some(0));

        assert_eq!(second_contender.vote_count, Some(0));

        let GetContestedResourceVoteStateResponse { version } = platform
            .query_contested_resource_vote_state(
                GetContestedResourceVoteStateRequest {
                    version: Some(get_contested_resource_vote_state_request::Version::V0(
                        GetContestedResourceVoteStateRequestV0 {
                            contract_id: dpns_contract.id().to_vec(),
                            document_type_name: domain.name().clone(),
                            index_name: "parentNameAndLabel".to_string(),
                            index_values: vec![dash_encoded, quantum_encoded],
                            result_type: ResultType::DocumentsAndVoteTally as i32,
                            allow_include_locked_and_abstaining_vote_tally: true,
                            start_at_identifier_info: None,
                            count: None,
                            prove: true,
                        },
                    )),
                },
                platform_state,
                platform_version,
            )
            .expect("expected to execute query")
            .into_data()
            .expect("expected query to be valid");

        let get_contested_resource_vote_state_response::Version::V0(
            GetContestedResourceVoteStateResponseV0 {
                metadata: _,
                result,
            },
        ) = version.expect("expected a version");

        let Some(get_contested_resource_vote_state_response_v0::Result::Proof(proof)) = result
        else {
            panic!("expected contenders")
        };

        let resolved_contested_document_vote_poll_drive_query =
            ResolvedContestedDocumentVotePollDriveQuery {
                vote_poll: ContestedDocumentResourceVotePollWithContractInfoAllowBorrowed {
                    contract: DataContractResolvedInfo::BorrowedDataContract(dpns_contract),
                    document_type_name: domain.name().clone(),
                    index_name: index_name.clone(),
                    index_values: vec![
                        Value::Text("dash".to_string()),
                        Value::Text(convert_to_homograph_safe_chars(name)),
                    ],
                },
                result_type: DocumentsAndVoteTally,
                offset: None,
                limit: None,
                start_at: None,
                allow_include_locked_and_abstaining_vote_tally: true,
            };

        let (_, result) = resolved_contested_document_vote_poll_drive_query
            .verify_vote_poll_vote_state_proof(proof.grovedb_proof.as_ref(), platform_version)
            .expect("expected to verify proof");

        let contenders = result.contenders;

        assert_eq!(contenders.len(), 2);

        let first_contender = contenders.first().unwrap();

        let second_contender = contenders.last().unwrap();

        let first_contender_document = Document::from_bytes(
            first_contender
                .serialized_document()
                .as_ref()
                .expect("expected a document")
                .as_slice(),
            domain,
            platform_version,
        )
        .expect("expected to get document");

        let second_contender_document = Document::from_bytes(
            second_contender
                .serialized_document()
                .as_ref()
                .expect("expected a document")
                .as_slice(),
            domain,
            platform_version,
        )
        .expect("expected to get document");

        assert_ne!(first_contender_document, second_contender_document);

        assert_eq!(first_contender.identity_id(), identity_1.id());

        assert_eq!(second_contender.identity_id(), identity_2.id());

        assert_eq!(first_contender.vote_tally(), Some(0));

        assert_eq!(second_contender.vote_tally(), Some(0));
    }

    #[allow(clippy::too_many_arguments)]
    pub(in crate::execution) fn perform_vote(
        platform: &mut TempPlatform<MockCoreRPCLike>,
        platform_state: &Guard<Arc<PlatformState>>,
        dpns_contract: &DataContract,
        resource_vote_choice: ResourceVoteChoice,
        name: &str,
        signer: &SimpleSigner,
        pro_tx_hash: Identifier,
        voting_key: &IdentityPublicKey,
        nonce: IdentityNonce,
        expect_error: Option<&str>,
        platform_version: &PlatformVersion,
    ) {
        // Let's vote for contender 1

        let vote = Vote::ResourceVote(ResourceVote::V0(ResourceVoteV0 {
            vote_poll: VotePoll::ContestedDocumentResourceVotePoll(
                ContestedDocumentResourceVotePoll {
                    contract_id: dpns_contract.id(),
                    document_type_name: "domain".to_string(),
                    index_name: "parentNameAndLabel".to_string(),
                    index_values: vec![
                        Value::Text("dash".to_string()),
                        Value::Text(convert_to_homograph_safe_chars(name)),
                    ],
                },
            ),
            resource_vote_choice,
        }));

        let masternode_vote_transition = MasternodeVoteTransition::try_from_vote_with_signer(
            vote,
            signer,
            pro_tx_hash,
            voting_key,
            nonce,
            platform_version,
            None,
        )
        .expect("expected to make transition vote");

        let masternode_vote_serialized_transition = masternode_vote_transition
            .serialize_to_bytes()
            .expect("expected documents batch serialized state transition");

        let transaction = platform.drive.grove.start_transaction();

        let processing_result = platform
            .platform
            .process_raw_state_transitions(
                &[masternode_vote_serialized_transition.clone()],
                platform_state,
                &BlockInfo::default(),
                &transaction,
                platform_version,
                false,
                None,
            )
            .expect("expected to process state transition");

        platform
            .drive
            .grove
            .commit_transaction(transaction)
            .unwrap()
            .expect("expected to commit transaction");

        let execution_result = processing_result.into_execution_results().remove(0);
        if let Some(error_msg) = expect_error {
            assert_matches!(execution_result, UnpaidConsensusError(..));
            let UnpaidConsensusError(consensus_error) = execution_result else {
                panic!()
            };
            assert_eq!(consensus_error.to_string(), error_msg)
        } else {
            assert_matches!(execution_result, SuccessfulExecution(..));
        }
    }

    #[allow(clippy::too_many_arguments)]
    pub(in crate::execution) fn perform_votes(
        platform: &mut TempPlatform<MockCoreRPCLike>,
        dpns_contract: &DataContract,
        resource_vote_choice: ResourceVoteChoice,
        name: &str,
        count: u64,
        start_seed: u64,
        nonce_offset: Option<IdentityNonce>,
        platform_version: &PlatformVersion,
    ) -> Vec<(Identifier, Identity, SimpleSigner, IdentityPublicKey)> {
        let mut masternode_infos = vec![];
        for i in 0..count {
            let (pro_tx_hash_bytes, voting_identity, signer, voting_key) =
                setup_masternode_voting_identity(platform, start_seed + i, platform_version);

            let platform_state = platform.state.load();

            perform_vote(
                platform,
                &platform_state,
                dpns_contract,
                resource_vote_choice,
                name,
                &signer,
                pro_tx_hash_bytes,
                &voting_key,
                1 + nonce_offset.unwrap_or_default(),
                None,
                platform_version,
            );

            masternode_infos.push((pro_tx_hash_bytes, voting_identity, signer, voting_key));
        }
        masternode_infos
    }

    pub(in crate::execution) fn perform_votes_multi(
        platform: &mut TempPlatform<MockCoreRPCLike>,
        dpns_contract: &DataContract,
        resource_vote_choices: Vec<(ResourceVoteChoice, u64)>,
        name: &str,
        start_seed: u64,
        nonce_offset: Option<IdentityNonce>,
        platform_version: &PlatformVersion,
    ) -> BTreeMap<ResourceVoteChoice, Vec<(Identifier, Identity, SimpleSigner, IdentityPublicKey)>>
    {
        let mut count_aggregate = start_seed;
        let mut masternodes_by_vote_choice = BTreeMap::new();
        for (resource_vote_choice, count) in resource_vote_choices.into_iter() {
            let masternode_infos = perform_votes(
                platform,
                dpns_contract,
                resource_vote_choice,
                name,
                count,
                count_aggregate,
                nonce_offset,
                platform_version,
            );
            masternodes_by_vote_choice.insert(resource_vote_choice, masternode_infos);
            count_aggregate += count;
        }
        masternodes_by_vote_choice
    }

    #[allow(clippy::too_many_arguments)]
    pub(in crate::execution) fn get_vote_states(
        platform: &TempPlatform<MockCoreRPCLike>,
        platform_state: &PlatformState,
        dpns_contract: &DataContract,
        name: &str,
        count: Option<u32>,
        allow_include_locked_and_abstaining_vote_tally: bool,
        start_at_identifier_info: Option<
            get_contested_resource_vote_state_request_v0::StartAtIdentifierInfo,
        >,
        result_type: ResultType,
        platform_version: &PlatformVersion,
    ) -> (
        Vec<Contender>,
        Option<u32>,
        Option<u32>,
        Option<FinishedVoteInfo>,
    ) {
        // Now let's run a query for the vote totals

        let domain = dpns_contract
            .document_type_for_name("domain")
            .expect("expected a profile document type");

        let config = bincode::config::standard()
            .with_big_endian()
            .with_no_limit();

        let dash_encoded = bincode::encode_to_vec(Value::Text("dash".to_string()), config)
            .expect("expected to encode the word dash");

        let name_encoded =
            bincode::encode_to_vec(Value::Text(convert_to_homograph_safe_chars(name)), config)
                .expect("expected to encode the word quantum");

        let index_name = "parentNameAndLabel".to_string();

        let query_validation_result = platform
            .query_contested_resource_vote_state(
                GetContestedResourceVoteStateRequest {
                    version: Some(get_contested_resource_vote_state_request::Version::V0(
                        GetContestedResourceVoteStateRequestV0 {
                            contract_id: dpns_contract.id().to_vec(),
                            document_type_name: domain.name().clone(),
                            index_name: index_name.clone(),
                            index_values: vec![dash_encoded.clone(), name_encoded.clone()],
                            result_type: result_type as i32,
                            allow_include_locked_and_abstaining_vote_tally,
                            start_at_identifier_info,
                            count,
                            prove: false,
                        },
                    )),
                },
                platform_state,
                platform_version,
            )
            .expect("expected to execute query")
            .into_data()
            .expect("expected query to be valid");

        let get_contested_resource_vote_state_response::Version::V0(
            GetContestedResourceVoteStateResponseV0 {
                metadata: _,
                result,
            },
        ) = query_validation_result.version.expect("expected a version");

        let Some(
            get_contested_resource_vote_state_response_v0::Result::ContestedResourceContenders(
                get_contested_resource_vote_state_response_v0::ContestedResourceContenders {
                    contenders,
                    abstain_vote_tally,
                    lock_vote_tally,
                    finished_vote_info,
                },
            ),
        ) = result
        else {
            panic!("expected contenders")
        };
        (
            contenders
                .into_iter()
                .map(|contender| {
                    ContenderV0 {
                        identity_id: contender.identifier.try_into().expect("expected 32 bytes"),
                        document: contender.document.map(|document_bytes| {
                            Document::from_bytes(
                                document_bytes.as_slice(),
                                domain,
                                platform_version,
                            )
                            .expect("expected to deserialize document")
                        }),
                        vote_tally: contender.vote_count,
                    }
                    .into()
                })
                .collect(),
            abstain_vote_tally,
            lock_vote_tally,
            finished_vote_info,
        )
    }

    #[allow(clippy::too_many_arguments)]
    pub(in crate::execution) fn get_proved_vote_states(
        platform: &TempPlatform<MockCoreRPCLike>,
        platform_state: &PlatformState,
        dpns_contract: &DataContract,
        name: &str,
        count: Option<u32>,
        allow_include_locked_and_abstaining_vote_tally: bool,
        start_at_identifier_info: Option<
            get_contested_resource_vote_state_request_v0::StartAtIdentifierInfo,
        >,
        result_type: ResultType,
        platform_version: &PlatformVersion,
    ) -> (
        Vec<Contender>,
        Option<u32>,
        Option<u32>,
        Option<(ContestedDocumentVotePollWinnerInfo, BlockInfo)>,
    ) {
        // Now let's run a query for the vote totals

        let domain = dpns_contract
            .document_type_for_name("domain")
            .expect("expected a profile document type");

        let config = bincode::config::standard()
            .with_big_endian()
            .with_no_limit();

        let dash_encoded = bincode::encode_to_vec(Value::Text("dash".to_string()), config)
            .expect("expected to encode the word dash");

        let name_encoded =
            bincode::encode_to_vec(Value::Text(convert_to_homograph_safe_chars(name)), config)
                .expect("expected to encode the word quantum");

        let index_name = "parentNameAndLabel".to_string();

        let query_validation_result = platform
            .query_contested_resource_vote_state(
                GetContestedResourceVoteStateRequest {
                    version: Some(get_contested_resource_vote_state_request::Version::V0(
                        GetContestedResourceVoteStateRequestV0 {
                            contract_id: dpns_contract.id().to_vec(),
                            document_type_name: domain.name().clone(),
                            index_name: index_name.clone(),
                            index_values: vec![dash_encoded.clone(), name_encoded.clone()],
                            result_type: result_type as i32,
                            allow_include_locked_and_abstaining_vote_tally,
                            start_at_identifier_info,
                            count,
                            prove: true,
                        },
                    )),
                },
                platform_state,
                platform_version,
            )
            .expect("expected to execute query")
            .into_data()
            .expect("expected query to be valid");

        let get_contested_resource_vote_state_response::Version::V0(
            GetContestedResourceVoteStateResponseV0 {
                metadata: _,
                result,
            },
        ) = query_validation_result.version.expect("expected a version");

        let Some(get_contested_resource_vote_state_response_v0::Result::Proof(proof)) = result
        else {
            panic!("expected contenders")
        };

        let resolved_contested_document_vote_poll_drive_query =
            ResolvedContestedDocumentVotePollDriveQuery {
                vote_poll: ContestedDocumentResourceVotePollWithContractInfoAllowBorrowed {
                    contract: DataContractResolvedInfo::BorrowedDataContract(dpns_contract),
                    document_type_name: domain.name().clone(),
                    index_name: index_name.clone(),
                    index_values: vec![
                        Value::Text("dash".to_string()),
                        Value::Text(convert_to_homograph_safe_chars(name)),
                    ],
                },
                result_type: ContestedDocumentVotePollDriveQueryResultType::try_from(
                    result_type as i32,
                )
                .expect("expected valid result type"),
                offset: None,
                limit: count.map(|a| a as u16),
                start_at: None,
                allow_include_locked_and_abstaining_vote_tally,
            };

        let (_, result) = resolved_contested_document_vote_poll_drive_query
            .verify_vote_poll_vote_state_proof(proof.grovedb_proof.as_ref(), platform_version)
            .expect("expected to verify proof");

        let abstaining_vote_tally = result.abstaining_vote_tally;
        let lock_vote_tally = result.locked_vote_tally;

        let contenders = result.contenders;
        let finished_vote_info = result.winner;
        (
            contenders
                .into_iter()
                .map(|contender| {
                    ContenderV0 {
                        identity_id: contender.identity_id(),
                        document: contender
                            .serialized_document()
                            .as_ref()
                            .map(|document_bytes| {
                                Document::from_bytes(
                                    document_bytes.as_slice(),
                                    domain,
                                    platform_version,
                                )
                                .expect("expected to deserialize document")
                            }),
                        vote_tally: contender.vote_tally(),
                    }
                    .into()
                })
                .collect(),
            abstaining_vote_tally,
            lock_vote_tally,
            finished_vote_info,
        )
    }

    pub(in crate::execution) fn create_token_contract_with_owner_identity(
        platform: &mut TempPlatform<MockCoreRPCLike>,
        identity_id: Identifier,
        token_configuration_modification: Option<impl FnOnce(&mut TokenConfiguration)>,
        contract_start_time: Option<TimestampMillis>,
        add_groups: Option<BTreeMap<GroupContractPosition, Group>>,
        platform_version: &PlatformVersion,
    ) -> (DataContract, Identifier) {
        let data_contract_id = DataContract::generate_data_contract_id_v0(identity_id, 1);

        let basic_token_contract = setup_contract(
            &platform.drive,
            "tests/supporting_files/contract/basic-token/basic-token.json",
            Some(data_contract_id.to_buffer()),
            Some(identity_id.to_buffer()),
            Some(|data_contract: &mut DataContract| {
                data_contract.set_created_at_epoch(Some(0));
                data_contract.set_created_at(Some(contract_start_time.unwrap_or_default()));
                data_contract.set_created_at_block_height(Some(0));
                if let Some(token_configuration_modification) = token_configuration_modification {
                    let token_configuration = data_contract
                        .token_configuration_mut(0)
                        .expect("expected token configuration");
                    token_configuration_modification(token_configuration);
                }
                if let Some(add_groups) = add_groups {
                    data_contract.set_groups(add_groups);
                }
            }),
            None,
            Some(platform_version),
        );

        let token_id = calculate_token_id(data_contract_id.as_bytes(), 0);

        (basic_token_contract, token_id.into())
    }

    pub(in crate::execution) fn create_card_game_internal_token_contract_with_owner_identity_burn_tokens(
        platform: &mut TempPlatform<MockCoreRPCLike>,
        identity_id: Identifier,
        platform_version: &PlatformVersion,
    ) -> (DataContract, Identifier, Identifier) {
        let data_contract_id = DataContract::generate_data_contract_id_v0(identity_id, 1);

        let basic_token_contract = setup_contract(
            &platform.drive,
            "tests/supporting_files/contract/crypto-card-game/crypto-card-game-in-game-currency-burn-tokens.json",
            Some(data_contract_id.to_buffer()),
            Some(identity_id.to_buffer()),
            Some(|data_contract: &mut DataContract| {
                data_contract.set_created_at_epoch(Some(0));
                data_contract.set_created_at(Some(0));
                data_contract.set_created_at_block_height(Some(0));
            }),
            None,
            Some(platform_version),
        );

        let token_id = calculate_token_id(data_contract_id.as_bytes(), 0);
        let token_id_2 = calculate_token_id(data_contract_id.as_bytes(), 1);

        (basic_token_contract, token_id.into(), token_id_2.into())
    }

    pub(in crate::execution) fn create_card_game_internal_token_contract_with_owner_identity_transfer_tokens(
        platform: &mut TempPlatform<MockCoreRPCLike>,
        identity_id: Identifier,
        platform_version: &PlatformVersion,
    ) -> (DataContract, Identifier, Identifier) {
        let data_contract_id = DataContract::generate_data_contract_id_v0(identity_id, 1);

        let basic_token_contract = setup_contract(
            &platform.drive,
            "tests/supporting_files/contract/crypto-card-game/crypto-card-game-in-game-currency.json",
            Some(data_contract_id.to_buffer()),
            Some(identity_id.to_buffer()),
            Some(|data_contract: &mut DataContract| {
                data_contract.set_created_at_epoch(Some(0));
                data_contract.set_created_at(Some(0));
                data_contract.set_created_at_block_height(Some(0));
            }),
            None,
            Some(platform_version),
        );

        let token_id = calculate_token_id(data_contract_id.as_bytes(), 0);
        let token_id_2 = calculate_token_id(data_contract_id.as_bytes(), 1);

        (basic_token_contract, token_id.into(), token_id_2.into())
    }

    pub(in crate::execution) fn create_card_game_external_token_contract_with_owner_identity(
        platform: &mut TempPlatform<MockCoreRPCLike>,
        token_contract_id: Identifier,
        token_contract_position: TokenContractPosition,
        token_cost_amount: TokenAmount,
        gas_fees_paid_by: GasFeesPaidBy,
        identity_id: Identifier,
        platform_version: &PlatformVersion,
    ) -> DataContract {
        let data_contract_id = DataContract::generate_data_contract_id_v0(identity_id, 1);

        let basic_token_contract = setup_contract(
            &platform.drive,
            "tests/supporting_files/contract/crypto-card-game/crypto-card-game-use-external-currency.json",
            Some(data_contract_id.to_buffer()),
            Some(identity_id.to_buffer()),
            Some(|data_contract: &mut DataContract| {
                data_contract.set_created_at_epoch(Some(0));
                data_contract.set_created_at(Some(0));
                data_contract.set_created_at_block_height(Some(0));
                let document_type = data_contract.document_types_mut().get_mut("card").expect("expected a document type with name card");
                document_type.set_document_creation_token_cost(Some(DocumentActionTokenCost {
                    contract_id: Some(token_contract_id),
                    token_contract_position,
                    token_amount: token_cost_amount,
                    effect: DocumentActionTokenEffect::TransferTokenToContractOwner,
                    gas_fees_paid_by,
                }));
                let gas_fees_paid_by_int: u8 = gas_fees_paid_by.into();
                let schema = document_type.schema_mut();
                let token_cost = schema.get_mut("tokenCost").expect("expected to get token cost").expect("expected token cost to be set");
                let creation_token_cost = token_cost.get_mut("create").expect("expected to get creation token cost").expect("expected creation token cost to be set");
                creation_token_cost.set_value("contractId", token_contract_id.into()).expect("expected to set token contract id");
                creation_token_cost.set_value("tokenPosition", token_contract_position.into()).expect("expected to set token position");
                creation_token_cost.set_value("amount", token_cost_amount.into()).expect("expected to set token amount");
                creation_token_cost.set_value("gasFeesPaidBy", gas_fees_paid_by_int.into()).expect("expected to set token amount");
            }),
            None,
            Some(platform_version),
        );

        basic_token_contract
    }

    pub(in crate::execution) fn process_test_state_transition<S: PlatformSerializable>(
        platform: &mut TempPlatform<MockCoreRPCLike>,
        state_transition: S,
        platform_state: &PlatformState,
        platform_version: &PlatformVersion,
    ) -> StateTransitionsProcessingResult {
        let Ok(serialized_state_transition) = state_transition.serialize_to_bytes() else {
            panic!("expected documents batch serialized state transition")
        };

        let transaction = platform.drive.grove.start_transaction();

        let processing_result = platform
            .platform
            .process_raw_state_transitions(
                &[serialized_state_transition],
                platform_state,
                &BlockInfo::default(),
                &transaction,
                platform_version,
                false,
                None,
            )
            .expect("expected to process state transition");

        platform
            .drive
            .grove
            .commit_transaction(transaction)
            .unwrap()
            .expect("expected to commit transaction");

        processing_result
    }

    mod keyword_search_contract {
        use dpp::consensus::basic::BasicError;
        use dpp::consensus::ConsensusError;
        use crate::platform_types::state_transitions_processing_result::StateTransitionExecutionResult::PaidConsensusError;
        use super::*;
        //
        // ──────────────────────────────────────────────────────────────────────────
        //  Keyword‑Search contract – creation is forbidden
        // ──────────────────────────────────────────────────────────────────────────
        //

        /// Return `(document, entropy)` so we can reuse the exact entropy when
        /// we build the transition.  **No rng.clone()** (that caused the ID mismatch).
        fn build_random_doc_of_type(
            rng: &mut StdRng,
            doc_type_name: &str,
            identity_id: Identifier,
            contract: &DataContract,
            platform_version: &PlatformVersion,
        ) -> (Document, Bytes32) {
            let doc_type = contract
                .document_type_for_name(doc_type_name)
                .expect("doc type exists");

            let entropy = Bytes32::random_with_rng(rng);

            let doc = doc_type
                .random_document_with_identifier_and_entropy(
                    rng,
                    identity_id,
                    entropy,
                    DocumentFieldFillType::FillIfNotRequired,
                    DocumentFieldFillSize::AnyDocumentFillSize,
                    platform_version,
                )
                .expect("random doc");

            (doc, entropy)
        }

        #[test]
        fn should_err_when_creating_contract_keywords_document() {
            let platform_version = PlatformVersion::latest();

            let mut platform = TestPlatformBuilder::new()
                .build_with_mock_rpc()
                .set_genesis_state();

            let (identity, signer, key) = setup_identity(&mut platform, 42, dash_to_credits!(1.0));

            let contract = load_system_data_contract(
                SystemDataContract::KeywordSearch,
                PlatformVersion::latest(),
            )
            .expect("expected to load search contract");

            let mut rng = StdRng::seed_from_u64(1);
            let (doc, entropy) = build_random_doc_of_type(
                &mut rng,
                "contractKeywords",
                identity.id(),
                &contract,
                platform_version,
            );

            let transition = BatchTransition::new_document_creation_transition_from_document(
                doc,
                contract.document_type_for_name("contractKeywords").unwrap(),
                entropy.0, // same entropy → no ID mismatch
                &key,
                1,
                0,
                None,
                &signer,
                platform_version,
                None,
                None,
                None,
            )
            .expect("batch transition");

            let serialized = transition.serialize_to_bytes().unwrap();

            let platform_state = platform.state.load();
            let processing_result = platform
                .platform
                .process_raw_state_transitions(
                    &[serialized],
                    &platform_state,
                    &BlockInfo::default(),
                    &platform.drive.grove.start_transaction(),
                    platform_version,
                    false,
                    None,
                )
                .expect("processing failed");

            let execution_result = processing_result.into_execution_results().remove(0);
            assert_matches!(
                execution_result,
                StateTransitionExecutionResult::PaidConsensusError(err, _)
                    if err.to_string().contains("not allowed because of the document type's creation restriction mode")
            );
        }

        #[test]
        fn should_err_when_creating_short_description_document() {
            let platform_version = PlatformVersion::latest();

            let mut platform = TestPlatformBuilder::new()
                .build_with_mock_rpc()
                .set_genesis_state();

            let (identity, signer, key) = setup_identity(&mut platform, 43, dash_to_credits!(1.0));

            let contract = load_system_data_contract(
                SystemDataContract::KeywordSearch,
                PlatformVersion::latest(),
            )
            .expect("expected to load search contract");

            let mut rng = StdRng::seed_from_u64(2);
            let (doc, entropy) = build_random_doc_of_type(
                &mut rng,
                "shortDescription",
                identity.id(),
                &contract,
                platform_version,
            );

            let transition = BatchTransition::new_document_creation_transition_from_document(
                doc,
                contract.document_type_for_name("shortDescription").unwrap(),
                entropy.0,
                &key,
                1,
                0,
                None,
                &signer,
                platform_version,
                None,
                None,
                None,
            )
            .expect("batch transition");

            let serialized = transition.serialize_to_bytes().unwrap();

            let platform_state = platform.state.load();
            let processing_result = platform
                .platform
                .process_raw_state_transitions(
                    &[serialized],
                    &platform_state,
                    &BlockInfo::default(),
                    &platform.drive.grove.start_transaction(),
                    platform_version,
                    false,
                    None,
                )
                .expect("processing failed");

            let execution_result = processing_result.into_execution_results().remove(0);
            assert_matches!(
                execution_result,
                StateTransitionExecutionResult::PaidConsensusError(err, _)
                    if err.to_string().contains("not allowed because of the document type's creation restriction mode")
            );
        }

        #[test]
        fn should_err_when_creating_full_description_document() {
            let platform_version = PlatformVersion::latest();

            let mut platform = TestPlatformBuilder::new()
                .build_with_mock_rpc()
                .set_genesis_state();

            let (identity, signer, key) = setup_identity(&mut platform, 44, dash_to_credits!(1.0));

            let contract = load_system_data_contract(
                SystemDataContract::KeywordSearch,
                PlatformVersion::latest(),
            )
            .expect("expected to load search contract");

            let mut rng = StdRng::seed_from_u64(3);
            let (doc, entropy) = build_random_doc_of_type(
                &mut rng,
                "fullDescription",
                identity.id(),
                &contract,
                platform_version,
            );

            let transition = BatchTransition::new_document_creation_transition_from_document(
                doc,
                contract.document_type_for_name("fullDescription").unwrap(),
                entropy.0,
                &key,
                1,
                0,
                None,
                &signer,
                platform_version,
                None,
                None,
                None,
            )
            .expect("batch transition");

            let serialized = transition.serialize_to_bytes().unwrap();

            let platform_state = platform.state.load();
            let processing_result = platform
                .platform
                .process_raw_state_transitions(
                    &[serialized],
                    &platform_state,
                    &BlockInfo::default(),
                    &platform.drive.grove.start_transaction(),
                    platform_version,
                    false,
                    None,
                )
                .expect("processing failed");

            let execution_result = processing_result.into_execution_results().remove(0);
            assert_matches!(
                execution_result,
                StateTransitionExecutionResult::PaidConsensusError(err, _)
                    if err.to_string().contains("not allowed because of the document type's creation restriction mode")
            );
        }

        //
        // ──────────────────────────────────────────────────────────────────────────
        //  Keyword‑Search contract – owner can update / delete
        // ──────────────────────────────────────────────────────────────────────────
        //

        fn create_contract_with_keywords_and_description(
            platform: &mut TempPlatform<MockCoreRPCLike>,
        ) -> (Identity, SimpleSigner, IdentityPublicKey) {
            let platform_version = PlatformVersion::latest();

            // Owner identity
            let (owner_identity, signer, key) =
                setup_identity(platform, 777, dash_to_credits!(1.0));

            // Load the keyword‑test fixture
            let mut contract = json_document_to_contract_with_ids(
                "tests/supporting_files/contract/keyword_test/keyword_base_contract.json",
                Some(owner_identity.id()),
                None,
                false,
                platform_version,
            )
            .expect("load contract");

            // Inject description + keywords
            contract.set_description(Some("A short description".to_string()));
            contract.set_keywords(vec!["graph".into(), "indexing".into()]);

            // Create transition inside GroveDB tx
            let create_transition = DataContractCreateTransition::new_from_data_contract(
                contract,
                1,
                &owner_identity.clone().into_partial_identity_info(),
                key.id(),
                &signer,
                platform_version,
                None,
            )
            .expect("build transition");

            let serialized = create_transition.serialize_to_bytes().unwrap();
            let platform_state = platform.state.load();
            let tx = platform.drive.grove.start_transaction();

            let processing_result = platform
                .platform
                .process_raw_state_transitions(
                    &[serialized],
                    &platform_state,
                    &BlockInfo::default(),
                    &tx,
                    platform_version,
                    false,
                    None,
                )
                .expect("process");

            assert_matches!(
                processing_result.execution_results().as_slice(),
                [StateTransitionExecutionResult::SuccessfulExecution(_, _)]
            );

            platform
                .drive
                .grove
                .commit_transaction(tx)
                .unwrap()
                .expect("commit");

            (owner_identity, signer, key)
        }

        #[test]
        fn owner_can_update_short_description_document() {
            let platform_version = PlatformVersion::latest();
            let mut platform = TestPlatformBuilder::new()
                .build_with_mock_rpc()
                .set_genesis_state();

            let (_owner, signer, key) =
                create_contract_with_keywords_and_description(&mut platform);

            // 🔎 fetch shortDescription doc through query
            let search_contract =
                load_system_data_contract(SystemDataContract::KeywordSearch, platform_version)
                    .expect("load search contract");

            let doc_type = search_contract
                .document_type_for_name("shortDescription")
                .unwrap();

            let query = DriveDocumentQuery::all_items_query(&search_contract, doc_type, None);
            let existing_docs = platform
                .drive
                .query_documents(
                    query,
                    None,
                    false,
                    None,
                    Some(platform_version.protocol_version),
                )
                .expect("query failed");

            let mut doc = existing_docs.documents().first().expect("doc").clone();
            doc.set_revision(Some(doc.revision().unwrap_or_default() + 1));
            doc.set("description", "updated description".into());

            let transition = BatchTransition::new_document_replacement_transition_from_document(
                doc,
                doc_type,
                &key,
                2,
                0,
                None,
                &signer,
                platform_version,
                None,
                None,
                None,
            )
            .expect("replace");

            let serialized = transition.serialize_to_bytes().unwrap();
            let platform_state = platform.state.load();

            let processing_result = platform
                .platform
                .process_raw_state_transitions(
                    &[serialized],
                    &platform_state,
                    &BlockInfo::default(),
                    &platform.drive.grove.start_transaction(),
                    platform_version,
                    false,
                    None,
                )
                .expect("process");

            assert_matches!(
                processing_result.into_execution_results().remove(0),
                SuccessfulExecution(..)
            );
        }

        #[test]
        fn owner_can_not_delete_keyword_document() {
            let platform_version = PlatformVersion::latest();
            let mut platform = TestPlatformBuilder::new()
                .build_with_mock_rpc()
                .set_genesis_state();

            let (_owner, signer, key) =
                create_contract_with_keywords_and_description(&mut platform);

            let search_contract =
                load_system_data_contract(SystemDataContract::KeywordSearch, platform_version)
                    .expect("load search contract");
            let doc_type = search_contract
                .document_type_for_name("contractKeywords")
                .unwrap();

            let query = DriveDocumentQuery::all_items_query(&search_contract, doc_type, None);
            let existing_docs = platform
                .drive
                .query_documents(
                    query,
                    None,
                    false,
                    None,
                    Some(platform_version.protocol_version),
                )
                .expect("query failed");

            let doc = existing_docs.documents().first().unwrap().clone();

            let transition = BatchTransition::new_document_deletion_transition_from_document(
                doc,
                doc_type,
                &key,
                2,
                0,
                None,
                &signer,
                platform_version,
                None,
                None,
                None,
            )
            .expect("delete");

            let serialized = transition.serialize_to_bytes().unwrap();
            let platform_state = platform.state.load();

            let processing_result = platform
                .platform
                .process_raw_state_transitions(
                    &[serialized],
                    &platform_state,
                    &BlockInfo::default(),
                    &platform.drive.grove.start_transaction(),
                    platform_version,
                    false,
                    None,
                )
                .expect("process");
            assert_matches!(
                processing_result.execution_results().as_slice(),
                [PaidConsensusError(
                    ConsensusError::BasicError(
                        BasicError::InvalidDocumentTransitionActionError { .. }
                    ),
                    _
                )]
            );
        }
    }
}<|MERGE_RESOLUTION|>--- conflicted
+++ resolved
@@ -135,13 +135,9 @@
     use crate::execution::types::processed_block_fees_outcome::v0::ProcessedBlockFeesOutcome;
     use dpp::data_contract::associated_token::token_configuration::TokenConfiguration;
     use dpp::data_contract::group::Group;
-<<<<<<< HEAD
-    use dpp::identity::identity_public_key::hash::IdentityPublicKeyHashMethodsV0;
-=======
     use dpp::tokens::gas_fees_paid_by::GasFeesPaidBy;
     use dpp::tokens::token_amount_on_contract_token::{DocumentActionTokenCost, DocumentActionTokenEffect};
     use dpp::data_contract::document_type::accessors::DocumentTypeV0MutGetters;
->>>>>>> 9ede23f1
 
     /// We add an identity, but we also add the same amount to system credits
     pub(in crate::execution) fn setup_identity_with_system_credits(
