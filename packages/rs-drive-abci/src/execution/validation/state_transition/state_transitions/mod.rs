--- conflicted
+++ resolved
@@ -2478,7 +2478,41 @@
         basic_token_contract
     }
 
-<<<<<<< HEAD
+    pub(in crate::execution) fn process_test_state_transition<S: PlatformSerializable>(
+        platform: &mut TempPlatform<MockCoreRPCLike>,
+        state_transition: S,
+        platform_state: &PlatformState,
+        platform_version: &PlatformVersion,
+    ) -> StateTransitionsProcessingResult {
+        let Ok(serialized_state_transition) = state_transition.serialize_to_bytes() else {
+            panic!("expected documents batch serialized state transition")
+        };
+
+        let transaction = platform.drive.grove.start_transaction();
+
+        let processing_result = platform
+            .platform
+            .process_raw_state_transitions(
+                &vec![serialized_state_transition],
+                &platform_state,
+                &BlockInfo::default(),
+                &transaction,
+                platform_version,
+                false,
+                None,
+            )
+            .expect("expected to process state transition");
+
+        platform
+            .drive
+            .grove
+            .commit_transaction(transaction)
+            .unwrap()
+            .expect("expected to commit transaction");
+
+        processing_result
+    }
+
     mod keyword_search_contract {
         use super::*;
         //
@@ -2923,40 +2957,5 @@
                 SuccessfulExecution(..)
             );
         }
-=======
-    pub(in crate::execution) fn process_test_state_transition<S: PlatformSerializable>(
-        platform: &mut TempPlatform<MockCoreRPCLike>,
-        state_transition: S,
-        platform_state: &PlatformState,
-        platform_version: &PlatformVersion,
-    ) -> StateTransitionsProcessingResult {
-        let Ok(serialized_state_transition) = state_transition.serialize_to_bytes() else {
-            panic!("expected documents batch serialized state transition")
-        };
-
-        let transaction = platform.drive.grove.start_transaction();
-
-        let processing_result = platform
-            .platform
-            .process_raw_state_transitions(
-                &vec![serialized_state_transition],
-                &platform_state,
-                &BlockInfo::default(),
-                &transaction,
-                platform_version,
-                false,
-                None,
-            )
-            .expect("expected to process state transition");
-
-        platform
-            .drive
-            .grove
-            .commit_transaction(transaction)
-            .unwrap()
-            .expect("expected to commit transaction");
-
-        processing_result
->>>>>>> 2c59bd0f
     }
 }