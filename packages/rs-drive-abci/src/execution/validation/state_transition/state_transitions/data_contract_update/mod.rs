--- conflicted
+++ resolved
@@ -58,14 +58,8 @@
     use crate::rpc::core::MockCoreRPCLike;
     use crate::test::helpers::setup::{TempPlatform, TestPlatformBuilder};
     use dpp::block::block_info::BlockInfo;
-<<<<<<< HEAD
-    use dpp::errors::consensus::basic::BasicError;
     use dpp::errors::consensus::state::state_error::StateError;
     use dpp::errors::consensus::ConsensusError;
-=======
-    use dpp::consensus::state::state_error::StateError;
-    use dpp::consensus::ConsensusError;
->>>>>>> 05c4d9d9
     use dpp::dash_to_credits;
     use dpp::data_contract::accessors::v0::{DataContractV0Getters, DataContractV0Setters};
     use rand::prelude::StdRng;
