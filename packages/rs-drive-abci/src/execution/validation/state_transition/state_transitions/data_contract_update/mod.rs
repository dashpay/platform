--- conflicted
+++ resolved
@@ -51,60 +51,6 @@
     }
 }
 
-<<<<<<< HEAD
-impl StateTransitionStructureValidationV0 for DataContractUpdateTransition {
-    fn validate_structure(
-        &self,
-        _platform: &PlatformStateRef,
-        _action: Option<&StateTransitionAction>,
-        protocol_version: u32,
-    ) -> Result<SimpleConsensusValidationResult, Error> {
-        let platform_version = PlatformVersion::get(protocol_version)?;
-        match platform_version
-            .drive_abci
-            .validation_and_processing
-            .state_transitions
-            .contract_update_state_transition
-            .structure
-        {
-            0 => self.validate_base_structure_v0(platform_version),
-            version => Err(Error::Execution(ExecutionError::UnknownVersionMismatch {
-                method: "data contract update transition: validate_structure".to_string(),
-                known_versions: vec![0],
-                received: version,
-            })),
-        }
-    }
-}
-
-impl StateTransitionStateValidationV0 for DataContractUpdateTransition {
-    fn validate_state<C: CoreRPCLike>(
-        &self,
-        _action: Option<StateTransitionAction>,
-        platform: &PlatformRef<C>,
-        _execution_context: &mut StateTransitionExecutionContext,
-        tx: TransactionArg,
-    ) -> Result<ConsensusValidationResult<StateTransitionAction>, Error> {
-        match platform
-            .version
-            .drive_abci
-            .validation_and_processing
-            .state_transitions
-            .contract_update_state_transition
-            .state
-        {
-            0 => self.validate_state_v0(platform, tx, platform.version),
-            version => Err(Error::Execution(ExecutionError::UnknownVersionMismatch {
-                method: "data contract update transition: validate_state".to_string(),
-                known_versions: vec![0],
-                received: version,
-            })),
-        }
-    }
-}
-
-=======
->>>>>>> d197907d
 #[cfg(test)]
 mod tests {
     use crate::config::{ExecutionConfig, PlatformConfig, PlatformTestConfig};
