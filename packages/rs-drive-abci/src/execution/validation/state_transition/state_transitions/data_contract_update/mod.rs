--- conflicted
+++ resolved
@@ -184,9 +184,6 @@
         use dpp::block::block_info::BlockInfo;
         use dpp::data_contract::accessors::v0::DataContractV0Getters;
         use dpp::data_contract::base::DataContractBaseMethodsV0;
-<<<<<<< HEAD
-        use dpp::data_contract::schema::DataContractDocumentSchemaMethodsV0;
-=======
         use dpp::data_contract::data_contract_config::v0::{
             DataContractConfigGettersV0, DataContractConfigSettersV0,
         };
@@ -194,7 +191,7 @@
         use dpp::data_contract::serialized_version::DataContractInSerializationFormat;
         use dpp::state_transition::data_contract_update_transition::DataContractUpdateTransition;
         use dpp::version::TryFromPlatformVersioned;
->>>>>>> 0ba35e80
+        use dpp::data_contract::schema::DataContractDocumentSchemaMethodsV0;
         use serde_json::json;
 
         #[test]
@@ -227,11 +224,7 @@
 
             data_contract.increment_version();
             data_contract
-<<<<<<< HEAD
-                .set_document_json_schema("niceDocument".into(), updated_document)
-=======
                 .set_document_schema("niceDocument".into(), updated_document, platform_version)
->>>>>>> 0ba35e80
                 .expect("to be able to set document schema");
 
             let state_transition = DataContractUpdateTransitionV0 {
@@ -302,11 +295,7 @@
 
             data_contract.increment_version();
             data_contract
-<<<<<<< HEAD
-                .set_document_json_schema("niceDocument".into(), updated_document)
-=======
                 .set_document_schema("niceDocument".into(), updated_document, platform_version)
->>>>>>> 0ba35e80
                 .expect("to be able to set document schema");
 
             // TODO: add a data contract stop transition
