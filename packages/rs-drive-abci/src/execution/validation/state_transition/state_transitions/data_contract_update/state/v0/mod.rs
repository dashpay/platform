use crate::error::Error;
use crate::platform_types::platform::PlatformRef;
use crate::rpc::core::CoreRPCLike;
use dpp::block::epoch::Epoch;

use dpp::consensus::basic::document::DataContractNotPresentError;
use dpp::consensus::basic::BasicError;

use dpp::data_contract::accessors::v0::DataContractV0Getters;

<<<<<<< HEAD
use dpp::data_contract::document_type::accessors::DocumentTypeV0Getters;
use dpp::data_contract::document_type::schema::{
    get_operation_and_property_name_json, validate_schema_compatibility,
};
use dpp::data_contract::schema::DataContractSchemaMethodsV0;
// use dpp::data_contract::JsonValue;
use dpp::platform_value::converter::serde_json::BTreeValueJsonConverter;
use dpp::platform_value::{Value, ValueMap};
=======
use dpp::data_contract::validate_update::DataContractUpdateValidationMethodsV0;
>>>>>>> e80854cf

use dpp::prelude::ConsensusValidationResult;
use dpp::ProtocolError;

use dpp::state_transition::data_contract_update_transition::DataContractUpdateTransition;
use dpp::version::PlatformVersion;

use crate::error::execution::ExecutionError;
use crate::execution::validation::state_transition::ValidationMode;
use drive::grovedb::TransactionArg;
use drive::state_transition_action::contract::data_contract_update::DataContractUpdateTransitionAction;
use drive::state_transition_action::system::bump_identity_data_contract_nonce_action::BumpIdentityDataContractNonceAction;

use crate::execution::types::execution_operation::ValidationOperation;
use crate::execution::types::state_transition_execution_context::{
    StateTransitionExecutionContext, StateTransitionExecutionContextMethodsV0,
};
use drive::state_transition_action::StateTransitionAction;

pub(in crate::execution::validation::state_transition::state_transitions::data_contract_update) trait DataContractUpdateStateTransitionStateValidationV0 {
    fn validate_state_v0<C: CoreRPCLike>(
        &self,
        platform: &PlatformRef<C>,
        validation_mode: ValidationMode,
        epoch: &Epoch,
        execution_context: &mut StateTransitionExecutionContext,
        tx: TransactionArg,
        platform_version: &PlatformVersion,
    ) -> Result<ConsensusValidationResult<StateTransitionAction>, Error>;

    fn transform_into_action_v0(
        &self,
        validation_mode: ValidationMode,
        execution_context: &mut StateTransitionExecutionContext,
        platform_version: &PlatformVersion
    ) -> Result<ConsensusValidationResult<StateTransitionAction>, Error>;
}

impl DataContractUpdateStateTransitionStateValidationV0 for DataContractUpdateTransition {
    fn validate_state_v0<C: CoreRPCLike>(
        &self,
        platform: &PlatformRef<C>,
        validation_mode: ValidationMode,
        epoch: &Epoch,
        execution_context: &mut StateTransitionExecutionContext,
        tx: TransactionArg,
        platform_version: &PlatformVersion,
    ) -> Result<ConsensusValidationResult<StateTransitionAction>, Error> {
        let action =
            self.transform_into_action_v0(validation_mode, execution_context, platform_version)?;

        if !action.is_valid() {
            return Ok(action);
        }

        let state_transition_action = action.data.as_ref().ok_or(Error::Execution(
            ExecutionError::CorruptedCodeExecution(
                "we should always have an action at this point in data contract update",
            ),
        ))?;

        let new_data_contract = match state_transition_action {
            StateTransitionAction::DataContractUpdateAction(action) => {
                Some(action.data_contract_ref())
            }
            _ => None,
        }
        .ok_or(Error::Execution(ExecutionError::CorruptedCodeExecution(
            "we should always have a data contract at this point in data contract update",
        )))?;

        let drive = platform.drive;

        // Check previous data contract already exists in the state
        // Failure (contract does not exist): Keep ST and transform it to a nonce bump action.
        // How: A user pushed an update for a data contract that didn’t exist.
        // Note: Existing in the state can also mean that it exists in the current block state, meaning that the contract was inserted in the same block with a previous transition.

        // Data contract should exist
        let add_to_cache_if_pulled = validation_mode.can_alter_cache();

        let data_contract_fetch_info = drive.get_contract_with_fetch_info_and_fee(
            new_data_contract.id().to_buffer(),
            Some(epoch),
            add_to_cache_if_pulled,
            tx,
            platform_version,
        )?;

        let fee = data_contract_fetch_info.0.ok_or(Error::Execution(
            ExecutionError::CorruptedCodeExecution(
                "fee must exist in validate state for data contract update transition",
            ),
        ))?;

        // We add the cost for fetching the contract even if the contract doesn't exist or was in cache
        execution_context.add_operation(ValidationOperation::PrecalculatedOperation(fee));

        // Data contract should exist
        let Some(contract_fetch_info) = data_contract_fetch_info.1 else {
            let bump_action = StateTransitionAction::BumpIdentityDataContractNonceAction(
                BumpIdentityDataContractNonceAction::from_borrowed_data_contract_update_transition(
                    self,
                ),
            );

            return Ok(ConsensusValidationResult::new_with_data_and_errors(
                bump_action,
                vec![
                    BasicError::DataContractNotPresentError(DataContractNotPresentError::new(
                        new_data_contract.id(),
                    ))
                    .into(),
                ],
            ));
        };

        let old_data_contract = &contract_fetch_info.contract;

        let validation_result =
            old_data_contract.validate_update(new_data_contract, platform_version)?;

        if !validation_result.is_valid() {
            let bump_action = StateTransitionAction::BumpIdentityDataContractNonceAction(
                BumpIdentityDataContractNonceAction::from_borrowed_data_contract_update_transition(
                    self,
                ),
            );

            return Ok(ConsensusValidationResult::new_with_data_and_errors(
                bump_action,
                validation_result.errors,
            ));
        }

        Ok(action)
    }

    fn transform_into_action_v0(
        &self,
        validation_mode: ValidationMode,
        execution_context: &mut StateTransitionExecutionContext,
        platform_version: &PlatformVersion,
    ) -> Result<ConsensusValidationResult<StateTransitionAction>, Error> {
        let mut validation_operations = vec![];

        let result = DataContractUpdateTransitionAction::try_from_borrowed_transition(
            self,
            validation_mode.should_fully_validate_contract_on_transform_into_action(),
            &mut validation_operations,
            platform_version,
        );

        execution_context.add_dpp_operations(validation_operations);

        // Return validation result if any consensus errors happened
        // during data contract validation
        match result {
            Err(ProtocolError::ConsensusError(consensus_error)) => {
                let bump_action = StateTransitionAction::BumpIdentityDataContractNonceAction(
                    BumpIdentityDataContractNonceAction::from_borrowed_data_contract_update_transition(self),
                );

                Ok(ConsensusValidationResult::new_with_data_and_errors(
                    bump_action,
                    vec![*consensus_error],
                ))
            }
            Err(protocol_error) => Err(protocol_error.into()),
            Ok(create_action) => {
                let action: StateTransitionAction = create_action.into();
                Ok(action.into())
            }
        }
    }
}

#[cfg(test)]
mod tests {
    use super::*;
    use crate::rpc::core::MockCoreRPCLike;
    use crate::test::helpers::setup::TestPlatformBuilder;
    use assert_matches::assert_matches;
    use dpp::block::block_info::BlockInfo;
    use dpp::consensus::ConsensusError;
    use dpp::data_contract::accessors::v0::DataContractV0Setters;
    use dpp::data_contract::errors::DataContractError;
    use dpp::data_contract::serialized_version::DataContractInSerializationFormat;
    use dpp::platform_value::Value;
    use dpp::prelude::IdentityNonce;
    use dpp::state_transition::data_contract_update_transition::DataContractUpdateTransitionV0;
    use dpp::tests::fixtures::get_data_contract_fixture;
    use drive::state_transition_action::system::bump_identity_data_contract_nonce_action::BumpIdentityDataContractNonceActionAccessorsV0;
    use platform_version::{DefaultForPlatformVersion, TryIntoPlatformVersioned};

    mod validate_state_v0 {
        use super::*;

        #[test]
        fn should_return_invalid_result_when_transform_into_action_failed() {
            let platform_version = PlatformVersion::latest();
            let identity_contract_nonce = IdentityNonce::default();

            let platform = TestPlatformBuilder::new()
                .build_with_mock_rpc()
                .set_genesis_state();

            let data_contract = get_data_contract_fixture(
                None,
                identity_contract_nonce,
                platform_version.protocol_version,
            )
            .data_contract_owned();

            let identity_id = data_contract.owner_id();
            let data_contract_id = data_contract.id();

            let mut data_contract_for_serialization = data_contract
                .try_into_platform_versioned(platform_version)
                .expect("failed to convert data contract");

            // Make the contract invalid
            let DataContractInSerializationFormat::V0(ref mut contract) =
                data_contract_for_serialization;

            contract
                .document_schemas
                .insert("invalidType".to_string(), Value::Null);

            let transition: DataContractUpdateTransition = DataContractUpdateTransitionV0 {
                identity_contract_nonce,
                data_contract: data_contract_for_serialization,
                user_fee_increase: 0,
                signature_public_key_id: 0,
                signature: Default::default(),
            }
            .into();

            let mut execution_context =
                StateTransitionExecutionContext::default_for_platform_version(platform_version)
                    .expect("failed to create execution context");

            let state = platform.state.load_full();

            let platform_ref = PlatformRef {
                drive: &platform.drive,
                state: &state,
                config: &platform.config,
                core_rpc: &platform.core_rpc,
            };

            let result = transition
                .validate_state_v0::<MockCoreRPCLike>(
                    &platform_ref,
                    ValidationMode::Validator,
                    &Epoch::default(),
                    &mut execution_context,
                    None,
                    platform_version,
                )
                .expect("failed to validate advanced structure");

            assert_matches!(
                result.errors.as_slice(),
                [ConsensusError::BasicError(
                    BasicError::ContractError(
                        DataContractError::InvalidContractStructure(message)
                    )
                )] if message == "document schema must be an object: structure error: value is not a map"
            );

            assert_matches!(
                result.data,
                Some(StateTransitionAction::BumpIdentityDataContractNonceAction(action))
                if action.identity_id() == identity_id && action.identity_contract_nonce() == identity_contract_nonce && action.data_contract_id() == data_contract_id
            );

            // We have tons of operations here so not sure we want to assert all of them
            assert!(!execution_context.operations_slice().is_empty());
        }

        #[test]
        fn should_return_invalid_result_when_data_contract_does_not_exist() {
            let platform_version = PlatformVersion::latest();
            let identity_contract_nonce = IdentityNonce::default();

            let platform = TestPlatformBuilder::new()
                .build_with_mock_rpc()
                .set_genesis_state();

            let data_contract = get_data_contract_fixture(
                None,
                identity_contract_nonce,
                platform_version.protocol_version,
            )
            .data_contract_owned();

            let identity_id = data_contract.owner_id();
            let data_contract_id = data_contract.id();

            let data_contract_for_serialization = data_contract
                .try_into_platform_versioned(platform_version)
                .expect("failed to convert data contract");

            let transition: DataContractUpdateTransition = DataContractUpdateTransitionV0 {
                identity_contract_nonce,
                data_contract: data_contract_for_serialization,
                user_fee_increase: 0,
                signature_public_key_id: 0,
                signature: Default::default(),
            }
            .into();

            let mut execution_context =
                StateTransitionExecutionContext::default_for_platform_version(platform_version)
                    .expect("failed to create execution context");

            let state = platform.state.load_full();

            let platform_ref = PlatformRef {
                drive: &platform.drive,
                state: &state,
                config: &platform.config,
                core_rpc: &platform.core_rpc,
            };

            let result = transition
                .validate_state_v0::<MockCoreRPCLike>(
                    &platform_ref,
                    ValidationMode::Validator,
                    &Epoch::default(),
                    &mut execution_context,
                    None,
                    platform_version,
                )
                .expect("failed to validate advanced structure");

            assert_matches!(
                result.errors.as_slice(),
                [ConsensusError::BasicError(
                    BasicError::DataContractNotPresentError(e)
                )] if e.data_contract_id() == data_contract_id
            );

            assert_matches!(
                result.data,
                Some(StateTransitionAction::BumpIdentityDataContractNonceAction(action))
                if action.identity_id() == identity_id && action.identity_contract_nonce() == identity_contract_nonce && action.data_contract_id() == data_contract_id
            );

            // We have tons of operations here so not sure we want to assert all of them
            assert!(!execution_context.operations_slice().is_empty());
        }

        #[test]
        fn should_return_invalid_result_when_new_data_contract_has_incompatible_changes() {
            let platform_version = PlatformVersion::latest();
            let identity_contract_nonce = IdentityNonce::default();

            let platform = TestPlatformBuilder::new()
                .build_with_mock_rpc()
                .set_genesis_state();

            let data_contract = get_data_contract_fixture(
                None,
                identity_contract_nonce,
                platform_version.protocol_version,
            )
            .data_contract_owned();

            platform
                .drive
                .apply_contract(
                    &data_contract,
                    BlockInfo::default(),
                    true,
                    None,
                    None,
                    platform_version,
                )
                .expect("failed to apply contract");

            let identity_id = data_contract.owner_id();
            let data_contract_id = data_contract.id();

            let data_contract_for_serialization = data_contract
                .try_into_platform_versioned(platform_version)
                .expect("failed to convert data contract");

            let transition: DataContractUpdateTransition = DataContractUpdateTransitionV0 {
                identity_contract_nonce,
                data_contract: data_contract_for_serialization,
                user_fee_increase: 0,
                signature_public_key_id: 0,
                signature: Default::default(),
            }
            .into();

            let mut execution_context =
                StateTransitionExecutionContext::default_for_platform_version(platform_version)
                    .expect("failed to create execution context");

            let state = platform.state.load_full();

            let platform_ref = PlatformRef {
                drive: &platform.drive,
                state: &state,
                config: &platform.config,
                core_rpc: &platform.core_rpc,
            };

<<<<<<< HEAD
            let old_defs_json: serde_json::Value = old_defs
                .to_json_value()
                .map_err(ProtocolError::ValueError)?;

            let new_defs_json: serde_json::Value = new_defs
                .to_json_value()
                .map_err(ProtocolError::ValueError)?;
=======
            let result = transition
                .validate_state_v0::<MockCoreRPCLike>(
                    &platform_ref,
                    ValidationMode::Validator,
                    &Epoch::default(),
                    &mut execution_context,
                    None,
                    platform_version,
                )
                .expect("failed to validate advanced structure");

            assert_matches!(
                result.errors.as_slice(),
                [ConsensusError::BasicError(
                    BasicError::InvalidDataContractVersionError(e)
                )] if e.expected_version() == 2 && e.version() == 1
            );

            assert_matches!(
                result.data,
                Some(StateTransitionAction::BumpIdentityDataContractNonceAction(action))
                if action.identity_id() == identity_id && action.identity_contract_nonce() == identity_contract_nonce && action.data_contract_id() == data_contract_id
            );

            // We have tons of operations here so not sure we want to assert all of them
            assert!(!execution_context.operations_slice().is_empty());
        }

        #[test]
        fn should_pass_when_contract_exists_and_update_is_compatible() {
            let platform_version = PlatformVersion::latest();
            let identity_contract_nonce = IdentityNonce::default();

            let platform = TestPlatformBuilder::new()
                .build_with_mock_rpc()
                .set_genesis_state();

            let mut data_contract = get_data_contract_fixture(
                None,
                identity_contract_nonce,
                platform_version.protocol_version,
            )
            .data_contract_owned();

            platform
                .drive
                .apply_contract(
                    &data_contract,
                    BlockInfo::default(),
                    true,
                    None,
                    None,
                    platform_version,
                )
                .expect("failed to apply contract");
>>>>>>> e80854cf

            let identity_id = data_contract.owner_id();
            let data_contract_id = data_contract.id();

            data_contract.set_version(2);

            let data_contract_for_serialization = data_contract
                .try_into_platform_versioned(platform_version)
                .expect("failed to convert data contract");

            let transition: DataContractUpdateTransition = DataContractUpdateTransitionV0 {
                identity_contract_nonce,
                data_contract: data_contract_for_serialization,
                user_fee_increase: 0,
                signature_public_key_id: 0,
                signature: Default::default(),
            }
            .into();

            let mut execution_context =
                StateTransitionExecutionContext::default_for_platform_version(platform_version)
                    .expect("failed to create execution context");

            let state = platform.state.load_full();

            let platform_ref = PlatformRef {
                drive: &platform.drive,
                state: &state,
                config: &platform.config,
                core_rpc: &platform.core_rpc,
            };

            let result = transition
                .validate_state_v0::<MockCoreRPCLike>(
                    &platform_ref,
                    ValidationMode::Validator,
                    &Epoch::default(),
                    &mut execution_context,
                    None,
                    platform_version,
                )
                .expect("failed to validate advanced structure");

            assert_matches!(result.errors.as_slice(), []);

            assert_matches!(
                result.data,
                Some(StateTransitionAction::DataContractUpdateAction(action))
                if action.data_contract_ref().id() == data_contract_id
            );

            // We have tons of operations here so not sure we want to assert all of them
            assert!(!execution_context.operations_slice().is_empty());
        }
    }

<<<<<<< HEAD
        for (document_type_name, old_document_schema) in old_data_contract.document_schemas() {
            let old_document_schema_json: serde_json::Value = old_document_schema
                .clone()
                .try_into()
                .map_err(ProtocolError::ValueError)?;

            let new_document_schema = new_data_contract
                .document_type_optional_for_name(&document_type_name)
                .map(|document_type| document_type.schema().clone())
                .unwrap_or(ValueMap::new().into());

            let new_document_schema_json: serde_json::Value = new_document_schema
                .clone()
                .try_into()
                .map_err(ProtocolError::ValueError)?;

            let diffs = validate_schema_compatibility(
                &old_document_schema_json,
                &new_document_schema_json,
                platform_version,
            )?;

            if !diffs.is_empty() {
                let (operation_name, property_name) =
                    get_operation_and_property_name_json(&diffs[0]);

                validation_result.add_error(BasicError::IncompatibleDataContractSchemaError(
                    IncompatibleDataContractSchemaError::new(
                        self.data_contract().id(),
                        operation_name.to_owned(),
                        property_name.to_owned(),
                        old_document_schema.clone(),
                        new_document_schema,
                    ),
                ));

                return Ok(validation_result);
=======
    mod transform_into_action_v0 {
        use super::*;

        #[test]
        fn should_return_invalid_result_when_new_data_contract_is_not_valid() {
            let platform_version = PlatformVersion::latest();
            let identity_contract_nonce = IdentityNonce::default();

            let data_contract = get_data_contract_fixture(
                None,
                identity_contract_nonce,
                platform_version.protocol_version,
            )
            .data_contract_owned();

            let identity_id = data_contract.owner_id();
            let data_contract_id = data_contract.id();

            let mut data_contract_for_serialization = data_contract
                .try_into_platform_versioned(platform_version)
                .expect("failed to convert data contract");

            // Make the contract invalid
            let DataContractInSerializationFormat::V0(ref mut contract) =
                data_contract_for_serialization;

            contract
                .document_schemas
                .insert("invalidType".to_string(), Value::Null);

            let transition: DataContractUpdateTransition = DataContractUpdateTransitionV0 {
                identity_contract_nonce,
                data_contract: data_contract_for_serialization,
                user_fee_increase: 0,
                signature_public_key_id: 0,
                signature: Default::default(),
>>>>>>> e80854cf
            }
            .into();

            let mut execution_context =
                StateTransitionExecutionContext::default_for_platform_version(platform_version)
                    .expect("failed to create execution context");

            let result = transition
                .transform_into_action_v0(
                    ValidationMode::Validator,
                    &mut execution_context,
                    platform_version,
                )
                .expect("failed to validate advanced structure");

            assert_matches!(
                result.errors.as_slice(),
                [ConsensusError::BasicError(
                    BasicError::ContractError(
                        DataContractError::InvalidContractStructure(message)
                    )
                )] if message == "document schema must be an object: structure error: value is not a map"
            );

            assert_matches!(
                result.data,
                Some(StateTransitionAction::BumpIdentityDataContractNonceAction(action))
                if action.identity_id() == identity_id && action.identity_contract_nonce() == identity_contract_nonce && action.data_contract_id() == data_contract_id
            );

            // We have tons of operations here so not sure we want to assert all of them
            assert!(!execution_context.operations_slice().is_empty());
        }

        #[test]
        fn should_pass_when_new_data_contract_is_valid() {
            let platform_version = PlatformVersion::latest();
            let identity_contract_nonce = IdentityNonce::default();

            let data_contract = get_data_contract_fixture(
                None,
                identity_contract_nonce,
                platform_version.protocol_version,
            )
            .data_contract_owned();

            let data_contract_id = data_contract.id();

            let data_contract_for_serialization = data_contract
                .try_into_platform_versioned(platform_version)
                .expect("failed to convert data contract");

            let transition: DataContractUpdateTransition = DataContractUpdateTransitionV0 {
                identity_contract_nonce,
                data_contract: data_contract_for_serialization,
                user_fee_increase: 0,
                signature_public_key_id: 0,
                signature: Default::default(),
            }
            .into();

            let mut execution_context =
                StateTransitionExecutionContext::default_for_platform_version(platform_version)
                    .expect("failed to create execution context");

            let result = transition
                .transform_into_action_v0(
                    ValidationMode::Validator,
                    &mut execution_context,
                    platform_version,
                )
                .expect("failed to validate advanced structure");

            assert_matches!(result.errors.as_slice(), []);

            assert_matches!(
                result.data,
                Some(StateTransitionAction::DataContractUpdateAction(action)) if action.data_contract_ref().id() == data_contract_id
            );

            // We have tons of operations here so not sure we want to assert all of them
            assert!(!execution_context.operations_slice().is_empty());
        }
    }
}<|MERGE_RESOLUTION|>--- conflicted
+++ resolved
@@ -8,18 +8,7 @@
 
 use dpp::data_contract::accessors::v0::DataContractV0Getters;
 
-<<<<<<< HEAD
-use dpp::data_contract::document_type::accessors::DocumentTypeV0Getters;
-use dpp::data_contract::document_type::schema::{
-    get_operation_and_property_name_json, validate_schema_compatibility,
-};
-use dpp::data_contract::schema::DataContractSchemaMethodsV0;
-// use dpp::data_contract::JsonValue;
-use dpp::platform_value::converter::serde_json::BTreeValueJsonConverter;
-use dpp::platform_value::{Value, ValueMap};
-=======
 use dpp::data_contract::validate_update::DataContractUpdateValidationMethodsV0;
->>>>>>> e80854cf
 
 use dpp::prelude::ConsensusValidationResult;
 use dpp::ProtocolError;
@@ -431,15 +420,6 @@
                 core_rpc: &platform.core_rpc,
             };
 
-<<<<<<< HEAD
-            let old_defs_json: serde_json::Value = old_defs
-                .to_json_value()
-                .map_err(ProtocolError::ValueError)?;
-
-            let new_defs_json: serde_json::Value = new_defs
-                .to_json_value()
-                .map_err(ProtocolError::ValueError)?;
-=======
             let result = transition
                 .validate_state_v0::<MockCoreRPCLike>(
                     &platform_ref,
@@ -495,7 +475,6 @@
                     platform_version,
                 )
                 .expect("failed to apply contract");
->>>>>>> e80854cf
 
             let identity_id = data_contract.owner_id();
             let data_contract_id = data_contract.id();
@@ -552,45 +531,6 @@
         }
     }
 
-<<<<<<< HEAD
-        for (document_type_name, old_document_schema) in old_data_contract.document_schemas() {
-            let old_document_schema_json: serde_json::Value = old_document_schema
-                .clone()
-                .try_into()
-                .map_err(ProtocolError::ValueError)?;
-
-            let new_document_schema = new_data_contract
-                .document_type_optional_for_name(&document_type_name)
-                .map(|document_type| document_type.schema().clone())
-                .unwrap_or(ValueMap::new().into());
-
-            let new_document_schema_json: serde_json::Value = new_document_schema
-                .clone()
-                .try_into()
-                .map_err(ProtocolError::ValueError)?;
-
-            let diffs = validate_schema_compatibility(
-                &old_document_schema_json,
-                &new_document_schema_json,
-                platform_version,
-            )?;
-
-            if !diffs.is_empty() {
-                let (operation_name, property_name) =
-                    get_operation_and_property_name_json(&diffs[0]);
-
-                validation_result.add_error(BasicError::IncompatibleDataContractSchemaError(
-                    IncompatibleDataContractSchemaError::new(
-                        self.data_contract().id(),
-                        operation_name.to_owned(),
-                        property_name.to_owned(),
-                        old_document_schema.clone(),
-                        new_document_schema,
-                    ),
-                ));
-
-                return Ok(validation_result);
-=======
     mod transform_into_action_v0 {
         use super::*;
 
@@ -627,7 +567,6 @@
                 user_fee_increase: 0,
                 signature_public_key_id: 0,
                 signature: Default::default(),
->>>>>>> e80854cf
             }
             .into();
 
