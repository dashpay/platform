use crate::error::Error;
use dpp::consensus::basic::identity::{
<<<<<<< HEAD
    DisablingKeyIdAlsoBeingAddedInSameTransitionError, DuplicatedIdentityPublicKeyIdBasicError,
    InvalidIdentityUpdateTransitionDisableKeysError, InvalidIdentityUpdateTransitionEmptyError,
=======
    DuplicatedIdentityPublicKeyIdBasicError, InvalidIdentityUpdateTransitionEmptyError,
>>>>>>> 83d94247
};
use dpp::consensus::state::identity::max_identity_public_key_limit_reached_error::MaxIdentityPublicKeyLimitReachedError;
use dpp::consensus::ConsensusError;
use dpp::state_transition::identity_update_transition::accessors::IdentityUpdateTransitionAccessorsV0;
use dpp::state_transition::identity_update_transition::IdentityUpdateTransition;
use dpp::state_transition::public_key_in_creation::accessors::IdentityPublicKeyInCreationV0Getters;
use dpp::state_transition::public_key_in_creation::IdentityPublicKeyInCreation;
use dpp::validation::SimpleConsensusValidationResult;
use dpp::version::PlatformVersion;
use std::collections::HashSet;

const MAX_KEYS_TO_DISABLE: usize = 10;

pub(in crate::execution::validation::state_transition::state_transitions::identity_update) trait IdentityUpdateStateTransitionStructureValidationV0
{
    fn validate_base_structure_v0(
        &self,
        platform_version: &PlatformVersion,
    ) -> Result<SimpleConsensusValidationResult, Error>;
}

impl IdentityUpdateStateTransitionStructureValidationV0 for IdentityUpdateTransition {
    fn validate_base_structure_v0(
        &self,
        platform_version: &PlatformVersion,
    ) -> Result<SimpleConsensusValidationResult, Error> {
        let mut result = SimpleConsensusValidationResult::default();

        // Ensure that either disablePublicKeys or addPublicKeys is present
        if self.public_key_ids_to_disable().is_empty() && self.public_keys_to_add().is_empty() {
            result.add_error(ConsensusError::from(
                InvalidIdentityUpdateTransitionEmptyError::new(),
            ));
        }

        if !result.is_valid() {
            return Ok(result);
        }

        // Validate public keys to disable
        if !self.public_key_ids_to_disable().is_empty() {
            // Ensure max items
            if self.public_key_ids_to_disable().len() > MAX_KEYS_TO_DISABLE {
                result.add_error(ConsensusError::from(
                    MaxIdentityPublicKeyLimitReachedError::new(MAX_KEYS_TO_DISABLE),
                ));
            }

            // Check key id duplicates
            let mut ids = HashSet::new();
            for key_id in self.public_key_ids_to_disable() {
                if ids.contains(key_id) {
                    result.add_error(ConsensusError::from(
                        DuplicatedIdentityPublicKeyIdBasicError::new(vec![*key_id]),
                    ));
                    break;
                }

<<<<<<< HEAD
                if self
                    .public_keys_to_add()
                    .iter()
                    .any(|public_key_in_creation| public_key_in_creation.id() == *key_id)
                {
                    result.add_error(ConsensusError::from(
                        DisablingKeyIdAlsoBeingAddedInSameTransitionError::new(*key_id),
                    ));
                    break;
                }

=======
>>>>>>> 83d94247
                ids.insert(key_id);
            }
        }

        if !result.is_valid() {
            return Ok(result);
        }

        IdentityPublicKeyInCreation::validate_identity_public_keys_structure(
            self.public_keys_to_add(),
            platform_version,
        )
        .map_err(Error::Protocol)
    }
}<|MERGE_RESOLUTION|>--- conflicted
+++ resolved
@@ -1,11 +1,6 @@
 use crate::error::Error;
 use dpp::consensus::basic::identity::{
-<<<<<<< HEAD
-    DisablingKeyIdAlsoBeingAddedInSameTransitionError, DuplicatedIdentityPublicKeyIdBasicError,
-    InvalidIdentityUpdateTransitionDisableKeysError, InvalidIdentityUpdateTransitionEmptyError,
-=======
-    DuplicatedIdentityPublicKeyIdBasicError, InvalidIdentityUpdateTransitionEmptyError,
->>>>>>> 83d94247
+    DisablingKeyIdAlsoBeingAddedInSameTransitionError, DuplicatedIdentityPublicKeyIdBasicError, InvalidIdentityUpdateTransitionEmptyError,
 };
 use dpp::consensus::state::identity::max_identity_public_key_limit_reached_error::MaxIdentityPublicKeyLimitReachedError;
 use dpp::consensus::ConsensusError;
@@ -64,7 +59,6 @@
                     break;
                 }
 
-<<<<<<< HEAD
                 if self
                     .public_keys_to_add()
                     .iter()
@@ -76,8 +70,6 @@
                     break;
                 }
 
-=======
->>>>>>> 83d94247
                 ids.insert(key_id);
             }
         }
