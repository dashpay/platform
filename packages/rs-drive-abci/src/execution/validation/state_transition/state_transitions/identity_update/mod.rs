--- conflicted
+++ resolved
@@ -124,33 +124,22 @@
     use dpp::dashcore::key::{Keypair, Secp256k1};
     use dpp::dashcore::signer;
     use dpp::data_contract::accessors::v0::DataContractV0Getters;
-<<<<<<< HEAD
     use dpp::errors::consensus::ConsensusError;
-=======
-    use dpp::identifier::Identifier;
->>>>>>> 80f8be45
     use dpp::identity::accessors::IdentityGettersV0;
+    use dpp::identity::contract_bounds::ContractBounds;
     use dpp::identity::identity_public_key::accessors::v0::IdentityPublicKeyGettersV0;
     use dpp::identity::signer::Signer;
-<<<<<<< HEAD
-    use dpp::identity::ContractBounds;
+    use dpp::identity::KeyType::ECDSA_SECP256K1;
     use dpp::identity::{KeyType, Purpose, SecurityLevel};
     use dpp::serialization::{PlatformSerializable, Signable};
     use dpp::state_transition::state_transitions::identity::identity_update_transition::v0::IdentityUpdateTransitionV0;
     use dpp::state_transition::state_transitions::identity::identity_update_transition::IdentityUpdateTransition;
     use dpp::state_transition::state_transitions::identity::public_key_in_creation::v0::IdentityPublicKeyInCreationV0;
-=======
-    use dpp::identity::KeyType::ECDSA_SECP256K1;
-    use dpp::identity::{KeyType, Purpose, SecurityLevel};
-    use dpp::serialization::{PlatformSerializable, Signable};
-    use dpp::state_transition::identity_update_transition::v0::IdentityUpdateTransitionV0;
-    use dpp::state_transition::identity_update_transition::IdentityUpdateTransition;
     use dpp::state_transition::proof_result::StateTransitionProofResult;
-    use dpp::state_transition::public_key_in_creation::v0::IdentityPublicKeyInCreationV0;
     use dpp::state_transition::public_key_in_creation::IdentityPublicKeyInCreation;
->>>>>>> 80f8be45
     use dpp::state_transition::StateTransition;
     use drive::drive::Drive;
+    use platform_value::Identifier;
     use platform_version::version::PlatformVersion;
     use rand::rngs::StdRng;
     use rand::SeedableRng;
