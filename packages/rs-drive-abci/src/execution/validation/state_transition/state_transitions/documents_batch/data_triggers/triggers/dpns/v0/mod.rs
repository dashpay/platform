--- conflicted
+++ resolved
@@ -444,19 +444,15 @@
 
         let mut nonce_counter = BTreeMap::new();
 
-<<<<<<< HEAD
-        let state_read_guard = platform.state.load();
-=======
-        let state_read_guard = platform.state.read();
->>>>>>> 0c3f75f7
+        let state = platform.state.load();
 
         let platform_ref = PlatformStateRef {
             drive: &platform.drive,
-            state: &state_read_guard,
+            state: &state,
             config: &platform.config,
         };
 
-        let platform_version = state_read_guard
+        let platform_version = state
             .current_platform_version()
             .expect("should return a platform version");
 
@@ -469,12 +465,12 @@
                 owner_id,
                 ..Default::default()
             },
-            state_read_guard.current_protocol_version_in_consensus(),
+            state.current_protocol_version_in_consensus(),
         );
         let data_contract = get_dpns_data_contract_fixture(
             Some(owner_id),
             0,
-            state_read_guard.current_protocol_version_in_consensus(),
+            state.current_protocol_version_in_consensus(),
         )
         .data_contract_owned();
         let document_type = data_contract
