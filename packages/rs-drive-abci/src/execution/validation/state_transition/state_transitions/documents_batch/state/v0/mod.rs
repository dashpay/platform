use dpp::consensus::ConsensusError;
use dpp::consensus::state::state_error::StateError;
use dpp::prelude::ConsensusValidationResult;
use dpp::state_transition::documents_batch_transition::DocumentsBatchTransition;
use dpp::state_transition::StateTransitionLike;
use drive::state_transition_action::StateTransitionAction;
use dpp::version::{DefaultForPlatformVersion, PlatformVersion};
use drive::grovedb::TransactionArg;
use drive::state_transition_action::document::documents_batch::document_transition::DocumentTransitionAction;
use drive::state_transition_action::document::documents_batch::DocumentsBatchTransitionAction;
use drive::state_transition_action::system::bump_identity_data_contract_nonce_action::BumpIdentityDataContractNonceAction;
use crate::error::Error;
use crate::error::execution::ExecutionError;
use crate::execution::types::state_transition_execution_context::StateTransitionExecutionContext;
use crate::execution::validation::state_transition::documents_batch::action_validation::document_create_transition_action::DocumentCreateTransitionActionValidation;
use crate::execution::validation::state_transition::documents_batch::action_validation::document_delete_transition_action::DocumentDeleteTransitionActionValidation;
use crate::execution::validation::state_transition::documents_batch::action_validation::document_replace_transition_action::DocumentReplaceTransitionActionValidation;
use crate::execution::validation::state_transition::documents_batch::data_triggers::{data_trigger_bindings_list, DataTriggerExecutionContext, DataTriggerExecutor};
use crate::platform_types::platform::{PlatformStateRef};
use crate::execution::validation::state_transition::state_transitions::documents_batch::transformer::v0::DocumentsBatchTransitionTransformerV0;

mod data_triggers;
pub mod fetch_documents;

pub(in crate::execution::validation::state_transition::state_transitions::documents_batch) trait DocumentsBatchStateTransitionStateValidationV0
{
    fn validate_state_v0(
        &self,
        action: DocumentsBatchTransitionAction,
        platform: &PlatformStateRef,
        tx: TransactionArg,
        platform_version: &PlatformVersion,
    ) -> Result<ConsensusValidationResult<StateTransitionAction>, Error>;

    fn transform_into_action_v0(
        &self,
        platform: &PlatformStateRef,
        validate: bool,
        tx: TransactionArg,
    ) -> Result<ConsensusValidationResult<StateTransitionAction>, Error>;
}

impl DocumentsBatchStateTransitionStateValidationV0 for DocumentsBatchTransition {
    fn validate_state_v0(
        &self,
        mut state_transition_action: DocumentsBatchTransitionAction,
        platform: &PlatformStateRef,
        transaction: TransactionArg,
        platform_version: &PlatformVersion,
    ) -> Result<ConsensusValidationResult<StateTransitionAction>, Error> {
        let mut validation_result = ConsensusValidationResult::<StateTransitionAction>::new();

        let state_transition_execution_context =
            StateTransitionExecutionContext::default_for_platform_version(platform_version)?;

        let owner_id = state_transition_action.owner_id();

        let mut validated_transitions = vec![];

        let data_trigger_bindings = if platform.config.execution.use_document_triggers {
            data_trigger_bindings_list(platform_version)?
        } else {
            vec![]
        };

        // Next we need to validate the structure of all actions (this means with the data contract)
        for transition in state_transition_action.transitions_take() {
            let transition_validation_result = match &transition {
                DocumentTransitionAction::CreateAction(create_action) => create_action
                    .validate_state(platform, owner_id, transaction, platform_version)?,
                DocumentTransitionAction::ReplaceAction(replace_action) => replace_action
                    .validate_state(platform, owner_id, transaction, platform_version)?,
                DocumentTransitionAction::DeleteAction(delete_action) => delete_action
                    .validate_state(platform, owner_id, transaction, platform_version)?,
                DocumentTransitionAction::BumpIdentityDataContractNonce(..) => {
                    return Err(Error::Execution(ExecutionError::CorruptedCodeExecution(
                        "we should never start with a bump identity data contract nonce",
                    )));
                }
            };

            if !transition_validation_result.is_valid() {
                // If a state transition isn't valid we still need to bump the identity data contract nonce
                validation_result.add_errors(transition_validation_result.errors);
                validated_transitions.push(
                    DocumentTransitionAction::BumpIdentityDataContractNonce(
                        BumpIdentityDataContractNonceAction::from_document_base_transition_action(
                            transition.base_owned().ok_or(Error::Execution(
                                ExecutionError::CorruptedCodeExecution(
                                    "base should always exist on transition",
                                ),
                            ))?,
                            owner_id,
                            state_transition_action.user_fee_increase(),
                        )?,
                    ),
                );
<<<<<<< HEAD
            } else {
                if platform.config.execution.use_document_triggers {
                    // we should also validate document triggers
                    let data_trigger_execution_context = DataTriggerExecutionContext {
                        platform,
                        transaction,
                        owner_id: &self.owner_id(),
                        state_transition_execution_context: &state_transition_execution_context,
                    };
                    let data_trigger_execution_result = transition.validate_with_data_triggers(
                        &data_trigger_bindings,
                        &data_trigger_execution_context,
                        platform_version,
                    )?;

                    if !data_trigger_execution_result.is_valid() {
                        tracing::debug!(
                            "{:?} state transition data trigger was not valid, errors are {:?}",
                            transition,
                            data_trigger_execution_result.errors,
                        );
                        // If a state transition isn't valid because of data triggers we still need
                        // to bump the identity data contract nonce
                        let consensus_errors: Vec<ConsensusError> = data_trigger_execution_result
                            .errors
                            .into_iter()
                            .map(|e| ConsensusError::StateError(StateError::DataTriggerError(e)))
                            .collect();
                        validation_result.add_errors(consensus_errors);
                        validated_transitions.push(
                            DocumentTransitionAction::BumpIdentityDataContractNonce(
                                BumpIdentityDataContractNonceAction::from_document_base_transition_action(
                                    transition.base_owned().ok_or(Error::Execution(
                                        ExecutionError::CorruptedCodeExecution(
                                            "base should always exist on transition",
                                        ),
                                    ))?,
                                    owner_id,
                                    state_transition_action.user_fee_increase(),
                                )?,
                            ),
                        );
                    } else {
                        validated_transitions.push(transition);
                    }
=======
            } else if platform.config.execution.use_document_triggers {
                // we should also validate document triggers
                let data_trigger_execution_context = DataTriggerExecutionContext {
                    platform,
                    transaction,
                    owner_id: &self.owner_id(),
                    state_transition_execution_context: &state_transition_execution_context,
                };
                let data_trigger_execution_result = transition.validate_with_data_triggers(
                    &data_trigger_bindings,
                    &data_trigger_execution_context,
                    platform_version,
                )?;

                if !data_trigger_execution_result.is_valid() {
                    tracing::debug!(
                        "{:?} state transition data trigger was not valid, errors are {:?}",
                        transition,
                        data_trigger_execution_result.errors,
                    );
                    // If a state transition isn't valid because of data triggers we still need
                    // to bump the identity data contract nonce
                    let consensus_errors: Vec<ConsensusError> = data_trigger_execution_result
                        .errors
                        .into_iter()
                        .map(|e| ConsensusError::StateError(StateError::DataTriggerError(e)))
                        .collect();
                    validation_result.add_errors(consensus_errors);
                    validated_transitions
                        .push(DocumentTransitionAction::BumpIdentityDataContractNonce(
                        BumpIdentityDataContractNonceAction::from_document_base_transition_action(
                            transition.base_owned().ok_or(Error::Execution(
                                ExecutionError::CorruptedCodeExecution(
                                    "base should always exist on transition",
                                ),
                            ))?,
                            owner_id,
                        )?,
                    ));
>>>>>>> 4129cf7e
                } else {
                    validated_transitions.push(transition);
                }
            } else {
                validated_transitions.push(transition);
            }
        }

        state_transition_action.set_transitions(validated_transitions);

        validation_result.set_data(state_transition_action.into());

        Ok(validation_result)
    }

    fn transform_into_action_v0(
        &self,
        platform: &PlatformStateRef,
        validate: bool,
        tx: TransactionArg,
    ) -> Result<ConsensusValidationResult<StateTransitionAction>, Error> {
        let platform_version = platform.state.current_platform_version()?;

        let mut execution_context =
            StateTransitionExecutionContext::default_for_platform_version(platform_version)?;

        let validation_result =
            self.try_into_action_v0(platform, validate, tx, &mut execution_context)?;

        Ok(validation_result.map(Into::into))
    }
}<|MERGE_RESOLUTION|>--- conflicted
+++ resolved
@@ -95,53 +95,6 @@
                         )?,
                     ),
                 );
-<<<<<<< HEAD
-            } else {
-                if platform.config.execution.use_document_triggers {
-                    // we should also validate document triggers
-                    let data_trigger_execution_context = DataTriggerExecutionContext {
-                        platform,
-                        transaction,
-                        owner_id: &self.owner_id(),
-                        state_transition_execution_context: &state_transition_execution_context,
-                    };
-                    let data_trigger_execution_result = transition.validate_with_data_triggers(
-                        &data_trigger_bindings,
-                        &data_trigger_execution_context,
-                        platform_version,
-                    )?;
-
-                    if !data_trigger_execution_result.is_valid() {
-                        tracing::debug!(
-                            "{:?} state transition data trigger was not valid, errors are {:?}",
-                            transition,
-                            data_trigger_execution_result.errors,
-                        );
-                        // If a state transition isn't valid because of data triggers we still need
-                        // to bump the identity data contract nonce
-                        let consensus_errors: Vec<ConsensusError> = data_trigger_execution_result
-                            .errors
-                            .into_iter()
-                            .map(|e| ConsensusError::StateError(StateError::DataTriggerError(e)))
-                            .collect();
-                        validation_result.add_errors(consensus_errors);
-                        validated_transitions.push(
-                            DocumentTransitionAction::BumpIdentityDataContractNonce(
-                                BumpIdentityDataContractNonceAction::from_document_base_transition_action(
-                                    transition.base_owned().ok_or(Error::Execution(
-                                        ExecutionError::CorruptedCodeExecution(
-                                            "base should always exist on transition",
-                                        ),
-                                    ))?,
-                                    owner_id,
-                                    state_transition_action.user_fee_increase(),
-                                )?,
-                            ),
-                        );
-                    } else {
-                        validated_transitions.push(transition);
-                    }
-=======
             } else if platform.config.execution.use_document_triggers {
                 // we should also validate document triggers
                 let data_trigger_execution_context = DataTriggerExecutionContext {
@@ -155,7 +108,7 @@
                     &data_trigger_execution_context,
                     platform_version,
                 )?;
-
+                
                 if !data_trigger_execution_result.is_valid() {
                     tracing::debug!(
                         "{:?} state transition data trigger was not valid, errors are {:?}",
@@ -179,9 +132,9 @@
                                 ),
                             ))?,
                             owner_id,
+                            state_transition_action.user_fee_increase(),
                         )?,
                     ));
->>>>>>> 4129cf7e
                 } else {
                     validated_transitions.push(transition);
                 }
