--- conflicted
+++ resolved
@@ -303,10 +303,7 @@
         use crate::platform_types::platform_state::v0::PlatformStateV0Methods;
         use crate::platform_types::state_transitions_processing_result::StateTransitionExecutionResult::PaidConsensusError;
         use crate::test::helpers::fast_forward_to_block::fast_forward_to_block;
-<<<<<<< HEAD
         use dpp::errors::consensus::state::state_error::StateError;
-=======
-        use dpp::consensus::state::state_error::StateError;
         use dpp::dashcore::Network;
         use dpp::dashcore::Network::Testnet;
         use dpp::identity::SecurityLevel;
@@ -315,7 +312,6 @@
         use dpp::state_transition::documents_batch_transition::{DocumentCreateTransition, DocumentsBatchTransitionV0};
         use dpp::state_transition::StateTransition;
         use crate::config::PlatformConfig;
->>>>>>> b265bb81
 
         #[test]
         fn test_document_creation() {
