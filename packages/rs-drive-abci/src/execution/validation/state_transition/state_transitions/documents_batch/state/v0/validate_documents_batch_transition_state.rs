--- conflicted
+++ resolved
@@ -43,10 +43,6 @@
 use dpp::state_transition::documents_batch_transition::document_transition::{DocumentCreateTransitionAction, DocumentDeleteTransitionAction, DocumentReplaceTransitionV0, DocumentReplaceTransitionAction, DocumentTransition, DocumentTransitionAction, DocumentTransitionExt};
 use dpp::state_transition::StateTransitionLike;
 use dpp::state_transition_action::document::documents_batch::document_transition::document_create_transition_action::DocumentCreateTransitionAction;
-<<<<<<< HEAD
-use dpp::state_transition_action::document::documents_batch::document_transition::document_delete_transition_action::DocumentDeleteTransitionAction;
-=======
->>>>>>> f07611a2
 use dpp::state_transition_action::document::documents_batch::document_transition::document_replace_transition_action::DocumentReplaceTransitionAction;
 use dpp::state_transition_action::document::documents_batch::document_transition::DocumentTransitionAction;
 use dpp::state_transition_action::document::documents_batch::DocumentsBatchTransitionAction;
@@ -197,7 +193,7 @@
         fetch_documents_for_transitions_knowing_contract_and_document_type(
             platform.drive,
             data_contract,
-            &document_type,
+            document_type,
             document_transitions,
             transaction,
         )?;
@@ -219,7 +215,7 @@
                     bypass_validation,
                     platform,
                     data_contract,
-                    &document_type,
+                    document_type,
                     transition,
                     &fetched_documents,
                     owner_id,
