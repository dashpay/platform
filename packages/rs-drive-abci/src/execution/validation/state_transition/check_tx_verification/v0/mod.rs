--- conflicted
+++ resolved
@@ -109,23 +109,7 @@
                     None
                 };
 
-<<<<<<< HEAD
-                // Validating structure
-                let result = state_transition.validate_structure(
-                    &platform.into(),
-                    action.as_ref(),
-                    platform.version.protocol_version,
-                )?;
-                if !result.is_valid() {
-                    return Ok(
-                        ConsensusValidationResult::<Option<ExecutionEvent>>::new_with_errors(
-                            result.errors,
-                        ),
-                    );
-                }
-=======
                 // We want to validate the signature before we check that the signature security level is good.
->>>>>>> d197907d
 
                 let action = if state_transition
                     .requires_state_to_validate_identity_and_signatures()
