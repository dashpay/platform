use crate::error::Error;
use crate::execution::types::execution_event::ExecutionEvent;
use crate::execution::validation::state_transition::transformer::StateTransitionActionTransformerV0;
use crate::platform_types::platform::{PlatformRef, PlatformStateRef};
use crate::platform_types::platform_state::v0::PlatformStateV0Methods;
use crate::rpc::core::CoreRPCLike;
use dpp::identity::{KeyType, PartialIdentity};
use dpp::prelude::ConsensusValidationResult;

use dpp::serialization::Signable;
use dpp::state_transition::{StateTransition};
use drive::state_transition_action::StateTransitionAction;
use dpp::validation::SimpleConsensusValidationResult;
use dpp::version::{DefaultForPlatformVersion, PlatformVersion};
use drive::drive::Drive;
use drive::grovedb::TransactionArg;
use crate::error::execution::ExecutionError;
use crate::execution::types::execution_operation::ExecutionOperation;
use crate::execution::types::execution_operation::signature_verification_operation::SignatureVerificationOperation;
use crate::execution::types::state_transition_execution_context::{StateTransitionExecutionContext, StateTransitionExecutionContextMethodsV0};
use crate::execution::validation::state_transition::common::validate_state_transition_identity_signed::{ValidateStateTransitionIdentitySignature};
use crate::execution::validation::state_transition::state_transitions::identity_update::identity_and_signatures::v0::IdentityUpdateStateTransitionIdentityAndSignaturesValidationV0;
use crate::execution::validation::state_transition::state_transitions::identity_create::identity_and_signatures::v0::IdentityCreateStateTransitionIdentityAndSignaturesValidationV0;
use crate::execution::validation::state_transition::state_transitions::identity_top_up::identity_retrieval::v0::IdentityTopUpStateTransitionIdentityRetrievalV0;

pub(in crate::execution) fn process_state_transition_v0<'a, C: CoreRPCLike>(
    platform: &'a PlatformRef<C>,
    state_transition: StateTransition,
    transaction: TransactionArg,
    platform_version: &PlatformVersion,
) -> Result<ConsensusValidationResult<ExecutionEvent<'a>>, Error> {
    let mut state_transition_execution_context =
        StateTransitionExecutionContext::default_for_platform_version(platform_version)?;

    let action = if state_transition.requires_state_to_validate_structure() {
        let state_transition_action_result = state_transition.transform_into_action(
            platform,
            true,
            &mut state_transition_execution_context,
            transaction,
        )?;
        if !state_transition_action_result.is_valid_with_data() {
            return Ok(
                ConsensusValidationResult::<ExecutionEvent>::new_with_errors(
                    state_transition_action_result.errors,
                ),
            );
        }
        Some(state_transition_action_result.into_data()?)
    } else {
        None
    };

    // Validating structure
    let result = state_transition.validate_structure(
        &platform.into(),
        action.as_ref(),
        platform.state.current_protocol_version_in_consensus(),
    )?;
    if !result.is_valid() {
        return Ok(ConsensusValidationResult::<ExecutionEvent>::new_with_errors(result.errors));
    }

    let action = if state_transition.requires_state_to_validate_identity_and_signatures() {
        if let Some(action) = action {
            Some(action)
        } else {
            let state_transition_action_result = state_transition.transform_into_action(
                platform,
                true,
                &mut state_transition_execution_context,
                transaction,
            )?;
            if !state_transition_action_result.is_valid_with_data() {
                return Ok(
                    ConsensusValidationResult::<ExecutionEvent>::new_with_errors(
                        state_transition_action_result.errors,
                    ),
                );
            }
            Some(state_transition_action_result.into_data()?)
        }
    } else {
        None
    };

    // Validating signatures
    let result = state_transition.validate_identity_and_signatures(
        platform.drive,
        action.as_ref(),
        transaction,
        &mut state_transition_execution_context,
        platform_version,
    )?;

    if !result.is_valid() {
        return Ok(ConsensusValidationResult::<ExecutionEvent>::new_with_errors(result.errors));
    }

    let maybe_identity = result.into_data()?;

    // Validating state
    let result = state_transition.validate_state(
        action,
        platform,
        &mut state_transition_execution_context,
        transaction,
    )?;

    result.map_result(|action| {
        ExecutionEvent::create_from_state_transition_action(
            action,
            maybe_identity,
<<<<<<< HEAD
            platform.state.last_committed_block_epoch_ref(),
=======
            platform.state.epoch_ref(),
            state_transition_execution_context,
>>>>>>> c47aed45
            platform_version,
        )
    })
}

/// A trait for validating state transitions within a blockchain.
pub(crate) trait StateTransitionSignatureValidationV0 {
    /// Validates the identity and signatures of a transaction to ensure its authenticity.
    ///
    /// # Arguments
    ///
    /// * `drive` - A reference to the drive containing the transaction data.
    /// * `tx` - The transaction argument to be authenticated.
    /// * `execution_context` - A mutable reference to the StateTransitionExecutionContext that provides the context for validation.
    /// * `platform_version` - A reference to the PlatformVersion to be used for validation.
    ///
    /// # Returns
    ///
    /// Returns a `Result` with either:
    /// - `Ok(ConsensusValidationResult<Option<PartialIdentity>>)`: Indicates that the transaction has passed authentication, and the result contains an optional `PartialIdentity`.
    /// - `Err(Error)`: Indicates that the transaction failed authentication, and the result contains an `Error` indicating the reason for failure.
    ///
    fn validate_identity_and_signatures(
        &self,
        drive: &Drive,
        action: Option<&StateTransitionAction>,
        tx: TransactionArg,
        execution_context: &mut StateTransitionExecutionContext,
        platform_version: &PlatformVersion,
    ) -> Result<ConsensusValidationResult<Option<PartialIdentity>>, Error>;

    /// This means we should transform into the action before validation of the identity and signatures
    fn requires_state_to_validate_identity_and_signatures(&self) -> bool {
        false
    }
}

/// A trait for validating state transitions within a blockchain.
pub(crate) trait StateTransitionStructureValidationV0 {
    /// Validates the structure of a transaction by checking its basic elements.
    ///
    /// # Arguments
    ///
    /// * `drive` - A reference to the drive containing the transaction data.
    /// * `tx` - The transaction argument to be checked.
    ///
    /// # Returns
    ///
    /// * `Result<SimpleConsensusValidationResult, Error>` - A result with either a SimpleConsensusValidationResult or an Error.
    fn validate_structure(
        &self,
        platform: &PlatformStateRef,
        action: Option<&StateTransitionAction>,
        protocol_version: u32,
    ) -> Result<SimpleConsensusValidationResult, Error>;

    /// This means we should transform into the action before validation of the structure
    fn requires_state_to_validate_structure(&self) -> bool {
        false
    }
}

/// A trait for validating state transitions within a blockchain.
pub(crate) trait StateTransitionStateValidationV0:
    StateTransitionActionTransformerV0
{
    /// Validates the state transition by analyzing the changes in the platform state after applying the transaction.
    ///
    /// # Arguments
    ///
    /// * `platform` - A reference to the platform containing the state data.
    /// * `tx` - The transaction argument to be applied.
    ///
    /// # Type Parameters
    ///
    /// * `C: CoreRPCLike` - A type constraint indicating that C should implement `CoreRPCLike`.
    ///
    /// # Returns
    ///
    /// * `Result<ConsensusValidationResult<StateTransitionAction>, Error>` - A result with either a ConsensusValidationResult containing a StateTransitionAction or an Error.
    fn validate_state<C: CoreRPCLike>(
        &self,
        action: Option<StateTransitionAction>,
        platform: &PlatformRef<C>,
        execution_context: &mut StateTransitionExecutionContext,
        tx: TransactionArg,
    ) -> Result<ConsensusValidationResult<StateTransitionAction>, Error>;
}

impl StateTransitionStructureValidationV0 for StateTransition {
    fn validate_structure(
        &self,
        platform: &PlatformStateRef,
        action: Option<&StateTransitionAction>,
        protocol_version: u32,
    ) -> Result<SimpleConsensusValidationResult, Error> {
        match self {
            StateTransition::DataContractCreate(st) => {
                st.validate_structure(platform, action, protocol_version)
            }
            StateTransition::DataContractUpdate(st) => {
                st.validate_structure(platform, action, protocol_version)
            }
            StateTransition::IdentityCreate(st) => {
                st.validate_structure(platform, action, protocol_version)
            }
            StateTransition::IdentityUpdate(st) => {
                st.validate_structure(platform, action, protocol_version)
            }
            StateTransition::IdentityTopUp(st) => {
                st.validate_structure(platform, action, protocol_version)
            }
            StateTransition::IdentityCreditWithdrawal(st) => {
                st.validate_structure(platform, action, protocol_version)
            }
            StateTransition::DocumentsBatch(st) => {
                st.validate_structure(platform, action, protocol_version)
            }
            StateTransition::IdentityCreditTransfer(st) => {
                st.validate_structure(platform, action, protocol_version)
            }
        }
    }

    /// This means we should transform into the action before validation of the structure
    fn requires_state_to_validate_structure(&self) -> bool {
        matches!(self, StateTransition::DocumentsBatch(_))
    }
}

impl StateTransitionSignatureValidationV0 for StateTransition {
    fn validate_identity_and_signatures(
        &self,
        drive: &Drive,
        action: Option<&StateTransitionAction>,
        tx: TransactionArg,
        execution_context: &mut StateTransitionExecutionContext,
        platform_version: &PlatformVersion,
    ) -> Result<ConsensusValidationResult<Option<PartialIdentity>>, Error> {
        match self {
            StateTransition::DataContractCreate(_)
            | StateTransition::DataContractUpdate(_)
            | StateTransition::IdentityCreditWithdrawal(_)
            | StateTransition::IdentityCreditTransfer(_)
            | StateTransition::DocumentsBatch(_) => {
                //Basic signature verification
                Ok(self
                    .validate_state_transition_identity_signed(
                        drive,
                        action,
                        false,
                        tx,
                        execution_context,
                        platform_version,
                    )?
                    .map(Some))
            }
            StateTransition::IdentityUpdate(st) => {
                match platform_version
                    .drive_abci
                    .validation_and_processing
                    .state_transitions
                    .identity_update_state_transition
                    .identity_signatures
                {
                    Some(0) => {
                        let signable_bytes: Vec<u8> = self.signable_bytes()?;
                        let mut validation_result = self
                            .validate_state_transition_identity_signed(
                                drive,
                                action,
                                true,
                                tx,
                                execution_context,
                                platform_version,
                            )?;
                        if !validation_result.is_valid() {
                            Ok(validation_result.map(Some))
                        } else {
                            let partial_identity = validation_result.data_as_borrowed()?;
                            let result = st
                                .validate_identity_update_state_transition_signatures_v0(
                                    signable_bytes,
                                    partial_identity,
                                    execution_context,
                                )?;
                            validation_result.merge(result);
                            Ok(validation_result.map(Some))
                        }
                    }
                    None => Err(Error::Execution(ExecutionError::VersionNotActive {
                        method: "identity update transition: validate_identity_and_signatures"
                            .to_string(),
                        known_versions: vec![0],
                    })),
                    Some(version) => {
                        Err(Error::Execution(ExecutionError::UnknownVersionMismatch {
                            method: "identity update transition: validate_identity_and_signatures"
                                .to_string(),
                            known_versions: vec![0],
                            received: version,
                        }))
                    }
                }
            }
            StateTransition::IdentityCreate(st) => {
                match platform_version
                    .drive_abci
                    .validation_and_processing
                    .state_transitions
                    .identity_create_state_transition
                    .identity_signatures
                {
                    Some(0) => {
                        let mut validation_result =
                            ConsensusValidationResult::<Option<PartialIdentity>>::default();

                        let signable_bytes: Vec<u8> = self.signable_bytes()?;

                        let result = st.validate_identity_create_state_transition_signatures_v0(
                            signable_bytes,
                            execution_context,
                        )?;

                        validation_result.merge(result);
                        validation_result.set_data(None);

                        Ok(validation_result)
                    }
                    None => Err(Error::Execution(ExecutionError::VersionNotActive {
                        method: "identity create transition: validate_identity_and_signatures"
                            .to_string(),
                        known_versions: vec![0],
                    })),
                    Some(version) => {
                        Err(Error::Execution(ExecutionError::UnknownVersionMismatch {
                            method: "identity create transition: validate_identity_and_signatures"
                                .to_string(),
                            known_versions: vec![0],
                            received: version,
                        }))
                    }
                }
            }
            StateTransition::IdentityTopUp(st) => {
                match platform_version
                    .drive_abci
                    .validation_and_processing
                    .state_transitions
                    .identity_top_up_state_transition
                    .identity_signatures
                {
                    // The validation of the signature happens on the state level
                    Some(0) => Ok(st
                        .retrieve_topped_up_identity(drive, tx, platform_version)?
                        .map(Some)),
                    None => Err(Error::Execution(ExecutionError::VersionNotActive {
                        method: "identity top up transition: validate_identity_and_signatures"
                            .to_string(),
                        known_versions: vec![0],
                    })),
                    Some(version) => {
                        Err(Error::Execution(ExecutionError::UnknownVersionMismatch {
                            method: "identity top up transition: validate_identity_and_signatures"
                                .to_string(),
                            known_versions: vec![0],
                            received: version,
                        }))
                    }
                }
            }
        }
    }

    /// This means we should transform into the action before validation of the identity and signatures
    fn requires_state_to_validate_identity_and_signatures(&self) -> bool {
        matches!(self, StateTransition::DocumentsBatch(_))
    }
}

impl StateTransitionStateValidationV0 for StateTransition {
    fn validate_state<C: CoreRPCLike>(
        &self,
        action: Option<StateTransitionAction>,
        platform: &PlatformRef<C>,
        execution_context: &mut StateTransitionExecutionContext,
        tx: TransactionArg,
    ) -> Result<ConsensusValidationResult<StateTransitionAction>, Error> {
        match self {
            StateTransition::DataContractCreate(st) => {
                st.validate_state(action, platform, execution_context, tx)
            }
            StateTransition::DataContractUpdate(st) => {
                st.validate_state(action, platform, execution_context, tx)
            }
            StateTransition::IdentityCreate(st) => {
                st.validate_state(action, platform, execution_context, tx)
            }
            StateTransition::IdentityUpdate(st) => {
                st.validate_state(action, platform, execution_context, tx)
            }
            StateTransition::IdentityTopUp(st) => {
                st.validate_state(action, platform, execution_context, tx)
            }
            StateTransition::IdentityCreditWithdrawal(st) => {
                st.validate_state(action, platform, execution_context, tx)
            }
            StateTransition::DocumentsBatch(st) => {
                st.validate_state(action, platform, execution_context, tx)
            }
            StateTransition::IdentityCreditTransfer(st) => {
                st.validate_state(action, platform, execution_context, tx)
            }
        }
    }
}<|MERGE_RESOLUTION|>--- conflicted
+++ resolved
@@ -111,12 +111,8 @@
         ExecutionEvent::create_from_state_transition_action(
             action,
             maybe_identity,
-<<<<<<< HEAD
             platform.state.last_committed_block_epoch_ref(),
-=======
-            platform.state.epoch_ref(),
             state_transition_execution_context,
->>>>>>> c47aed45
             platform_version,
         )
     })
