--- conflicted
+++ resolved
@@ -1,35 +1,6 @@
-<<<<<<< HEAD
 use crate::abci::commit::Commit;
-use dashcore_rpc::json::QuorumHash;
-use dpp::bls_signatures;
-use dpp::bls_signatures::Serialize;
-=======
-use bls_signatures;
-use dashcore::hashes::Hash;
-use dashcore::QuorumHash;
->>>>>>> 17ada855
-use dpp::consensus::basic::identity::IdentityInsufficientBalanceError;
-use dpp::consensus::ConsensusError;
-use dpp::state_transition::StateTransition;
-use dpp::validation::{
-    ConsensusValidationResult, SimpleConsensusValidationResult, SimpleValidationResult,
-    ValidationResult,
-};
-use drive::drive::block_info::BlockInfo;
-use drive::error::Error::GroveDB;
-use drive::fee::result::FeeResult;
-use drive::grovedb::{Transaction, TransactionArg};
-use tenderdash_abci::proto::abci::{ExecTxResult, RequestFinalizeBlock};
-use tenderdash_abci::proto::serializers::timestamp::ToMilis;
-use tenderdash_abci::proto::types::Block;
-
-<<<<<<< HEAD
-=======
-use crate::abci::signature_verifier::SignatureVerifier;
->>>>>>> 17ada855
 use crate::abci::withdrawal::WithdrawalTxs;
 use crate::abci::AbciError;
-use crate::abci::AbciError::BlsError;
 use crate::block::{BlockExecutionContext, BlockStateInfo};
 use crate::error::execution::ExecutionError;
 use crate::error::Error;
@@ -43,6 +14,21 @@
 use crate::platform::{Platform, PlatformRef};
 use crate::rpc::core::CoreRPCLike;
 use crate::validation::state_transition::process_state_transition;
+use dashcore::hashes::Hash;
+use dashcore::QuorumHash;
+use dpp::consensus::basic::identity::IdentityInsufficientBalanceError;
+use dpp::consensus::ConsensusError;
+use dpp::state_transition::StateTransition;
+use dpp::validation::{
+    ConsensusValidationResult, SimpleConsensusValidationResult, SimpleValidationResult,
+    ValidationResult,
+};
+use drive::drive::block_info::BlockInfo;
+use drive::error::Error::GroveDB;
+use drive::fee::result::FeeResult;
+use drive::grovedb::{Transaction, TransactionArg};
+use tenderdash_abci::proto::abci::ExecTxResult;
+use tenderdash_abci::proto::serializers::timestamp::ToMilis;
 
 /// The outcome of the block execution, either by prepare proposal, or process proposal
 #[derive(Clone)]
@@ -266,12 +252,8 @@
 
         // destructure the block proposal
         let BlockProposal {
-<<<<<<< HEAD
-            block_hash: _,
-=======
             consensus_versions,
             block_hash,
->>>>>>> 17ada855
             height,
             round: _,
             core_chain_locked_height,
@@ -395,51 +377,6 @@
         Ok(())
     }
 
-<<<<<<< HEAD
-=======
-    /// check if received withdrawal transactions are correct and match our withdrawal txs
-    pub fn check_withdrawals(
-        &self,
-        received_withdrawals: &WithdrawalTxs,
-        our_withdrawals: &WithdrawalTxs,
-        validator_public_key: &bls_signatures::PublicKey,
-    ) -> SimpleValidationResult<AbciError> {
-        if received_withdrawals.ne(&our_withdrawals) {
-            return SimpleValidationResult::new_with_error(
-                AbciError::VoteExtensionMismatchReceived {
-                    got: received_withdrawals.to_string(),
-                    expected: our_withdrawals.to_string(),
-                },
-            );
-        }
-
-        let validation_result = received_withdrawals.verify_signature(validator_public_key);
-        // There are two types of errors,
-        // The first is that the signature was invalid and that is shown with the result bool as false
-        // The second is that the signature is malformed, and that gives a BLSError
-
-        // However for this case we want to treat both as errors
-
-        if validation_result.is_valid() {
-            let value = validation_result.into_data().expect("expected data");
-            if value == true {
-                SimpleValidationResult::default()
-            } else {
-                SimpleValidationResult::new_with_error(AbciError::VoteExtensionsSignatureInvalid)
-            }
-        } else {
-            SimpleValidationResult::new_with_error(
-                validation_result
-                    .errors
-                    .into_iter()
-                    .next()
-                    .expect("expected an error")
-                    .into(),
-            )
-        }
-    }
-
->>>>>>> 17ada855
     // Retrieve quorum public key
     fn get_quorum_key(&self, quorum_hash: [u8; 32]) -> Result<bls_signatures::PublicKey, Error> {
         let public_key = self
@@ -480,13 +417,8 @@
         } = &block_execution_context;
 
         // Let's decompose the request
-<<<<<<< HEAD
-        let RequestFinalizeBlock {
+        let FinalizeBlockCleanedRequest {
             commit: commit_info,
-=======
-        let FinalizeBlockCleanedRequest {
-            commit,
->>>>>>> 17ada855
             misbehavior,
             hash,
             height,
@@ -495,32 +427,6 @@
             block_id,
         } = request_finalize_block;
 
-<<<<<<< HEAD
-        //todo: block and header should not be optional
-        let block = block.ok_or(Error::Abci(AbciError::WrongFinalizeBlockReceived(
-            "empty block".into(),
-        )))?;
-        let block_header =
-            block
-                .header
-                .ok_or(Error::Abci(AbciError::WrongFinalizeBlockReceived(
-                    "missing block header".into(),
-                )))?;
-        let block_id = block_id.ok_or(Error::Abci(AbciError::WrongFinalizeBlockReceived(
-            "missing block id".into(),
-        )))?;
-        let commit_info = commit_info.ok_or(Error::Abci(AbciError::WrongFinalizeBlockReceived(
-            "missing commit".into(),
-        )))?;
-
-        let Ok(proposer_protx_hash) = block_header.proposer_pro_tx_hash.try_into() else {
-            validation_result.add_error(AbciError::WrongFinalizeBlockReceived(format!(
-                "received a block for h: {} r: {}, expected h: {} r: {}",
-                height, round, block_state_info.height, block_state_info.round
-            )));
-            return Ok(validation_result.into());
-        };
-=======
         let CleanedBlock {
             header: block_header,
             data,
@@ -528,7 +434,6 @@
             last_commit,
             core_chain_lock,
         } = block;
->>>>>>> 17ada855
 
         //// Verification that commit is for our current executed block
         // When receiving the finalized block, we need to make sure that info matches our current block
@@ -549,20 +454,15 @@
             return Ok(validation_result.into());
         }
 
-<<<<<<< HEAD
-        let quorum_public_key = self.get_quorum_key(commit_info.quorum_hash.clone())?;
-=======
         let mut state = self.state.write().unwrap();
-        if state.current_validator_set_quorum_hash.as_inner() != &commit.quorum_hash {
+        if state.current_validator_set_quorum_hash.as_inner() != &commit_info.quorum_hash {
             validation_result.add_error(AbciError::WrongFinalizeBlockReceived(format!(
                 "received a block for h: {} r: {} with validator set quorum hash {} expected current validator set quorum hash is {}",
-                height, round, hex::encode(commit.quorum_hash), hex::encode(state.current_validator_set_quorum_hash)
+                height, round, hex::encode(commit_info.quorum_hash), hex::encode(state.current_validator_set_quorum_hash)
             )));
         }
 
-        let quorum_public_key = self.get_quorum_key(commit.quorum_hash)?;
->>>>>>> 17ada855
-
+        let quorum_public_key = self.get_quorum_key(commit_info.quorum_hash)?;
         // Verify commit
         let quorum_type = self.config.quorum_type;
         let commit = Commit::new(
@@ -573,9 +473,10 @@
             &block_header.chain_id,
         );
         commit
-            .verify_signature(&commit_info.block_signature, &quorum_public_key)
+            .verify_signature(&commit_info.block_signature.to_vec(), &quorum_public_key)
             .map_err(AbciError::from)?;
 
+        
         // Verify vote extensions; right now, we only support withdrawal txs
         let received_withdrawals = WithdrawalTxs::from(&commit_info.threshold_vote_extensions);
         let our_withdrawals = WithdrawalTxs::load(Some(transaction), &self.drive)
@@ -594,7 +495,7 @@
             &self.config.abci.chain_id,
             height,
             round,
-            quorum_public_key,
+            &quorum_public_key,
         ) {
             Ok(true) => (),
             Ok(false) => return Err(AbciError::VoteExtensionsSignatureInvalid.into()),
