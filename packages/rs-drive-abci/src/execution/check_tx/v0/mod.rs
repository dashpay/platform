use crate::error::Error;
use crate::execution::validation::state_transition::processor::process_state_transition;
use crate::platform_types::platform::{Platform, PlatformRef};
use crate::platform_types::platform_state::v0::PlatformStateV0Methods;
#[cfg(test)]
use crate::platform_types::state_transition_execution_result::StateTransitionExecutionResult;
#[cfg(test)]
use crate::platform_types::state_transition_execution_result::StateTransitionExecutionResult::ConsensusExecutionError;
use crate::rpc::core::CoreRPCLike;
<<<<<<< HEAD

=======
#[cfg(test)]
use dpp::block::block_info::BlockInfo;
>>>>>>> 7531dc51
use dpp::consensus::basic::decode::SerializedObjectParsingError;
use dpp::consensus::basic::BasicError;
use dpp::consensus::ConsensusError;

use dpp::fee::fee_result::FeeResult;
use dpp::serialization::PlatformDeserializable;
use dpp::state_transition::StateTransition;
#[cfg(test)]
use dpp::validation::SimpleConsensusValidationResult;
use dpp::validation::ValidationResult;
#[cfg(test)]
use drive::grovedb::Transaction;

impl<C> Platform<C>
where
    C: CoreRPCLike,
{
    #[cfg(test)]
    pub(in crate::execution) fn execute_tx(
        &self,
        raw_tx: Vec<u8>,
        block_info: &dpp::block::block_info::BlockInfo,
        transaction: &Transaction,
    ) -> Result<StateTransitionExecutionResult, Error> {
        let state_transition =
            StateTransition::deserialize_from_bytes(raw_tx.as_slice()).map_err(Error::Protocol)?;
        let state_read_guard = self.state.read().unwrap();
        let platform_ref = PlatformRef {
            drive: &self.drive,
            state: &state_read_guard,
            config: &self.config,
            core_rpc: &self.core_rpc,
            block_info,
        };

        let state_transition_execution_event =
            process_state_transition(&platform_ref, state_transition, Some(transaction))?;

        if state_transition_execution_event.is_valid() {
            let platform_version = platform_ref.state.current_platform_version()?;
            let execution_event = state_transition_execution_event.into_data()?;
            self.execute_event(execution_event, block_info, transaction, platform_version)
        } else {
            Ok(ConsensusExecutionError(
                SimpleConsensusValidationResult::new_with_errors(
                    state_transition_execution_event.errors,
                ),
            ))
        }
    }

    /// Checks a state transition to determine if it should be added to the mempool.
    ///
    /// This function performs a few checks, including validating the state transition and ensuring that the
    /// user can pay for it. It may be inaccurate in rare cases, so the proposer needs to re-check transactions
    /// before proposing a block.
    ///
    /// # Arguments
    ///
    /// * `raw_tx` - A raw transaction represented as a vector of bytes.
    ///
    /// # Returns
    ///
    /// * `Result<ValidationResult<FeeResult, ConsensusError>, Error>` - If the state transition passes all
    ///   checks, it returns a `ValidationResult` with fee information. If any check fails, it returns an `Error`.
    pub(super) fn check_tx_v0(
        &self,
        raw_tx: &[u8],
    ) -> Result<ValidationResult<FeeResult, ConsensusError>, Error> {
        let state_transition = match StateTransition::deserialize_from_bytes(raw_tx) {
            Ok(state_transition) => state_transition,
            Err(err) => {
                return Ok(ValidationResult::new_with_error(
                    ConsensusError::BasicError(BasicError::SerializedObjectParsingError(
                        SerializedObjectParsingError::new(err.to_string()),
                    )),
                ))
            }
        };

        let state_read_guard = self.state.read().unwrap();

        // Latest committed or genesis block info
        let block_info = state_read_guard.any_block_info();

        let platform_ref = PlatformRef {
            drive: &self.drive,
            state: &state_read_guard,
            config: &self.config,
            core_rpc: &self.core_rpc,
            block_info,
        };

        let execution_event = process_state_transition(&platform_ref, state_transition, None)?;

        let platform_version = platform_ref.state.current_platform_version()?;

        // We should run the execution event in dry run to see if we would have enough fees for the transition
        execution_event.and_then_borrowed_validation(|execution_event| {
            self.validate_fees_of_event(execution_event, block_info, None, platform_version)
        })
    }
}

#[cfg(test)]
mod tests {
    use crate::config::PlatformConfig;
    use crate::platform_types::platform_state::v0::PlatformStateV0Methods;
    use crate::platform_types::state_transition_execution_result::StateTransitionExecutionResult::SuccessfulPaidExecution;
    use crate::platform_types::system_identity_public_keys::v0::SystemIdentityPublicKeysV0;
    use crate::test::helpers::setup::TestPlatformBuilder;
    use dpp::block::block_info::BlockInfo;
    use dpp::consensus::basic::BasicError;
    use dpp::consensus::signature::SignatureError;
    use simple_signer::signer::SimpleSigner;

    use dpp::consensus::ConsensusError;
    use dpp::dashcore::secp256k1::Secp256k1;
    use dpp::dashcore::{key::KeyPair, signer, Network, PrivateKey};

    use dpp::data_contract::accessors::v0::DataContractV0Getters;
    use dpp::data_contract::document_type::random_document::{
        CreateRandomDocument, DocumentFieldFillSize, DocumentFieldFillType,
    };
    use dpp::data_contracts::dpns_contract;
    use dpp::document::document_methods::DocumentMethodsV0;
    use dpp::document::DocumentV0Setters;
    use dpp::identity::accessors::{IdentityGettersV0, IdentitySettersV0};

    use dpp::identity::KeyType::ECDSA_SECP256K1;
    use dpp::identity::{Identity, IdentityV0, Purpose, SecurityLevel};
    use dpp::prelude::{Identifier, IdentityPublicKey};
    use dpp::serialization::{PlatformSerializable, Signable};

    use dpp::state_transition::documents_batch_transition::methods::v0::DocumentsBatchTransitionMethodsV0;
    use dpp::state_transition::documents_batch_transition::DocumentsBatchTransition;
    use dpp::state_transition::identity_create_transition::methods::IdentityCreateTransitionMethodsV0;
    use dpp::state_transition::identity_create_transition::IdentityCreateTransition;
    use dpp::state_transition::identity_topup_transition::methods::IdentityTopUpTransitionMethodsV0;
    use dpp::state_transition::identity_topup_transition::IdentityTopUpTransition;
    use dpp::state_transition::identity_update_transition::v0::IdentityUpdateTransitionV0;
    use dpp::state_transition::identity_update_transition::IdentityUpdateTransition;
    use dpp::state_transition::public_key_in_creation::v0::IdentityPublicKeyInCreationV0;
    use dpp::state_transition::public_key_in_creation::IdentityPublicKeyInCreation;
    use dpp::state_transition::{StateTransition, StateTransitionLike};
    use dpp::tests::fixtures::{get_dashpay_contract_fixture, instant_asset_lock_proof_fixture};
    use dpp::version::PlatformVersion;
    use dpp::NativeBlsModule;

    use dpp::identity::contract_bounds::ContractBounds::SingleContractDocumentType;
    use dpp::platform_value::Bytes32;
    use dpp::system_data_contracts::dashpay_contract;
    use dpp::system_data_contracts::SystemDataContract::Dashpay;
    use platform_version::TryIntoPlatformVersioned;
    use rand::rngs::StdRng;
    use rand::SeedableRng;
    use std::collections::BTreeMap;

    // This test needs to be finished, but is still useful for debugging
    #[test]
    #[ignore]
    fn verify_check_tx_on_data_contract_create() {
        let mut platform = TestPlatformBuilder::new()
            .with_config(PlatformConfig::default())
            .build_with_mock_rpc();

        platform
            .core_rpc
            .expect_verify_instant_lock()
            .returning(|_, _| Ok(true));

        let state = platform.state.read().unwrap();
        let protocol_version = state.current_protocol_version_in_consensus();
        let platform_version = PlatformVersion::get(protocol_version).unwrap();

        let tx: Vec<u8> = vec![
            0, 0, 0, 104, 37, 39, 102, 34, 99, 205, 58, 189, 155, 27, 93, 128, 49, 86, 24, 164, 86,
            171, 102, 203, 151, 25, 88, 2, 9, 48, 215, 150, 16, 127, 114, 0, 0, 0, 0, 0, 1, 0, 0,
            1, 14, 28, 76, 152, 45, 91, 51, 175, 52, 203, 177, 193, 171, 28, 8, 215, 207, 185, 149,
            86, 192, 251, 146, 195, 126, 232, 156, 190, 183, 97, 59, 20, 0, 1, 4, 110, 111, 116,
            101, 22, 3, 18, 4, 116, 121, 112, 101, 18, 6, 111, 98, 106, 101, 99, 116, 18, 10, 112,
            114, 111, 112, 101, 114, 116, 105, 101, 115, 22, 1, 18, 7, 109, 101, 115, 115, 97, 103,
            101, 22, 1, 18, 4, 116, 121, 112, 101, 18, 6, 115, 116, 114, 105, 110, 103, 18, 20, 97,
            100, 100, 105, 116, 105, 111, 110, 97, 108, 80, 114, 111, 112, 101, 114, 116, 105, 101,
            115, 19, 0, 116, 200, 180, 23, 82, 251, 127, 70, 3, 242, 82, 189, 127, 198, 107, 151,
            75, 27, 64, 150, 39, 22, 110, 95, 101, 7, 155, 2, 98, 160, 95, 223, 2, 65, 32, 202, 64,
            174, 15, 169, 140, 53, 129, 120, 106, 230, 25, 0, 70, 207, 222, 171, 52, 147, 135, 100,
            195, 27, 202, 108, 185, 188, 243, 196, 149, 82, 46, 55, 224, 244, 182, 158, 107, 149,
            217, 221, 43, 251, 104, 84, 78, 35, 20, 237, 188, 237, 240, 216, 62, 79, 208, 96, 149,
            116, 62, 82, 187, 135, 219,
        ];
        let state_transitions =
            StateTransition::deserialize_many(&[tx.clone()]).expect("expected a state transition");
        let state_transition = state_transitions.first().unwrap();
        let StateTransition::DataContractCreate(contract_create) = state_transition else {
            panic!("expecting a data contract create");
        };

        let identifier = contract_create.owner_id();

        let mut identity =
            Identity::random_identity(3, Some(50), platform_version).expect("got an identity");

        identity.set_id(identifier);

        platform
            .drive
            .create_initial_state_structure(None, platform_version)
            .expect("expected to create structure");

        platform
            .drive
            .add_new_identity(
                identity,
                false,
                &BlockInfo::default(),
                true,
                None,
                platform_version,
            )
            .expect("expected to add identity");

        let transaction = platform.drive.grove.start_transaction();

<<<<<<< HEAD
        let check_result = platform.check_tx(&tx).expect("expected to check tx");
        assert!(check_result.is_valid());

        let _result = platform
=======
        platform.check_tx(&tx).expect("expected to check tx");

        platform
>>>>>>> 7531dc51
            .platform
            .process_raw_state_transitions(
                &vec![tx],
                &state,
                &BlockInfo::default(),
                &transaction,
                platform_version,
            )
            .expect("expected to process state transition");
    }

    #[test]
    fn data_contract_create_check_tx() {
        let mut platform = TestPlatformBuilder::new()
            .with_config(PlatformConfig::default())
            .build_with_mock_rpc();

        platform
            .core_rpc
            .expect_verify_instant_lock()
            .returning(|_, _| Ok(true));

        let state = platform.state.read().unwrap();
        let protocol_version = state.current_protocol_version_in_consensus();
        let platform_version = PlatformVersion::get(protocol_version).unwrap();

        let (key, private_key) = IdentityPublicKey::random_ecdsa_critical_level_authentication_key(
            1,
            Some(1),
            platform_version,
        )
        .expect("expected to get key pair");

        platform
            .drive
            .create_initial_state_structure(None, platform_version)
            .expect("expected to create state structure");
        let identity: Identity = IdentityV0 {
            id: Identifier::new([
                158, 113, 180, 126, 91, 83, 62, 44, 83, 54, 97, 88, 240, 215, 84, 139, 167, 156,
                166, 203, 222, 4, 64, 31, 215, 199, 149, 151, 190, 246, 251, 44,
            ]),
            public_keys: BTreeMap::from([(1, key.clone())]),
            balance: 1000000000,
            revision: 0,
        }
        .into();

        let dashpay = get_dashpay_contract_fixture(Some(identity.id()), protocol_version);
        let mut create_contract_state_transition: StateTransition = dashpay
            .try_into_platform_versioned(platform_version)
            .expect("expected a state transition");
        create_contract_state_transition
            .sign(&key, private_key.as_slice(), &NativeBlsModule)
            .expect("expected to sign transition");
        let serialized = create_contract_state_transition
            .serialize_to_bytes()
            .expect("serialized state transition");
        platform
            .drive
            .add_new_identity(
                identity,
                false,
                &BlockInfo::default(),
                true,
                None,
                platform_version,
            )
            .expect("expected to insert identity");

        let validation_result = platform
            .check_tx(serialized.as_slice())
            .expect("expected to check tx");

        assert!(validation_result.errors.is_empty());
    }

    #[test]
    fn document_update_check_tx() {
        let mut platform = TestPlatformBuilder::new()
            .with_config(PlatformConfig::default())
            .build_with_mock_rpc();

        platform
            .core_rpc
            .expect_verify_instant_lock()
            .returning(|_, _| Ok(true));

        let platform_state = platform.state.read().unwrap();
        let platform_version = platform_state.current_platform_version().unwrap();

        let mut signer = SimpleSigner::default();

        let mut rng = StdRng::seed_from_u64(567);

        let (key, private_key) = IdentityPublicKey::random_ecdsa_critical_level_authentication_key(
            1,
            Some(19),
            platform_version,
        )
        .expect("expected to get key pair");

        signer.add_key(key.clone(), private_key.clone());

        let (_, pk) = ECDSA_SECP256K1
            .random_public_and_private_key_data(&mut rng, platform_version)
            .unwrap();

        let asset_lock_proof = instant_asset_lock_proof_fixture(Some(
            PrivateKey::from_slice(pk.as_slice(), Network::Testnet).unwrap(),
        ));

        let identifier = asset_lock_proof
            .create_identifier()
            .expect("expected an identifier");

        let identity: Identity = IdentityV0 {
            id: identifier,
            public_keys: BTreeMap::from([(1, key.clone())]),
            balance: 1000000000,
            revision: 0,
        }
        .into();

        let identity_create_transition: StateTransition =
            IdentityCreateTransition::try_from_identity_with_signer(
                identity.clone(),
                asset_lock_proof,
                pk.as_slice(),
                &signer,
                &NativeBlsModule,
                platform_version,
            )
            .expect("expected an identity create transition");

        let identity_create_serialized_transition = identity_create_transition
            .serialize_to_bytes()
            .expect("serialized state transition");

        let dashpay =
            get_dashpay_contract_fixture(Some(identity.id()), platform_version.protocol_version);
        let dashpay_contract = dashpay.data_contract().clone();
        let mut create_contract_state_transition: StateTransition = dashpay
            .try_into_platform_versioned(platform_version)
            .expect("expected a state transition");
        create_contract_state_transition
            .sign(&key, private_key.as_slice(), &NativeBlsModule)
            .expect("expected to sign transition");
        let data_contract_create_serialized_transition = create_contract_state_transition
            .serialize_to_bytes()
            .expect("expected data contract create serialized state transition");

        let profile = dashpay_contract
            .document_type_for_name("profile")
            .expect("expected a profile document type");

        let entropy = Bytes32::random_with_rng(&mut rng);

        let mut document = profile
            .random_document_with_identifier_and_entropy(
                &mut rng,
                identifier,
                entropy,
                DocumentFieldFillType::FillIfNotRequired,
                DocumentFieldFillSize::AnyDocumentFillSize,
                platform_version,
            )
            .expect("expected a random document");

        document.set("avatarUrl", "http://test.com/bob.jpg".into());

        let mut altered_document = document.clone();

        altered_document.increment_revision().unwrap();
        altered_document.set("displayName", "Samuel".into());
        altered_document.set("avatarUrl", "http://test.com/cat.jpg".into());

        let documents_batch_create_transition =
            DocumentsBatchTransition::new_document_creation_transition_from_document(
                document,
                profile,
                entropy.0,
                &key,
                &signer,
                platform_version,
                None,
                None,
                None,
            )
            .expect("expect to create documents batch transition");

        let documents_batch_create_serialized_transition = documents_batch_create_transition
            .serialize_to_bytes()
            .expect("expected documents batch serialized state transition");

        let documents_batch_update_transition =
            DocumentsBatchTransition::new_document_replacement_transition_from_document(
                altered_document,
                profile,
                &key,
                &signer,
                platform_version,
                None,
                None,
                None,
            )
            .expect("expect to create documents batch transition");

        let documents_batch_update_serialized_transition = documents_batch_update_transition
            .serialize_to_bytes()
            .expect("expected documents batch serialized state transition");

        platform
            .drive
            .create_initial_state_structure(None, platform_version)
            .expect("expected to create state structure");

        let transaction = platform.drive.grove.start_transaction();

        let validation_result = platform
            .execute_tx(
                identity_create_serialized_transition,
                &BlockInfo::default(),
                &transaction,
            )
            .expect("expected to execute identity_create tx");

        assert!(
            matches!(validation_result, SuccessfulPaidExecution(..)),
            "{:?}",
            validation_result
        );

        let validation_result = platform
            .execute_tx(
                data_contract_create_serialized_transition,
                &BlockInfo::default(),
                &transaction,
            )
            .expect("expected to execute data_contract_create tx");
        assert!(matches!(validation_result, SuccessfulPaidExecution(..)));
        let validation_result = platform
            .execute_tx(
                documents_batch_create_serialized_transition,
                &BlockInfo::default(),
                &transaction,
            )
            .expect("expected to execute document_create tx");
        assert!(matches!(validation_result, SuccessfulPaidExecution(..)));

        platform
            .drive
            .grove
            .commit_transaction(transaction)
            .unwrap()
            .expect("expected to commit transaction");

        let validation_result = platform
            .check_tx(documents_batch_update_serialized_transition.as_slice())
            .expect("expected to check tx");

        assert!(validation_result.errors.is_empty());
    }

    #[test]
    fn identity_top_up_check_tx() {
        let mut platform = TestPlatformBuilder::new()
            .with_config(PlatformConfig::default())
            .build_with_mock_rpc();

        platform
            .core_rpc
            .expect_verify_instant_lock()
            .returning(|_, _| Ok(true));

        let platform_state = platform.state.read().unwrap();
        let platform_version = platform_state.current_platform_version().unwrap();

        let mut signer = SimpleSigner::default();

        let mut rng = StdRng::seed_from_u64(567);

        let (key, private_key) = IdentityPublicKey::random_ecdsa_critical_level_authentication_key(
            1,
            Some(19),
            platform_version,
        )
        .expect("expected to get key pair");

        signer.add_key(key.clone(), private_key.clone());

        let (_, pk) = ECDSA_SECP256K1
            .random_public_and_private_key_data(&mut rng, platform_version)
            .unwrap();

        let asset_lock_proof = instant_asset_lock_proof_fixture(Some(
            PrivateKey::from_slice(pk.as_slice(), Network::Testnet).unwrap(),
        ));

        let identifier = asset_lock_proof
            .create_identifier()
            .expect("expected an identifier");

        let identity: Identity = IdentityV0 {
            id: identifier,
            public_keys: BTreeMap::from([(1, key.clone())]),
            balance: 1000000000,
            revision: 0,
        }
        .into();

        let identity_create_transition: StateTransition =
            IdentityCreateTransition::try_from_identity_with_signer(
                identity.clone(),
                asset_lock_proof,
                pk.as_slice(),
                &signer,
                &NativeBlsModule,
                platform_version,
            )
            .expect("expected an identity create transition");

        let identity_create_serialized_transition = identity_create_transition
            .serialize_to_bytes()
            .expect("serialized state transition");

        platform
            .drive
            .create_initial_state_structure(None, platform_version)
            .expect("expected to create state structure");

        let transaction = platform.drive.grove.start_transaction();

        let validation_result = platform
            .execute_tx(
                identity_create_serialized_transition,
                &BlockInfo::default(),
                &transaction,
            )
            .expect("expected to execute identity_create tx");
        assert!(matches!(validation_result, SuccessfulPaidExecution(..)));

        platform
            .drive
            .grove
            .commit_transaction(transaction)
            .unwrap()
            .expect("expected to commit transaction");

        let (_, pk) = ECDSA_SECP256K1
            .random_public_and_private_key_data(&mut rng, platform_version)
            .unwrap();

        let asset_lock_proof_top_up = instant_asset_lock_proof_fixture(Some(
            PrivateKey::from_slice(pk.as_slice(), Network::Testnet).unwrap(),
        ));

        let identity_top_up_transition: StateTransition =
            IdentityTopUpTransition::try_from_identity(
                identity.clone(),
                asset_lock_proof_top_up,
                pk.as_slice(),
                &NativeBlsModule,
                platform_version,
                None,
            )
            .expect("expected an identity create transition");

        let identity_top_up_serialized_transition = identity_top_up_transition
            .serialize_to_bytes()
            .expect("serialized state transition");

        let validation_result = platform
            .check_tx(identity_top_up_serialized_transition.as_slice())
            .expect("expected to check tx");

        assert!(validation_result.errors.is_empty());

        let transaction = platform.drive.grove.start_transaction();

        let validation_result = platform
            .execute_tx(
                identity_top_up_serialized_transition,
                &BlockInfo::default(),
                &transaction,
            )
            .expect("expected to execute identity top up tx");
        assert!(matches!(validation_result, SuccessfulPaidExecution(..)));

        platform
            .drive
            .grove
            .commit_transaction(transaction)
            .unwrap()
            .expect("expected to commit transaction");
    }

    #[test]
    fn identity_cant_double_top_up() {
        let mut platform = TestPlatformBuilder::new()
            .with_config(PlatformConfig::default())
            .build_with_mock_rpc();

        platform
            .core_rpc
            .expect_verify_instant_lock()
            .returning(|_, _| Ok(true));

        let platform_state = platform.state.read().unwrap();
        let platform_version = platform_state.current_platform_version().unwrap();

        let mut signer = SimpleSigner::default();

        let mut rng = StdRng::seed_from_u64(567);

        let (key, private_key) = IdentityPublicKey::random_ecdsa_critical_level_authentication_key(
            1,
            Some(19),
            platform_version,
        )
        .expect("expected to get key pair");

        signer.add_key(key.clone(), private_key.clone());

        let (_, pk) = ECDSA_SECP256K1
            .random_public_and_private_key_data(&mut rng, platform_version)
            .unwrap();

        let asset_lock_proof = instant_asset_lock_proof_fixture(Some(
            PrivateKey::from_slice(pk.as_slice(), Network::Testnet).unwrap(),
        ));

        let identifier = asset_lock_proof
            .create_identifier()
            .expect("expected an identifier");

        let identity: Identity = IdentityV0 {
            id: identifier,
            public_keys: BTreeMap::from([(1, key.clone())]),
            balance: 1000000000,
            revision: 0,
        }
        .into();

        let identity_create_transition: StateTransition =
            IdentityCreateTransition::try_from_identity_with_signer(
                identity.clone(),
                asset_lock_proof,
                pk.as_slice(),
                &signer,
                &NativeBlsModule,
                platform_version,
            )
            .expect("expected an identity create transition");

        let identity_create_serialized_transition = identity_create_transition
            .serialize_to_bytes()
            .expect("serialized state transition");

        platform
            .drive
            .create_initial_state_structure(None, platform_version)
            .expect("expected to create state structure");

        let transaction = platform.drive.grove.start_transaction();

        let validation_result = platform
            .execute_tx(
                identity_create_serialized_transition,
                &BlockInfo::default(),
                &transaction,
            )
            .expect("expected to execute identity_create tx");
        assert!(matches!(validation_result, SuccessfulPaidExecution(..)));

        platform
            .drive
            .grove
            .commit_transaction(transaction)
            .unwrap()
            .expect("expected to commit transaction");

        let (_, pk) = ECDSA_SECP256K1
            .random_public_and_private_key_data(&mut rng, platform_version)
            .unwrap();

        let asset_lock_proof_top_up = instant_asset_lock_proof_fixture(Some(
            PrivateKey::from_slice(pk.as_slice(), Network::Testnet).unwrap(),
        ));

        let identity_top_up_transition: StateTransition =
            IdentityTopUpTransition::try_from_identity(
                identity.clone(),
                asset_lock_proof_top_up,
                pk.as_slice(),
                &NativeBlsModule,
                platform_version,
                None,
            )
            .expect("expected an identity create transition");

        let identity_top_up_serialized_transition = identity_top_up_transition
            .serialize_to_bytes()
            .expect("serialized state transition");

        let validation_result = platform
            .check_tx(identity_top_up_serialized_transition.as_slice())
            .expect("expected to check tx");

        assert!(validation_result.errors.is_empty());

        let transaction = platform.drive.grove.start_transaction();

        let validation_result = platform
            .execute_tx(
                identity_top_up_serialized_transition.clone(),
                &BlockInfo::default(),
                &transaction,
            )
            .expect("expected to execute identity top up tx");
        assert!(matches!(validation_result, SuccessfulPaidExecution(..)));

        platform
            .drive
            .grove
            .commit_transaction(transaction)
            .unwrap()
            .expect("expected to commit transaction");

        let validation_result = platform
            .check_tx(identity_top_up_serialized_transition.as_slice())
            .expect("expected to check tx");

        assert!(matches!(
            validation_result.errors.first().expect("expected an error"),
            ConsensusError::BasicError(
                BasicError::IdentityAssetLockTransactionOutPointAlreadyExistsError(_)
            )
        ));
    }

    #[test]
    fn identity_top_up_with_unknown_identity_doesnt_panic() {
        let mut platform = TestPlatformBuilder::new()
            .with_config(PlatformConfig::default())
            .build_with_mock_rpc();

        platform
            .core_rpc
            .expect_verify_instant_lock()
            .returning(|_, _| Ok(true));

        let platform_state = platform.state.read().unwrap();
        let platform_version = platform_state.current_platform_version().unwrap();

        let mut signer = SimpleSigner::default();

        let mut rng = StdRng::seed_from_u64(567);

        let (key, private_key) = IdentityPublicKey::random_ecdsa_critical_level_authentication_key(
            1,
            Some(19),
            platform_version,
        )
        .expect("expected to get key pair");

        signer.add_key(key.clone(), private_key.clone());

        let (_, pk) = ECDSA_SECP256K1
            .random_public_and_private_key_data(&mut rng, platform_version)
            .unwrap();

        let asset_lock_proof = instant_asset_lock_proof_fixture(Some(
            PrivateKey::from_slice(pk.as_slice(), Network::Testnet).unwrap(),
        ));

        let identifier = asset_lock_proof
            .create_identifier()
            .expect("expected an identifier");

        let identity: Identity = IdentityV0 {
            id: identifier,
            public_keys: BTreeMap::from([(1, key.clone())]),
            balance: 1000000000,
            revision: 0,
        }
        .into();

        platform
            .drive
            .create_initial_state_structure(None, platform_version)
            .expect("expected to create state structure");

        let (_, pk) = ECDSA_SECP256K1
            .random_public_and_private_key_data(&mut rng, platform_version)
            .unwrap();

        let asset_lock_proof_top_up = instant_asset_lock_proof_fixture(Some(
            PrivateKey::from_slice(pk.as_slice(), Network::Testnet).unwrap(),
        ));

        let identity_top_up_transition: StateTransition =
            IdentityTopUpTransition::try_from_identity(
                identity.clone(),
                asset_lock_proof_top_up,
                pk.as_slice(),
                &NativeBlsModule,
                platform_version,
                None,
            )
            .expect("expected an identity create transition");

        let identity_top_up_serialized_transition = identity_top_up_transition
            .serialize_to_bytes()
            .expect("serialized state transition");

        let validation_result = platform
            .check_tx(identity_top_up_serialized_transition.as_slice())
            .expect("expected to check tx");

        // This errors because we never created the identity

        assert!(matches!(
            validation_result.errors.first().expect("expected an error"),
            ConsensusError::SignatureError(SignatureError::IdentityNotFoundError(_))
        ));
    }

    #[test]
    fn identity_cant_create_with_used_outpoint() {
        let mut platform = TestPlatformBuilder::new()
            .with_config(PlatformConfig::default())
            .build_with_mock_rpc();

        platform
            .core_rpc
            .expect_verify_instant_lock()
            .returning(|_, _| Ok(true));

        let platform_state = platform.state.read().unwrap();
        let platform_version = platform_state.current_platform_version().unwrap();

        let mut signer = SimpleSigner::default();

        let mut rng = StdRng::seed_from_u64(567);

        let (key, private_key) = IdentityPublicKey::random_ecdsa_critical_level_authentication_key(
            1,
            Some(19),
            platform_version,
        )
        .expect("expected to get key pair");

        signer.add_key(key.clone(), private_key.clone());

        let (_, pk) = ECDSA_SECP256K1
            .random_public_and_private_key_data(&mut rng, platform_version)
            .unwrap();

        let asset_lock_proof = instant_asset_lock_proof_fixture(Some(
            PrivateKey::from_slice(pk.as_slice(), Network::Testnet).unwrap(),
        ));

        let identifier = asset_lock_proof
            .create_identifier()
            .expect("expected an identifier");

        let identity: Identity = IdentityV0 {
            id: identifier,
            public_keys: BTreeMap::from([(1, key.clone())]),
            balance: 1000000000,
            revision: 0,
        }
        .into();

        let identity_create_transition: StateTransition =
            IdentityCreateTransition::try_from_identity_with_signer(
                identity.clone(),
                asset_lock_proof,
                pk.as_slice(),
                &signer,
                &NativeBlsModule,
                platform_version,
            )
            .expect("expected an identity create transition");

        let identity_create_serialized_transition = identity_create_transition
            .serialize_to_bytes()
            .expect("serialized state transition");

        platform
            .drive
            .create_initial_state_structure(None, platform_version)
            .expect("expected to create state structure");

        let transaction = platform.drive.grove.start_transaction();

        let validation_result = platform
            .execute_tx(
                identity_create_serialized_transition,
                &BlockInfo::default(),
                &transaction,
            )
            .expect("expected to execute identity_create tx");
        assert!(matches!(validation_result, SuccessfulPaidExecution(..)));

        platform
            .drive
            .grove
            .commit_transaction(transaction)
            .unwrap()
            .expect("expected to commit transaction");

        let (_, pk) = ECDSA_SECP256K1
            .random_public_and_private_key_data(&mut rng, platform_version)
            .unwrap();

        let asset_lock_proof_top_up = instant_asset_lock_proof_fixture(Some(
            PrivateKey::from_slice(pk.as_slice(), Network::Testnet).unwrap(),
        ));

        let identity_top_up_transition: StateTransition =
            IdentityTopUpTransition::try_from_identity(
                identity.clone(),
                asset_lock_proof_top_up.clone(),
                pk.as_slice(),
                &NativeBlsModule,
                platform_version,
                None,
            )
            .expect("expected an identity create transition");

        let identity_top_up_serialized_transition = identity_top_up_transition
            .serialize_to_bytes()
            .expect("serialized state transition");

        let validation_result = platform
            .check_tx(identity_top_up_serialized_transition.as_slice())
            .expect("expected to check tx");

        assert!(validation_result.errors.is_empty());

        let transaction = platform.drive.grove.start_transaction();

        let validation_result = platform
            .execute_tx(
                identity_top_up_serialized_transition.clone(),
                &BlockInfo::default(),
                &transaction,
            )
            .expect("expected to execute identity top up tx");
        assert!(matches!(validation_result, SuccessfulPaidExecution(..)));

        platform
            .drive
            .grove
            .commit_transaction(transaction)
            .unwrap()
            .expect("expected to commit transaction");

        // At this point we try creating a new identity with a used asset lock

        let mut signer = SimpleSigner::default();

        let (key, private_key) = IdentityPublicKey::random_ecdsa_critical_level_authentication_key(
            1,
            Some(50),
            platform_version,
        )
        .expect("expected to get key pair");

        signer.add_key(key.clone(), private_key.clone());

        let identifier = asset_lock_proof_top_up
            .create_identifier()
            .expect("expected an identifier");

        let identity: Identity = IdentityV0 {
            id: identifier,
            public_keys: BTreeMap::from([(1, key.clone())]),
            balance: 1000000000,
            revision: 0,
        }
        .into();

        let identity_create_transition: StateTransition =
            IdentityCreateTransition::try_from_identity_with_signer(
                identity,
                asset_lock_proof_top_up,
                pk.as_slice(),
                &signer,
                &NativeBlsModule,
                platform_version,
            )
            .expect("expected an identity create transition");

        let identity_create_serialized_transition = identity_create_transition
            .serialize_to_bytes()
            .expect("serialized state transition");

        let validation_result = platform
            .check_tx(identity_create_serialized_transition.as_slice())
            .expect("expected to check tx");

        assert!(matches!(
            validation_result.errors.first().expect("expected an error"),
            ConsensusError::BasicError(
                BasicError::IdentityAssetLockTransactionOutPointAlreadyExistsError(_)
            )
        ));
    }

    #[test]
    fn identity_update_with_non_master_key_check_tx() {
        let mut config = PlatformConfig::default();

        let mut rng = StdRng::seed_from_u64(1);

        let secp = Secp256k1::new();

        let master_key_pair = KeyPair::new(&secp, &mut rng);

        let _master_secret_key = master_key_pair.secret_key();

        let master_public_key = master_key_pair.public_key();

        config.abci.keys.dpns_master_public_key = master_public_key.serialize().to_vec();

        let high_key_pair = KeyPair::new(&secp, &mut rng);

        let high_secret_key = high_key_pair.secret_key();

        let high_public_key = high_key_pair.public_key();

        config.abci.keys.dpns_second_public_key = high_public_key.serialize().to_vec();

        let mut platform = TestPlatformBuilder::new()
            .with_config(config)
            .build_with_mock_rpc();

        platform
            .core_rpc
            .expect_verify_instant_lock()
            .returning(|_, _| Ok(true));

        let platform_state = platform.state.read().unwrap();
        let platform_version = platform_state.current_platform_version().unwrap();

        let genesis_time = 0;

        let system_identity_public_keys_v0: SystemIdentityPublicKeysV0 =
            platform.config.abci.keys.clone().into();

        platform
            .create_genesis_state(
                genesis_time,
                system_identity_public_keys_v0.into(),
                None,
                platform_version,
            )
            .expect("expected to create genesis state");

        let new_key_pair = KeyPair::new(&secp, &mut rng);

        let mut new_key = IdentityPublicKeyInCreationV0 {
            id: 2,
            purpose: Purpose::AUTHENTICATION,
            security_level: SecurityLevel::HIGH,
            key_type: ECDSA_SECP256K1,
            read_only: false,
            data: new_key_pair.public_key().serialize().to_vec().into(),
            signature: Default::default(),
            contract_bounds: None,
        };

        let signable_bytes = new_key
            .signable_bytes()
            .expect("expected to get signable bytes");
        let secret = new_key_pair.secret_key();
        let signature =
            signer::sign(&signable_bytes, &secret.secret_bytes()).expect("expected to sign");

        new_key.signature = signature.to_vec().into();

        let update_transition: IdentityUpdateTransition = IdentityUpdateTransitionV0 {
            identity_id: dpns_contract::OWNER_ID_BYTES.into(),
            revision: 0,
            add_public_keys: vec![IdentityPublicKeyInCreation::V0(new_key)],
            disable_public_keys: vec![],
            public_keys_disabled_at: None,
            signature_public_key_id: 1,
            signature: Default::default(),
        }
        .into();

        let mut update_transition: StateTransition = update_transition.into();

        let signature = signer::sign(
            &update_transition
                .signable_bytes()
                .expect("expected signable bytes"),
            &high_secret_key.secret_bytes(),
        )
        .expect("expected to sign");

        update_transition.set_signature(signature.to_vec().into());

        let update_transition_bytes = update_transition
            .serialize_to_bytes()
            .expect("expected to serialize");

        let validation_result = platform
            .check_tx(update_transition_bytes.as_slice())
            .expect("expected to execute identity top up tx");

        // Only master keys can sign an update

        validation_result.errors.first().expect("expected an error");
    }

    #[test]
    fn identity_update_with_encryption_key_check_tx() {
        let mut config = PlatformConfig::default();

        let mut rng = StdRng::seed_from_u64(1);

        let secp = Secp256k1::new();

        let master_key_pair = KeyPair::new(&secp, &mut rng);

        let master_secret_key = master_key_pair.secret_key();

        let master_public_key = master_key_pair.public_key();

        config.abci.keys.dashpay_master_public_key = master_public_key.serialize().to_vec();

        let high_key_pair = KeyPair::new(&secp, &mut rng);

<<<<<<< HEAD
        let _high_secret_key = high_key_pair.secret_key();

=======
>>>>>>> 7531dc51
        let high_public_key = high_key_pair.public_key();

        config.abci.keys.dashpay_second_public_key = high_public_key.serialize().to_vec();

        let mut platform = TestPlatformBuilder::new()
            .with_config(config)
            .build_with_mock_rpc();

        platform
            .core_rpc
            .expect_verify_instant_lock()
            .returning(|_, _| Ok(true));

        let platform_state = platform.state.read().unwrap();
        let platform_version = platform_state.current_platform_version().unwrap();

        let genesis_time = 0;

        let system_identity_public_keys_v0: SystemIdentityPublicKeysV0 =
            platform.config.abci.keys.clone().into();

        platform
            .create_genesis_state(
                genesis_time,
                system_identity_public_keys_v0.into(),
                None,
                platform_version,
            )
            .expect("expected to create genesis state");

        let new_key_pair = KeyPair::new(&secp, &mut rng);

        let mut new_key = IdentityPublicKeyInCreationV0 {
            id: 2,
            purpose: Purpose::ENCRYPTION,
            security_level: SecurityLevel::MEDIUM,
            key_type: ECDSA_SECP256K1,
            read_only: true,
            data: new_key_pair.public_key().serialize().to_vec().into(),
            signature: Default::default(),
            contract_bounds: Some(SingleContractDocumentType {
                id: Dashpay.id(),
                document_type_name: "contactRequest".to_string(),
            }),
        };

<<<<<<< HEAD
        let _signable_bytes = new_key
=======
        new_key
>>>>>>> 7531dc51
            .signable_bytes()
            .expect("expected to get signable bytes");

        let update_transition: IdentityUpdateTransition = IdentityUpdateTransitionV0 {
            identity_id: dashpay_contract::OWNER_ID_BYTES.into(),
            revision: 1,
            add_public_keys: vec![IdentityPublicKeyInCreation::V0(new_key.clone())],
            disable_public_keys: vec![],
            public_keys_disabled_at: None,
            signature_public_key_id: 0,
            signature: Default::default(),
        }
        .into();

        let update_transition: StateTransition = update_transition.into();

        let signable_bytes = update_transition
            .signable_bytes()
            .expect("expected signable bytes");

        let secret = new_key_pair.secret_key();
        let signature =
            signer::sign(&signable_bytes, &secret.secret_bytes()).expect("expected to sign");

        new_key.signature = signature.to_vec().into();

        let update_transition: IdentityUpdateTransition = IdentityUpdateTransitionV0 {
            identity_id: dashpay_contract::OWNER_ID_BYTES.into(),
            revision: 1,
            add_public_keys: vec![IdentityPublicKeyInCreation::V0(new_key)],
            disable_public_keys: vec![],
            public_keys_disabled_at: None,
            signature_public_key_id: 0,
            signature: Default::default(),
        }
        .into();

        let mut update_transition: StateTransition = update_transition.into();

        let signature = signer::sign(&signable_bytes, &master_secret_key.secret_bytes())
            .expect("expected to sign");

        update_transition.set_signature(signature.to_vec().into());

        let update_transition_bytes = update_transition
            .serialize_to_bytes()
            .expect("expected to serialize");

        let validation_result = platform
            .check_tx(update_transition_bytes.as_slice())
            .expect("expected to execute identity top up tx");

        // we won't have enough funds

        validation_result.errors.first().expect("expected an error");
    }
}<|MERGE_RESOLUTION|>--- conflicted
+++ resolved
@@ -7,12 +7,9 @@
 #[cfg(test)]
 use crate::platform_types::state_transition_execution_result::StateTransitionExecutionResult::ConsensusExecutionError;
 use crate::rpc::core::CoreRPCLike;
-<<<<<<< HEAD
-
-=======
 #[cfg(test)]
 use dpp::block::block_info::BlockInfo;
->>>>>>> 7531dc51
+use dpp::block::extended_block_info::v0::ExtendedBlockInfoV0Getters;
 use dpp::consensus::basic::decode::SerializedObjectParsingError;
 use dpp::consensus::basic::BasicError;
 use dpp::consensus::ConsensusError;
@@ -237,16 +234,10 @@
 
         let transaction = platform.drive.grove.start_transaction();
 
-<<<<<<< HEAD
         let check_result = platform.check_tx(&tx).expect("expected to check tx");
         assert!(check_result.is_valid());
 
-        let _result = platform
-=======
-        platform.check_tx(&tx).expect("expected to check tx");
-
-        platform
->>>>>>> 7531dc51
+        platform
             .platform
             .process_raw_state_transitions(
                 &vec![tx],
@@ -1185,11 +1176,8 @@
 
         let high_key_pair = KeyPair::new(&secp, &mut rng);
 
-<<<<<<< HEAD
         let _high_secret_key = high_key_pair.secret_key();
 
-=======
->>>>>>> 7531dc51
         let high_public_key = high_key_pair.public_key();
 
         config.abci.keys.dashpay_second_public_key = high_public_key.serialize().to_vec();
@@ -1236,11 +1224,7 @@
             }),
         };
 
-<<<<<<< HEAD
         let _signable_bytes = new_key
-=======
-        new_key
->>>>>>> 7531dc51
             .signable_bytes()
             .expect("expected to get signable bytes");
 
