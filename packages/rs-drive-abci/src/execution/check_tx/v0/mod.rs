use crate::error::Error;
use crate::execution::check_tx::{CheckTxLevel, CheckTxResult};
use crate::execution::validation::state_transition::check_tx_verification::state_transition_to_execution_event_for_check_tx;

#[cfg(test)]
use crate::platform_types::event_execution_result::EventExecutionResult;
#[cfg(test)]
use crate::platform_types::event_execution_result::EventExecutionResult::ConsensusExecutionError;
use crate::platform_types::platform::{Platform, PlatformRef};
use crate::platform_types::platform_state::v0::PlatformStateV0Methods;
use crate::rpc::core::CoreRPCLike;

use dpp::consensus::basic::decode::SerializedObjectParsingError;
use dpp::consensus::basic::BasicError;
use dpp::consensus::ConsensusError;

#[cfg(test)]
use crate::execution::validation::state_transition::processor::process_state_transition;
use dpp::fee::fee_result::FeeResult;
use dpp::serialization::PlatformDeserializable;
use dpp::state_transition::StateTransition;
#[cfg(test)]
use dpp::validation::SimpleConsensusValidationResult;
use dpp::validation::ValidationResult;
use dpp::version::PlatformVersion;
#[cfg(test)]
use drive::grovedb::Transaction;

impl<C> Platform<C>
where
    C: CoreRPCLike,
{
    #[cfg(test)]
    pub(in crate::execution) fn execute_tx(
        &self,
        raw_tx: Vec<u8>,
        transaction: &Transaction,
    ) -> Result<EventExecutionResult, Error> {
        let state_transition =
            StateTransition::deserialize_from_bytes(raw_tx.as_slice()).map_err(Error::Protocol)?;

<<<<<<< HEAD
        let state_read_guard = self.state.load();
=======
        let state_read_guard = self.state.read();
>>>>>>> 0c3f75f7

        let platform_ref = PlatformRef {
            drive: &self.drive,
            state: &state_read_guard,
            config: &self.config,
            core_rpc: &self.core_rpc,
        };

        let state_transition_execution_event =
            process_state_transition(&platform_ref, state_transition, Some(transaction))?;

        if state_transition_execution_event.is_valid() {
            let execution_event = state_transition_execution_event.into_data()?;
            self.execute_event(
                execution_event,
                state_read_guard.last_block_info(),
                transaction,
                platform_ref.state.current_platform_version()?,
            )
        } else {
            Ok(ConsensusExecutionError(
                SimpleConsensusValidationResult::new_with_errors(
                    state_transition_execution_event.errors,
                ),
            ))
        }
    }

    /// Checks a state transition to determine if it should be added to the mempool.
    ///
    /// This function performs a few checks, including validating the state transition and ensuring that the
    /// user can pay for it. It may be inaccurate in rare cases, so the proposer needs to re-check transactions
    /// before proposing a block.
    ///
    /// # Arguments
    ///
    /// * `raw_tx` - A raw transaction represented as a vector of bytes.
    ///
    /// # Returns
    ///
    /// * `Result<ValidationResult<CheckTxResult, ConsensusError>, Error>` - If the state transition passes all
    ///   checks, it returns a `ValidationResult` with fee information. If any check fails, it returns an `Error`.
    pub(super) fn check_tx_v0(
        &self,
        raw_tx: &[u8],
        check_tx_level: CheckTxLevel,
        platform_version: &PlatformVersion,
    ) -> Result<ValidationResult<CheckTxResult, ConsensusError>, Error> {
        let state_transition = match StateTransition::deserialize_from_bytes(raw_tx) {
            Ok(state_transition) => state_transition,
            Err(err) => {
                return Ok(ValidationResult::new_with_error(
                    ConsensusError::BasicError(BasicError::SerializedObjectParsingError(
                        SerializedObjectParsingError::new(err.to_string()),
                    )),
                ))
            }
        };

        // TODO: We lock state for entire check tx execution that could lead to performance issues
        //  and writer starvation.

<<<<<<< HEAD
        let state_read_guard = self.state.load();
=======
        let state_read_guard = self.state.read();
>>>>>>> 0c3f75f7

        let platform_ref = PlatformRef {
            drive: &self.drive,
            state: &state_read_guard,
            config: &self.config,
            core_rpc: &self.core_rpc,
        };

        let unique_identifiers = state_transition.unique_identifiers();

        let validation_result = state_transition_to_execution_event_for_check_tx(
            &platform_ref,
            state_transition,
            check_tx_level,
        )?;

        // We should run the execution event in dry run to see if we would have enough fees for the transition
        validation_result.and_then_borrowed_validation(|execution_event| {
            if let Some(execution_event) = execution_event {
                self.validate_fees_of_event(
                    execution_event,
                    state_read_guard.last_block_info(),
                    None,
                    platform_version,
                )
                .map(|validation_result| {
                    validation_result.map(|fee_result| CheckTxResult {
                        level: check_tx_level,
                        fee_result: Some(fee_result),
                        unique_identifiers,
                    })
                })
            } else {
                Ok(ValidationResult::new_with_data(CheckTxResult {
                    level: check_tx_level,
                    fee_result: None,
                    unique_identifiers,
                }))
            }
        })
    }
}

#[cfg(test)]
mod tests {
    use crate::config::PlatformConfig;
    use crate::platform_types::event_execution_result::EventExecutionResult::SuccessfulPaidExecution;
    use crate::platform_types::platform_state::v0::PlatformStateV0Methods;
    use crate::platform_types::system_identity_public_keys::v0::SystemIdentityPublicKeysV0;
    use crate::test::helpers::setup::TestPlatformBuilder;
    use dpp::block::block_info::BlockInfo;
    use dpp::consensus::basic::BasicError;
    use dpp::consensus::signature::SignatureError;
    use simple_signer::signer::SimpleSigner;

    use dpp::consensus::ConsensusError;
    use dpp::dashcore::secp256k1::Secp256k1;
    use dpp::dashcore::{key::KeyPair, signer, Network, PrivateKey};

    use dpp::data_contract::accessors::v0::DataContractV0Getters;
    use dpp::data_contract::document_type::random_document::{
        CreateRandomDocument, DocumentFieldFillSize, DocumentFieldFillType,
    };
    use dpp::data_contracts::dpns_contract;
    use dpp::document::document_methods::DocumentMethodsV0;
    use dpp::document::DocumentV0Setters;
    use dpp::identity::accessors::{IdentityGettersV0, IdentitySettersV0};

    use dpp::identity::KeyType::ECDSA_SECP256K1;
    use dpp::identity::{Identity, IdentityV0, KeyType, Purpose, SecurityLevel};
    use dpp::prelude::{Identifier, IdentityPublicKey};
    use dpp::serialization::{PlatformSerializable, Signable};

    use dpp::state_transition::documents_batch_transition::methods::v0::DocumentsBatchTransitionMethodsV0;
    use dpp::state_transition::documents_batch_transition::DocumentsBatchTransition;
    use dpp::state_transition::identity_create_transition::methods::IdentityCreateTransitionMethodsV0;
    use dpp::state_transition::identity_create_transition::IdentityCreateTransition;
    use dpp::state_transition::identity_topup_transition::methods::IdentityTopUpTransitionMethodsV0;
    use dpp::state_transition::identity_topup_transition::IdentityTopUpTransition;
    use dpp::state_transition::identity_update_transition::v0::IdentityUpdateTransitionV0;
    use dpp::state_transition::identity_update_transition::IdentityUpdateTransition;
    use dpp::state_transition::public_key_in_creation::v0::IdentityPublicKeyInCreationV0;
    use dpp::state_transition::public_key_in_creation::IdentityPublicKeyInCreation;
    use dpp::state_transition::{StateTransition, StateTransitionLike};
    use dpp::tests::fixtures::{get_dashpay_contract_fixture, instant_asset_lock_proof_fixture};
    use dpp::version::PlatformVersion;
    use dpp::NativeBlsModule;

    use crate::execution::check_tx::CheckTxLevel::{FirstTimeCheck, Recheck};
    use dpp::identity::contract_bounds::ContractBounds::SingleContractDocumentType;
    use dpp::platform_value::Bytes32;
    use dpp::system_data_contracts::dashpay_contract;
    use dpp::system_data_contracts::SystemDataContract::Dashpay;
    use platform_version::TryIntoPlatformVersioned;
    use rand::rngs::StdRng;
    use rand::SeedableRng;
    use std::collections::BTreeMap;
    use std::time;
    use std::time::SystemTime;

    // This test needs to be redone with new contract bytes, but is still useful for debugging
    #[test]
    #[ignore]
    fn verify_check_tx_on_data_contract_create() {
        let mut platform = TestPlatformBuilder::new()
            .with_config(PlatformConfig::default())
            .build_with_mock_rpc();

        platform
            .core_rpc
            .expect_verify_instant_lock()
            .returning(|_, _| Ok(true));

<<<<<<< HEAD
        let state = platform.state.load();
=======
        let state = platform.state.read();
>>>>>>> 0c3f75f7
        let protocol_version = state.current_protocol_version_in_consensus();
        let platform_version = PlatformVersion::get(protocol_version).unwrap();

        let tx: Vec<u8> = vec![
            0, 0, 0, 104, 37, 39, 102, 34, 99, 205, 58, 189, 155, 27, 93, 128, 49, 86, 24, 164, 86,
            171, 102, 203, 151, 25, 88, 2, 9, 48, 215, 150, 16, 127, 114, 0, 0, 0, 0, 0, 1, 0, 0,
            1, 14, 28, 76, 152, 45, 91, 51, 175, 52, 203, 177, 193, 171, 28, 8, 215, 207, 185, 149,
            86, 192, 251, 146, 195, 126, 232, 156, 190, 183, 97, 59, 20, 0, 1, 4, 110, 111, 116,
            101, 22, 3, 18, 4, 116, 121, 112, 101, 18, 6, 111, 98, 106, 101, 99, 116, 18, 10, 112,
            114, 111, 112, 101, 114, 116, 105, 101, 115, 22, 1, 18, 7, 109, 101, 115, 115, 97, 103,
            101, 22, 1, 18, 4, 116, 121, 112, 101, 18, 6, 115, 116, 114, 105, 110, 103, 18, 20, 97,
            100, 100, 105, 116, 105, 111, 110, 97, 108, 80, 114, 111, 112, 101, 114, 116, 105, 101,
            115, 19, 0, 116, 200, 180, 23, 82, 251, 127, 70, 3, 242, 82, 189, 127, 198, 107, 151,
            75, 27, 64, 150, 39, 22, 110, 95, 101, 7, 155, 2, 98, 160, 95, 223, 2, 65, 32, 202, 64,
            174, 15, 169, 140, 53, 129, 120, 106, 230, 25, 0, 70, 207, 222, 171, 52, 147, 135, 100,
            195, 27, 202, 108, 185, 188, 243, 196, 149, 82, 46, 55, 224, 244, 182, 158, 107, 149,
            217, 221, 43, 251, 104, 84, 78, 35, 20, 237, 188, 237, 240, 216, 62, 79, 208, 96, 149,
            116, 62, 82, 187, 135, 219,
        ];
        let state_transitions =
            StateTransition::deserialize_many(&[tx.clone()]).expect("expected a state transition");
        let state_transition = state_transitions.first().unwrap();
        let StateTransition::DataContractCreate(contract_create) = state_transition else {
            panic!("expecting a data contract create");
        };

        let identifier = contract_create.owner_id();

        let mut identity =
            Identity::random_identity(3, Some(50), platform_version).expect("got an identity");

        identity.set_id(identifier);

        platform
            .drive
            .create_initial_state_structure(None, platform_version)
            .expect("expected to create structure");

        platform
            .drive
            .add_new_identity(
                identity,
                false,
                &BlockInfo::default(),
                true,
                None,
                platform_version,
            )
            .expect("expected to add identity");

        let transaction = platform.drive.grove.start_transaction();

        let check_result = platform
            .check_tx(&tx, FirstTimeCheck, platform_version)
            .expect("expected to check tx");

        assert!(check_result.is_valid());

        let check_result = platform
            .check_tx(&tx, Recheck, platform_version)
            .expect("expected to check tx");

        assert!(check_result.is_valid());

        platform
            .platform
            .process_raw_state_transitions(
                &vec![tx.clone()],
                &state,
                &BlockInfo::default(),
                &transaction,
                platform_version,
            )
            .expect("expected to process state transition");

        let check_result = platform
            .check_tx(&tx, Recheck, platform_version)
            .expect("expected to check tx");

        assert!(!check_result.is_valid());
    }

    #[test]
    fn data_contract_create_check_tx() {
        let mut platform = TestPlatformBuilder::new()
            .with_config(PlatformConfig::default())
            .build_with_mock_rpc();

        platform
            .core_rpc
            .expect_verify_instant_lock()
            .returning(|_, _| Ok(true));

<<<<<<< HEAD
        let state = platform.state.load();
=======
        let state = platform.state.read();
>>>>>>> 0c3f75f7
        let protocol_version = state.current_protocol_version_in_consensus();
        let platform_version = PlatformVersion::get(protocol_version).unwrap();

        let (key, private_key) = IdentityPublicKey::random_ecdsa_critical_level_authentication_key(
            1,
            Some(1),
            platform_version,
        )
        .expect("expected to get key pair");

        platform
            .drive
            .create_initial_state_structure(None, platform_version)
            .expect("expected to create state structure");
        let identity: Identity = IdentityV0 {
            id: Identifier::new([
                158, 113, 180, 126, 91, 83, 62, 44, 83, 54, 97, 88, 240, 215, 84, 139, 167, 156,
                166, 203, 222, 4, 64, 31, 215, 199, 149, 151, 190, 246, 251, 44,
            ]),
            public_keys: BTreeMap::from([(1, key.clone())]),
            balance: 1000000000,
            revision: 0,
        }
        .into();

        let dashpay = get_dashpay_contract_fixture(Some(identity.id()), 1, protocol_version);
        let mut create_contract_state_transition: StateTransition = dashpay
            .try_into_platform_versioned(platform_version)
            .expect("expected a state transition");
        create_contract_state_transition
            .sign(&key, private_key.as_slice(), &NativeBlsModule)
            .expect("expected to sign transition");
        let serialized = create_contract_state_transition
            .serialize_to_bytes()
            .expect("serialized state transition");
        platform
            .drive
            .add_new_identity(
                identity,
                false,
                &BlockInfo::default(),
                true,
                None,
                platform_version,
            )
            .expect("expected to insert identity");

        let validation_result = platform
            .check_tx(serialized.as_slice(), FirstTimeCheck, platform_version)
            .expect("expected to check tx");

        assert!(validation_result.errors.is_empty());

        let check_result = platform
            .check_tx(serialized.as_slice(), Recheck, platform_version)
            .expect("expected to check tx");

        assert!(check_result.is_valid());

        let transaction = platform.drive.grove.start_transaction();

        platform
            .platform
            .process_raw_state_transitions(
                &vec![serialized.clone()],
                &state,
                &BlockInfo::default(),
                &transaction,
                platform_version,
            )
            .expect("expected to process state transition");

        let check_result = platform
            .check_tx(serialized.as_slice(), Recheck, platform_version)
            .expect("expected to check tx");

        assert!(check_result.is_valid()); // it should still be valid, because we didn't commit the transaction

        platform
            .drive
            .grove
            .commit_transaction(transaction)
            .unwrap()
            .expect("expected to commit");

        let check_result = platform
            .check_tx(serialized.as_slice(), Recheck, platform_version)
            .expect("expected to check tx");

        assert!(check_result.is_valid()); // it should still be valid, because we don't validate state
    }

    #[test]
    fn data_contract_create_check_tx_after_identity_balance_used_up() {
        let mut platform = TestPlatformBuilder::new()
            .with_config(PlatformConfig::default())
            .build_with_mock_rpc();

        platform
            .core_rpc
            .expect_verify_instant_lock()
            .returning(|_, _| Ok(true));

<<<<<<< HEAD
        let state = platform.state.load();
=======
        let state = platform.state.read();
>>>>>>> 0c3f75f7
        let protocol_version = state.current_protocol_version_in_consensus();
        let platform_version = PlatformVersion::get(protocol_version).unwrap();

        let (key, private_key) = IdentityPublicKey::random_ecdsa_critical_level_authentication_key(
            1,
            Some(1),
            platform_version,
        )
        .expect("expected to get key pair");

        platform
            .drive
            .create_initial_state_structure(None, platform_version)
            .expect("expected to create state structure");
        let identity: Identity = IdentityV0 {
            id: Identifier::new([
                158, 113, 180, 126, 91, 83, 62, 44, 83, 54, 97, 88, 240, 215, 84, 139, 167, 156,
                166, 203, 222, 4, 64, 31, 215, 199, 149, 151, 190, 246, 251, 44,
            ]),
            public_keys: BTreeMap::from([(1, key.clone())]),
            balance: 200000000, // we have enough balance only for 1 insertion (this is where this test is different)
            revision: 0,
        }
        .into();

        let dashpay = get_dashpay_contract_fixture(Some(identity.id()), 1, protocol_version);
        let mut create_contract_state_transition: StateTransition = dashpay
            .try_into_platform_versioned(platform_version)
            .expect("expected a state transition");
        create_contract_state_transition
            .sign(&key, private_key.as_slice(), &NativeBlsModule)
            .expect("expected to sign transition");
        let serialized = create_contract_state_transition
            .serialize_to_bytes()
            .expect("serialized state transition");
        platform
            .drive
            .add_new_identity(
                identity,
                false,
                &BlockInfo::default(),
                true,
                None,
                platform_version,
            )
            .expect("expected to insert identity");

        let validation_result = platform
            .check_tx(serialized.as_slice(), FirstTimeCheck, platform_version)
            .expect("expected to check tx");

        assert!(validation_result.errors.is_empty());

        let check_result = platform
            .check_tx(serialized.as_slice(), Recheck, platform_version)
            .expect("expected to check tx");

        assert!(check_result.is_valid());

        let transaction = platform.drive.grove.start_transaction();

        platform
            .platform
            .process_raw_state_transitions(
                &vec![serialized.clone()],
                &state,
                &BlockInfo::default(),
                &transaction,
                platform_version,
            )
            .expect("expected to process state transition");

        let check_result = platform
            .check_tx(serialized.as_slice(), Recheck, platform_version)
            .expect("expected to check tx");

        assert!(check_result.is_valid()); // it should still be valid, because we didn't commit the transaction

        platform
            .drive
            .grove
            .commit_transaction(transaction)
            .unwrap()
            .expect("expected to commit");

        let check_result = platform
            .check_tx(serialized.as_slice(), Recheck, platform_version)
            .expect("expected to check tx");

        assert!(!check_result.is_valid()); // the identity shouldn't have enough balance anymore
    }

    #[test]
    fn document_update_check_tx() {
        let mut platform = TestPlatformBuilder::new()
            .with_config(PlatformConfig::default())
            .build_with_mock_rpc()
            .set_genesis_state();

        platform
            .core_rpc
            .expect_verify_instant_lock()
            .returning(|_, _| Ok(true));

<<<<<<< HEAD
        let platform_state = platform.state.load();
=======
        let platform_state = platform.state.read();
>>>>>>> 0c3f75f7
        let platform_version = platform_state.current_platform_version().unwrap();

        let mut signer = SimpleSigner::default();

        let mut rng = StdRng::seed_from_u64(567);

        let (key, private_key) = IdentityPublicKey::random_ecdsa_critical_level_authentication_key(
            1,
            Some(19),
            platform_version,
        )
        .expect("expected to get key pair");

        signer.add_key(key.clone(), private_key.clone());

        let (_, pk) = ECDSA_SECP256K1
            .random_public_and_private_key_data(&mut rng, platform_version)
            .unwrap();

        let asset_lock_proof = instant_asset_lock_proof_fixture(Some(
            PrivateKey::from_slice(pk.as_slice(), Network::Testnet).unwrap(),
        ));

        let identifier = asset_lock_proof
            .create_identifier()
            .expect("expected an identifier");

        let identity: Identity = IdentityV0 {
            id: identifier,
            public_keys: BTreeMap::from([(1, key.clone())]),
            balance: 1000000000,
            revision: 0,
        }
        .into();

        let identity_create_transition: StateTransition =
            IdentityCreateTransition::try_from_identity_with_signer(
                &identity,
                asset_lock_proof,
                pk.as_slice(),
                &signer,
                &NativeBlsModule,
                platform_version,
            )
            .expect("expected an identity create transition");

        let identity_create_serialized_transition = identity_create_transition
            .serialize_to_bytes()
            .expect("serialized state transition");

        let dashpay =
            get_dashpay_contract_fixture(Some(identity.id()), 1, platform_version.protocol_version);
        let dashpay_contract = dashpay.data_contract().clone();
        let mut create_contract_state_transition: StateTransition = dashpay
            .try_into_platform_versioned(platform_version)
            .expect("expected a state transition");
        create_contract_state_transition
            .sign(&key, private_key.as_slice(), &NativeBlsModule)
            .expect("expected to sign transition");
        let data_contract_create_serialized_transition = create_contract_state_transition
            .serialize_to_bytes()
            .expect("expected data contract create serialized state transition");

        let profile = dashpay_contract
            .document_type_for_name("profile")
            .expect("expected a profile document type");

        let entropy = Bytes32::random_with_rng(&mut rng);

        let mut document = profile
            .random_document_with_identifier_and_entropy(
                &mut rng,
                identifier,
                entropy,
                DocumentFieldFillType::FillIfNotRequired,
                DocumentFieldFillSize::AnyDocumentFillSize,
                platform_version,
            )
            .expect("expected a random document");

        document.set("avatarUrl", "http://test.com/bob.jpg".into());

        let mut altered_document = document.clone();

        altered_document.increment_revision().unwrap();
        altered_document.set("displayName", "Samuel".into());
        altered_document.set("avatarUrl", "http://test.com/cat.jpg".into());

        let documents_batch_create_transition =
            DocumentsBatchTransition::new_document_creation_transition_from_document(
                document,
                profile,
                entropy.0,
                &key,
                1,
                &signer,
                platform_version,
                None,
                None,
                None,
            )
            .expect("expect to create documents batch transition");

        let documents_batch_create_serialized_transition = documents_batch_create_transition
            .serialize_to_bytes()
            .expect("expected documents batch serialized state transition");

        let documents_batch_update_transition =
            DocumentsBatchTransition::new_document_replacement_transition_from_document(
                altered_document,
                profile,
                &key,
                2,
                &signer,
                platform_version,
                None,
                None,
                None,
            )
            .expect("expect to create documents batch transition");

        let documents_batch_update_serialized_transition = documents_batch_update_transition
            .serialize_to_bytes()
            .expect("expected documents batch serialized state transition");

        let transaction = platform.drive.grove.start_transaction();

        let validation_result = platform
            .execute_tx(identity_create_serialized_transition, &transaction)
            .expect("expected to execute identity_create tx");

        assert!(
            matches!(validation_result, SuccessfulPaidExecution(..)),
            "{:?}",
            validation_result
        );

        let validation_result = platform
            .execute_tx(data_contract_create_serialized_transition, &transaction)
            .expect("expected to execute data_contract_create tx");
        assert!(matches!(validation_result, SuccessfulPaidExecution(..)));
        let validation_result = platform
            .execute_tx(documents_batch_create_serialized_transition, &transaction)
            .expect("expected to execute document_create tx");
        assert!(matches!(validation_result, SuccessfulPaidExecution(..)));

        platform
            .drive
            .grove
            .commit_transaction(transaction)
            .unwrap()
            .expect("expected to commit transaction");

        let validation_result = platform
            .check_tx(
                documents_batch_update_serialized_transition.as_slice(),
                FirstTimeCheck,
                platform_version,
            )
            .expect("expected to check tx");

        assert!(validation_result.errors.is_empty());
    }

    #[test]
    fn identity_top_up_check_tx() {
        let mut platform = TestPlatformBuilder::new()
            .with_config(PlatformConfig::default())
            .build_with_mock_rpc();

        platform
            .core_rpc
            .expect_verify_instant_lock()
            .returning(|_, _| Ok(true));

<<<<<<< HEAD
        let platform_state = platform.state.load();
=======
        let platform_state = platform.state.read();
>>>>>>> 0c3f75f7
        let platform_version = platform_state.current_platform_version().unwrap();

        let mut signer = SimpleSigner::default();

        let mut rng = StdRng::seed_from_u64(567);

        let (key, private_key) = IdentityPublicKey::random_ecdsa_critical_level_authentication_key(
            1,
            Some(19),
            platform_version,
        )
        .expect("expected to get key pair");

        signer.add_key(key.clone(), private_key.clone());

        let (_, pk) = ECDSA_SECP256K1
            .random_public_and_private_key_data(&mut rng, platform_version)
            .unwrap();

        let asset_lock_proof = instant_asset_lock_proof_fixture(Some(
            PrivateKey::from_slice(pk.as_slice(), Network::Testnet).unwrap(),
        ));

        let identifier = asset_lock_proof
            .create_identifier()
            .expect("expected an identifier");

        let identity: Identity = IdentityV0 {
            id: identifier,
            public_keys: BTreeMap::from([(1, key.clone())]),
            balance: 1000000000,
            revision: 0,
        }
        .into();

        let identity_create_transition: StateTransition =
            IdentityCreateTransition::try_from_identity_with_signer(
                &identity,
                asset_lock_proof,
                pk.as_slice(),
                &signer,
                &NativeBlsModule,
                platform_version,
            )
            .expect("expected an identity create transition");

        let identity_create_serialized_transition = identity_create_transition
            .serialize_to_bytes()
            .expect("serialized state transition");

        platform
            .drive
            .create_initial_state_structure(None, platform_version)
            .expect("expected to create state structure");

        let transaction = platform.drive.grove.start_transaction();

        let validation_result = platform
            .execute_tx(identity_create_serialized_transition, &transaction)
            .expect("expected to execute identity_create tx");
        assert!(matches!(validation_result, SuccessfulPaidExecution(..)));

        platform
            .drive
            .grove
            .commit_transaction(transaction)
            .unwrap()
            .expect("expected to commit transaction");

        let (_, pk) = ECDSA_SECP256K1
            .random_public_and_private_key_data(&mut rng, platform_version)
            .unwrap();

        let asset_lock_proof_top_up = instant_asset_lock_proof_fixture(Some(
            PrivateKey::from_slice(pk.as_slice(), Network::Testnet).unwrap(),
        ));

        let identity_top_up_transition: StateTransition =
            IdentityTopUpTransition::try_from_identity(
                &identity,
                asset_lock_proof_top_up,
                pk.as_slice(),
                platform_version,
                None,
            )
            .expect("expected an identity create transition");

        let identity_top_up_serialized_transition = identity_top_up_transition
            .serialize_to_bytes()
            .expect("serialized state transition");

        let validation_result = platform
            .check_tx(
                identity_top_up_serialized_transition.as_slice(),
                FirstTimeCheck,
                platform_version,
            )
            .expect("expected to check tx");

        assert!(validation_result.errors.is_empty());

        let transaction = platform.drive.grove.start_transaction();

        let validation_result = platform
            .execute_tx(identity_top_up_serialized_transition, &transaction)
            .expect("expected to execute identity top up tx");
        assert!(matches!(validation_result, SuccessfulPaidExecution(..)));

        platform
            .drive
            .grove
            .commit_transaction(transaction)
            .unwrap()
            .expect("expected to commit transaction");
    }

    #[test]
    fn identity_cant_double_top_up() {
        let mut platform = TestPlatformBuilder::new()
            .with_config(PlatformConfig::default())
            .build_with_mock_rpc();

        platform
            .core_rpc
            .expect_verify_instant_lock()
            .returning(|_, _| Ok(true));

<<<<<<< HEAD
        let platform_state = platform.state.load();
=======
        let platform_state = platform.state.read();
>>>>>>> 0c3f75f7
        let platform_version = platform_state.current_platform_version().unwrap();

        let mut signer = SimpleSigner::default();

        let mut rng = StdRng::seed_from_u64(567);

        let (key, private_key) = IdentityPublicKey::random_ecdsa_critical_level_authentication_key(
            1,
            Some(19),
            platform_version,
        )
        .expect("expected to get key pair");

        signer.add_key(key.clone(), private_key.clone());

        let (_, pk) = ECDSA_SECP256K1
            .random_public_and_private_key_data(&mut rng, platform_version)
            .unwrap();

        let asset_lock_proof = instant_asset_lock_proof_fixture(Some(
            PrivateKey::from_slice(pk.as_slice(), Network::Testnet).unwrap(),
        ));

        let identifier = asset_lock_proof
            .create_identifier()
            .expect("expected an identifier");

        let identity: Identity = IdentityV0 {
            id: identifier,
            public_keys: BTreeMap::from([(1, key.clone())]),
            balance: 1000000000,
            revision: 0,
        }
        .into();

        let identity_create_transition: StateTransition =
            IdentityCreateTransition::try_from_identity_with_signer(
                &identity,
                asset_lock_proof,
                pk.as_slice(),
                &signer,
                &NativeBlsModule,
                platform_version,
            )
            .expect("expected an identity create transition");

        let identity_create_serialized_transition = identity_create_transition
            .serialize_to_bytes()
            .expect("serialized state transition");

        platform
            .drive
            .create_initial_state_structure(None, platform_version)
            .expect("expected to create state structure");

        let transaction = platform.drive.grove.start_transaction();

        let validation_result = platform
            .execute_tx(identity_create_serialized_transition, &transaction)
            .expect("expected to execute identity_create tx");
        assert!(matches!(validation_result, SuccessfulPaidExecution(..)));

        platform
            .drive
            .grove
            .commit_transaction(transaction)
            .unwrap()
            .expect("expected to commit transaction");

        let (_, pk) = ECDSA_SECP256K1
            .random_public_and_private_key_data(&mut rng, platform_version)
            .unwrap();

        let asset_lock_proof_top_up = instant_asset_lock_proof_fixture(Some(
            PrivateKey::from_slice(pk.as_slice(), Network::Testnet).unwrap(),
        ));

        let identity_top_up_transition: StateTransition =
            IdentityTopUpTransition::try_from_identity(
                &identity,
                asset_lock_proof_top_up,
                pk.as_slice(),
                platform_version,
                None,
            )
            .expect("expected an identity create transition");

        let identity_top_up_serialized_transition = identity_top_up_transition
            .serialize_to_bytes()
            .expect("serialized state transition");

        let validation_result = platform
            .check_tx(
                identity_top_up_serialized_transition.as_slice(),
                FirstTimeCheck,
                platform_version,
            )
            .expect("expected to check tx");

        assert!(validation_result.errors.is_empty());

        let transaction = platform.drive.grove.start_transaction();

        let validation_result = platform
            .execute_tx(identity_top_up_serialized_transition.clone(), &transaction)
            .expect("expected to execute identity top up tx");
        assert!(matches!(validation_result, SuccessfulPaidExecution(..)));

        platform
            .drive
            .grove
            .commit_transaction(transaction)
            .unwrap()
            .expect("expected to commit transaction");

        let validation_result = platform
            .check_tx(
                identity_top_up_serialized_transition.as_slice(),
                FirstTimeCheck,
                platform_version,
            )
            .expect("expected to check tx");

        assert!(matches!(
            validation_result.errors.first().expect("expected an error"),
            ConsensusError::BasicError(
                BasicError::IdentityAssetLockTransactionOutPointAlreadyExistsError(_)
            )
        ));

        let validation_result = platform
            .check_tx(
                identity_top_up_serialized_transition.as_slice(),
                Recheck,
                platform_version,
            )
            .expect("expected to check tx");

        assert!(matches!(
            validation_result.errors.first().expect("expected an error"),
            ConsensusError::BasicError(
                BasicError::IdentityAssetLockTransactionOutPointAlreadyExistsError(_)
            )
        ));
    }

    #[test]
    fn identity_top_up_with_unknown_identity_doesnt_panic() {
        let mut platform = TestPlatformBuilder::new()
            .with_config(PlatformConfig::default())
            .build_with_mock_rpc();

        platform
            .core_rpc
            .expect_verify_instant_lock()
            .returning(|_, _| Ok(true));

<<<<<<< HEAD
        let platform_state = platform.state.load();
=======
        let platform_state = platform.state.read();
>>>>>>> 0c3f75f7
        let platform_version = platform_state.current_platform_version().unwrap();

        let mut signer = SimpleSigner::default();

        let mut rng = StdRng::seed_from_u64(567);

        let (key, private_key) = IdentityPublicKey::random_ecdsa_critical_level_authentication_key(
            1,
            Some(19),
            platform_version,
        )
        .expect("expected to get key pair");

        signer.add_key(key.clone(), private_key.clone());

        let (_, pk) = ECDSA_SECP256K1
            .random_public_and_private_key_data(&mut rng, platform_version)
            .unwrap();

        let asset_lock_proof = instant_asset_lock_proof_fixture(Some(
            PrivateKey::from_slice(pk.as_slice(), Network::Testnet).unwrap(),
        ));

        let identifier = asset_lock_proof
            .create_identifier()
            .expect("expected an identifier");

        let identity: Identity = IdentityV0 {
            id: identifier,
            public_keys: BTreeMap::from([(1, key.clone())]),
            balance: 1000000000,
            revision: 0,
        }
        .into();

        platform
            .drive
            .create_initial_state_structure(None, platform_version)
            .expect("expected to create state structure");

        let (_, pk) = ECDSA_SECP256K1
            .random_public_and_private_key_data(&mut rng, platform_version)
            .unwrap();

        let asset_lock_proof_top_up = instant_asset_lock_proof_fixture(Some(
            PrivateKey::from_slice(pk.as_slice(), Network::Testnet).unwrap(),
        ));

        let identity_top_up_transition: StateTransition =
            IdentityTopUpTransition::try_from_identity(
                &identity,
                asset_lock_proof_top_up,
                pk.as_slice(),
                platform_version,
                None,
            )
            .expect("expected an identity create transition");

        let identity_top_up_serialized_transition = identity_top_up_transition
            .serialize_to_bytes()
            .expect("serialized state transition");

        let validation_result = platform
            .check_tx(
                identity_top_up_serialized_transition.as_slice(),
                FirstTimeCheck,
                platform_version,
            )
            .expect("expected to check tx");

        // This errors because we never created the identity

        assert!(matches!(
            validation_result.errors.first().expect("expected an error"),
            ConsensusError::SignatureError(SignatureError::IdentityNotFoundError(_))
        ));
    }

    #[test]
    fn identity_cant_create_with_used_outpoint() {
        let mut platform = TestPlatformBuilder::new()
            .with_config(PlatformConfig::default())
            .build_with_mock_rpc();

        platform
            .core_rpc
            .expect_verify_instant_lock()
            .returning(|_, _| Ok(true));

<<<<<<< HEAD
        let platform_state = platform.state.load();
=======
        let platform_state = platform.state.read();
>>>>>>> 0c3f75f7
        let platform_version = platform_state.current_platform_version().unwrap();

        let mut signer = SimpleSigner::default();

        let mut rng = StdRng::seed_from_u64(567);

        let (key, private_key) = IdentityPublicKey::random_ecdsa_critical_level_authentication_key(
            1,
            Some(19),
            platform_version,
        )
        .expect("expected to get key pair");

        signer.add_key(key.clone(), private_key.clone());

        let (_, pk) = ECDSA_SECP256K1
            .random_public_and_private_key_data(&mut rng, platform_version)
            .unwrap();

        let asset_lock_proof = instant_asset_lock_proof_fixture(Some(
            PrivateKey::from_slice(pk.as_slice(), Network::Testnet).unwrap(),
        ));

        let identifier = asset_lock_proof
            .create_identifier()
            .expect("expected an identifier");

        let identity: Identity = IdentityV0 {
            id: identifier,
            public_keys: BTreeMap::from([(1, key.clone())]),
            balance: 1000000000,
            revision: 0,
        }
        .into();

        let identity_create_transition: StateTransition =
            IdentityCreateTransition::try_from_identity_with_signer(
                &identity,
                asset_lock_proof,
                pk.as_slice(),
                &signer,
                &NativeBlsModule,
                platform_version,
            )
            .expect("expected an identity create transition");

        let identity_create_serialized_transition = identity_create_transition
            .serialize_to_bytes()
            .expect("serialized state transition");

        platform
            .drive
            .create_initial_state_structure(None, platform_version)
            .expect("expected to create state structure");

        let transaction = platform.drive.grove.start_transaction();

        let validation_result = platform
            .execute_tx(identity_create_serialized_transition, &transaction)
            .expect("expected to execute identity_create tx");
        assert!(matches!(validation_result, SuccessfulPaidExecution(..)));

        platform
            .drive
            .grove
            .commit_transaction(transaction)
            .unwrap()
            .expect("expected to commit transaction");

        let (_, pk) = ECDSA_SECP256K1
            .random_public_and_private_key_data(&mut rng, platform_version)
            .unwrap();

        let asset_lock_proof_top_up = instant_asset_lock_proof_fixture(Some(
            PrivateKey::from_slice(pk.as_slice(), Network::Testnet).unwrap(),
        ));

        let identity_top_up_transition: StateTransition =
            IdentityTopUpTransition::try_from_identity(
                &identity,
                asset_lock_proof_top_up.clone(),
                pk.as_slice(),
                platform_version,
                None,
            )
            .expect("expected an identity create transition");

        let identity_top_up_serialized_transition = identity_top_up_transition
            .serialize_to_bytes()
            .expect("serialized state transition");

        let validation_result = platform
            .check_tx(
                identity_top_up_serialized_transition.as_slice(),
                FirstTimeCheck,
                platform_version,
            )
            .expect("expected to check tx");

        assert!(validation_result.errors.is_empty());

        let transaction = platform.drive.grove.start_transaction();

        let validation_result = platform
            .execute_tx(identity_top_up_serialized_transition.clone(), &transaction)
            .expect("expected to execute identity top up tx");
        assert!(matches!(validation_result, SuccessfulPaidExecution(..)));

        platform
            .drive
            .grove
            .commit_transaction(transaction)
            .unwrap()
            .expect("expected to commit transaction");

        // At this point we try creating a new identity with a used asset lock

        let mut signer = SimpleSigner::default();

        let (key, private_key) = IdentityPublicKey::random_ecdsa_critical_level_authentication_key(
            1,
            Some(50),
            platform_version,
        )
        .expect("expected to get key pair");

        signer.add_key(key.clone(), private_key.clone());

        let identifier = asset_lock_proof_top_up
            .create_identifier()
            .expect("expected an identifier");

        let identity: Identity = IdentityV0 {
            id: identifier,
            public_keys: BTreeMap::from([(1, key.clone())]),
            balance: 1000000000,
            revision: 0,
        }
        .into();

        let identity_create_transition: StateTransition =
            IdentityCreateTransition::try_from_identity_with_signer(
                &identity,
                asset_lock_proof_top_up,
                pk.as_slice(),
                &signer,
                &NativeBlsModule,
                platform_version,
            )
            .expect("expected an identity create transition");

        let identity_create_serialized_transition = identity_create_transition
            .serialize_to_bytes()
            .expect("serialized state transition");

        let validation_result = platform
            .check_tx(
                identity_create_serialized_transition.as_slice(),
                FirstTimeCheck,
                platform_version,
            )
            .expect("expected to check tx");

        assert!(matches!(
            validation_result.errors.first().expect("expected an error"),
            ConsensusError::BasicError(
                BasicError::IdentityAssetLockTransactionOutPointAlreadyExistsError(_)
            )
        ));

        let validation_result = platform
            .check_tx(
                identity_create_serialized_transition.as_slice(),
                Recheck,
                platform_version,
            )
            .expect("expected to check tx");

        assert!(matches!(
            validation_result.errors.first().expect("expected an error"),
            ConsensusError::BasicError(
                BasicError::IdentityAssetLockTransactionOutPointAlreadyExistsError(_)
            )
        ));
    }

    #[test]
    fn identity_update_with_non_master_key_check_tx() {
        let mut config = PlatformConfig::default();

        let mut rng = StdRng::seed_from_u64(1);

        let secp = Secp256k1::new();

        let master_key_pair = KeyPair::new(&secp, &mut rng);

        let _master_secret_key = master_key_pair.secret_key();

        let master_public_key = master_key_pair.public_key();

        config.abci.keys.dpns_master_public_key = master_public_key.serialize().to_vec();

        let high_key_pair = KeyPair::new(&secp, &mut rng);

        let high_secret_key = high_key_pair.secret_key();

        let high_public_key = high_key_pair.public_key();

        config.abci.keys.dpns_second_public_key = high_public_key.serialize().to_vec();

        let mut platform = TestPlatformBuilder::new()
            .with_config(config)
            .build_with_mock_rpc();

        platform
            .core_rpc
            .expect_verify_instant_lock()
            .returning(|_, _| Ok(true));

<<<<<<< HEAD
        let platform_state = platform.state.load();
=======
        let platform_state = platform.state.read();
>>>>>>> 0c3f75f7
        let platform_version = platform_state.current_platform_version().unwrap();

        let genesis_time = 0;

        let system_identity_public_keys_v0: SystemIdentityPublicKeysV0 =
            platform.config.abci.keys.clone().into();

        platform
            .create_genesis_state(
                genesis_time,
                system_identity_public_keys_v0.into(),
                None,
                platform_version,
            )
            .expect("expected to create genesis state");

        let new_key_pair = KeyPair::new(&secp, &mut rng);

        let mut new_key = IdentityPublicKeyInCreationV0 {
            id: 2,
            purpose: Purpose::AUTHENTICATION,
            security_level: SecurityLevel::HIGH,
            key_type: KeyType::ECDSA_SECP256K1,
            read_only: false,
            data: new_key_pair.public_key().serialize().to_vec().into(),
            signature: Default::default(),
            contract_bounds: None,
        };

        let signable_bytes = new_key
            .signable_bytes()
            .expect("expected to get signable bytes");
        let secret = new_key_pair.secret_key();
        let signature =
            signer::sign(&signable_bytes, &secret.secret_bytes()).expect("expected to sign");

        new_key.signature = signature.to_vec().into();

        let update_transition: IdentityUpdateTransition = IdentityUpdateTransitionV0 {
            identity_id: dpns_contract::OWNER_ID_BYTES.into(),
            revision: 0,
            nonce: 1,
            add_public_keys: vec![IdentityPublicKeyInCreation::V0(new_key)],
            disable_public_keys: vec![],
            public_keys_disabled_at: None,
            signature_public_key_id: 1,
            signature: Default::default(),
        }
        .into();

        let mut update_transition: StateTransition = update_transition.into();

        let signature = signer::sign(
            &update_transition
                .signable_bytes()
                .expect("expected signable bytes"),
            &high_secret_key.secret_bytes(),
        )
        .expect("expected to sign");

        update_transition.set_signature(signature.to_vec().into());

        let update_transition_bytes = update_transition
            .serialize_to_bytes()
            .expect("expected to serialize");

        let validation_result = platform
            .check_tx(
                update_transition_bytes.as_slice(),
                FirstTimeCheck,
                platform_version,
            )
            .expect("expected to execute identity top up tx");

        // Only master keys can sign an update

        validation_result.errors.first().expect("expected an error");
    }

    #[test]
    fn identity_update_with_encryption_key_check_tx() {
        let mut config = PlatformConfig::default();

        let mut rng = StdRng::seed_from_u64(1);

        let secp = Secp256k1::new();

        let master_key_pair = KeyPair::new(&secp, &mut rng);

        let master_secret_key = master_key_pair.secret_key();

        let master_public_key = master_key_pair.public_key();

        config.abci.keys.dashpay_master_public_key = master_public_key.serialize().to_vec();

        let high_key_pair = KeyPair::new(&secp, &mut rng);

        let _high_secret_key = high_key_pair.secret_key();

        let high_public_key = high_key_pair.public_key();

        config.abci.keys.dashpay_second_public_key = high_public_key.serialize().to_vec();

        let mut platform = TestPlatformBuilder::new()
            .with_config(config)
            .build_with_mock_rpc();

        platform
            .core_rpc
            .expect_verify_instant_lock()
            .returning(|_, _| Ok(true));

<<<<<<< HEAD
        let platform_state = platform.state.load();
=======
        let platform_state = platform.state.read();
>>>>>>> 0c3f75f7
        let platform_version = platform_state.current_platform_version().unwrap();

        let genesis_time = 0;

        let system_identity_public_keys_v0: SystemIdentityPublicKeysV0 =
            platform.config.abci.keys.clone().into();

        platform
            .create_genesis_state(
                genesis_time,
                system_identity_public_keys_v0.into(),
                None,
                platform_version,
            )
            .expect("expected to create genesis state");

        let new_key_pair = KeyPair::new(&secp, &mut rng);

        let mut new_key = IdentityPublicKeyInCreationV0 {
            id: 2,
            purpose: Purpose::ENCRYPTION,
            security_level: SecurityLevel::MEDIUM,
            key_type: ECDSA_SECP256K1,
            read_only: true,
            data: new_key_pair.public_key().serialize().to_vec().into(),
            signature: Default::default(),
            contract_bounds: Some(SingleContractDocumentType {
                id: Dashpay.id(),
                document_type_name: "contactRequest".to_string(),
            }),
        };

        let _signable_bytes = new_key
            .signable_bytes()
            .expect("expected to get signable bytes");

        let update_transition: IdentityUpdateTransition = IdentityUpdateTransitionV0 {
            identity_id: dashpay_contract::OWNER_ID_BYTES.into(),
            revision: 1,
            nonce: 1,
            add_public_keys: vec![IdentityPublicKeyInCreation::V0(new_key.clone())],
            disable_public_keys: vec![],
            public_keys_disabled_at: None,
            signature_public_key_id: 0,
            signature: Default::default(),
        }
        .into();

        let update_transition: StateTransition = update_transition.into();

        let signable_bytes = update_transition
            .signable_bytes()
            .expect("expected signable bytes");

        let secret = new_key_pair.secret_key();
        let signature =
            signer::sign(&signable_bytes, &secret.secret_bytes()).expect("expected to sign");

        new_key.signature = signature.to_vec().into();

        let update_transition: IdentityUpdateTransition = IdentityUpdateTransitionV0 {
            identity_id: dashpay_contract::OWNER_ID_BYTES.into(),
            revision: 1,
            nonce: 1,
            add_public_keys: vec![IdentityPublicKeyInCreation::V0(new_key)],
            disable_public_keys: vec![],
            public_keys_disabled_at: None,
            signature_public_key_id: 0,
            signature: Default::default(),
        }
        .into();

        let mut update_transition: StateTransition = update_transition.into();

        let signature = signer::sign(&signable_bytes, &master_secret_key.secret_bytes())
            .expect("expected to sign");

        update_transition.set_signature(signature.to_vec().into());

        let update_transition_bytes = update_transition
            .serialize_to_bytes()
            .expect("expected to serialize");

        let validation_result = platform
            .check_tx(
                update_transition_bytes.as_slice(),
                FirstTimeCheck,
                platform_version,
            )
            .expect("expected to execute identity top up tx");

        // we won't have enough funds

        validation_result.errors.first().expect("expected an error");
    }
}<|MERGE_RESOLUTION|>--- conflicted
+++ resolved
@@ -39,11 +39,7 @@
         let state_transition =
             StateTransition::deserialize_from_bytes(raw_tx.as_slice()).map_err(Error::Protocol)?;
 
-<<<<<<< HEAD
         let state_read_guard = self.state.load();
-=======
-        let state_read_guard = self.state.read();
->>>>>>> 0c3f75f7
 
         let platform_ref = PlatformRef {
             drive: &self.drive,
@@ -106,15 +102,11 @@
         // TODO: We lock state for entire check tx execution that could lead to performance issues
         //  and writer starvation.
 
-<<<<<<< HEAD
-        let state_read_guard = self.state.load();
-=======
-        let state_read_guard = self.state.read();
->>>>>>> 0c3f75f7
+        let state = self.state.load();
 
         let platform_ref = PlatformRef {
             drive: &self.drive,
-            state: &state_read_guard,
+            state: &state,
             config: &self.config,
             core_rpc: &self.core_rpc,
         };
@@ -132,7 +124,7 @@
             if let Some(execution_event) = execution_event {
                 self.validate_fees_of_event(
                     execution_event,
-                    state_read_guard.last_block_info(),
+                    state.last_block_info(),
                     None,
                     platform_version,
                 )
@@ -224,11 +216,7 @@
             .expect_verify_instant_lock()
             .returning(|_, _| Ok(true));
 
-<<<<<<< HEAD
         let state = platform.state.load();
-=======
-        let state = platform.state.read();
->>>>>>> 0c3f75f7
         let protocol_version = state.current_protocol_version_in_consensus();
         let platform_version = PlatformVersion::get(protocol_version).unwrap();
 
@@ -322,11 +310,7 @@
             .expect_verify_instant_lock()
             .returning(|_, _| Ok(true));
 
-<<<<<<< HEAD
         let state = platform.state.load();
-=======
-        let state = platform.state.read();
->>>>>>> 0c3f75f7
         let protocol_version = state.current_protocol_version_in_consensus();
         let platform_version = PlatformVersion::get(protocol_version).unwrap();
 
@@ -430,11 +414,7 @@
             .expect_verify_instant_lock()
             .returning(|_, _| Ok(true));
 
-<<<<<<< HEAD
         let state = platform.state.load();
-=======
-        let state = platform.state.read();
->>>>>>> 0c3f75f7
         let protocol_version = state.current_protocol_version_in_consensus();
         let platform_version = PlatformVersion::get(protocol_version).unwrap();
 
@@ -539,11 +519,7 @@
             .expect_verify_instant_lock()
             .returning(|_, _| Ok(true));
 
-<<<<<<< HEAD
         let platform_state = platform.state.load();
-=======
-        let platform_state = platform.state.read();
->>>>>>> 0c3f75f7
         let platform_version = platform_state.current_platform_version().unwrap();
 
         let mut signer = SimpleSigner::default();
@@ -719,11 +695,7 @@
             .expect_verify_instant_lock()
             .returning(|_, _| Ok(true));
 
-<<<<<<< HEAD
         let platform_state = platform.state.load();
-=======
-        let platform_state = platform.state.read();
->>>>>>> 0c3f75f7
         let platform_version = platform_state.current_platform_version().unwrap();
 
         let mut signer = SimpleSigner::default();
@@ -851,11 +823,7 @@
             .expect_verify_instant_lock()
             .returning(|_, _| Ok(true));
 
-<<<<<<< HEAD
         let platform_state = platform.state.load();
-=======
-        let platform_state = platform.state.read();
->>>>>>> 0c3f75f7
         let platform_version = platform_state.current_platform_version().unwrap();
 
         let mut signer = SimpleSigner::default();
@@ -1013,11 +981,7 @@
             .expect_verify_instant_lock()
             .returning(|_, _| Ok(true));
 
-<<<<<<< HEAD
         let platform_state = platform.state.load();
-=======
-        let platform_state = platform.state.read();
->>>>>>> 0c3f75f7
         let platform_version = platform_state.current_platform_version().unwrap();
 
         let mut signer = SimpleSigner::default();
@@ -1107,11 +1071,7 @@
             .expect_verify_instant_lock()
             .returning(|_, _| Ok(true));
 
-<<<<<<< HEAD
         let platform_state = platform.state.load();
-=======
-        let platform_state = platform.state.read();
->>>>>>> 0c3f75f7
         let platform_version = platform_state.current_platform_version().unwrap();
 
         let mut signer = SimpleSigner::default();
@@ -1331,11 +1291,7 @@
             .expect_verify_instant_lock()
             .returning(|_, _| Ok(true));
 
-<<<<<<< HEAD
         let platform_state = platform.state.load();
-=======
-        let platform_state = platform.state.read();
->>>>>>> 0c3f75f7
         let platform_version = platform_state.current_platform_version().unwrap();
 
         let genesis_time = 0;
@@ -1448,11 +1404,7 @@
             .expect_verify_instant_lock()
             .returning(|_, _| Ok(true));
 
-<<<<<<< HEAD
         let platform_state = platform.state.load();
-=======
-        let platform_state = platform.state.read();
->>>>>>> 0c3f75f7
         let platform_version = platform_state.current_platform_version().unwrap();
 
         let genesis_time = 0;
