use crate::error::Error;
use crate::execution::check_tx::{CheckTxLevel, CheckTxResult};
use crate::execution::validation::state_transition::check_tx_verification::state_transition_to_execution_event_for_check_tx;

#[cfg(test)]
use crate::platform_types::event_execution_result::EventExecutionResult;
#[cfg(test)]
use crate::platform_types::event_execution_result::EventExecutionResult::UnpaidConsensusExecutionError;
use crate::platform_types::platform::{Platform, PlatformRef};
use crate::platform_types::platform_state::v0::PlatformStateV0Methods;
use crate::rpc::core::CoreRPCLike;

use dpp::consensus::ConsensusError;

use crate::error::execution::ExecutionError;
use crate::execution::types::state_transition_container::v0::{
    DecodedStateTransition, InvalidStateTransition, InvalidWithProtocolErrorStateTransition,
    SuccessfullyDecodedStateTransition,
};
#[cfg(test)]
use crate::execution::validation::state_transition::processor::process_state_transition;
#[cfg(test)]
use dpp::serialization::PlatformDeserializable;
#[cfg(test)]
use dpp::state_transition::StateTransition;
use dpp::util::hash::hash_single;
use dpp::validation::ValidationResult;
use dpp::version::PlatformVersion;
#[cfg(test)]
use drive::grovedb::Transaction;

const PRIORITY_USER_FEE_INCREASE_MULTIPLIER: u32 = 100;

impl<C> Platform<C>
where
    C: CoreRPCLike,
{
    #[cfg(test)]
    pub(in crate::execution) fn execute_tx(
        &self,
        raw_tx: Vec<u8>,
        transaction: &Transaction,
    ) -> Result<EventExecutionResult, Error> {
        let state_transition =
            StateTransition::deserialize_from_bytes(raw_tx.as_slice()).map_err(Error::Protocol)?;

        let state_read_guard = self.state.load();

        let platform_ref = PlatformRef {
            drive: &self.drive,
            state: &state_read_guard,
            config: &self.config,
            core_rpc: &self.core_rpc,
        };

        let state_transition_execution_event = process_state_transition(
            &platform_ref,
            self.state.load().last_block_info(),
            state_transition,
            Some(transaction),
        )?;

        if state_transition_execution_event.has_data() {
            let (execution_event, errors) =
                state_transition_execution_event.into_data_and_errors()?;
            self.execute_event(
                execution_event,
                errors,
                state_read_guard.last_block_info(),
                transaction,
                platform_ref.state.current_platform_version()?,
                platform_ref.state.previous_fee_versions(),
            )
        } else {
            Ok(UnpaidConsensusExecutionError(
                state_transition_execution_event.errors,
            ))
        }
    }

    /// Checks a state transition to determine if it should be added to the mempool.
    ///
    /// This function performs a few checks, including validating the state transition and ensuring that the
    /// user can pay for it. From the time a state transition is added to the mempool to the time it is included in a proposed block,
    /// a previously valid state transition may have become invalid, so the proposer needs to re-check transactions
    /// before proposing a block.
    ///
    /// # Arguments
    ///
    /// * `raw_tx` - A raw transaction represented as a vector of bytes.
    ///
    /// # Returns
    ///
    /// * `Result<ValidationResult<CheckTxResult, ConsensusError>, Error>` - If the state transition passes all
    ///   checks, it returns a `ValidationResult` with fee information. If any check fails, it returns an `Error`.
    pub(super) fn check_tx_v0(
        &self,
        raw_tx: &[u8],
        check_tx_level: CheckTxLevel,
        platform_ref: &PlatformRef<C>,
        platform_version: &PlatformVersion,
    ) -> Result<ValidationResult<CheckTxResult, ConsensusError>, Error> {
        let mut state_transition_hash = None;
        if tracing::enabled!(tracing::Level::TRACE) {
            state_transition_hash = Some(hash_single(raw_tx));
        }

        let mut check_tx_result = CheckTxResult {
            level: check_tx_level,
            fee_result: None,
            unique_identifiers: vec![],
            priority: 0,
            state_transition_name: None,
            state_transition_hash,
        };

        let raw_state_transitions = vec![raw_tx];
        let mut decoded_state_transitions: Vec<DecodedStateTransition> = self
            .decode_raw_state_transitions(&raw_state_transitions, platform_version)?
            .into();

        if decoded_state_transitions.len() != 1 {
            return Err(Error::Execution(ExecutionError::CorruptedCodeExecution(
                "expected exactly one decoded state transition",
            )));
        }

        let state_transition = match decoded_state_transitions.remove(0) {
            DecodedStateTransition::SuccessfullyDecoded(SuccessfullyDecodedStateTransition {
                decoded,
                ..
            }) => decoded,
            DecodedStateTransition::InvalidEncoding(InvalidStateTransition { error, .. }) => {
                return Ok(ValidationResult::new_with_data_and_errors(
                    check_tx_result,
                    vec![error],
                ));
            }
            DecodedStateTransition::FailedToDecode(InvalidWithProtocolErrorStateTransition {
                error,
                ..
            }) => {
                return Err(error.into());
            }
        };

        let user_fee_increase = state_transition.user_fee_increase() as u32;

        check_tx_result.priority =
            user_fee_increase.saturating_mul(PRIORITY_USER_FEE_INCREASE_MULTIPLIER);

        check_tx_result.state_transition_name = Some(state_transition.name().to_string());

        check_tx_result.unique_identifiers = state_transition.unique_identifiers();

        let validation_result = state_transition_to_execution_event_for_check_tx(
            platform_ref,
            state_transition,
            check_tx_level,
            platform_version,
        )?;

        // If there are any validation errors happen we return
        // the validation result with errors and CheckTxResult data
        if !validation_result.is_valid() {
            return Ok(ValidationResult::new_with_data_and_errors(
                check_tx_result,
                validation_result.errors,
            ));
        }

        // If we are here then state transition pre-validation succeeded

        // We should run the execution event in dry run (estimated fees)
        // to see if we would have enough fees for the transition
        if let Some(execution_event) = validation_result.into_data()? {
            let validation_result = self.validate_fees_of_event(
                &execution_event,
                platform_ref.state.last_block_info(),
                None,
                platform_version,
                platform_ref.state.previous_fee_versions(),
            )?;

            let (estimated_fee_result, errors) = validation_result.into_data_and_errors()?;

            check_tx_result.fee_result = Some(estimated_fee_result);

            Ok(ValidationResult::new_with_data_and_errors(
                check_tx_result,
                errors,
            ))
        } else {
            // In case of asset lock based transitions, we don't have execution event
            // because we already validated remaining balance
            Ok(ValidationResult::new_with_data(check_tx_result))
        }
    }
}

#[cfg(test)]
mod tests {
    use crate::config::{PlatformConfig, PlatformTestConfig};
    use crate::platform_types::event_execution_result::EventExecutionResult::{
        SuccessfulPaidExecution, UnpaidConsensusExecutionError, UnsuccessfulPaidExecution,
    };
    use crate::platform_types::platform_state::v0::PlatformStateV0Methods;
    use crate::test::helpers::setup::TestPlatformBuilder;
    use dpp::block::block_info::BlockInfo;
    use dpp::consensus::basic::BasicError;
    use dpp::consensus::signature::SignatureError;
    use simple_signer::signer::SimpleSigner;

    use dpp::consensus::ConsensusError;
    use dpp::dashcore::secp256k1::Secp256k1;
    use dpp::dashcore::{key::Keypair, signer, Network, PrivateKey};

    use dpp::data_contract::accessors::v0::{DataContractV0Getters, DataContractV0Setters};
    use dpp::data_contract::document_type::random_document::{
        CreateRandomDocument, DocumentFieldFillSize, DocumentFieldFillType,
    };
    use dpp::document::document_methods::DocumentMethodsV0;
    use dpp::document::DocumentV0Setters;
    use dpp::identity::accessors::{IdentityGettersV0, IdentitySettersV0};

    use dpp::identity::KeyType::ECDSA_SECP256K1;
    use dpp::identity::{Identity, IdentityV0, KeyType, Purpose, SecurityLevel};
    use dpp::prelude::{Identifier, IdentityPublicKey};
    use dpp::serialization::{PlatformSerializable, Signable};

    use dpp::native_bls::NativeBlsModule;
    use dpp::state_transition::batch_transition::methods::v0::DocumentsBatchTransitionMethodsV0;
    use dpp::state_transition::batch_transition::BatchTransition;
    use dpp::state_transition::identity_create_transition::methods::IdentityCreateTransitionMethodsV0;
    use dpp::state_transition::identity_create_transition::IdentityCreateTransition;
    use dpp::state_transition::identity_topup_transition::methods::IdentityTopUpTransitionMethodsV0;
    use dpp::state_transition::identity_topup_transition::IdentityTopUpTransition;
    use dpp::state_transition::identity_update_transition::v0::IdentityUpdateTransitionV0;
    use dpp::state_transition::identity_update_transition::IdentityUpdateTransition;
    use dpp::state_transition::public_key_in_creation::v0::IdentityPublicKeyInCreationV0;
    use dpp::state_transition::public_key_in_creation::IdentityPublicKeyInCreation;
    use dpp::state_transition::{StateTransition, StateTransitionLike};
    use dpp::tests::fixtures::{
        get_dashpay_contract_fixture, get_dpns_data_contract_fixture,
        instant_asset_lock_proof_fixture,
    };
    use dpp::version::PlatformVersion;

    use crate::execution::check_tx::CheckTxLevel::{FirstTimeCheck, Recheck};
    use crate::execution::validation::state_transition::tests::{
        setup_identity, setup_identity_return_master_key,
    };
    use crate::platform_types::platform::PlatformRef;
    use assert_matches::assert_matches;
    use dpp::consensus::state::state_error::StateError;
    use dpp::dash_to_credits;
    use dpp::data_contract::document_type::v0::random_document_type::{
        FieldMinMaxBounds, FieldTypeWeights, RandomDocumentTypeParameters,
    };
    use dpp::data_contract::document_type::v0::DocumentTypeV0;
    use dpp::data_contract::document_type::DocumentType;
    use dpp::identity::contract_bounds::ContractBounds::SingleContractDocumentType;
    use dpp::identity::identity_public_key::accessors::v0::IdentityPublicKeyGettersV0;
    use dpp::identity::signer::Signer;
    use dpp::platform_value::Bytes32;
    use dpp::state_transition::data_contract_update_transition::DataContractUpdateTransition;
    use dpp::state_transition::identity_create_transition::accessors::IdentityCreateTransitionAccessorsV0;
    use dpp::state_transition::public_key_in_creation::accessors::IdentityPublicKeyInCreationV0Setters;
    use dpp::system_data_contracts::SystemDataContract::Dashpay;
    use platform_version::{TryFromPlatformVersioned, TryIntoPlatformVersioned};
    use rand::rngs::StdRng;
    use rand::SeedableRng;
    use std::collections::BTreeMap;

    // This test needs to be redone with new contract bytes, but is still useful for debugging
    #[test]
    #[ignore]
    fn verify_check_tx_on_data_contract_create() {
        let platform_config = PlatformConfig {
            testing_configs: PlatformTestConfig {
                disable_instant_lock_signature_verification: true,
                ..Default::default()
            },
            ..Default::default()
        };

        let platform = TestPlatformBuilder::new()
            .with_config(platform_config)
            .build_with_mock_rpc();

        let platform_state = platform.state.load();
        let protocol_version = platform_state.current_protocol_version_in_consensus();
        let platform_version = PlatformVersion::get(protocol_version).unwrap();

        let platform_ref = PlatformRef {
            drive: &platform.drive,
            state: &platform_state,
            config: &platform.config,
            core_rpc: &platform.core_rpc,
        };

        let tx: Vec<u8> = vec![
            0, 0, 0, 104, 37, 39, 102, 34, 99, 205, 58, 189, 155, 27, 93, 128, 49, 86, 24, 164, 86,
            171, 102, 203, 151, 25, 88, 2, 9, 48, 215, 150, 16, 127, 114, 0, 0, 0, 0, 0, 1, 0, 0,
            1, 14, 28, 76, 152, 45, 91, 51, 175, 52, 203, 177, 193, 171, 28, 8, 215, 207, 185, 149,
            86, 192, 251, 146, 195, 126, 232, 156, 190, 183, 97, 59, 20, 0, 1, 4, 110, 111, 116,
            101, 22, 3, 18, 4, 116, 121, 112, 101, 18, 6, 111, 98, 106, 101, 99, 116, 18, 10, 112,
            114, 111, 112, 101, 114, 116, 105, 101, 115, 22, 1, 18, 7, 109, 101, 115, 115, 97, 103,
            101, 22, 1, 18, 4, 116, 121, 112, 101, 18, 6, 115, 116, 114, 105, 110, 103, 18, 20, 97,
            100, 100, 105, 116, 105, 111, 110, 97, 108, 80, 114, 111, 112, 101, 114, 116, 105, 101,
            115, 19, 0, 116, 200, 180, 23, 82, 251, 127, 70, 3, 242, 82, 189, 127, 198, 107, 151,
            75, 27, 64, 150, 39, 22, 110, 95, 101, 7, 155, 2, 98, 160, 95, 223, 2, 65, 32, 202, 64,
            174, 15, 169, 140, 53, 129, 120, 106, 230, 25, 0, 70, 207, 222, 171, 52, 147, 135, 100,
            195, 27, 202, 108, 185, 188, 243, 196, 149, 82, 46, 55, 224, 244, 182, 158, 107, 149,
            217, 221, 43, 251, 104, 84, 78, 35, 20, 237, 188, 237, 240, 216, 62, 79, 208, 96, 149,
            116, 62, 82, 187, 135, 219,
        ];
        let state_transitions =
            StateTransition::deserialize_many(&[tx.clone()]).expect("expected a state transition");
        let state_transition = state_transitions.first().unwrap();
        let StateTransition::DataContractCreate(contract_create) = state_transition else {
            panic!("expecting a data contract create");
        };

        let identifier = contract_create.owner_id();

        let mut identity =
            Identity::random_identity(3, Some(50), platform_version).expect("got an identity");

        identity.set_id(identifier);

        platform
            .drive
            .create_initial_state_structure(None, platform_version)
            .expect("expected to create structure");

        platform
            .drive
            .add_new_identity(
                identity,
                false,
                &BlockInfo::default(),
                true,
                None,
                platform_version,
            )
            .expect("expected to add identity");

        let transaction = platform.drive.grove.start_transaction();

        let check_result = platform
            .check_tx(&tx, FirstTimeCheck, &platform_ref, platform_version)
            .expect("expected to check tx");

        assert!(check_result.is_valid());

        let check_result = platform
            .check_tx(&tx, Recheck, &platform_ref, platform_version)
            .expect("expected to check tx");

        assert!(check_result.is_valid());

        platform
            .platform
            .process_raw_state_transitions(
                &vec![tx.clone()],
                &platform_state,
                &BlockInfo::default(),
                &transaction,
                platform_version,
                false,
                None,
            )
            .expect("expected to process state transition");

        let check_result = platform
            .check_tx(&tx, Recheck, &platform_ref, platform_version)
            .expect("expected to check tx");

        assert!(!check_result.is_valid());
    }

    #[test]
    fn data_contract_create_check_tx_first_protocol_version() {
        let platform_config = PlatformConfig {
            testing_configs: PlatformTestConfig {
                disable_instant_lock_signature_verification: true,
                ..Default::default()
            },
            ..Default::default()
        };

        let platform = TestPlatformBuilder::new()
            .with_config(platform_config)
            .with_initial_protocol_version(1)
            .build_with_mock_rpc();

        let platform_state = platform.state.load();
        let protocol_version = platform_state.current_protocol_version_in_consensus();
        let platform_version = PlatformVersion::get(protocol_version).unwrap();

        let (key, private_key) = IdentityPublicKey::random_ecdsa_critical_level_authentication_key(
            1,
            Some(1),
            platform_version,
        )
        .expect("expected to get key pair");

        platform
            .drive
            .create_initial_state_structure(None, platform_version)
            .expect("expected to create state structure");
        let identity: Identity = IdentityV0 {
            id: Identifier::new([
                158, 113, 180, 126, 91, 83, 62, 44, 83, 54, 97, 88, 240, 215, 84, 139, 167, 156,
                166, 203, 222, 4, 64, 31, 215, 199, 149, 151, 190, 246, 251, 44,
            ]),
            public_keys: BTreeMap::from([(1, key.clone())]),
            balance: 1000000000,
            revision: 0,
        }
        .into();

        let dashpay = get_dashpay_contract_fixture(Some(identity.id()), 1, protocol_version);
        let mut create_contract_state_transition: StateTransition = dashpay
            .try_into_platform_versioned(platform_version)
            .expect("expected a state transition");
        create_contract_state_transition
            .sign(&key, private_key.as_slice(), &NativeBlsModule)
            .expect("expected to sign transition");
        let serialized = create_contract_state_transition
            .serialize_to_bytes()
            .expect("serialized state transition");
        platform
            .drive
            .add_new_identity(
                identity,
                false,
                &BlockInfo::default(),
                true,
                None,
                platform_version,
            )
            .expect("expected to insert identity");

        let platform_ref = PlatformRef {
            drive: &platform.drive,
            state: &platform_state,
            config: &platform.config,
            core_rpc: &platform.core_rpc,
        };

        let validation_result = platform
            .check_tx(
                serialized.as_slice(),
                FirstTimeCheck,
                &platform_ref,
                platform_version,
            )
            .expect("expected to check tx");

        assert!(validation_result.errors.is_empty());

        let check_result = platform
            .check_tx(
                serialized.as_slice(),
                Recheck,
                &platform_ref,
                platform_version,
            )
            .expect("expected to check tx");

        assert!(check_result.is_valid());

        let transaction = platform.drive.grove.start_transaction();

        let processing_result = platform
            .platform
            .process_raw_state_transitions(
                &vec![serialized.clone()],
                &platform_state,
                &BlockInfo::default(),
                &transaction,
                platform_version,
                false,
                None,
            )
            .expect("expected to process state transition");

        assert_eq!(processing_result.aggregated_fees().processing_fee, 2483610);

        let check_result = platform
            .check_tx(
                serialized.as_slice(),
                Recheck,
                &platform_ref,
                platform_version,
            )
            .expect("expected to check tx");

        assert!(check_result.is_valid()); // it should still be valid, because we didn't commit the transaction

        platform
            .drive
            .grove
            .commit_transaction(transaction)
            .unwrap()
            .expect("expected to commit");

        let check_result = platform
            .check_tx(
                serialized.as_slice(),
                Recheck,
                &platform_ref,
                platform_version,
            )
            .expect("expected to check tx");

        assert!(!check_result.is_valid()); // it should no longer be valid, because of the nonce check

        assert!(matches!(
            check_result.errors.first().expect("expected an error"),
            ConsensusError::StateError(StateError::InvalidIdentityNonceError(_))
        ));
    }

    #[test]
    fn data_contract_create_check_tx_latest_protocol_version() {
        let platform_config = PlatformConfig {
            testing_configs: PlatformTestConfig {
                disable_instant_lock_signature_verification: true,
                ..Default::default()
            },
            ..Default::default()
        };

        let platform = TestPlatformBuilder::new()
            .with_config(platform_config)
            .build_with_mock_rpc();

        let platform_state = platform.state.load();
        let protocol_version = platform_state.current_protocol_version_in_consensus();
        let platform_version = PlatformVersion::get(protocol_version).unwrap();

        let (key, private_key) = IdentityPublicKey::random_ecdsa_critical_level_authentication_key(
            1,
            Some(1),
            platform_version,
        )
        .expect("expected to get key pair");

        platform
            .drive
            .create_initial_state_structure(None, platform_version)
            .expect("expected to create state structure");
        let identity: Identity = IdentityV0 {
            id: Identifier::new([
                158, 113, 180, 126, 91, 83, 62, 44, 83, 54, 97, 88, 240, 215, 84, 139, 167, 156,
                166, 203, 222, 4, 64, 31, 215, 199, 149, 151, 190, 246, 251, 44,
            ]),
            public_keys: BTreeMap::from([(1, key.clone())]),
            balance: 1000000000,
            revision: 0,
        }
        .into();

        let dashpay = get_dashpay_contract_fixture(Some(identity.id()), 1, protocol_version);
        let mut create_contract_state_transition: StateTransition = dashpay
            .try_into_platform_versioned(platform_version)
            .expect("expected a state transition");
        create_contract_state_transition
            .sign(&key, private_key.as_slice(), &NativeBlsModule)
            .expect("expected to sign transition");
        let serialized = create_contract_state_transition
            .serialize_to_bytes()
            .expect("serialized state transition");
        platform
            .drive
            .add_new_identity(
                identity,
                false,
                &BlockInfo::default(),
                true,
                None,
                platform_version,
            )
            .expect("expected to insert identity");

        let platform_ref = PlatformRef {
            drive: &platform.drive,
            state: &platform_state,
            config: &platform.config,
            core_rpc: &platform.core_rpc,
        };

        let validation_result = platform
            .check_tx(
                serialized.as_slice(),
                FirstTimeCheck,
                &platform_ref,
                platform_version,
            )
            .expect("expected to check tx");

        assert!(validation_result.errors.is_empty());

        let check_result = platform
            .check_tx(
                serialized.as_slice(),
                Recheck,
                &platform_ref,
                platform_version,
            )
            .expect("expected to check tx");

        assert!(check_result.is_valid());

        let transaction = platform.drive.grove.start_transaction();

        let processing_result = platform
            .platform
            .process_raw_state_transitions(
                &vec![serialized.clone()],
                &platform_state,
                &BlockInfo::default(),
                &transaction,
                platform_version,
                false,
                None,
            )
            .expect("expected to process state transition");

<<<<<<< HEAD
        assert_eq!(processing_result.aggregated_fees().processing_fee, 2484810);
=======
        assert_eq!(processing_result.aggregated_fees().processing_fee, 2488010);
>>>>>>> 379e4a6b

        let check_result = platform
            .check_tx(
                serialized.as_slice(),
                Recheck,
                &platform_ref,
                platform_version,
            )
            .expect("expected to check tx");

        assert!(check_result.is_valid()); // it should still be valid, because we didn't commit the transaction

        platform
            .drive
            .grove
            .commit_transaction(transaction)
            .unwrap()
            .expect("expected to commit");

        let check_result = platform
            .check_tx(
                serialized.as_slice(),
                Recheck,
                &platform_ref,
                platform_version,
            )
            .expect("expected to check tx");

        assert!(!check_result.is_valid()); // it should no longer be valid, because of the nonce check

        assert!(matches!(
            check_result.errors.first().expect("expected an error"),
            ConsensusError::StateError(StateError::InvalidIdentityNonceError(_))
        ));
    }

    #[test]
    fn data_contract_create_check_tx_for_invalid_contract() {
        let platform_config = PlatformConfig {
            testing_configs: PlatformTestConfig {
                disable_instant_lock_signature_verification: true,
                ..Default::default()
            },
            ..Default::default()
        };

        let platform = TestPlatformBuilder::new()
            .with_config(platform_config)
            .build_with_mock_rpc();

        let platform_state = platform.state.load();
        let protocol_version = platform_state.current_protocol_version_in_consensus();
        let platform_version = PlatformVersion::get(protocol_version).unwrap();

        let platform_ref = PlatformRef {
            drive: &platform.drive,
            state: &platform_state,
            config: &platform.config,
            core_rpc: &platform.core_rpc,
        };

        let (key, private_key) = IdentityPublicKey::random_ecdsa_critical_level_authentication_key(
            1,
            Some(1),
            platform_version,
        )
        .expect("expected to get key pair");

        platform
            .drive
            .create_initial_state_structure(None, platform_version)
            .expect("expected to create state structure");
        let identity: Identity = IdentityV0 {
            id: Identifier::new([
                158, 113, 180, 126, 91, 83, 62, 44, 83, 54, 97, 88, 240, 215, 84, 139, 167, 156,
                166, 203, 222, 4, 64, 31, 215, 199, 149, 151, 190, 246, 251, 44,
            ]),
            public_keys: BTreeMap::from([(1, key.clone())]),
            balance: 1000000000,
            revision: 0,
        }
        .into();

        let mut dashpay = get_dashpay_contract_fixture(Some(identity.id()), 1, protocol_version);

        let dashpay_id = dashpay.data_contract().id();
        // we need to alter dashpay to make it invalid

        let document_types = dashpay.data_contract_mut().document_types_mut();

        let parameters = RandomDocumentTypeParameters {
            new_fields_optional_count_range: 5..6,
            new_fields_required_count_range: 3..4,
            new_indexes_count_range: Default::default(),
            field_weights: FieldTypeWeights {
                string_weight: 5,
                float_weight: 3,
                integer_weight: 2,
                date_weight: 0,
                boolean_weight: 1,
                byte_array_weight: 0,
            },
            field_bounds: FieldMinMaxBounds {
                string_min_len: Default::default(),
                string_has_min_len_chance: 0.0,
                string_max_len: Default::default(),
                string_has_max_len_chance: 0.0,
                integer_min: Default::default(),
                integer_has_min_chance: 0.0,
                integer_max: Default::default(),
                integer_has_max_chance: 0.0,
                float_min: Default::default(),
                float_has_min_chance: 0.0,
                float_max: Default::default(),
                float_has_max_chance: 0.0,
                date_min: 0,
                date_max: 100,
                byte_array_min_len: Default::default(),
                byte_array_has_min_len_chance: 0.0,
                byte_array_max_len: Default::default(),
                byte_array_has_max_len_chance: 0.0,
            },
            keep_history_chance: 0.0,
            documents_mutable_chance: 0.0,
            documents_can_be_deleted_chance: 0.0,
        };

        let mut rng = StdRng::seed_from_u64(6);

        document_types.insert(
            "invalid".to_string(),
            DocumentType::V0(
                DocumentTypeV0::invalid_random_document_type(
                    parameters,
                    dashpay_id,
                    &mut rng,
                    platform_version,
                )
                .expect("expected an invalid document type"),
            ),
        );

        let mut create_contract_state_transition: StateTransition = dashpay
            .try_into_platform_versioned(platform_version)
            .expect("expected a state transition");
        create_contract_state_transition
            .sign(&key, private_key.as_slice(), &NativeBlsModule)
            .expect("expected to sign transition");
        let serialized = create_contract_state_transition
            .serialize_to_bytes()
            .expect("serialized state transition");
        platform
            .drive
            .add_new_identity(
                identity,
                false,
                &BlockInfo::default(),
                true,
                None,
                platform_version,
            )
            .expect("expected to insert identity");

        let validation_result = platform
            .check_tx(
                serialized.as_slice(),
                FirstTimeCheck,
                &platform_ref,
                platform_version,
            )
            .expect("expected to check tx");

        assert!(validation_result.errors.is_empty());

        let check_result = platform
            .check_tx(
                serialized.as_slice(),
                Recheck,
                &platform_ref,
                platform_version,
            )
            .expect("expected to check tx");

        assert!(check_result.is_valid());

        let transaction = platform.drive.grove.start_transaction();

        let processing_result = platform
            .platform
            .process_raw_state_transitions(
                &vec![serialized.clone()],
                &platform_state,
                &BlockInfo::default(),
                &transaction,
                platform_version,
                false,
                None,
            )
            .expect("expected to process state transition");

        // We have one invalid paid for state transition
        assert_eq!(processing_result.invalid_paid_count(), 1);

        assert_eq!(processing_result.aggregated_fees().processing_fee, 346660);

        let check_result = platform
            .check_tx(
                serialized.as_slice(),
                Recheck,
                &platform_ref,
                platform_version,
            )
            .expect("expected to check tx");

        assert!(check_result.is_valid()); // it should still be valid, because we didn't commit the transaction

        platform
            .drive
            .grove
            .commit_transaction(transaction)
            .unwrap()
            .expect("expected to commit");

        let check_result = platform
            .check_tx(
                serialized.as_slice(),
                Recheck,
                &platform_ref,
                platform_version,
            )
            .expect("expected to check tx");

        assert!(!check_result.is_valid()); // it should no longer be valid, because of the nonce check

        assert!(matches!(
            check_result.errors.first().expect("expected an error"),
            ConsensusError::StateError(StateError::InvalidIdentityNonceError(_))
        ));
    }

    #[test]
    fn data_contract_create_check_tx_priority_first_protocol_version() {
        let platform_config = PlatformConfig {
            testing_configs: PlatformTestConfig {
                disable_instant_lock_signature_verification: true,
                ..Default::default()
            },
            ..Default::default()
        };

        let platform = TestPlatformBuilder::new()
            .with_config(platform_config)
            .with_initial_protocol_version(1)
            .build_with_mock_rpc();

        let platform_state = platform.state.load();
        let protocol_version = platform_state.current_protocol_version_in_consensus();
        let platform_version = PlatformVersion::get(protocol_version).unwrap();

        let platform_ref = PlatformRef {
            drive: &platform.drive,
            state: &platform_state,
            config: &platform.config,
            core_rpc: &platform.core_rpc,
        };

        let (key, private_key) = IdentityPublicKey::random_ecdsa_critical_level_authentication_key(
            1,
            Some(1),
            platform_version,
        )
        .expect("expected to get key pair");

        platform
            .drive
            .create_initial_state_structure(None, platform_version)
            .expect("expected to create state structure");
        let identity: Identity = IdentityV0 {
            id: Identifier::new([
                158, 113, 180, 126, 91, 83, 62, 44, 83, 54, 97, 88, 240, 215, 84, 139, 167, 156,
                166, 203, 222, 4, 64, 31, 215, 199, 149, 151, 190, 246, 251, 44,
            ]),
            public_keys: BTreeMap::from([(1, key.clone())]),
            balance: 1000000000,
            revision: 0,
        }
        .into();

        let dashpay = get_dashpay_contract_fixture(Some(identity.id()), 1, protocol_version);
        let mut create_contract_state_transition: StateTransition = dashpay
            .try_into_platform_versioned(platform_version)
            .expect("expected a state transition");

        create_contract_state_transition.set_user_fee_increase(100); // This means that things will be twice as expensive

        create_contract_state_transition
            .sign(&key, private_key.as_slice(), &NativeBlsModule)
            .expect("expected to sign transition");
        let serialized = create_contract_state_transition
            .serialize_to_bytes()
            .expect("serialized state transition");
        platform
            .drive
            .add_new_identity(
                identity,
                false,
                &BlockInfo::default(),
                true,
                None,
                platform_version,
            )
            .expect("expected to insert identity");

        let validation_result = platform
            .check_tx(
                serialized.as_slice(),
                FirstTimeCheck,
                &platform_ref,
                platform_version,
            )
            .expect("expected to check tx");

        assert!(validation_result.errors.is_empty());

        assert_eq!(validation_result.data.unwrap().priority, 10000);

        let check_result = platform
            .check_tx(
                serialized.as_slice(),
                Recheck,
                &platform_ref,
                platform_version,
            )
            .expect("expected to check tx");

        assert!(check_result.is_valid());

        assert_eq!(check_result.data.unwrap().priority, 10000);

        let transaction = platform.drive.grove.start_transaction();

        let processing_result = platform
            .platform
            .process_raw_state_transitions(
                &vec![serialized.clone()],
                &platform_state,
                &BlockInfo::default(),
                &transaction,
                platform_version,
                false,
                None,
            )
            .expect("expected to process state transition");

        // The processing fees should be twice as much as a fee multiplier of 0,
        // since a fee multiplier of 100 means 100% more of 1 (gives 2)
        assert_eq!(processing_result.aggregated_fees().processing_fee, 4967220);

        let check_result = platform
            .check_tx(
                serialized.as_slice(),
                Recheck,
                &platform_ref,
                platform_version,
            )
            .expect("expected to check tx");

        assert!(check_result.is_valid()); // it should still be valid, because we didn't commit the transaction

        assert_eq!(check_result.data.unwrap().priority, 10000);

        platform
            .drive
            .grove
            .commit_transaction(transaction)
            .unwrap()
            .expect("expected to commit");

        let check_result = platform
            .check_tx(
                serialized.as_slice(),
                Recheck,
                &platform_ref,
                platform_version,
            )
            .expect("expected to check tx");

        assert!(!check_result.is_valid()); // it should no longer be valid, because of the nonce check

        assert!(matches!(
            check_result.errors.first().expect("expected an error"),
            ConsensusError::StateError(StateError::InvalidIdentityNonceError(_))
        ));
    }

    #[test]
    fn data_contract_create_check_tx_priority_latest_protocol_version() {
        let platform_config = PlatformConfig {
            testing_configs: PlatformTestConfig {
                disable_instant_lock_signature_verification: true,
                ..Default::default()
            },
            ..Default::default()
        };

        let platform = TestPlatformBuilder::new()
            .with_config(platform_config)
            .build_with_mock_rpc();

        let platform_state = platform.state.load();
        let protocol_version = platform_state.current_protocol_version_in_consensus();
        let platform_version = PlatformVersion::get(protocol_version).unwrap();

        let platform_ref = PlatformRef {
            drive: &platform.drive,
            state: &platform_state,
            config: &platform.config,
            core_rpc: &platform.core_rpc,
        };

        let (key, private_key) = IdentityPublicKey::random_ecdsa_critical_level_authentication_key(
            1,
            Some(1),
            platform_version,
        )
        .expect("expected to get key pair");

        platform
            .drive
            .create_initial_state_structure(None, platform_version)
            .expect("expected to create state structure");
        let identity: Identity = IdentityV0 {
            id: Identifier::new([
                158, 113, 180, 126, 91, 83, 62, 44, 83, 54, 97, 88, 240, 215, 84, 139, 167, 156,
                166, 203, 222, 4, 64, 31, 215, 199, 149, 151, 190, 246, 251, 44,
            ]),
            public_keys: BTreeMap::from([(1, key.clone())]),
            balance: 1000000000,
            revision: 0,
        }
        .into();

        let dashpay = get_dashpay_contract_fixture(Some(identity.id()), 1, protocol_version);
        let mut create_contract_state_transition: StateTransition = dashpay
            .try_into_platform_versioned(platform_version)
            .expect("expected a state transition");

        create_contract_state_transition.set_user_fee_increase(100); // This means that things will be twice as expensive

        create_contract_state_transition
            .sign(&key, private_key.as_slice(), &NativeBlsModule)
            .expect("expected to sign transition");
        let serialized = create_contract_state_transition
            .serialize_to_bytes()
            .expect("serialized state transition");
        platform
            .drive
            .add_new_identity(
                identity,
                false,
                &BlockInfo::default(),
                true,
                None,
                platform_version,
            )
            .expect("expected to insert identity");

        let validation_result = platform
            .check_tx(
                serialized.as_slice(),
                FirstTimeCheck,
                &platform_ref,
                platform_version,
            )
            .expect("expected to check tx");

        assert!(validation_result.errors.is_empty());

        assert_eq!(validation_result.data.unwrap().priority, 10000);

        let check_result = platform
            .check_tx(
                serialized.as_slice(),
                Recheck,
                &platform_ref,
                platform_version,
            )
            .expect("expected to check tx");

        assert!(check_result.is_valid());

        assert_eq!(check_result.data.unwrap().priority, 10000);

        let transaction = platform.drive.grove.start_transaction();

        let processing_result = platform
            .platform
            .process_raw_state_transitions(
                &vec![serialized.clone()],
                &platform_state,
                &BlockInfo::default(),
                &transaction,
                platform_version,
                false,
                None,
            )
            .expect("expected to process state transition");

        // The processing fees should be twice as much as a fee multiplier of 0,
        // since a fee multiplier of 100 means 100% more of 1 (gives 2)
<<<<<<< HEAD
        assert_eq!(processing_result.aggregated_fees().processing_fee, 4969620);
=======
        assert_eq!(processing_result.aggregated_fees().processing_fee, 4976020);
>>>>>>> 379e4a6b

        let check_result = platform
            .check_tx(
                serialized.as_slice(),
                Recheck,
                &platform_ref,
                platform_version,
            )
            .expect("expected to check tx");

        assert!(check_result.is_valid()); // it should still be valid, because we didn't commit the transaction

        assert_eq!(check_result.data.unwrap().priority, 10000);

        platform
            .drive
            .grove
            .commit_transaction(transaction)
            .unwrap()
            .expect("expected to commit");

        let check_result = platform
            .check_tx(
                serialized.as_slice(),
                Recheck,
                &platform_ref,
                platform_version,
            )
            .expect("expected to check tx");

        assert!(!check_result.is_valid()); // it should no longer be valid, because of the nonce check

        assert!(matches!(
            check_result.errors.first().expect("expected an error"),
            ConsensusError::StateError(StateError::InvalidIdentityNonceError(_))
        ));
    }

    #[test]
    fn data_contract_create_check_tx_after_identity_balance_used_up() {
        let platform_config = PlatformConfig {
            testing_configs: PlatformTestConfig {
                disable_instant_lock_signature_verification: true,
                ..Default::default()
            },
            ..Default::default()
        };

        let platform = TestPlatformBuilder::new()
            .with_config(platform_config)
            .build_with_mock_rpc();

        let platform_state = platform.state.load();
        let protocol_version = platform_state.current_protocol_version_in_consensus();
        let platform_version = PlatformVersion::get(protocol_version).unwrap();

        let platform_ref = PlatformRef {
            drive: &platform.drive,
            state: &platform_state,
            config: &platform.config,
            core_rpc: &platform.core_rpc,
        };

        let (key, private_key) = IdentityPublicKey::random_ecdsa_critical_level_authentication_key(
            1,
            Some(1),
            platform_version,
        )
        .expect("expected to get key pair");

        platform
            .drive
            .create_initial_state_structure(None, platform_version)
            .expect("expected to create state structure");
        let identity: Identity = IdentityV0 {
            id: Identifier::new([
                158, 113, 180, 126, 91, 83, 62, 44, 83, 54, 97, 88, 240, 215, 84, 139, 167, 156,
                166, 203, 222, 4, 64, 31, 215, 199, 149, 151, 190, 246, 251, 44,
            ]),
            public_keys: BTreeMap::from([(1, key.clone())]),
            balance: 200000000, // we have enough balance only for 1 insertion (this is where this test is different)
            revision: 0,
        }
        .into();

        let dashpay = get_dashpay_contract_fixture(Some(identity.id()), 1, protocol_version);
        let mut create_contract_state_transition: StateTransition = dashpay
            .try_into_platform_versioned(platform_version)
            .expect("expected a state transition");
        create_contract_state_transition
            .sign(&key, private_key.as_slice(), &NativeBlsModule)
            .expect("expected to sign transition");
        let serialized = create_contract_state_transition
            .serialize_to_bytes()
            .expect("serialized state transition");
        platform
            .drive
            .add_new_identity(
                identity,
                false,
                &BlockInfo::default(),
                true,
                None,
                platform_version,
            )
            .expect("expected to insert identity");

        let validation_result = platform
            .check_tx(
                serialized.as_slice(),
                FirstTimeCheck,
                &platform_ref,
                platform_version,
            )
            .expect("expected to check tx");

        assert!(validation_result.errors.is_empty());

        let check_result = platform
            .check_tx(
                serialized.as_slice(),
                Recheck,
                &platform_ref,
                platform_version,
            )
            .expect("expected to check tx");

        assert!(check_result.is_valid());

        let transaction = platform.drive.grove.start_transaction();

        platform
            .platform
            .process_raw_state_transitions(
                &vec![serialized.clone()],
                &platform_state,
                &BlockInfo::default(),
                &transaction,
                platform_version,
                false,
                None,
            )
            .expect("expected to process state transition");

        let check_result = platform
            .check_tx(
                serialized.as_slice(),
                Recheck,
                &platform_ref,
                platform_version,
            )
            .expect("expected to check tx");

        assert!(check_result.is_valid()); // it should still be valid, because we didn't commit the transaction

        platform
            .drive
            .grove
            .commit_transaction(transaction)
            .unwrap()
            .expect("expected to commit");

        let check_result = platform
            .check_tx(
                serialized.as_slice(),
                Recheck,
                &platform_ref,
                platform_version,
            )
            .expect("expected to check tx");

        assert!(!check_result.is_valid()); // the identity shouldn't have enough balance anymore
    }

    #[test]
    fn data_contract_update_check_tx_first_protocol_version() {
        let platform_config = PlatformConfig {
            testing_configs: PlatformTestConfig {
                disable_instant_lock_signature_verification: true,
                ..Default::default()
            },
            ..Default::default()
        };

        let platform = TestPlatformBuilder::new()
            .with_config(platform_config)
            .with_initial_protocol_version(1)
            .build_with_mock_rpc();

        let platform_state = platform.state.load();
        let protocol_version = platform_state.current_protocol_version_in_consensus();
        let platform_version = PlatformVersion::get(protocol_version).unwrap();

        let platform_ref = PlatformRef {
            drive: &platform.drive,
            state: &platform_state,
            config: &platform.config,
            core_rpc: &platform.core_rpc,
        };

        let (key, private_key) = IdentityPublicKey::random_ecdsa_critical_level_authentication_key(
            1,
            Some(1),
            platform_version,
        )
        .expect("expected to get key pair");

        platform
            .drive
            .create_initial_state_structure(None, platform_version)
            .expect("expected to create state structure");
        let identity: Identity = IdentityV0 {
            id: Identifier::new([
                158, 113, 180, 126, 91, 83, 62, 44, 83, 54, 97, 88, 240, 215, 84, 139, 167, 156,
                166, 203, 222, 4, 64, 31, 215, 199, 149, 151, 190, 246, 251, 44,
            ]),
            public_keys: BTreeMap::from([(1, key.clone())]),
            balance: 1000000000,
            revision: 0,
        }
        .into();

        let dashpay_created_contract =
            get_dashpay_contract_fixture(Some(identity.id()), 1, protocol_version);
        let mut modified_dashpay_contract = dashpay_created_contract.data_contract().clone();
        let mut create_contract_state_transition: StateTransition = dashpay_created_contract
            .try_into_platform_versioned(platform_version)
            .expect("expected a state transition");
        create_contract_state_transition
            .sign(&key, private_key.as_slice(), &NativeBlsModule)
            .expect("expected to sign transition");
        let serialized = create_contract_state_transition
            .serialize_to_bytes()
            .expect("serialized state transition");
        platform
            .drive
            .add_new_identity(
                identity.clone(),
                false,
                &BlockInfo::default(),
                true,
                None,
                platform_version,
            )
            .expect("expected to insert identity");

        let transaction = platform.drive.grove.start_transaction();

        let processing_result = platform
            .platform
            .process_raw_state_transitions(
                &vec![serialized.clone()],
                &platform_state,
                &BlockInfo::default(),
                &transaction,
                platform_version,
                false,
                None,
            )
            .expect("expected to process state transition");

        assert_eq!(processing_result.aggregated_fees().processing_fee, 2483610);

        platform
            .drive
            .grove
            .commit_transaction(transaction)
            .unwrap()
            .expect("expected to commit");

        // Now let's do the data contract update
        let _dashpay_id = modified_dashpay_contract.id();
        // we need to alter dashpay to make it invalid

        modified_dashpay_contract.set_version(2);

        let document_types = modified_dashpay_contract.document_types_mut();

        let dpns_contract =
            get_dpns_data_contract_fixture(Some(identity.id()), 1, protocol_version)
                .data_contract_owned();

        document_types.insert(
            "preorder".to_string(),
            dpns_contract
                .document_type_for_name("preorder")
                .expect("expected document type")
                .to_owned_document_type(),
        );

        let mut update_contract_state_transition: StateTransition =
            DataContractUpdateTransition::try_from_platform_versioned(
                (modified_dashpay_contract, 2),
                platform_version,
            )
            .expect("expected a state transition")
            .into();

        update_contract_state_transition
            .sign(&key, private_key.as_slice(), &NativeBlsModule)
            .expect("expected to sign transition");
        let serialized_update = update_contract_state_transition
            .serialize_to_bytes()
            .expect("serialized state transition");

        let validation_result = platform
            .check_tx(
                serialized_update.as_slice(),
                FirstTimeCheck,
                &platform_ref,
                platform_version,
            )
            .expect("expected to check tx");

        assert!(validation_result.errors.is_empty());

        let check_result = platform
            .check_tx(
                serialized_update.as_slice(),
                Recheck,
                &platform_ref,
                platform_version,
            )
            .expect("expected to check tx");

        assert!(check_result.is_valid());

        let transaction = platform.drive.grove.start_transaction();

        let update_processing_result = platform
            .platform
            .process_raw_state_transitions(
                &vec![serialized_update.clone()],
                &platform_state,
                &BlockInfo::default(),
                &transaction,
                platform_version,
                false,
                None,
            )
            .expect("expected to process state transition");

        // We have one invalid paid for state transition
        assert_eq!(update_processing_result.valid_count(), 1);

        assert_eq!(
            update_processing_result.aggregated_fees().processing_fee,
            2495990
        );

        let check_result = platform
            .check_tx(
                serialized_update.as_slice(),
                Recheck,
                &platform_ref,
                platform_version,
            )
            .expect("expected to check tx");

        assert!(check_result.is_valid()); // it should still be valid, because we didn't commit the transaction

        platform
            .drive
            .grove
            .commit_transaction(transaction)
            .unwrap()
            .expect("expected to commit");

        let check_result = platform
            .check_tx(
                serialized_update.as_slice(),
                Recheck,
                &platform_ref,
                platform_version,
            )
            .expect("expected to check tx");

        assert!(!check_result.is_valid()); // it should no longer be valid, because of the nonce check

        assert!(matches!(
            check_result.errors.first().expect("expected an error"),
            ConsensusError::StateError(StateError::InvalidIdentityNonceError(_))
        ));
    }

    #[test]
    fn data_contract_update_check_tx_latest_protocol_version() {
        let platform_config = PlatformConfig {
            testing_configs: PlatformTestConfig {
                disable_instant_lock_signature_verification: true,
                ..Default::default()
            },
            ..Default::default()
        };

        let platform = TestPlatformBuilder::new()
            .with_config(platform_config)
            .build_with_mock_rpc();

        let platform_state = platform.state.load();
        let protocol_version = platform_state.current_protocol_version_in_consensus();
        let platform_version = PlatformVersion::get(protocol_version).unwrap();

        let platform_ref = PlatformRef {
            drive: &platform.drive,
            state: &platform_state,
            config: &platform.config,
            core_rpc: &platform.core_rpc,
        };

        let (key, private_key) = IdentityPublicKey::random_ecdsa_critical_level_authentication_key(
            1,
            Some(1),
            platform_version,
        )
        .expect("expected to get key pair");

        platform
            .drive
            .create_initial_state_structure(None, platform_version)
            .expect("expected to create state structure");
        let identity: Identity = IdentityV0 {
            id: Identifier::new([
                158, 113, 180, 126, 91, 83, 62, 44, 83, 54, 97, 88, 240, 215, 84, 139, 167, 156,
                166, 203, 222, 4, 64, 31, 215, 199, 149, 151, 190, 246, 251, 44,
            ]),
            public_keys: BTreeMap::from([(1, key.clone())]),
            balance: 1000000000,
            revision: 0,
        }
        .into();

        let dashpay_created_contract =
            get_dashpay_contract_fixture(Some(identity.id()), 1, protocol_version);
        let mut modified_dashpay_contract = dashpay_created_contract.data_contract().clone();
        let mut create_contract_state_transition: StateTransition = dashpay_created_contract
            .try_into_platform_versioned(platform_version)
            .expect("expected a state transition");
        create_contract_state_transition
            .sign(&key, private_key.as_slice(), &NativeBlsModule)
            .expect("expected to sign transition");
        let serialized = create_contract_state_transition
            .serialize_to_bytes()
            .expect("serialized state transition");
        platform
            .drive
            .add_new_identity(
                identity.clone(),
                false,
                &BlockInfo::default(),
                true,
                None,
                platform_version,
            )
            .expect("expected to insert identity");

        let transaction = platform.drive.grove.start_transaction();

        let processing_result = platform
            .platform
            .process_raw_state_transitions(
                &vec![serialized.clone()],
                &platform_state,
                &BlockInfo::default(),
                &transaction,
                platform_version,
                false,
                None,
            )
            .expect("expected to process state transition");

<<<<<<< HEAD
        assert_eq!(processing_result.aggregated_fees().processing_fee, 2484810);
=======
        assert_eq!(processing_result.aggregated_fees().processing_fee, 2488010);
>>>>>>> 379e4a6b

        platform
            .drive
            .grove
            .commit_transaction(transaction)
            .unwrap()
            .expect("expected to commit");

        // Now let's do the data contract update
        let _dashpay_id = modified_dashpay_contract.id();
        // we need to alter dashpay to make it invalid

        modified_dashpay_contract.set_version(2);

        let document_types = modified_dashpay_contract.document_types_mut();

        let dpns_contract =
            get_dpns_data_contract_fixture(Some(identity.id()), 1, protocol_version)
                .data_contract_owned();

        document_types.insert(
            "preorder".to_string(),
            dpns_contract
                .document_type_for_name("preorder")
                .expect("expected document type")
                .to_owned_document_type(),
        );

        let mut update_contract_state_transition: StateTransition =
            DataContractUpdateTransition::try_from_platform_versioned(
                (modified_dashpay_contract, 2),
                platform_version,
            )
            .expect("expected a state transition")
            .into();

        update_contract_state_transition
            .sign(&key, private_key.as_slice(), &NativeBlsModule)
            .expect("expected to sign transition");
        let serialized_update = update_contract_state_transition
            .serialize_to_bytes()
            .expect("serialized state transition");

        let validation_result = platform
            .check_tx(
                serialized_update.as_slice(),
                FirstTimeCheck,
                &platform_ref,
                platform_version,
            )
            .expect("expected to check tx");

        assert!(validation_result.errors.is_empty());

        let check_result = platform
            .check_tx(
                serialized_update.as_slice(),
                Recheck,
                &platform_ref,
                platform_version,
            )
            .expect("expected to check tx");

        assert!(check_result.is_valid());

        let transaction = platform.drive.grove.start_transaction();

        let update_processing_result = platform
            .platform
            .process_raw_state_transitions(
                &vec![serialized_update.clone()],
                &platform_state,
                &BlockInfo::default(),
                &transaction,
                platform_version,
                false,
                None,
            )
            .expect("expected to process state transition");

        // We have one invalid paid for state transition
        assert_eq!(update_processing_result.valid_count(), 1);

        assert_eq!(
            update_processing_result.aggregated_fees().processing_fee,
<<<<<<< HEAD
            2497370
=======
            2502650
>>>>>>> 379e4a6b
        );

        let check_result = platform
            .check_tx(
                serialized_update.as_slice(),
                Recheck,
                &platform_ref,
                platform_version,
            )
            .expect("expected to check tx");

        assert!(check_result.is_valid()); // it should still be valid, because we didn't commit the transaction

        platform
            .drive
            .grove
            .commit_transaction(transaction)
            .unwrap()
            .expect("expected to commit");

        let check_result = platform
            .check_tx(
                serialized_update.as_slice(),
                Recheck,
                &platform_ref,
                platform_version,
            )
            .expect("expected to check tx");

        assert!(!check_result.is_valid()); // it should no longer be valid, because of the nonce check

        assert!(matches!(
            check_result.errors.first().expect("expected an error"),
            ConsensusError::StateError(StateError::InvalidIdentityNonceError(_))
        ));
    }

    #[test]
    fn data_contract_update_check_tx_for_invalid_update_first_protocol_version() {
        let platform_config = PlatformConfig {
            testing_configs: PlatformTestConfig {
                disable_instant_lock_signature_verification: true,
                ..Default::default()
            },
            ..Default::default()
        };

        let platform = TestPlatformBuilder::new()
            .with_config(platform_config)
            .with_initial_protocol_version(1)
            .build_with_mock_rpc();

        let platform_state = platform.state.load();
        let protocol_version = platform_state.current_protocol_version_in_consensus();
        let platform_version = PlatformVersion::get(protocol_version).unwrap();

        let platform_ref = PlatformRef {
            drive: &platform.drive,
            state: &platform_state,
            config: &platform.config,
            core_rpc: &platform.core_rpc,
        };

        let (key, private_key) = IdentityPublicKey::random_ecdsa_critical_level_authentication_key(
            1,
            Some(1),
            platform_version,
        )
        .expect("expected to get key pair");

        platform
            .drive
            .create_initial_state_structure(None, platform_version)
            .expect("expected to create state structure");
        let identity: Identity = IdentityV0 {
            id: Identifier::new([
                158, 113, 180, 126, 91, 83, 62, 44, 83, 54, 97, 88, 240, 215, 84, 139, 167, 156,
                166, 203, 222, 4, 64, 31, 215, 199, 149, 151, 190, 246, 251, 44,
            ]),
            public_keys: BTreeMap::from([(1, key.clone())]),
            balance: 1000000000,
            revision: 0,
        }
        .into();

        let dashpay_created_contract =
            get_dashpay_contract_fixture(Some(identity.id()), 1, protocol_version);
        let mut modified_dashpay_contract = dashpay_created_contract.data_contract().clone();
        let mut create_contract_state_transition: StateTransition = dashpay_created_contract
            .try_into_platform_versioned(platform_version)
            .expect("expected a state transition");
        create_contract_state_transition
            .sign(&key, private_key.as_slice(), &NativeBlsModule)
            .expect("expected to sign transition");
        let serialized = create_contract_state_transition
            .serialize_to_bytes()
            .expect("serialized state transition");
        platform
            .drive
            .add_new_identity(
                identity,
                false,
                &BlockInfo::default(),
                true,
                None,
                platform_version,
            )
            .expect("expected to insert identity");

        let transaction = platform.drive.grove.start_transaction();

        let processing_result = platform
            .platform
            .process_raw_state_transitions(
                &vec![serialized.clone()],
                &platform_state,
                &BlockInfo::default(),
                &transaction,
                platform_version,
                false,
                None,
            )
            .expect("expected to process state transition");

        assert_eq!(processing_result.aggregated_fees().processing_fee, 2483610);

        platform
            .drive
            .grove
            .commit_transaction(transaction)
            .unwrap()
            .expect("expected to commit");

        // Now let's do the data contract update
        let dashpay_id = modified_dashpay_contract.id();
        // we need to alter dashpay to make it invalid

        let document_types = modified_dashpay_contract.document_types_mut();

        let parameters = RandomDocumentTypeParameters {
            new_fields_optional_count_range: 5..6,
            new_fields_required_count_range: 3..4,
            new_indexes_count_range: Default::default(),
            field_weights: FieldTypeWeights {
                string_weight: 5,
                float_weight: 3,
                integer_weight: 2,
                date_weight: 0,
                boolean_weight: 1,
                byte_array_weight: 0,
            },
            field_bounds: FieldMinMaxBounds {
                string_min_len: Default::default(),
                string_has_min_len_chance: 0.0,
                string_max_len: Default::default(),
                string_has_max_len_chance: 0.0,
                integer_min: Default::default(),
                integer_has_min_chance: 0.0,
                integer_max: Default::default(),
                integer_has_max_chance: 0.0,
                float_min: Default::default(),
                float_has_min_chance: 0.0,
                float_max: Default::default(),
                float_has_max_chance: 0.0,
                date_min: 0,
                date_max: 100,
                byte_array_min_len: Default::default(),
                byte_array_has_min_len_chance: 0.0,
                byte_array_max_len: Default::default(),
                byte_array_has_max_len_chance: 0.0,
            },
            keep_history_chance: 0.0,
            documents_mutable_chance: 0.0,
            documents_can_be_deleted_chance: 0.0,
        };

        let mut rng = StdRng::seed_from_u64(6);

        document_types.insert(
            "invalid".to_string(),
            DocumentType::V0(
                DocumentTypeV0::invalid_random_document_type(
                    parameters,
                    dashpay_id,
                    &mut rng,
                    platform_version,
                )
                .expect("expected an invalid document type"),
            ),
        );

        let mut update_contract_state_transition: StateTransition =
            DataContractUpdateTransition::try_from_platform_versioned(
                (modified_dashpay_contract, 2),
                platform_version,
            )
            .expect("expected a state transition")
            .into();

        update_contract_state_transition
            .sign(&key, private_key.as_slice(), &NativeBlsModule)
            .expect("expected to sign transition");
        let serialized_update = update_contract_state_transition
            .serialize_to_bytes()
            .expect("serialized state transition");

        let validation_result = platform
            .check_tx(
                serialized_update.as_slice(),
                FirstTimeCheck,
                &platform_ref,
                platform_version,
            )
            .expect("expected to check tx");

        assert!(validation_result.errors.is_empty());

        let check_result = platform
            .check_tx(
                serialized_update.as_slice(),
                Recheck,
                &platform_ref,
                platform_version,
            )
            .expect("expected to check tx");

        assert!(check_result.is_valid());

        let transaction = platform.drive.grove.start_transaction();

        let processing_result = platform
            .platform
            .process_raw_state_transitions(
                &vec![serialized_update.clone()],
                &platform_state,
                &BlockInfo::default(),
                &transaction,
                platform_version,
                false,
                None,
            )
            .expect("expected to process state transition");

        // We have one invalid paid for state transition
        assert_eq!(processing_result.invalid_paid_count(), 1);

        assert_eq!(processing_result.aggregated_fees().processing_fee, 448640);

        let check_result = platform
            .check_tx(
                serialized_update.as_slice(),
                Recheck,
                &platform_ref,
                platform_version,
            )
            .expect("expected to check tx");

        assert!(check_result.is_valid()); // it should still be valid, because we didn't commit the transaction

        platform
            .drive
            .grove
            .commit_transaction(transaction)
            .unwrap()
            .expect("expected to commit");

        let check_result = platform
            .check_tx(
                serialized_update.as_slice(),
                Recheck,
                &platform_ref,
                platform_version,
            )
            .expect("expected to check tx");

        assert!(!check_result.is_valid()); // it should no longer be valid, because of the nonce check

        assert!(matches!(
            check_result.errors.first().expect("expected an error"),
            ConsensusError::StateError(StateError::InvalidIdentityNonceError(_))
        ));
    }

    #[test]
    fn data_contract_update_check_tx_for_invalid_update_latest_protocol_version() {
        let platform_config = PlatformConfig {
            testing_configs: PlatformTestConfig {
                disable_instant_lock_signature_verification: true,
                ..Default::default()
            },
            ..Default::default()
        };

        let platform = TestPlatformBuilder::new()
            .with_config(platform_config)
            .build_with_mock_rpc();

        let platform_state = platform.state.load();
        let protocol_version = platform_state.current_protocol_version_in_consensus();
        let platform_version = PlatformVersion::get(protocol_version).unwrap();

        let platform_ref = PlatformRef {
            drive: &platform.drive,
            state: &platform_state,
            config: &platform.config,
            core_rpc: &platform.core_rpc,
        };

        let (key, private_key) = IdentityPublicKey::random_ecdsa_critical_level_authentication_key(
            1,
            Some(1),
            platform_version,
        )
        .expect("expected to get key pair");

        platform
            .drive
            .create_initial_state_structure(None, platform_version)
            .expect("expected to create state structure");
        let identity: Identity = IdentityV0 {
            id: Identifier::new([
                158, 113, 180, 126, 91, 83, 62, 44, 83, 54, 97, 88, 240, 215, 84, 139, 167, 156,
                166, 203, 222, 4, 64, 31, 215, 199, 149, 151, 190, 246, 251, 44,
            ]),
            public_keys: BTreeMap::from([(1, key.clone())]),
            balance: 1000000000,
            revision: 0,
        }
        .into();

        let dashpay_created_contract =
            get_dashpay_contract_fixture(Some(identity.id()), 1, protocol_version);
        let mut modified_dashpay_contract = dashpay_created_contract.data_contract().clone();
        let mut create_contract_state_transition: StateTransition = dashpay_created_contract
            .try_into_platform_versioned(platform_version)
            .expect("expected a state transition");
        create_contract_state_transition
            .sign(&key, private_key.as_slice(), &NativeBlsModule)
            .expect("expected to sign transition");
        let serialized = create_contract_state_transition
            .serialize_to_bytes()
            .expect("serialized state transition");
        platform
            .drive
            .add_new_identity(
                identity,
                false,
                &BlockInfo::default(),
                true,
                None,
                platform_version,
            )
            .expect("expected to insert identity");

        let transaction = platform.drive.grove.start_transaction();

        let processing_result = platform
            .platform
            .process_raw_state_transitions(
                &vec![serialized.clone()],
                &platform_state,
                &BlockInfo::default(),
                &transaction,
                platform_version,
                false,
                None,
            )
            .expect("expected to process state transition");

<<<<<<< HEAD
        assert_eq!(processing_result.aggregated_fees().processing_fee, 2484810);
=======
        assert_eq!(processing_result.aggregated_fees().processing_fee, 2488010);
>>>>>>> 379e4a6b

        platform
            .drive
            .grove
            .commit_transaction(transaction)
            .unwrap()
            .expect("expected to commit");

        // Now let's do the data contract update
        let dashpay_id = modified_dashpay_contract.id();
        // we need to alter dashpay to make it invalid

        let document_types = modified_dashpay_contract.document_types_mut();

        let parameters = RandomDocumentTypeParameters {
            new_fields_optional_count_range: 5..6,
            new_fields_required_count_range: 3..4,
            new_indexes_count_range: Default::default(),
            field_weights: FieldTypeWeights {
                string_weight: 5,
                float_weight: 3,
                integer_weight: 2,
                date_weight: 0,
                boolean_weight: 1,
                byte_array_weight: 0,
            },
            field_bounds: FieldMinMaxBounds {
                string_min_len: Default::default(),
                string_has_min_len_chance: 0.0,
                string_max_len: Default::default(),
                string_has_max_len_chance: 0.0,
                integer_min: Default::default(),
                integer_has_min_chance: 0.0,
                integer_max: Default::default(),
                integer_has_max_chance: 0.0,
                float_min: Default::default(),
                float_has_min_chance: 0.0,
                float_max: Default::default(),
                float_has_max_chance: 0.0,
                date_min: 0,
                date_max: 100,
                byte_array_min_len: Default::default(),
                byte_array_has_min_len_chance: 0.0,
                byte_array_max_len: Default::default(),
                byte_array_has_max_len_chance: 0.0,
            },
            keep_history_chance: 0.0,
            documents_mutable_chance: 0.0,
            documents_can_be_deleted_chance: 0.0,
        };

        let mut rng = StdRng::seed_from_u64(6);

        document_types.insert(
            "invalid".to_string(),
            DocumentType::V0(
                DocumentTypeV0::invalid_random_document_type(
                    parameters,
                    dashpay_id,
                    &mut rng,
                    platform_version,
                )
                .expect("expected an invalid document type"),
            ),
        );

        let mut update_contract_state_transition: StateTransition =
            DataContractUpdateTransition::try_from_platform_versioned(
                (modified_dashpay_contract, 2),
                platform_version,
            )
            .expect("expected a state transition")
            .into();

        update_contract_state_transition
            .sign(&key, private_key.as_slice(), &NativeBlsModule)
            .expect("expected to sign transition");
        let serialized_update = update_contract_state_transition
            .serialize_to_bytes()
            .expect("serialized state transition");

        let validation_result = platform
            .check_tx(
                serialized_update.as_slice(),
                FirstTimeCheck,
                &platform_ref,
                platform_version,
            )
            .expect("expected to check tx");

        assert!(validation_result.errors.is_empty());

        let check_result = platform
            .check_tx(
                serialized_update.as_slice(),
                Recheck,
                &platform_ref,
                platform_version,
            )
            .expect("expected to check tx");

        assert!(check_result.is_valid());

        let transaction = platform.drive.grove.start_transaction();

        let processing_result = platform
            .platform
            .process_raw_state_transitions(
                &vec![serialized_update.clone()],
                &platform_state,
                &BlockInfo::default(),
                &transaction,
                platform_version,
                false,
                None,
            )
            .expect("expected to process state transition");

        // We have one invalid paid for state transition
        assert_eq!(processing_result.invalid_paid_count(), 1);

        assert_eq!(processing_result.aggregated_fees().processing_fee, 448640);

        let check_result = platform
            .check_tx(
                serialized_update.as_slice(),
                Recheck,
                &platform_ref,
                platform_version,
            )
            .expect("expected to check tx");

        assert!(check_result.is_valid()); // it should still be valid, because we didn't commit the transaction

        platform
            .drive
            .grove
            .commit_transaction(transaction)
            .unwrap()
            .expect("expected to commit");

        let check_result = platform
            .check_tx(
                serialized_update.as_slice(),
                Recheck,
                &platform_ref,
                platform_version,
            )
            .expect("expected to check tx");

        assert!(!check_result.is_valid()); // it should no longer be valid, because of the nonce check

        assert!(matches!(
            check_result.errors.first().expect("expected an error"),
            ConsensusError::StateError(StateError::InvalidIdentityNonceError(_))
        ));
    }

    #[test]
    fn document_update_check_tx() {
        let platform_config = PlatformConfig {
            testing_configs: PlatformTestConfig {
                disable_instant_lock_signature_verification: true,
                ..Default::default()
            },
            ..Default::default()
        };

        let platform = TestPlatformBuilder::new()
            .with_config(platform_config)
            .build_with_mock_rpc()
            .set_genesis_state();

        let platform_state = platform.state.load();
        let platform_version = platform_state.current_platform_version().unwrap();

        let platform_ref = PlatformRef {
            drive: &platform.drive,
            state: &platform_state,
            config: &platform.config,
            core_rpc: &platform.core_rpc,
        };

        let mut signer = SimpleSigner::default();

        let mut rng = StdRng::seed_from_u64(567);

        let (master_key, master_private_key) =
            IdentityPublicKey::random_ecdsa_master_authentication_key(0, Some(3), platform_version)
                .expect("expected to get key pair");

        signer.add_key(master_key.clone(), master_private_key.clone());

        let (key, private_key) = IdentityPublicKey::random_ecdsa_critical_level_authentication_key(
            1,
            Some(19),
            platform_version,
        )
        .expect("expected to get key pair");

        signer.add_key(key.clone(), private_key.clone());

        let (_, pk) = ECDSA_SECP256K1
            .random_public_and_private_key_data(&mut rng, platform_version)
            .unwrap();

        let asset_lock_proof = instant_asset_lock_proof_fixture(
            Some(PrivateKey::from_slice(pk.as_slice(), Network::Testnet).unwrap()),
            None,
        );

        let identifier = asset_lock_proof
            .create_identifier()
            .expect("expected an identifier");

        let identity: Identity = IdentityV0 {
            id: identifier,
            public_keys: BTreeMap::from([(0, master_key.clone()), (1, key.clone())]),
            balance: 1000000000,
            revision: 0,
        }
        .into();

        let identity_create_transition: StateTransition =
            IdentityCreateTransition::try_from_identity_with_signer(
                &identity,
                asset_lock_proof,
                pk.as_slice(),
                &signer,
                &NativeBlsModule,
                0,
                platform_version,
            )
            .expect("expected an identity create transition");

        let identity_create_serialized_transition = identity_create_transition
            .serialize_to_bytes()
            .expect("serialized state transition");

        let dashpay =
            get_dashpay_contract_fixture(Some(identity.id()), 1, platform_version.protocol_version);
        let dashpay_contract = dashpay.data_contract().clone();
        let mut create_contract_state_transition: StateTransition = dashpay
            .try_into_platform_versioned(platform_version)
            .expect("expected a state transition");
        create_contract_state_transition
            .sign(&key, private_key.as_slice(), &NativeBlsModule)
            .expect("expected to sign transition");
        let data_contract_create_serialized_transition = create_contract_state_transition
            .serialize_to_bytes()
            .expect("expected data contract create serialized state transition");

        let profile = dashpay_contract
            .document_type_for_name("profile")
            .expect("expected a profile document type");

        let entropy = Bytes32::random_with_rng(&mut rng);

        let mut document = profile
            .random_document_with_identifier_and_entropy(
                &mut rng,
                identifier,
                entropy,
                DocumentFieldFillType::FillIfNotRequired,
                DocumentFieldFillSize::AnyDocumentFillSize,
                platform_version,
            )
            .expect("expected a random document");

        document.set("avatarUrl", "http://test.com/bob.jpg".into());

        let mut altered_document = document.clone();

        altered_document.increment_revision().unwrap();
        altered_document.set("displayName", "Samuel".into());
        altered_document.set("avatarUrl", "http://test.com/cat.jpg".into());

        let documents_batch_create_transition =
            BatchTransition::new_document_creation_transition_from_document(
                document,
                profile,
                entropy.0,
                &key,
                2,
                0,
                &signer,
                platform_version,
                None,
                None,
                None,
            )
            .expect("expect to create documents batch transition");

        let documents_batch_create_serialized_transition = documents_batch_create_transition
            .serialize_to_bytes()
            .expect("expected documents batch serialized state transition");

        let documents_batch_update_transition =
            BatchTransition::new_document_replacement_transition_from_document(
                altered_document,
                profile,
                &key,
                3,
                0,
                &signer,
                platform_version,
                None,
                None,
                None,
            )
            .expect("expect to create documents batch transition");

        let documents_batch_update_serialized_transition = documents_batch_update_transition
            .serialize_to_bytes()
            .expect("expected documents batch serialized state transition");

        let transaction = platform.drive.grove.start_transaction();

        let validation_result = platform
            .execute_tx(identity_create_serialized_transition, &transaction)
            .expect("expected to execute identity_create tx");

        assert!(
            matches!(validation_result, SuccessfulPaidExecution(..)),
            "{:?}",
            validation_result
        );

        let validation_result = platform
            .execute_tx(data_contract_create_serialized_transition, &transaction)
            .expect("expected to execute data_contract_create tx");
        assert!(matches!(validation_result, SuccessfulPaidExecution(..)));
        let validation_result = platform
            .execute_tx(documents_batch_create_serialized_transition, &transaction)
            .expect("expected to execute document_create tx");
        assert!(matches!(validation_result, SuccessfulPaidExecution(..)));

        platform
            .drive
            .grove
            .commit_transaction(transaction)
            .unwrap()
            .expect("expected to commit transaction");

        let validation_result = platform
            .check_tx(
                documents_batch_update_serialized_transition.as_slice(),
                FirstTimeCheck,
                &platform_ref,
                platform_version,
            )
            .expect("expected to check tx");

        assert!(validation_result.errors.is_empty());
    }

    #[test]
    fn identity_top_up_check_tx() {
        let platform_config = PlatformConfig {
            testing_configs: PlatformTestConfig {
                disable_instant_lock_signature_verification: true,
                ..Default::default()
            },
            ..Default::default()
        };

        let platform = TestPlatformBuilder::new()
            .with_config(platform_config)
            .build_with_mock_rpc();

        let platform_state = platform.state.load();
        let platform_version = platform_state.current_platform_version().unwrap();

        let platform_ref = PlatformRef {
            drive: &platform.drive,
            state: &platform_state,
            config: &platform.config,
            core_rpc: &platform.core_rpc,
        };

        let mut signer = SimpleSigner::default();

        let mut rng = StdRng::seed_from_u64(567);

        let (master_key, master_private_key) =
            IdentityPublicKey::random_ecdsa_master_authentication_key(0, Some(3), platform_version)
                .expect("expected to get key pair");

        signer.add_key(master_key.clone(), master_private_key.clone());

        let (key, private_key) = IdentityPublicKey::random_ecdsa_critical_level_authentication_key(
            1,
            Some(19),
            platform_version,
        )
        .expect("expected to get key pair");

        signer.add_key(key.clone(), private_key.clone());

        let (_, pk) = ECDSA_SECP256K1
            .random_public_and_private_key_data(&mut rng, platform_version)
            .unwrap();

        let asset_lock_proof = instant_asset_lock_proof_fixture(
            Some(PrivateKey::from_slice(pk.as_slice(), Network::Testnet).unwrap()),
            None,
        );

        let identifier = asset_lock_proof
            .create_identifier()
            .expect("expected an identifier");

        let identity: Identity = IdentityV0 {
            id: identifier,
            public_keys: BTreeMap::from([(0, master_key.clone()), (1, key.clone())]),
            balance: 1000000000,
            revision: 0,
        }
        .into();

        let identity_create_transition: StateTransition =
            IdentityCreateTransition::try_from_identity_with_signer(
                &identity,
                asset_lock_proof,
                pk.as_slice(),
                &signer,
                &NativeBlsModule,
                0,
                platform_version,
            )
            .expect("expected an identity create transition");

        let identity_create_serialized_transition = identity_create_transition
            .serialize_to_bytes()
            .expect("serialized state transition");

        platform
            .drive
            .create_initial_state_structure(None, platform_version)
            .expect("expected to create state structure");

        let transaction = platform.drive.grove.start_transaction();

        let validation_result = platform
            .execute_tx(identity_create_serialized_transition, &transaction)
            .expect("expected to execute identity_create tx");
        assert!(matches!(validation_result, SuccessfulPaidExecution(..)));

        platform
            .drive
            .grove
            .commit_transaction(transaction)
            .unwrap()
            .expect("expected to commit transaction");

        let (_, pk) = ECDSA_SECP256K1
            .random_public_and_private_key_data(&mut rng, platform_version)
            .unwrap();

        let asset_lock_proof_top_up = instant_asset_lock_proof_fixture(
            Some(PrivateKey::from_slice(pk.as_slice(), Network::Testnet).unwrap()),
            None,
        );

        let identity_top_up_transition: StateTransition =
            IdentityTopUpTransition::try_from_identity(
                &identity,
                asset_lock_proof_top_up,
                pk.as_slice(),
                0,
                platform_version,
                None,
            )
            .expect("expected an identity create transition");

        let identity_top_up_serialized_transition = identity_top_up_transition
            .serialize_to_bytes()
            .expect("serialized state transition");

        let validation_result = platform
            .check_tx(
                identity_top_up_serialized_transition.as_slice(),
                FirstTimeCheck,
                &platform_ref,
                platform_version,
            )
            .expect("expected to check tx");

        assert!(validation_result.errors.is_empty());

        let transaction = platform.drive.grove.start_transaction();

        let validation_result = platform
            .execute_tx(identity_top_up_serialized_transition, &transaction)
            .expect("expected to execute identity top up tx");
        assert!(matches!(validation_result, SuccessfulPaidExecution(..)));

        platform
            .drive
            .grove
            .commit_transaction(transaction)
            .unwrap()
            .expect("expected to commit transaction");
    }

    #[test]
    fn identity_cant_double_top_up() {
        let platform_config = PlatformConfig {
            testing_configs: PlatformTestConfig {
                disable_instant_lock_signature_verification: true,
                ..Default::default()
            },
            ..Default::default()
        };

        let platform = TestPlatformBuilder::new()
            .with_config(platform_config)
            .build_with_mock_rpc();

        let platform_state = platform.state.load();
        let platform_version = platform_state.current_platform_version().unwrap();

        let platform_ref = PlatformRef {
            drive: &platform.drive,
            state: &platform_state,
            config: &platform.config,
            core_rpc: &platform.core_rpc,
        };

        let mut signer = SimpleSigner::default();

        let mut rng = StdRng::seed_from_u64(567);

        let (master_key, master_private_key) =
            IdentityPublicKey::random_ecdsa_master_authentication_key(0, Some(3), platform_version)
                .expect("expected to get key pair");

        signer.add_key(master_key.clone(), master_private_key.clone());

        let (key, private_key) = IdentityPublicKey::random_ecdsa_critical_level_authentication_key(
            1,
            Some(19),
            platform_version,
        )
        .expect("expected to get key pair");

        signer.add_key(key.clone(), private_key.clone());

        let (_, pk) = ECDSA_SECP256K1
            .random_public_and_private_key_data(&mut rng, platform_version)
            .unwrap();

        let asset_lock_proof = instant_asset_lock_proof_fixture(
            Some(PrivateKey::from_slice(pk.as_slice(), Network::Testnet).unwrap()),
            None,
        );

        let identifier = asset_lock_proof
            .create_identifier()
            .expect("expected an identifier");

        let identity: Identity = IdentityV0 {
            id: identifier,
            public_keys: BTreeMap::from([(0, master_key.clone()), (1, key.clone())]),
            balance: 1000000000,
            revision: 0,
        }
        .into();

        let identity_create_transition: StateTransition =
            IdentityCreateTransition::try_from_identity_with_signer(
                &identity,
                asset_lock_proof,
                pk.as_slice(),
                &signer,
                &NativeBlsModule,
                0,
                platform_version,
            )
            .expect("expected an identity create transition");

        let identity_create_serialized_transition = identity_create_transition
            .serialize_to_bytes()
            .expect("serialized state transition");

        platform
            .drive
            .create_initial_state_structure(None, platform_version)
            .expect("expected to create state structure");

        let transaction = platform.drive.grove.start_transaction();

        let validation_result = platform
            .execute_tx(identity_create_serialized_transition, &transaction)
            .expect("expected to execute identity_create tx");
        assert!(matches!(validation_result, SuccessfulPaidExecution(..)));

        platform
            .drive
            .grove
            .commit_transaction(transaction)
            .unwrap()
            .expect("expected to commit transaction");

        let (_, pk) = ECDSA_SECP256K1
            .random_public_and_private_key_data(&mut rng, platform_version)
            .unwrap();

        let asset_lock_proof_top_up = instant_asset_lock_proof_fixture(
            Some(PrivateKey::from_slice(pk.as_slice(), Network::Testnet).unwrap()),
            None,
        );

        let identity_top_up_transition: StateTransition =
            IdentityTopUpTransition::try_from_identity(
                &identity,
                asset_lock_proof_top_up,
                pk.as_slice(),
                0,
                platform_version,
                None,
            )
            .expect("expected an identity create transition");

        let identity_top_up_serialized_transition = identity_top_up_transition
            .serialize_to_bytes()
            .expect("serialized state transition");

        let validation_result = platform
            .check_tx(
                identity_top_up_serialized_transition.as_slice(),
                FirstTimeCheck,
                &platform_ref,
                platform_version,
            )
            .expect("expected to check tx");

        assert!(validation_result.errors.is_empty());

        let transaction = platform.drive.grove.start_transaction();

        let validation_result = platform
            .execute_tx(identity_top_up_serialized_transition.clone(), &transaction)
            .expect("expected to execute identity top up tx");
        assert!(matches!(validation_result, SuccessfulPaidExecution(..)));

        platform
            .drive
            .grove
            .commit_transaction(transaction)
            .unwrap()
            .expect("expected to commit transaction");

        let validation_result = platform
            .check_tx(
                identity_top_up_serialized_transition.as_slice(),
                FirstTimeCheck,
                &platform_ref,
                platform_version,
            )
            .expect("expected to check tx");

        assert!(matches!(
            validation_result.errors.first().expect("expected an error"),
            ConsensusError::BasicError(
                BasicError::IdentityAssetLockTransactionOutPointAlreadyConsumedError(_)
            )
        ));

        let validation_result = platform
            .check_tx(
                identity_top_up_serialized_transition.as_slice(),
                Recheck,
                &platform_ref,
                platform_version,
            )
            .expect("expected to check tx");

        assert!(matches!(
            validation_result.errors.first().expect("expected an error"),
            ConsensusError::BasicError(
                BasicError::IdentityAssetLockTransactionOutPointAlreadyConsumedError(_)
            )
        ));
    }

    #[test]
    fn identity_top_up_with_unknown_identity_doesnt_panic() {
        let platform_config = PlatformConfig {
            testing_configs: PlatformTestConfig {
                disable_instant_lock_signature_verification: true,
                ..Default::default()
            },
            ..Default::default()
        };

        let platform = TestPlatformBuilder::new()
            .with_config(platform_config)
            .build_with_mock_rpc();

        let platform_state = platform.state.load();
        let platform_version = platform_state.current_platform_version().unwrap();

        let platform_ref = PlatformRef {
            drive: &platform.drive,
            state: &platform_state,
            config: &platform.config,
            core_rpc: &platform.core_rpc,
        };

        let mut signer = SimpleSigner::default();

        let mut rng = StdRng::seed_from_u64(567);

        let (key, private_key) = IdentityPublicKey::random_ecdsa_critical_level_authentication_key(
            1,
            Some(19),
            platform_version,
        )
        .expect("expected to get key pair");

        signer.add_key(key.clone(), private_key.clone());

        let (_, pk) = ECDSA_SECP256K1
            .random_public_and_private_key_data(&mut rng, platform_version)
            .unwrap();

        let asset_lock_proof = instant_asset_lock_proof_fixture(
            Some(PrivateKey::from_slice(pk.as_slice(), Network::Testnet).unwrap()),
            None,
        );

        let identifier = asset_lock_proof
            .create_identifier()
            .expect("expected an identifier");

        let identity: Identity = IdentityV0 {
            id: identifier,
            public_keys: BTreeMap::from([(1, key.clone())]),
            balance: 1000000000,
            revision: 0,
        }
        .into();

        platform
            .drive
            .create_initial_state_structure(None, platform_version)
            .expect("expected to create state structure");

        let (_, pk) = ECDSA_SECP256K1
            .random_public_and_private_key_data(&mut rng, platform_version)
            .unwrap();

        let asset_lock_proof_top_up = instant_asset_lock_proof_fixture(
            Some(PrivateKey::from_slice(pk.as_slice(), Network::Testnet).unwrap()),
            None,
        );

        let identity_top_up_transition: StateTransition =
            IdentityTopUpTransition::try_from_identity(
                &identity,
                asset_lock_proof_top_up,
                pk.as_slice(),
                0,
                platform_version,
                None,
            )
            .expect("expected an identity create transition");

        let identity_top_up_serialized_transition = identity_top_up_transition
            .serialize_to_bytes()
            .expect("serialized state transition");

        let validation_result = platform
            .check_tx(
                identity_top_up_serialized_transition.as_slice(),
                FirstTimeCheck,
                &platform_ref,
                platform_version,
            )
            .expect("expected to check tx");

        // This errors because we never created the identity

        assert!(matches!(
            validation_result.errors.first().expect("expected an error"),
            ConsensusError::SignatureError(SignatureError::IdentityNotFoundError(_))
        ));
    }

    #[test]
    fn identity_cant_create_with_used_outpoint() {
        let platform_config = PlatformConfig {
            testing_configs: PlatformTestConfig {
                disable_instant_lock_signature_verification: true,
                ..Default::default()
            },
            ..Default::default()
        };

        let platform = TestPlatformBuilder::new()
            .with_config(platform_config)
            .build_with_mock_rpc();

        let platform_state = platform.state.load();
        let platform_version = platform_state.current_platform_version().unwrap();

        let platform_ref = PlatformRef {
            drive: &platform.drive,
            state: &platform_state,
            config: &platform.config,
            core_rpc: &platform.core_rpc,
        };

        let mut signer = SimpleSigner::default();

        let mut rng = StdRng::seed_from_u64(567);

        let (master_key, master_private_key) =
            IdentityPublicKey::random_ecdsa_master_authentication_key(0, Some(3), platform_version)
                .expect("expected to get key pair");

        signer.add_key(master_key.clone(), master_private_key.clone());

        let (key, private_key) = IdentityPublicKey::random_ecdsa_critical_level_authentication_key(
            1,
            Some(19),
            platform_version,
        )
        .expect("expected to get key pair");

        signer.add_key(key.clone(), private_key.clone());

        let (_, pk) = ECDSA_SECP256K1
            .random_public_and_private_key_data(&mut rng, platform_version)
            .unwrap();

        let asset_lock_proof = instant_asset_lock_proof_fixture(
            Some(PrivateKey::from_slice(pk.as_slice(), Network::Testnet).unwrap()),
            None,
        );

        let identifier = asset_lock_proof
            .create_identifier()
            .expect("expected an identifier");

        let identity: Identity = IdentityV0 {
            id: identifier,
            public_keys: BTreeMap::from([(0, master_key.clone()), (1, key.clone())]),
            balance: 1000000000,
            revision: 0,
        }
        .into();

        let identity_create_transition: StateTransition =
            IdentityCreateTransition::try_from_identity_with_signer(
                &identity,
                asset_lock_proof,
                pk.as_slice(),
                &signer,
                &NativeBlsModule,
                0,
                platform_version,
            )
            .expect("expected an identity create transition");

        let identity_create_serialized_transition = identity_create_transition
            .serialize_to_bytes()
            .expect("serialized state transition");

        platform
            .drive
            .create_initial_state_structure(None, platform_version)
            .expect("expected to create state structure");

        let transaction = platform.drive.grove.start_transaction();

        let validation_result = platform
            .execute_tx(identity_create_serialized_transition, &transaction)
            .expect("expected to execute identity_create tx");
        assert!(matches!(validation_result, SuccessfulPaidExecution(..)));

        platform
            .drive
            .grove
            .commit_transaction(transaction)
            .unwrap()
            .expect("expected to commit transaction");

        let (_, pk) = ECDSA_SECP256K1
            .random_public_and_private_key_data(&mut rng, platform_version)
            .unwrap();

        let asset_lock_proof_top_up = instant_asset_lock_proof_fixture(
            Some(PrivateKey::from_slice(pk.as_slice(), Network::Testnet).unwrap()),
            None,
        );

        let identity_top_up_transition: StateTransition =
            IdentityTopUpTransition::try_from_identity(
                &identity,
                asset_lock_proof_top_up.clone(),
                pk.as_slice(),
                0,
                platform_version,
                None,
            )
            .expect("expected an identity create transition");

        let identity_top_up_serialized_transition = identity_top_up_transition
            .serialize_to_bytes()
            .expect("serialized state transition");

        let validation_result = platform
            .check_tx(
                identity_top_up_serialized_transition.as_slice(),
                FirstTimeCheck,
                &platform_ref,
                platform_version,
            )
            .expect("expected to check tx");

        assert!(validation_result.errors.is_empty());

        let transaction = platform.drive.grove.start_transaction();

        let validation_result = platform
            .execute_tx(identity_top_up_serialized_transition.clone(), &transaction)
            .expect("expected to execute identity top up tx");
        assert!(matches!(validation_result, SuccessfulPaidExecution(..)));

        platform
            .drive
            .grove
            .commit_transaction(transaction)
            .unwrap()
            .expect("expected to commit transaction");

        // At this point we try creating a new identity with a used asset lock

        let mut signer = SimpleSigner::default();

        let (master_key, master_private_key) =
            IdentityPublicKey::random_ecdsa_master_authentication_key(0, Some(4), platform_version)
                .expect("expected to get key pair");

        signer.add_key(master_key.clone(), master_private_key.clone());

        let (key, private_key) = IdentityPublicKey::random_ecdsa_critical_level_authentication_key(
            1,
            Some(50),
            platform_version,
        )
        .expect("expected to get key pair");

        signer.add_key(key.clone(), private_key.clone());

        let identifier = asset_lock_proof_top_up
            .create_identifier()
            .expect("expected an identifier");

        let identity: Identity = IdentityV0 {
            id: identifier,
            public_keys: BTreeMap::from([(0, master_key.clone()), (1, key.clone())]),
            balance: 1000000000,
            revision: 0,
        }
        .into();

        let identity_create_transition: StateTransition =
            IdentityCreateTransition::try_from_identity_with_signer(
                &identity,
                asset_lock_proof_top_up,
                pk.as_slice(),
                &signer,
                &NativeBlsModule,
                0,
                platform_version,
            )
            .expect("expected an identity create transition");

        let identity_create_serialized_transition = identity_create_transition
            .serialize_to_bytes()
            .expect("serialized state transition");

        let validation_result = platform
            .check_tx(
                identity_create_serialized_transition.as_slice(),
                FirstTimeCheck,
                &platform_ref,
                platform_version,
            )
            .expect("expected to check tx");

        assert!(matches!(
            validation_result.errors.first().expect("expected an error"),
            ConsensusError::BasicError(
                BasicError::IdentityAssetLockTransactionOutPointAlreadyConsumedError(_)
            )
        ));

        let validation_result = platform
            .check_tx(
                identity_create_serialized_transition.as_slice(),
                Recheck,
                &platform_ref,
                platform_version,
            )
            .expect("expected to check tx");

        assert!(matches!(
            validation_result.errors.first().expect("expected an error"),
            ConsensusError::BasicError(
                BasicError::IdentityAssetLockTransactionOutPointAlreadyConsumedError(_)
            )
        ));
    }

    #[test]
    fn identity_can_create_with_semi_used_outpoint() {
        let platform_config = PlatformConfig {
            testing_configs: PlatformTestConfig {
                disable_instant_lock_signature_verification: true,
                ..Default::default()
            },
            ..Default::default()
        };

        let platform = TestPlatformBuilder::new()
            .with_config(platform_config)
            .build_with_mock_rpc();

        let platform_state = platform.state.load();
        let platform_version = platform_state.current_platform_version().unwrap();

        let platform_ref = PlatformRef {
            drive: &platform.drive,
            state: &platform_state,
            config: &platform.config,
            core_rpc: &platform.core_rpc,
        };

        let mut signer = SimpleSigner::default();

        let mut rng = StdRng::seed_from_u64(567);

        let (master_key, master_private_key) =
            IdentityPublicKey::random_ecdsa_master_authentication_key(0, Some(3), platform_version)
                .expect("expected to get key pair");

        signer.add_key(master_key.clone(), master_private_key.clone());

        let (key, private_key) = IdentityPublicKey::random_ecdsa_critical_level_authentication_key(
            1,
            Some(19),
            platform_version,
        )
        .expect("expected to get key pair");

        signer.add_key(key.clone(), private_key.clone());

        let (_, pk) = ECDSA_SECP256K1
            .random_public_and_private_key_data(&mut rng, platform_version)
            .unwrap();

        let asset_lock_proof = instant_asset_lock_proof_fixture(
            Some(PrivateKey::from_slice(pk.as_slice(), Network::Testnet).unwrap()),
            None,
        );

        let identifier = asset_lock_proof
            .create_identifier()
            .expect("expected an identifier");

        let identity: Identity = IdentityV0 {
            id: identifier,
            public_keys: BTreeMap::from([(0, master_key.clone()), (1, key.clone())]),
            balance: 1000000000,
            revision: 0,
        }
        .into();

        let mut identity_create_transition: StateTransition =
            IdentityCreateTransition::try_from_identity_with_signer(
                &identity,
                asset_lock_proof.clone(),
                pk.as_slice(),
                &signer,
                &NativeBlsModule,
                0,
                platform_version,
            )
            .expect("expected an identity create transition");

        let valid_identity_create_transition = identity_create_transition.clone();

        // let's add an error so this fails on state validation

        if let StateTransition::IdentityCreate(identity_create_transition_inner) =
            &mut identity_create_transition
        {
            // let's create a new key that isn't signed
            let master_key = identity_create_transition_inner
                .public_keys_mut()
                .get_mut(0)
                .expect("expected master key");
            master_key.set_signature(vec![].into());
        };

        let identity_create_serialized_transition = identity_create_transition
            .serialize_to_bytes()
            .expect("serialized state transition");

        platform
            .drive
            .create_initial_state_structure(None, platform_version)
            .expect("expected to create state structure");

        let transaction = platform.drive.grove.start_transaction();

        let validation_result = platform
            .execute_tx(identity_create_serialized_transition, &transaction)
            .expect("expected to execute identity_create tx");
        assert!(matches!(validation_result, UnsuccessfulPaidExecution(..)));

        platform
            .drive
            .grove
            .commit_transaction(transaction)
            .unwrap()
            .expect("expected to commit transaction");

        // now lets try to recreate the valid identity

        // This one will use the balance on the outpoint that was already saved

        let valid_identity_create_serialized_transition = valid_identity_create_transition
            .serialize_to_bytes()
            .expect("serialized state transition");

        let transaction = platform.drive.grove.start_transaction();

        let validation_result = platform
            .execute_tx(valid_identity_create_serialized_transition, &transaction)
            .expect("expected to execute identity_create tx");

        platform
            .drive
            .grove
            .commit_transaction(transaction)
            .unwrap()
            .expect("expected to commit transaction");

        // this is unpaid because it will look like a replay attack
        assert!(matches!(
            validation_result,
            UnpaidConsensusExecutionError(..)
        ));

        let valid_identity_create_transition: StateTransition =
            IdentityCreateTransition::try_from_identity_with_signer(
                &identity,
                asset_lock_proof,
                pk.as_slice(),
                &signer,
                &NativeBlsModule,
                1,
                platform_version,
            )
            .expect("expected an identity create transition");

        let valid_identity_create_serialized_transition = valid_identity_create_transition
            .serialize_to_bytes()
            .expect("serialized state transition");

        let transaction = platform.drive.grove.start_transaction();

        let validation_result = platform
            .execute_tx(valid_identity_create_serialized_transition, &transaction)
            .expect("expected to execute identity_create tx");

        // the user fee increase changed, so this is now passing
        assert!(matches!(validation_result, SuccessfulPaidExecution(..)));

        platform
            .drive
            .grove
            .commit_transaction(transaction)
            .unwrap()
            .expect("expected to commit transaction");

        let (_, pk) = ECDSA_SECP256K1
            .random_public_and_private_key_data(&mut rng, platform_version)
            .unwrap();

        let asset_lock_proof_top_up = instant_asset_lock_proof_fixture(
            Some(PrivateKey::from_slice(pk.as_slice(), Network::Testnet).unwrap()),
            None,
        );

        let identity_top_up_transition: StateTransition =
            IdentityTopUpTransition::try_from_identity(
                &identity,
                asset_lock_proof_top_up.clone(),
                pk.as_slice(),
                0,
                platform_version,
                None,
            )
            .expect("expected an identity create transition");

        let identity_top_up_serialized_transition = identity_top_up_transition
            .serialize_to_bytes()
            .expect("serialized state transition");

        let validation_result = platform
            .check_tx(
                identity_top_up_serialized_transition.as_slice(),
                FirstTimeCheck,
                &platform_ref,
                platform_version,
            )
            .expect("expected to check tx");

        assert!(validation_result.errors.is_empty());

        let transaction = platform.drive.grove.start_transaction();

        let validation_result = platform
            .execute_tx(identity_top_up_serialized_transition.clone(), &transaction)
            .expect("expected to execute identity top up tx");
        assert!(matches!(validation_result, SuccessfulPaidExecution(..)));

        platform
            .drive
            .grove
            .commit_transaction(transaction)
            .unwrap()
            .expect("expected to commit transaction");

        // At this point we try creating a new identity with a used asset lock

        let mut signer = SimpleSigner::default();

        let (master_key, master_private_key) =
            IdentityPublicKey::random_ecdsa_master_authentication_key(0, Some(4), platform_version)
                .expect("expected to get key pair");

        signer.add_key(master_key.clone(), master_private_key.clone());

        let (key, private_key) = IdentityPublicKey::random_ecdsa_critical_level_authentication_key(
            1,
            Some(50),
            platform_version,
        )
        .expect("expected to get key pair");

        signer.add_key(key.clone(), private_key.clone());

        let identifier = asset_lock_proof_top_up
            .create_identifier()
            .expect("expected an identifier");

        let identity: Identity = IdentityV0 {
            id: identifier,
            public_keys: BTreeMap::from([(0, master_key.clone()), (1, key.clone())]),
            balance: 1000000000,
            revision: 0,
        }
        .into();

        let identity_create_transition: StateTransition =
            IdentityCreateTransition::try_from_identity_with_signer(
                &identity,
                asset_lock_proof_top_up,
                pk.as_slice(),
                &signer,
                &NativeBlsModule,
                0,
                platform_version,
            )
            .expect("expected an identity create transition");

        let identity_create_serialized_transition = identity_create_transition
            .serialize_to_bytes()
            .expect("serialized state transition");

        let validation_result = platform
            .check_tx(
                identity_create_serialized_transition.as_slice(),
                FirstTimeCheck,
                &platform_ref,
                platform_version,
            )
            .expect("expected to check tx");

        assert!(matches!(
            validation_result.errors.first().expect("expected an error"),
            ConsensusError::BasicError(
                BasicError::IdentityAssetLockTransactionOutPointAlreadyConsumedError(_)
            )
        ));

        let validation_result = platform
            .check_tx(
                identity_create_serialized_transition.as_slice(),
                Recheck,
                &platform_ref,
                platform_version,
            )
            .expect("expected to check tx");

        assert!(matches!(
            validation_result.errors.first().expect("expected an error"),
            ConsensusError::BasicError(
                BasicError::IdentityAssetLockTransactionOutPointAlreadyConsumedError(_)
            )
        ));
    }

    #[test]
    fn identity_update_with_non_master_key_check_tx() {
        let platform_config = PlatformConfig {
            testing_configs: PlatformTestConfig {
                disable_instant_lock_signature_verification: true,
                ..Default::default()
            },
            ..Default::default()
        };

        let platform_version = PlatformVersion::latest();

        let mut platform = TestPlatformBuilder::new()
            .with_config(platform_config)
            .build_with_mock_rpc()
            .set_genesis_state();

        let mut rng = StdRng::seed_from_u64(433);

        let platform_state = platform.state.load();

        let (identity, signer, key) = setup_identity(&mut platform, 958, dash_to_credits!(0.1));

        let secp = Secp256k1::new();

        let new_key_pair = Keypair::new(&secp, &mut rng);

        let mut new_key = IdentityPublicKeyInCreationV0 {
            id: 2,
            purpose: Purpose::AUTHENTICATION,
            security_level: SecurityLevel::HIGH,
            key_type: KeyType::ECDSA_SECP256K1,
            read_only: false,
            data: new_key_pair.public_key().serialize().to_vec().into(),
            signature: Default::default(),
            contract_bounds: None,
        };

        let signable_bytes = new_key
            .signable_bytes()
            .expect("expected to get signable bytes");
        let secret = new_key_pair.secret_key();
        let signature =
            signer::sign(&signable_bytes, &secret.secret_bytes()).expect("expected to sign");

        new_key.signature = signature.to_vec().into();

        let update_transition: IdentityUpdateTransition = IdentityUpdateTransitionV0 {
            identity_id: identity.id(),
            revision: 0,
            nonce: 1,
            add_public_keys: vec![IdentityPublicKeyInCreation::V0(new_key)],
            disable_public_keys: vec![],
            user_fee_increase: 0,
            signature_public_key_id: key.id(),
            signature: Default::default(),
        }
        .into();

        let mut update_transition: StateTransition = update_transition.into();

        let data = update_transition
            .signable_bytes()
            .expect("expected signable bytes");
        update_transition.set_signature(
            signer
                .sign(&key, data.as_slice())
                .expect("expected to sign"),
        );

        let update_transition_bytes = update_transition
            .serialize_to_bytes()
            .expect("expected to serialize");

        let platform_ref = PlatformRef {
            drive: &platform.drive,
            state: &platform_state,
            config: &platform.config,
            core_rpc: &platform.core_rpc,
        };

        let validation_result = platform
            .check_tx(
                update_transition_bytes.as_slice(),
                FirstTimeCheck,
                &platform_ref,
                platform_version,
            )
            .expect("expected to execute identity top up tx");

        // Only master keys can sign an update

        assert_matches!(
            validation_result.errors.first(),
            Some(ConsensusError::SignatureError(
                SignatureError::InvalidSignaturePublicKeySecurityLevelError(_)
            ))
        );
    }

    #[test]
    fn identity_update_with_encryption_key_check_tx() {
        let platform_config = PlatformConfig {
            testing_configs: PlatformTestConfig {
                disable_instant_lock_signature_verification: true,
                ..Default::default()
            },
            ..Default::default()
        };

        let platform_version = PlatformVersion::latest();

        let mut platform = TestPlatformBuilder::new()
            .with_config(platform_config)
            .build_with_mock_rpc()
            .set_genesis_state();

        let (identity, signer, key) =
            setup_identity_return_master_key(&mut platform, 958, dash_to_credits!(0.1));

        let mut rng = StdRng::seed_from_u64(1);

        let secp = Secp256k1::new();

        let platform_state = platform.state.load();

        let new_key_pair = Keypair::new(&secp, &mut rng);

        let new_key = IdentityPublicKeyInCreationV0 {
            id: 2,
            purpose: Purpose::ENCRYPTION,
            security_level: SecurityLevel::MEDIUM,
            key_type: ECDSA_SECP256K1,
            read_only: true,
            data: new_key_pair.public_key().serialize().to_vec().into(),
            signature: Default::default(),
            contract_bounds: Some(SingleContractDocumentType {
                id: Dashpay.id(),
                document_type_name: "contactRequest".to_string(),
            }),
        };

        let _signable_bytes = new_key
            .signable_bytes()
            .expect("expected to get signable bytes");

        let update_transition: IdentityUpdateTransition = IdentityUpdateTransitionV0 {
            identity_id: identity.id(),
            revision: 1,
            nonce: 1,
            add_public_keys: vec![IdentityPublicKeyInCreation::V0(new_key.clone())],
            disable_public_keys: vec![],
            user_fee_increase: 0,
            signature_public_key_id: key.id(),
            signature: Default::default(),
        }
        .into();

        let mut update_transition: StateTransition = update_transition.into();

        let data = update_transition
            .signable_bytes()
            .expect("expected signable bytes");
        update_transition.set_signature(
            signer
                .sign(&key, data.as_slice())
                .expect("expected to sign"),
        );

        let update_transition_bytes = update_transition
            .serialize_to_bytes()
            .expect("expected to serialize");

        let platform_ref = PlatformRef {
            drive: &platform.drive,
            state: &platform_state,
            config: &platform.config,
            core_rpc: &platform.core_rpc,
        };

        let validation_result = platform
            .check_tx(
                update_transition_bytes.as_slice(),
                FirstTimeCheck,
                &platform_ref,
                platform_version,
            )
            .expect("expected to execute identity top up tx");

        // we shouldn't have any errors

        assert_eq!(validation_result.errors.len(), 0);
    }
}<|MERGE_RESOLUTION|>--- conflicted
+++ resolved
@@ -630,11 +630,7 @@
             )
             .expect("expected to process state transition");
 
-<<<<<<< HEAD
-        assert_eq!(processing_result.aggregated_fees().processing_fee, 2484810);
-=======
-        assert_eq!(processing_result.aggregated_fees().processing_fee, 2488010);
->>>>>>> 379e4a6b
+        assert_eq!(processing_result.aggregated_fees().processing_fee, 2488410);
 
         let check_result = platform
             .check_tx(
@@ -1145,11 +1141,7 @@
 
         // The processing fees should be twice as much as a fee multiplier of 0,
         // since a fee multiplier of 100 means 100% more of 1 (gives 2)
-<<<<<<< HEAD
-        assert_eq!(processing_result.aggregated_fees().processing_fee, 4969620);
-=======
-        assert_eq!(processing_result.aggregated_fees().processing_fee, 4976020);
->>>>>>> 379e4a6b
+        assert_eq!(processing_result.aggregated_fees().processing_fee, 4976820);
 
         let check_result = platform
             .check_tx(
@@ -1621,11 +1613,7 @@
             )
             .expect("expected to process state transition");
 
-<<<<<<< HEAD
-        assert_eq!(processing_result.aggregated_fees().processing_fee, 2484810);
-=======
-        assert_eq!(processing_result.aggregated_fees().processing_fee, 2488010);
->>>>>>> 379e4a6b
+        assert_eq!(processing_result.aggregated_fees().processing_fee, 2488410);
 
         platform
             .drive
@@ -1711,11 +1699,7 @@
 
         assert_eq!(
             update_processing_result.aggregated_fees().processing_fee,
-<<<<<<< HEAD
-            2497370
-=======
-            2502650
->>>>>>> 379e4a6b
+            2503110
         );
 
         let check_result = platform
@@ -2085,11 +2069,7 @@
             )
             .expect("expected to process state transition");
 
-<<<<<<< HEAD
-        assert_eq!(processing_result.aggregated_fees().processing_fee, 2484810);
-=======
-        assert_eq!(processing_result.aggregated_fees().processing_fee, 2488010);
->>>>>>> 379e4a6b
+        assert_eq!(processing_result.aggregated_fees().processing_fee, 2488410);
 
         platform
             .drive
