--- conflicted
+++ resolved
@@ -51,11 +51,7 @@
 }
 
 /// The result of a check tx
-<<<<<<< HEAD
-#[derive(Default, Clone, Debug)]
-=======
-#[derive(Clone)]
->>>>>>> c04d6ac4
+#[derive(Clone, Debug)]
 pub struct CheckTxResult {
     /// The level used when checking the transaction
     pub level: CheckTxLevel,
