--- conflicted
+++ resolved
@@ -11,12 +11,8 @@
     pub(super) fn clear_drive_block_cache_v0(&self) {
         self.drive.cache.data_contracts.clear_block_cache();
 
-<<<<<<< HEAD
         let mut protocol_versions_counter =
-            self.drive.cache.protocol_versions_counter.write().unwrap();
-=======
-        let mut protocol_versions_counter = self.drive.cache.protocol_versions_counter.write();
->>>>>>> 0c3f75f7
+            self.drive.cache.protocol_versions_counter.write();
 
         protocol_versions_counter.clear_block_cache()
     }
