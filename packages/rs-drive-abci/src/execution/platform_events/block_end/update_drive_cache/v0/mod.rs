use crate::platform_types::platform::Platform;
use crate::rpc::core::CoreRPCLike;

impl<C> Platform<C>
where
    C: CoreRPCLike,
{
    /// Updates the drive cache at the end of finalize block. This does a few things like merging
    /// the data contract cache and the platform versions cache.
    ///
    pub(super) fn update_drive_cache_v0(&self) {
        // Update global cache with updated contracts
        self.drive
            .cache
            .data_contracts
            .merge_and_clear_block_cache();

<<<<<<< HEAD
        let mut protocol_versions_counter =
            self.drive.cache.protocol_versions_counter.write().unwrap();
=======
        let mut protocol_versions_counter = self.drive.cache.protocol_versions_counter.write();
>>>>>>> 0c3f75f7

        protocol_versions_counter.merge_block_cache()
    }
}<|MERGE_RESOLUTION|>--- conflicted
+++ resolved
@@ -15,12 +15,7 @@
             .data_contracts
             .merge_and_clear_block_cache();
 
-<<<<<<< HEAD
-        let mut protocol_versions_counter =
-            self.drive.cache.protocol_versions_counter.write().unwrap();
-=======
         let mut protocol_versions_counter = self.drive.cache.protocol_versions_counter.write();
->>>>>>> 0c3f75f7
 
         protocol_versions_counter.merge_block_cache()
     }
