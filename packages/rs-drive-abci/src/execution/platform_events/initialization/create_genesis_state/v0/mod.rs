--- conflicted
+++ resolved
@@ -83,32 +83,20 @@
 
         let system_data_contracts = &self.drive.cache.system_data_contracts;
 
-<<<<<<< HEAD
-        let dpns_data_contract = system_data_contracts.read_dpns().clone();
-=======
         let dpns_data_contract = system_data_contracts.read_dpns();
->>>>>>> 0c3f75f7
 
         let system_data_contract_types = BTreeMap::from_iter([
             (
                 SystemDataContract::DPNS,
                 (
-<<<<<<< HEAD
-                    system_data_contracts.read_dpns().clone(),
-=======
                     system_data_contracts.read_dpns(),
->>>>>>> 0c3f75f7
                     system_identity_public_keys.dpns_contract_owner(),
                 ),
             ),
             (
                 SystemDataContract::Withdrawals,
                 (
-<<<<<<< HEAD
-                    system_data_contracts.read_withdrawals().clone(),
-=======
                     system_data_contracts.read_withdrawals(),
->>>>>>> 0c3f75f7
                     system_identity_public_keys.withdrawals_contract_owner(),
                 ),
             ),
@@ -126,34 +114,20 @@
             (
                 SystemDataContract::Dashpay,
                 (
-<<<<<<< HEAD
-                    system_data_contracts.read_dashpay().clone(),
-=======
                     system_data_contracts.read_dashpay(),
->>>>>>> 0c3f75f7
                     system_identity_public_keys.dashpay_contract_owner(),
                 ),
             ),
             (
                 SystemDataContract::MasternodeRewards,
                 (
-<<<<<<< HEAD
-                    system_data_contracts
-                        .read_masternode_reward_shares()
-                        .clone(),
-=======
                     system_data_contracts.read_masternode_reward_shares(),
->>>>>>> 0c3f75f7
                     system_identity_public_keys.masternode_reward_shares_contract_owner(),
                 ),
             ),
         ]);
 
-<<<<<<< HEAD
-        for (_, (data_contract, identity_public_keys_set)) in system_data_contract_types {
-=======
         for (_, (data_contract, identity_public_keys_set)) in &system_data_contract_types {
->>>>>>> 0c3f75f7
             let public_keys = [
                 (
                     0,
