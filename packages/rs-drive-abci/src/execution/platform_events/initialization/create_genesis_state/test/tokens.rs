--- conflicted
+++ resolved
@@ -1,15 +1,9 @@
+
 use crate::error::Error;
 use crate::platform_types::platform::Platform;
 use dpp::block::block_info::BlockInfo;
-<<<<<<< HEAD
-=======
-use dpp::data_contract::associated_token::token_configuration::accessors::v0::TokenConfigurationV0Getters;
->>>>>>> db1fcb80
 use dpp::data_contract::associated_token::token_configuration::v0::TokenConfigurationV0;
-use dpp::data_contract::associated_token::token_configuration_convention::accessors::v0::TokenConfigurationConventionV0Getters;
 use dpp::data_contract::associated_token::token_configuration_convention::v0::TokenConfigurationConventionV0;
-use dpp::data_contract::associated_token::token_configuration_localization::v0::TokenConfigurationLocalizationV0;
-use dpp::data_contract::associated_token::token_configuration_localization::TokenConfigurationLocalization;
 use dpp::data_contract::associated_token::token_distribution_rules::v0::TokenDistributionRulesV0;
 use dpp::data_contract::associated_token::token_keeps_history_rules::v0::TokenKeepsHistoryRulesV0;
 use dpp::data_contract::change_control_rules::authorized_action_takers::AuthorizedActionTakers;
@@ -31,6 +25,10 @@
 use dpp::tokens::status::v0::TokenStatusV0;
 use dpp::tokens::status::TokenStatus;
 use dpp::tokens::token_event::TokenEvent;
+use dpp::data_contract::associated_token::token_configuration::accessors::v0::TokenConfigurationV0Getters;
+use dpp::data_contract::associated_token::token_configuration_convention::accessors::v0::TokenConfigurationConventionV0Getters;
+use dpp::data_contract::associated_token::token_configuration_localization::v0::TokenConfigurationLocalizationV0;
+use dpp::data_contract::associated_token::token_configuration_localization::TokenConfigurationLocalization;
 use dpp::tokens::token_pricing_schedule::TokenPricingSchedule;
 use dpp::version::PlatformVersion;
 use drive::grovedb::TransactionArg;
@@ -56,59 +54,59 @@
 impl<C> Platform<C> {
     /// This data is used for testing token and group queries in RS SDK tests.
     pub(super) fn create_data_for_group_token_queries(
-        &self,
-        block_info: &BlockInfo,
-        transaction: TransactionArg,
-        platform_version: &PlatformVersion,
-    ) -> Result<(), Error> {
-        self.register_identities(block_info, transaction, platform_version)?;
-
-        self.create_data_contract(block_info, transaction, platform_version)?;
-
-        self.mint_tokens(block_info, transaction, platform_version)?;
-
-        // Freeze tokens for identity 2
-        self.drive.token_freeze(
-            *TOKEN_ID_0,
-            IDENTITY_ID_2,
-            block_info,
-            true,
-            transaction,
-            platform_version,
-        )?;
-
-        // Pause token 2
-        let status = TokenStatus::V0(TokenStatusV0 { paused: true });
-        self.drive.token_apply_status(
-            TOKEN_ID_1.to_buffer(),
-            status,
-            block_info,
-            true,
-            transaction,
-            platform_version,
-        )?;
-
-        // Add burn token group action
-        let action_id = Identifier::new([32; 32]);
-        let group_action = GroupAction::V0(GroupActionV0 {
-            event: GroupActionEvent::TokenEvent(TokenEvent::Burn(10, Some("world on fire".into()))),
-        });
-
-        self.drive.add_group_action(
-            DATA_CONTRACT_ID,
-            2,
-            Some(group_action),
-            action_id,
-            IDENTITY_ID_1,
-            1,
-            block_info,
-            true,
-            transaction,
-            platform_version,
-        )?;
-
-        Ok(())
-    }
+    &self,
+    block_info: &BlockInfo,
+    transaction: TransactionArg,
+    platform_version: &PlatformVersion,
+) -> Result<(), Error> {
+    self.register_identities(block_info, transaction, platform_version)?;
+
+    self.create_data_contract(block_info, transaction, platform_version)?;
+
+    self.mint_tokens(block_info, transaction, platform_version)?;
+
+    // Freeze tokens for identity 2
+    self.drive.token_freeze(
+        *TOKEN_ID_0,
+        IDENTITY_ID_2,
+        block_info,
+        true,
+        transaction,
+        platform_version,
+    )?;
+
+    // Pause token 2
+    let status = TokenStatus::V0(TokenStatusV0 { paused: true });
+    self.drive.token_apply_status(
+        TOKEN_ID_1.to_buffer(),
+        status,
+        block_info,
+        true,
+        transaction,
+        platform_version,
+    )?;
+
+    // Add burn token group action
+    let action_id = Identifier::new([32; 32]);
+    let group_action = GroupAction::V0(GroupActionV0 {
+        event: GroupActionEvent::TokenEvent(TokenEvent::Burn(10, Some("world on fire".into()))),
+    });
+
+    self.drive.add_group_action(
+        DATA_CONTRACT_ID,
+        2,
+        Some(group_action),
+        action_id,
+        IDENTITY_ID_1,
+        1,
+        block_info,
+        true,
+        transaction,
+        platform_version,
+    )?;
+
+    Ok(())
+}
 
     /// Create some test data for token direct prices.
     ///
@@ -117,38 +115,38 @@
     ///
     /// Tokens must be already created.
     pub(crate) fn create_data_for_token_direct_prices(
-        &self,
-        block_info: &BlockInfo,
-        transaction: TransactionArg,
-        platform_version: &PlatformVersion,
-    ) -> Result<(), Error> {
-        self.drive.token_set_direct_purchase_price(
-            TOKEN_ID_1.to_buffer(),
-            Some(TokenPricingSchedule::SinglePrice(25)),
-            block_info,
-            true,
-            transaction,
-            platform_version,
-        )?;
-
-        let pricing = TokenPricingSchedule::SetPrices(
-            (0..=900)
-                .step_by(100)
-                .map(|amount| (amount, 1000 - amount))
-                .collect(),
-        );
-
-        self.drive.token_set_direct_purchase_price(
-            TOKEN_ID_2.to_buffer(),
-            Some(pricing),
-            block_info,
-            true,
-            transaction,
-            platform_version,
-        )?;
-
-        Ok(())
-    }
+    &self,
+    block_info: &BlockInfo,
+    transaction: TransactionArg,
+    platform_version: &PlatformVersion,
+) -> Result<(), Error> {
+    self.drive.token_set_direct_purchase_price(
+        TOKEN_ID_1.to_buffer(),
+        Some(TokenPricingSchedule::SinglePrice(25)),
+        block_info,
+        true,
+        transaction,
+        platform_version,
+    )?;
+
+    let pricing = TokenPricingSchedule::SetPrices(
+        (0..=900)
+            .step_by(100)
+            .map(|amount| (amount, 1000 - amount))
+            .collect(),
+    );
+
+    self.drive.token_set_direct_purchase_price(
+        TOKEN_ID_2.to_buffer(),
+        Some(pricing),
+        block_info,
+        true,
+        transaction,
+        platform_version,
+    )?;
+
+    Ok(())
+}
 
     fn register_identities(
         &self,
