--- conflicted
+++ resolved
@@ -84,18 +84,11 @@
         use dpp::fee::epoch::{
             perpetual_storage_epochs, CreditsPerEpoch, SignedCreditsPerEpoch, GENESIS_EPOCH_INDEX,
         };
-<<<<<<< HEAD
-        use dpp::balances::credits::Credits;
-        use drive::drive::batch::grovedb_op_batch::GroveDbOpBatchV0Methods;
-        use drive::drive::batch::DriveOperation;
-        use drive::drive::config::DriveConfig;
-=======
         use dpp::fee::Credits;
 
         use drive::config::DriveConfig;
         use drive::drive::credit_pools::epochs::operations_factory::EpochOperations;
         use drive::drive::credit_pools::operations::update_storage_fee_distribution_pool_operation;
->>>>>>> 05c4d9d9
         use drive::drive::Drive;
         use drive::util::batch::grovedb_op_batch::GroveDbOpBatchV0Methods;
         use drive::util::batch::DriveOperation;
