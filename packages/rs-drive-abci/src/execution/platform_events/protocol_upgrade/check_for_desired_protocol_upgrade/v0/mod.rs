--- conflicted
+++ resolved
@@ -30,12 +30,7 @@
 
         // if we are at an epoch change, check to see if over 75% of blocks of previous epoch
         // were on the future version
-<<<<<<< HEAD
-        let mut protocol_versions_counter =
-            self.drive.cache.protocol_versions_counter.write().unwrap();
-=======
         let mut protocol_versions_counter = self.drive.cache.protocol_versions_counter.write();
->>>>>>> 0c3f75f7
         let mut versions_passing_threshold =
             protocol_versions_counter.versions_passing_threshold(required_upgraded_hpns);
         drop(protocol_versions_counter);
