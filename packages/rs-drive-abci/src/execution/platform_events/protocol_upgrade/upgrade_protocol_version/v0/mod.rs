use crate::error::execution::ExecutionError;
use crate::error::Error;
use crate::platform_types::epoch_info::v0::{EpochInfoV0Getters, EpochInfoV0Methods};
use crate::platform_types::epoch_info::EpochInfo;
use crate::platform_types::platform::Platform;
use crate::platform_types::platform_state::v0::PlatformStateV0Methods;
use crate::platform_types::platform_state::PlatformState;
use chrono::{TimeZone, Utc};
use dpp::block::block_info::BlockInfo;
use dpp::version::PlatformVersion;
use drive::grovedb::Transaction;

impl<C> Platform<C> {
    /// Sets current protocol version and next epoch protocol version to block platform state
    ///
    /// It takes five parameters:
    /// * `epoch_info`: Information about the current epoch.
    /// * `last_committed_platform_state`: The last committed state of the platform.
    /// * `block_platform_state`: The current state of the platform.
    /// * `transaction`: The current transaction.
    /// * `platform_version`: The current version of the platform.
    ///
    /// # Errors
    ///
    /// This function will return an error if the previous block protocol version does not match the current block protocol version not on epoch change
    pub(super) fn upgrade_protocol_version_on_epoch_change_v0(
        &self,
        block_info: &BlockInfo,
        epoch_info: &EpochInfo,
        last_committed_platform_state: &PlatformState,
        block_platform_state: &mut PlatformState,
        transaction: &Transaction,
        platform_version: &PlatformVersion,
    ) -> Result<(), Error> {
<<<<<<< HEAD
        // Determine a new protocol version for the next epoch if enough proposers voted
        // otherwise keep the current one
=======
        let previous_block_protocol_version = last_committed_platform_state
            .current_platform_version()?
            .protocol_version;
        let current_block_protocol_version = platform_version.protocol_version;

        // Protocol version can be changed only on epoch change
        if epoch_info.is_epoch_change_but_not_genesis() {
            if current_block_protocol_version == previous_block_protocol_version {
                tracing::info!(
                    epoch_index = epoch_info.current_epoch_index(),
                    "protocol version remains the same {}",
                    current_block_protocol_version,
                );
            } else {
                tracing::info!(
                    epoch_index = epoch_info.current_epoch_index(),
                    "protocol version changed from {} to {}",
                    previous_block_protocol_version,
                    current_block_protocol_version,
                );
>>>>>>> f934d79f

                block_platform_state
                    .set_current_protocol_version_in_consensus(current_block_protocol_version);

                // Store current protocol version in drive state
                // TODO: This will be removed in #1778
                self.drive.store_current_protocol_version(
                    platform_version.protocol_version,
                    Some(transaction),
                    &platform_version.drive,
                )?;
            };

            // Determine a new protocol version for the next epoch if enough proposers voted
            // otherwise keep the current one

            let hpmn_list_len = last_committed_platform_state.hpmn_list_len() as u32;

            let next_epoch_protocol_version =
                self.check_for_desired_protocol_upgrade(hpmn_list_len, platform_version)?;

            if let Some(protocol_version) = next_epoch_protocol_version {
                block_platform_state.set_next_epoch_protocol_version(protocol_version);
            }

            // Since we are starting a new epoch we need to drop previously
            // proposed versions

            // Remove previously proposed versions from Drive state
            self.drive
                .clear_version_information(Some(transaction), &platform_version.drive)
                .map_err(Error::Drive)?;

            // We clean voting counter cache only on finalize block because:
            // 1. The voting counter global cache uses for querying of voting information in Drive queries
            // 2. There might be multiple rounds so on the next round we will lose all previous epoch votes
            //
            // Instead of clearing cache, the further block processing logic is using `get_if_enabled`
            // to get a version counter from the global cache. We disable this getter here to prevent
            // reading previous voting information for the new epoch.
            // The getter must be enabled back on finalize block in [update_drive_cache] and at the very beginning
            // of the block processing in [clear_drive_block_cache].

            let mut protocol_versions_counter = self.drive.cache.protocol_versions_counter.write();
            protocol_versions_counter.block_global_cache();
            drop(protocol_versions_counter);
        } else if current_block_protocol_version != previous_block_protocol_version {
            return Err(Error::Execution(ExecutionError::CorruptedCodeExecution(
                "unexpected protocol upgrade: it should happen only on epoch change",
            )));
        }

        // Warn user to update software if the next protocol version is not supported
        let latest_supported_protocol_version = PlatformVersion::latest().protocol_version;
        let next_epoch_protocol_version = block_platform_state.next_epoch_protocol_version();
        if block_platform_state.next_epoch_protocol_version() > latest_supported_protocol_version {
            let genesis_time_ms = self.get_genesis_time(
                block_info.height,
                block_info.time_ms,
                transaction,
                platform_version,
            )?;

            let next_epoch_activation_datetime_ms = genesis_time_ms
                + (epoch_info.current_epoch_index() as u64
                    * self.config.execution.epoch_time_length_s
                    * 1000);

            let next_epoch_activation_datetime = Utc
                .timestamp_millis_opt(next_epoch_activation_datetime_ms as i64)
                .single()
                .expect("next_epoch_activation_date must always be in the range");

            tracing::warn!(
                next_epoch_protocol_version,
                latest_supported_protocol_version,
                "The node doesn't support new protocol version {} that will be activated starting from {}. Please update your software, otherwise the node won't be able to participate in the network. https://docs.dash.org/platform-protocol-upgrade",
                next_epoch_protocol_version,
                next_epoch_activation_datetime.to_rfc2822(),
            );
        }

        Ok(())
    }
}<|MERGE_RESOLUTION|>--- conflicted
+++ resolved
@@ -32,10 +32,6 @@
         transaction: &Transaction,
         platform_version: &PlatformVersion,
     ) -> Result<(), Error> {
-<<<<<<< HEAD
-        // Determine a new protocol version for the next epoch if enough proposers voted
-        // otherwise keep the current one
-=======
         let previous_block_protocol_version = last_committed_platform_state
             .current_platform_version()?
             .protocol_version;
@@ -56,18 +52,9 @@
                     previous_block_protocol_version,
                     current_block_protocol_version,
                 );
->>>>>>> f934d79f
 
                 block_platform_state
                     .set_current_protocol_version_in_consensus(current_block_protocol_version);
-
-                // Store current protocol version in drive state
-                // TODO: This will be removed in #1778
-                self.drive.store_current_protocol_version(
-                    platform_version.protocol_version,
-                    Some(transaction),
-                    &platform_version.drive,
-                )?;
             };
 
             // Determine a new protocol version for the next epoch if enough proposers voted
