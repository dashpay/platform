--- conflicted
+++ resolved
@@ -69,8 +69,6 @@
 
         let mut drive_operations = vec![];
 
-<<<<<<< HEAD
-        // TODO(withdrawals): review - build core TXs from documents
         let untied_withdrawal_transactions = self
             .build_untied_withdrawal_transactions_from_documents(
                 &documents,
@@ -78,22 +76,10 @@
                 Some(transaction),
                 platform_version,
             )?;
-=======
-        let withdrawal_transactions = self.build_withdrawal_transactions_from_documents(
-            &documents,
-            &mut drive_operations,
-            Some(transaction),
-            platform_version,
-        )?;
->>>>>>> eb56bc3f
 
         for document in documents.iter_mut() {
-<<<<<<< HEAD
-            let Some((_, transaction_bytes)) = untied_withdrawal_transactions.get(&document.id())
-=======
             let Some((transaction_index_bytes, transaction_bytes)) =
-                withdrawal_transactions.get(&document.id())
->>>>>>> eb56bc3f
+                untied_withdrawal_transactions.get(&document.id())
             else {
                 return Err(Error::Execution(ExecutionError::CorruptedCodeExecution(
                     "transactions must contain a transaction",
