--- conflicted
+++ resolved
@@ -178,57 +178,12 @@
 
         let transaction = platform.drive.grove.start_transaction();
 
-<<<<<<< HEAD
         let block_info = BlockInfo {
             time_ms: 1,
             height: 1,
             core_height: 96,
             epoch: Epoch::default(),
         };
-=======
-        platform.block_execution_context.write().unwrap().replace(
-            BlockExecutionContextV0 {
-                block_state_info: BlockStateInfoV0 {
-                    height: 1,
-                    round: 0,
-                    block_time_ms: 1,
-                    previous_block_time_ms: Some(1),
-                    proposer_pro_tx_hash: [
-                        0, 0, 0, 0, 0, 0, 0, 0, 0, 0, 0, 0, 0, 0, 0, 0, 0, 0, 0, 0, 0, 0, 0, 0, 0,
-                        0, 0, 0, 0, 0, 0, 0,
-                    ],
-                    core_chain_locked_height: 96,
-                    block_hash: None,
-                    app_hash: None,
-                }
-                .into(),
-                epoch_info: EpochInfoV0 {
-                    current_epoch_index: 1,
-                    previous_epoch_index: None,
-                    is_epoch_change: false,
-                }
-                .into(),
-                hpmn_count: 100,
-                withdrawal_transactions: Default::default(),
-                block_platform_state: PlatformStateV0 {
-                    last_committed_block_info: None,
-                    current_protocol_version_in_consensus: 0,
-                    next_epoch_protocol_version: 0,
-                    current_validator_set_quorum_hash: QuorumHash::all_zeros(),
-                    next_validator_set_quorum_hash: None,
-                    validator_sets: Default::default(),
-                    chain_lock_validating_quorums: Default::default(),
-                    previous_height_chain_lock_validating_quorums: None,
-                    full_masternode_list: Default::default(),
-                    hpmn_masternode_list: Default::default(),
-                    genesis_block_info: None,
-                }
-                .into(),
-                proposer_results: None,
-            }
-            .into(),
-        );
->>>>>>> 6b8df269
 
         let data_contract =
             load_system_data_contract(SystemDataContract::Withdrawals, &platform_version)
