--- conflicted
+++ resolved
@@ -82,9 +82,6 @@
 
 impl From<&Quorum> for ValidatorSetUpdate {
     fn from(value: &Quorum) -> Self {
-<<<<<<< HEAD
-        value.clone().into()
-=======
         let Quorum {
             quorum_hash,
             validator_set,
@@ -124,7 +121,6 @@
             }),
             quorum_hash: reverse(quorum_hash),
         }
->>>>>>> fb04b56e
     }
 }
 
