mod v0;

use crate::error::Error;
use crate::platform_types::platform::Platform;

use crate::rpc::core::CoreRPCLike;

use crate::error::execution::ExecutionError;
use crate::platform_types::platform_state::v0::PlatformStateV0Methods;
use dpp::version::PlatformVersion;
use drive::grovedb::Transaction;
use tenderdash_abci::proto::abci::{RequestInitChain, ResponseInitChain};

impl<C> Platform<C>
where
    C: CoreRPCLike,
{
    /// Initialize the chain
    pub fn init_chain(
        &self,
        request: RequestInitChain,
        transaction: &Transaction,
    ) -> Result<ResponseInitChain, Error> {
<<<<<<< HEAD
        let state = self.state.load();
=======
        let state = self.state.read();
>>>>>>> 0c3f75f7
        let platform_version = state.current_platform_version()?;
        drop(state);

        match platform_version.drive_abci.methods.engine.init_chain {
            0 => self.init_chain_v0(request, transaction, platform_version),
            version => Err(Error::Execution(ExecutionError::UnknownVersionMismatch {
                method: "init_chain".to_string(),
                known_versions: vec![0],
                received: version,
            })),
        }
    }
}<|MERGE_RESOLUTION|>--- conflicted
+++ resolved
@@ -21,14 +21,11 @@
         request: RequestInitChain,
         transaction: &Transaction,
     ) -> Result<ResponseInitChain, Error> {
-<<<<<<< HEAD
+        // TODO: We call it twice for init chain
         let state = self.state.load();
-=======
-        let state = self.state.read();
->>>>>>> 0c3f75f7
         let platform_version = state.current_platform_version()?;
-        drop(state);
 
+        let platform_version = PlatformVersion::get(current_protocol_version)?;
         match platform_version.drive_abci.methods.engine.init_chain {
             0 => self.init_chain_v0(request, transaction, platform_version),
             version => Err(Error::Execution(ExecutionError::UnknownVersionMismatch {
