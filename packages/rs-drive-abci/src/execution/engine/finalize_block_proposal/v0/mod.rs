use dashcore_rpc::dashcore::transaction::special_transaction::TransactionPayload::AssetUnlockPayloadType;
use dpp::block::epoch::Epoch;

use dpp::validation::SimpleValidationResult;

use drive::grovedb::Transaction;

use dpp::block::block_info::BlockInfo;
use dpp::block::extended_block_info::v0::ExtendedBlockInfoV0;
use dpp::version::PlatformVersion;

use dpp::dashcore::bls_sig_utils::BLSSignature;
use dpp::dashcore::consensus::Encodable;
use dpp::dashcore::hashes::Hash;
use tenderdash_abci::{
    proto::{serializers::timestamp::ToMilis, types::BlockId as ProtoBlockId},
    signatures::SignBytes,
};

use crate::abci::AbciError;
use crate::error::execution::ExecutionError;

use crate::error::Error;
use crate::execution::types::block_execution_context::v0::BlockExecutionContextV0Getters;
use crate::execution::types::block_state_info::v0::{
    BlockStateInfoV0Getters, BlockStateInfoV0Methods,
};

use crate::platform_types::block_execution_outcome;
use crate::platform_types::cleaned_abci_messages::cleaned_block::v0::CleanedBlock;
use crate::platform_types::cleaned_abci_messages::finalized_block_cleaned_request::v0::FinalizeBlockCleanedRequest;

use crate::platform_types::commit::Commit;
use crate::platform_types::epoch_info::v0::EpochInfoV0Getters;
use crate::platform_types::platform::Platform;
use crate::platform_types::platform_state::v0::PlatformStateV0Methods;
use crate::platform_types::validator_set::v0::ValidatorSetV0Getters;
use crate::rpc::core::CoreRPCLike;

impl<C> Platform<C>
where
    C: CoreRPCLike,
{
    /// Finalizes the block proposal by first validating it and then committing it to the state.
    ///
    /// This function first retrieves the block execution context and decomposes the request. It then checks
    /// if the received block matches the expected block information (height, round, hash, etc.). If everything
    /// matches, the function verifies the commit signature (if enabled) and the vote extensions. If all checks
    /// pass, the block is committed to the state.
    ///
    /// # Arguments
    ///
    /// * `request_finalize_block` - A `FinalizeBlockCleanedRequest` object containing the block proposal data.
    /// * `transaction` - A reference to a `Transaction` object.
    ///
    /// # Returns
    ///
    /// * `Result<BlockFinalizationOutcome, Error>` - If the block proposal passes all checks and is committed
    ///   to the state, it returns a `BlockFinalizationOutcome`. If any check fails, it returns an `Error`.
    ///
    pub(super) fn finalize_block_proposal_v0(
        &self,
        request_finalize_block: FinalizeBlockCleanedRequest,
        transaction: &Transaction,
        _platform_version: &PlatformVersion,
    ) -> Result<block_execution_outcome::v0::BlockFinalizationOutcome, Error> {
        let mut validation_result = SimpleValidationResult::<AbciError>::new_with_errors(vec![]);

        // Retrieve block execution context before we do anything at all
        let guarded_block_execution_context = self.block_execution_context.read().unwrap();
        let block_execution_context =
            guarded_block_execution_context
                .as_ref()
                .ok_or(Error::Execution(ExecutionError::CorruptedCodeExecution(
                    "block execution context must be set in block begin handler for finalize block proposal",
                )))?;

        let block_state_info = block_execution_context.block_state_info();
        let epoch_info = block_execution_context.epoch_info();
        let block_platform_state = block_execution_context.block_platform_state();

        let current_protocol_version = block_platform_state.current_protocol_version_in_consensus();

        let platform_version = PlatformVersion::get(current_protocol_version)?;

        // Let's decompose the request
        let FinalizeBlockCleanedRequest {
            commit: commit_info,
            misbehavior: _,
            hash,
            height,
            round,
            block,
            block_id,
        } = request_finalize_block;

        let CleanedBlock {
            header: block_header,
            data: _,
            evidence: _,
            last_commit: _,
            core_chain_lock: _,
        } = block;

        let block_id_hash = Into::<ProtoBlockId>::into(block_id.clone())
            .sha256(&self.config.abci.chain_id, height as i64, round as i32)
            .map_err(AbciError::from)?
            .try_into()
            .expect("invalid sha256 length");

        //// Verification that commit is for our current executed block
        // When receiving the finalized block, we need to make sure info matches our current block

        // First let's check the basics, height, round and hash
        if !block_state_info.matches_expected_block_info(
            height,
            round,
            block_header.core_chain_locked_height,
            block_header.proposer_pro_tx_hash,
            hash,
        )? {
            // we are on the wrong height or round
            validation_result.add_error(AbciError::WrongFinalizeBlockReceived(format!(
                "received a block for h: {} r: {}, block hash: {}, core height: {}, expected h: {} r: {}, block hash: {}, core height: {}",
                height,
                round,
                hex::encode(hash),
                block_header.core_chain_locked_height,
                block_state_info.height(),
                block_state_info.round(),
                block_state_info.block_hash().map(hex::encode).unwrap_or("None".to_string()),
                block_state_info.core_chain_locked_height()
            )));
            return Ok(validation_result.into());
        }

        let state_cache = self.state.read().unwrap();
        let current_quorum_hash = state_cache.current_validator_set_quorum_hash().into();
        if current_quorum_hash != commit_info.quorum_hash {
            validation_result.add_error(AbciError::WrongFinalizeBlockReceived(format!(
                "received a block for h: {} r: {} with validator set quorum hash {} expected current validator set quorum hash is {}",
                height, round, hex::encode(commit_info.quorum_hash), hex::encode(block_platform_state.current_validator_set_quorum_hash())
            )));
            return Ok(validation_result.into());
        }

        // Verify vote extensions
        let expected_withdrawal_transactions =
            block_execution_context.unsigned_withdrawal_transactions();

        if expected_withdrawal_transactions.ne(&commit_info.threshold_vote_extensions) {
            validation_result.add_error(AbciError::VoteExtensionMismatchReceived {
                got: commit_info.threshold_vote_extensions,
                expected: expected_withdrawal_transactions.into(),
            });

            return Ok(validation_result.into());
        }

        // In production this will always be true
        if self
            .config
            .testing_configs
            .block_commit_signature_verification
        {
            // Verify commit

<<<<<<< HEAD
            let quorum_public_key = &state_cache.current_validator_set()?.threshold_public_key();
            let quorum_type = self.config.quorum_type();
=======
            let quorum_type = self.config.validator_set_quorum_type();
>>>>>>> 6b8df269
            let commit = Commit::new_from_cleaned(
                commit_info.clone(),
                block_id,
                height,
                quorum_type,
                &block_header.chain_id,
                platform_version,
            )?;
            let validation_result =
                commit.verify_signature(&commit_info.block_signature, quorum_public_key);

            if !validation_result.is_valid() {
                return Ok(validation_result.into());
            }

            // TODO(withdrawals): We verify withdrawal transactions set what we pass for singing to tenderdash
            //  is correct on verify_vote_extension. Do we need to verify resulting signatures from tenderdash?
            //  It does make sense only in case if we don't trust to tenderdash.
            //  Moreover, if signatures aren't correct then Core RPC will fail when we broadcast these transactions
            //  to Core. Do we need to verify Tenderdash signatures twice, here in Drive and then in Core?

            // if let Err(e) = self.check_withdrawals(
            //     &received_withdrawals,
            //     &our_withdrawals,
            //     Some(quorum_public_key),
            // ) {
            //     validation_result.add_error(e);
            //     return Ok(validation_result.into());
            // }
        }
        drop(state_cache);

        // Append signatures and broadcast asset unlock transactions to Core
        self.append_signatures_and_broadcast_withdrawal_transactions(
            expected_withdrawal_transactions.clone(),
            commit_info
                .threshold_vote_extensions
                .iter()
                .map(|e| e.signature.clone()) // TODO: clone?
                .collect(),
            platform_version,
        )?;

        if height == self.config.abci.genesis_height {
            self.drive
                .set_genesis_time(block_state_info.block_time_ms());
        }

        let mut to_commit_block_info: BlockInfo = block_state_info.to_block_info(
            Epoch::new(epoch_info.current_epoch_index())
                .expect("current epoch info should be in range"),
        );

        // we need to add the block time
        to_commit_block_info.time_ms = block_header.time.to_milis();

        to_commit_block_info.core_height = block_header.core_chain_locked_height;

        // At the end we update the state cache
        drop(guarded_block_execution_context);

        let extended_block_info = ExtendedBlockInfoV0 {
            basic_info: to_commit_block_info,
            app_hash: block_header.app_hash,
            quorum_hash: current_quorum_hash,
            block_id_hash,
            signature: commit_info.block_signature,
            round,
        }
        .into();

        self.update_state_cache(extended_block_info, transaction, platform_version)?;

        self.update_drive_cache(platform_version)?;

        // Gather some metrics
        crate::metrics::abci_last_block_time(block_header.time.seconds as u64);
        crate::metrics::abci_last_platform_height(height);
        crate::metrics::abci_last_finalized_round(round);

        Ok(validation_result.into())
    }
}<|MERGE_RESOLUTION|>--- conflicted
+++ resolved
@@ -165,12 +165,8 @@
         {
             // Verify commit
 
-<<<<<<< HEAD
             let quorum_public_key = &state_cache.current_validator_set()?.threshold_public_key();
-            let quorum_type = self.config.quorum_type();
-=======
             let quorum_type = self.config.validator_set_quorum_type();
->>>>>>> 6b8df269
             let commit = Commit::new_from_cleaned(
                 commit_info.clone(),
                 block_id,
