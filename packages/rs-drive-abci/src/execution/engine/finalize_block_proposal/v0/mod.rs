--- conflicted
+++ resolved
@@ -91,11 +91,7 @@
 
         let block_id_hash = Into::<ProtoBlockId>::into(block_id.clone())
             .sha256(&self.config.abci.chain_id, height as i64, round as i32)
-<<<<<<< HEAD
-            .map_err(|e| AbciError::from(e))?
-=======
             .map_err(AbciError::from)?
->>>>>>> a357cdce
             .try_into()
             .expect("invalid sha256 length");
 
