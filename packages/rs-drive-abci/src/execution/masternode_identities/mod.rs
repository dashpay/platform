use crate::abci::AbciError;
use crate::error::execution::ExecutionError;
use crate::error::Error;
use crate::platform::Platform;
use crate::rpc::core::CoreRPCLike;
use crate::state::PlatformState;
use chrono::Utc;
<<<<<<< HEAD
use dashcore::hashes::Hash;
use dashcore::ProTxHash;
use dashcore_rpc::dashcore_rpc_json::MasternodeType::{HighPerformance, Regular};
use dashcore_rpc::dashcore_rpc_json::{MasternodeListDiff, MasternodeType};
use dashcore_rpc::json::{
    DMNStateDiff, MasternodeListDiffWithMasternodes, MasternodeListItem, RemovedMasternodeItem,
    UpdatedMasternodeItem,
};
=======
use dashcore_rpc::dashcore::hashes::Hash;
use dashcore_rpc::dashcore::ProTxHash;
use dashcore_rpc::dashcore_rpc_json::MasternodeListDiff;
use dashcore_rpc::json::{DMNStateDiff, MasternodeListItem, RemovedMasternodeItem};
>>>>>>> ed9f7748
use dpp::block::block_info::BlockInfo;
use dpp::identifier::Identifier;
use dpp::identity::factory::IDENTITY_PROTOCOL_VERSION;
use dpp::identity::Purpose::WITHDRAW;
use dpp::identity::{
    Identity, IdentityPublicKey, KeyID, KeyType, Purpose, SecurityLevel, TimestampMillis,
};
use dpp::platform_value::BinaryData;
use drive::drive::batch::DriveOperation;
use drive::drive::batch::DriveOperation::IdentityOperation;
use drive::drive::batch::IdentityOperationType::{
    AddNewIdentity, AddNewKeysToIdentity, DisableIdentityKeys, ReEnableIdentityKeys,
};
use drive::drive::identity::key::fetch::{
    IdentityKeysRequest, KeyIDIdentityPublicKeyPairBTreeMap, KeyIDIdentityPublicKeyPairVec,
    KeyIDVec, KeyRequestType,
};
use drive::grovedb::Transaction;
use sha2::{Digest, Sha256};
<<<<<<< HEAD
use std::collections::{BTreeMap, BTreeSet};
=======
use std::backtrace::Backtrace;
use std::collections::{BTreeMap, HashSet};
>>>>>>> ed9f7748

impl<C> Platform<C>
where
    C: CoreRPCLike,
{
    /// Update of the masternode identities
    pub fn update_masternode_identities(
        &self,
        masternode_diff: MasternodeListDiff,
        removed_masternodes: &BTreeMap<ProTxHash, MasternodeListItem>,
        block_info: &BlockInfo,
        platform_state: Option<&PlatformState>,
        transaction: &Transaction,
    ) -> Result<(), Error> {
        let MasternodeListDiff {
            mut added_mns,
            mut updated_mns,
            ..
        } = masternode_diff;

        // We should don't trust the order of added mns or updated mns

        // Sort added_mns based on pro_tx_hash
        added_mns.sort_by(|a, b| a.pro_tx_hash.cmp(&b.pro_tx_hash));

        // Sort updated_mns based on pro_tx_hash (the first element of the tuple)
        updated_mns.sort_by(|a, b| a.0.cmp(&b.0));

        let mut drive_operations = vec![];

        for masternode in added_mns {
            let owner_identity = self.create_owner_identity(&masternode)?;
            let voter_identity =
                self.create_voter_identity_from_masternode_list_item(&masternode)?;
            let operator_identity = self.create_operator_identity(&masternode)?;

            drive_operations.push(IdentityOperation(AddNewIdentity {
                identity: owner_identity,
            }));

            drive_operations.push(IdentityOperation(AddNewIdentity {
                identity: voter_identity,
            }));

            drive_operations.push(IdentityOperation(AddNewIdentity {
                identity: operator_identity,
            }));
        }

        if let Some(platform_state) = platform_state {
            // On initialization there is no platform state, but we also don't need to update
            // masternode identities.
            for update in updated_mns.iter() {
                self.update_owner_withdrawal_address(
                    update,
                    block_info,
                    transaction,
                    &mut drive_operations,
                )?;
                self.update_voter_identity(
                    update,
                    block_info,
                    platform_state,
                    transaction,
                    &mut drive_operations,
                )?;
                self.update_operator_identity(
                    update,
                    block_info,
                    platform_state,
                    transaction,
                    &mut drive_operations,
                )?;
            }

            for masternode in removed_masternodes.values() {
                self.disable_identity_keys(
                    masternode,
                    block_info,
                    transaction,
                    &mut drive_operations,
                )?;
            }
        }

        self.drive
            .apply_drive_operations(drive_operations, true, block_info, Some(transaction))?;

        Ok(())
    }

    fn update_owner_withdrawal_address(
        &self,
        masternode: &(ProTxHash, DMNStateDiff),
        block_info: &BlockInfo,
        transaction: &Transaction,
        drive_operations: &mut Vec<DriveOperation>,
    ) -> Result<(), Error> {
        let (pro_tx_hash, state_diff) = masternode;
        let Some(new_withdrawal_address) = state_diff.payout_address else {
            return Ok(());
        };

        let owner_identifier: [u8; 32] = pro_tx_hash.into_inner();

        let key_request = IdentityKeysRequest {
            identity_id: owner_identifier,
            request_type: KeyRequestType::AllKeys,
            limit: None,
            offset: None,
        };

        let old_withdrawal_identity_keys = self
            .drive
            .fetch_identity_keys::<KeyIDIdentityPublicKeyPairBTreeMap>(
                key_request,
                Some(transaction),
            )?;

        if old_withdrawal_identity_keys.is_empty() {
            return Err(Error::Execution(ExecutionError::DriveMissingData(
                "expected masternode owner identity to be in state".to_string(),
            )));
        }

        let last_key_id = *old_withdrawal_identity_keys.keys().max().unwrap(); //todo

        let key_ids_to_disable = old_withdrawal_identity_keys
            .into_iter()
            .filter_map(|(key_id, key)| {
                if key.disabled_at.is_some() {
                    None //No need to disable it again
                } else {
                    Some(key_id)
                }
            })
            .collect();

        drive_operations.push(IdentityOperation(DisableIdentityKeys {
            identity_id: owner_identifier,
            keys_ids: key_ids_to_disable,
            disable_at: block_info.time_ms,
        }));

        // add the new key
        let new_owner_key = Self::get_owner_identity_key(new_withdrawal_address, last_key_id + 1)?;

        drive_operations.push(IdentityOperation(AddNewKeysToIdentity {
            identity_id: owner_identifier,
            unique_keys_to_add: vec![],
            non_unique_keys_to_add: vec![new_owner_key],
        }));

        Ok(())
    }

    /// When a voter identity is updated the following events need to happen
    /// The old identity key is disabled (which might make the identity unusable)
    /// A new identity is added with the new key, this new key is a non unique key.
    fn update_voter_identity(
        &self,
        masternode: &(ProTxHash, DMNStateDiff),
        block_info: &BlockInfo,
        platform_state: &PlatformState,
        transaction: &Transaction,
        drive_operations: &mut Vec<DriveOperation>,
    ) -> Result<(), Error> {
        let (pro_tx_hash, state_diff) = masternode;
        let Some(new_voting_address) = state_diff.voting_address else {
            return Ok(());
        };

        let old_masternode = platform_state
            .full_masternode_list
            .get(pro_tx_hash)
            .ok_or_else(|| {
                Error::Execution(ExecutionError::CorruptedCachedState(
                    "expected masternode to be in state",
                ))
            })?;

        let old_voter_identifier =
            Self::get_voter_identifier_from_masternode_list_item(old_masternode)?;

        let key_request = IdentityKeysRequest {
            identity_id: old_voter_identifier,
            request_type: KeyRequestType::AllKeys,
            limit: None,
            offset: None,
        };

        let old_voter_identity_key_ids = self
            .drive
            .fetch_identity_keys::<KeyIDVec>(key_request, Some(transaction))?;

        if old_voter_identity_key_ids.is_empty() {
            return Err(Error::Execution(ExecutionError::DriveMissingData(
                "expected masternode voter identity to be in state".to_string(),
            )));
        }

        drive_operations.push(IdentityOperation(DisableIdentityKeys {
            identity_id: old_voter_identifier,
            keys_ids: old_voter_identity_key_ids,
            disable_at: block_info.time_ms,
        }));

        // Part 2 : Create or Update Voting identity based on new key
        let new_voter_identity =
            Self::create_voter_identity(pro_tx_hash.as_inner(), &new_voting_address)?;

        // Let's check if the voting identity already exists
        let key_request = IdentityKeysRequest {
            identity_id: new_voter_identity.id.to_buffer(),
            request_type: KeyRequestType::AllKeys,
            limit: None,
            offset: None,
        };
        let new_voter_identity_key_ids = self
            .drive
            .fetch_identity_keys::<KeyIDVec>(key_request, Some(transaction))?;

        // two possibilities
        if !new_voter_identity_key_ids.is_empty() {
            // first is that the new voter key already existed
            // if it is disabled re-enable it

            if new_voter_identity_key_ids.len() > 1 {
                return Err(Error::Execution(ExecutionError::DriveIncoherence(
                    "more than one masternode voter identity for an address and pro_tx_hash pair",
                )));
            }

            drive_operations.push(IdentityOperation(ReEnableIdentityKeys {
                identity_id: old_voter_identifier,
                keys_ids: new_voter_identity_key_ids,
            }));
        } else {
            // other is that the
            drive_operations.push(IdentityOperation(AddNewIdentity {
                identity: new_voter_identity,
            }));
        }
        Ok(())
    }

    fn update_operator_identity(
        &self,
        masternode: &(ProTxHash, DMNStateDiff),
        block_info: &BlockInfo,
        platform_state: &PlatformState,
        transaction: &Transaction,
        drive_operations: &mut Vec<DriveOperation>,
    ) -> Result<(), Error> {
        let (pro_tx_hash, state_diff) = masternode;

        if state_diff.pub_key_operator.is_none()
            && state_diff.operator_payout_address.is_none()
            && state_diff.platform_node_id.is_none()
        {
            return Ok(());
        }

        let needs_change_operator_payout_address = state_diff.operator_payout_address.is_some();
        let needs_change_platform_node_id = state_diff.platform_node_id.is_some();

        let mut old_masternode = platform_state
            .full_masternode_list
            .get(pro_tx_hash)
            .ok_or_else(|| {
                Error::Execution(ExecutionError::CorruptedCachedState(
                    "expected masternode to be in state",
                ))
            })?;

<<<<<<< HEAD
        let old_operator_identifier =
            Self::get_operator_identifier_from_masternode_list_item(old_masternode)?;
=======
        let mut new_key_id: KeyID = operator_identity
            .public_keys
            .last_key_value()
            .map(|(last_key_id, _)| last_key_id + 1)
            .unwrap_or(0);

        let mut keys_to_disable: HashSet<KeyID> = HashSet::new();
        let mut keys_to_create: Vec<IdentityPublicKey> = Vec::new();

        // now we need to handle each key
        if state_diff.pub_key_operator.is_some() {
            // we need to get the keys to disable
            let to_disable = operator_identity
                .public_keys
                .iter()
                .filter(|(_, pk)| pk.disabled_at.is_none() && pk.key_type == KeyType::BLS12_381)
                .map(|(id, _)| *id)
                .collect::<Vec<KeyID>>();
            keys_to_disable.extend(to_disable);

            let new_key = IdentityPublicKey {
                id: new_key_id,
                key_type: KeyType::BLS12_381,
                purpose: Purpose::AUTHENTICATION, // todo: is this purpose correct??
                security_level: SecurityLevel::CRITICAL,
                read_only: true,
                data: BinaryData::new(maybe_hexdecode(
                    &state_diff
                        .pub_key_operator
                        .clone()
                        .expect("confirmed is some"),
                    48,
                )),
                disabled_at: None,
            };
            keys_to_create.push(new_key);
            new_key_id += 1;
        }
>>>>>>> ed9f7748

        let mut new_masternode = old_masternode.clone();

        new_masternode.state.apply_diff(state_diff.clone());

        let new_operator_identifier =
            Self::get_operator_identifier_from_masternode_list_item(&new_masternode)?;

        let key_request = IdentityKeysRequest {
            identity_id: old_operator_identifier,
            request_type: KeyRequestType::AllKeys,
            limit: None,
            offset: None,
        };

        let old_identity_keys = self
            .drive
            .fetch_identity_keys::<KeyIDIdentityPublicKeyPairBTreeMap>(
                key_request,
                Some(transaction),
            )?;

        // two possibilities, same identity or identity switch.
        if new_operator_identifier == old_operator_identifier {
            // we are on same identity for platform

            let mut old_operator_node_id_to_re_enable = None;

            let mut old_operator_payout_address_to_re_enable = None;

            let last_key_id = *old_identity_keys.keys().max().unwrap(); //todo

            let old_operator_identity_key_ids_to_disable: Vec<KeyID> = old_identity_keys
                .into_iter()
                .filter_map(|(key_id, key)| {
                    // We can disable previous withdrawal keys as we are adding a new one
                    if needs_change_operator_payout_address {
                        if Some(key.data.as_slice())
                            == old_masternode
                                .state
                                .operator_payout_address
                                .as_ref()
                                .map(|bytes| bytes.as_slice())
                        {
                            return Some(key_id);
                        } else if let Some(operator_payout_address) =
                            state_diff.operator_payout_address.as_ref().unwrap()
                        {
                            // an old key that we need to re-enable
                            if key.data.as_slice() == operator_payout_address.as_slice() {
                                old_operator_payout_address_to_re_enable = Some(key_id);
                            }
                        }
                    }
                    if needs_change_platform_node_id
                        && old_masternode.state.platform_node_id.is_some()
                    {
                        if key.data.as_slice()
                            == old_masternode.state.platform_node_id.as_ref().unwrap()
                        {
                            return Some(key_id);
                        } else if state_diff.platform_node_id.as_ref().unwrap().as_slice()
                            == key.data.as_slice()
                        {
                            old_operator_node_id_to_re_enable = Some(key_id);
                        }
                    }
                    None
                })
                .collect();

            if !old_operator_identity_key_ids_to_disable.is_empty() {
                drive_operations.push(IdentityOperation(DisableIdentityKeys {
                    identity_id: new_operator_identifier,
                    keys_ids: old_operator_identity_key_ids_to_disable,
                    disable_at: block_info.time_ms,
                }));
            }

            let mut keys_to_re_enable = vec![];
            let mut unique_keys_to_add = vec![];
            let mut non_unique_keys_to_add = vec![];

            let mut new_key_id = last_key_id + 1;

            if let Some(old_operator_pub_key_to_re_enable) = old_operator_node_id_to_re_enable {
                keys_to_re_enable.push(old_operator_pub_key_to_re_enable);
            } else if needs_change_platform_node_id {
                let key = IdentityPublicKey {
                    id: new_key_id,
                    key_type: KeyType::EDDSA_25519_HASH160,
                    purpose: Purpose::SYSTEM,
                    security_level: SecurityLevel::CRITICAL,
                    read_only: true,
                    data: BinaryData::new(
                        state_diff
                            .platform_node_id
                            .as_ref()
                            .expect("platform node id confirmed is some")
                            .to_vec(),
                    ),
                    disabled_at: None,
                };
                non_unique_keys_to_add.push(key);
                new_key_id += 1;
            }

            if let Some(old_operator_payout_address_to_re_enable) =
                old_operator_payout_address_to_re_enable
            {
                keys_to_re_enable.push(old_operator_payout_address_to_re_enable);
            } else if needs_change_operator_payout_address {
                if let Some(new_operator_payout_address) = state_diff
                    .operator_payout_address
                    .as_ref()
                    .expect("operator_payout_address confirmed is some")
                {
                    let key = IdentityPublicKey {
                        id: new_key_id,
                        key_type: KeyType::ECDSA_HASH160,
                        purpose: WITHDRAW,
                        security_level: SecurityLevel::CRITICAL,
                        read_only: true,
                        data: BinaryData::new(new_operator_payout_address.to_vec()),
                        disabled_at: None,
                    };
                    non_unique_keys_to_add.push(key);
                    new_key_id += 1;
                }
            }

            drive_operations.push(IdentityOperation(AddNewKeysToIdentity {
                identity_id: new_operator_identifier,
                unique_keys_to_add,
                non_unique_keys_to_add,
            }));
        } else {
            // We can not disable previous withdrawal keys,
            // Let's disable other two keys
            let old_operator_identity_key_ids_to_disable: Vec<KeyID> = old_identity_keys
                .into_iter()
                .filter_map(|(key_id, key)| {
                    if key.data.as_slice() == old_masternode.state.pub_key_operator {
                        //the old key
                        return Some(key_id);
                    }
                    if old_masternode.state.platform_node_id.is_some() {
                        if key.data.as_slice()
                            == old_masternode.state.platform_node_id.as_ref().unwrap()
                        {
                            return Some(key_id);
                        }
                    }
                    None
                })
                .collect();

            if !old_operator_identity_key_ids_to_disable.is_empty() {
                drive_operations.push(IdentityOperation(DisableIdentityKeys {
                    identity_id: old_operator_identifier,
                    keys_ids: old_operator_identity_key_ids_to_disable,
                    disable_at: block_info.time_ms,
                }));
            }
            let new_payout_address =
                if let Some(operator_payout_address) = state_diff.operator_payout_address {
                    operator_payout_address
                } else {
                    // we need to use the old pub_key_operator
                    old_masternode.state.operator_payout_address
                };

            let new_platform_node_id = if let Some(platform_node_id) = state_diff.platform_node_id {
                // if it changed it means it always existed
                Some(platform_node_id)
            } else {
                // we need to use the old pub_key_operator
                old_masternode.state.platform_node_id
            };
            // Now we need to create the new operator identity with the new keys
            let mut identity = Self::create_basic_identity(new_operator_identifier);
            identity.add_public_keys(
                self.get_operator_identity_keys(
                    state_diff
                        .pub_key_operator
                        .as_ref()
                        .expect("expected a pub key operator")
                        .clone(),
                    new_payout_address,
                    new_platform_node_id,
                )?,
            );
            drive_operations.push(IdentityOperation(AddNewIdentity { identity }));
        }
        Ok(())
    }

    fn disable_identity_keys(
        &self,
        old_masternode: &MasternodeListItem,
        block_info: &BlockInfo,
        transaction: &Transaction,
        drive_operations: &mut Vec<DriveOperation>,
    ) -> Result<(), Error> {
        let operator_identifier =
            Self::get_operator_identifier_from_masternode_list_item(old_masternode)?;
        let voter_identifier =
            Self::get_voter_identifier_from_masternode_list_item(old_masternode)?;

        let operator_key_request = IdentityKeysRequest {
            identity_id: operator_identifier,
            request_type: KeyRequestType::AllKeys,
            limit: None,
            offset: None,
        };

        let voter_key_request = IdentityKeysRequest {
            identity_id: voter_identifier,
            request_type: KeyRequestType::AllKeys,
            limit: None,
            offset: None,
        };

        let operator_identity_keys = self
            .drive
            .fetch_identity_keys::<KeyIDIdentityPublicKeyPairVec>(
                operator_key_request,
                Some(transaction),
            )?
            .into_iter()
            .filter_map(|(key_id, key)| {
                if key.is_disabled() {
                    None //No need to disable it again
                } else if key.purpose == WITHDRAW {
                    None //Don't disable withdrawal keys
                } else {
                    Some(key_id)
                }
            })
            .collect();
        let voter_identity_keys = self
            .drive
            .fetch_identity_keys::<KeyIDIdentityPublicKeyPairVec>(
                voter_key_request,
                Some(transaction),
            )?
            .into_iter()
            .filter_map(|(key_id, key)| {
                if key.is_disabled() {
                    None //No need to disable it again
                } else {
                    Some(key_id)
                }
            })
            .collect();

        drive_operations.push(IdentityOperation(DisableIdentityKeys {
            identity_id: operator_identifier,
            keys_ids: operator_identity_keys,
            disable_at: block_info.time_ms,
        }));

        drive_operations.push(IdentityOperation(DisableIdentityKeys {
            identity_id: operator_identifier,
            keys_ids: voter_identity_keys,
            disable_at: block_info.time_ms,
        }));

        Ok(())
    }

    fn create_owner_identity(&self, masternode: &MasternodeListItem) -> Result<Identity, Error> {
        let owner_identifier = Self::get_owner_identifier(masternode)?;
        let mut identity = Self::create_basic_identity(owner_identifier);
        identity.add_public_keys([Self::get_owner_identity_key(
            masternode.state.payout_address,
            0,
        )?]);
        Ok(identity)
    }

    fn create_voter_identity(
        pro_tx_hash: &[u8; 32],
        voting_key: &[u8; 20],
    ) -> Result<Identity, Error> {
        let voting_identifier = Self::get_voter_identifier(pro_tx_hash, voting_key)?;
        let mut identity = Self::create_basic_identity(voting_identifier);
        identity.add_public_keys([Self::get_voter_identity_key(*voting_key, 0)?]);
        Ok(identity)
    }

    fn create_voter_identity_from_masternode_list_item(
        &self,
        masternode: &MasternodeListItem,
    ) -> Result<Identity, Error> {
        Self::create_voter_identity(
            masternode.pro_tx_hash.as_inner(),
            &masternode.state.voting_address,
        )
    }

    fn create_operator_identity(&self, masternode: &MasternodeListItem) -> Result<Identity, Error> {
        let operator_identifier =
            Self::get_operator_identifier_from_masternode_list_item(masternode)?;
        let mut identity = Self::create_basic_identity(operator_identifier);
        identity.add_public_keys(self.get_operator_identity_keys(
            maybe_hexdecode(&masternode.state.pub_key_operator.clone(), 48),
            masternode.state.operator_payout_address,
            masternode.state.platform_node_id,
        )?);

        Ok(identity)
    }

    fn get_owner_identity_key(
        payout_address: [u8; 20],
        key_id: KeyID,
    ) -> Result<IdentityPublicKey, Error> {
        Ok(IdentityPublicKey {
            id: key_id,
            key_type: KeyType::ECDSA_HASH160,
            purpose: Purpose::WITHDRAW,
            security_level: SecurityLevel::CRITICAL,
            read_only: true,
            data: BinaryData::new(payout_address.to_vec()),
            disabled_at: None,
        })
    }

    fn get_voter_identity_key(
        voting_address: [u8; 20],
        key_id: KeyID,
    ) -> Result<IdentityPublicKey, Error> {
        Ok(IdentityPublicKey {
            id: key_id,
            key_type: KeyType::ECDSA_HASH160,
            purpose: Purpose::VOTING,
            security_level: SecurityLevel::HIGH,
            read_only: true,
            data: BinaryData::new(voting_address.to_vec()),
            disabled_at: None,
        })
    }

    fn get_operator_identity_keys(
        &self,
        pub_key_operator: Vec<u8>,
        operator_payout_address: Option<[u8; 20]>,
        platform_node_id: Option<[u8; 20]>,
    ) -> Result<Vec<IdentityPublicKey>, Error> {
        let mut identity_public_keys = vec![IdentityPublicKey {
            id: 0,
            key_type: KeyType::BLS12_381,
            purpose: Purpose::SYSTEM,
            security_level: SecurityLevel::CRITICAL,
            read_only: true,
            data: BinaryData::new(pub_key_operator),
            disabled_at: None,
        }];
        if let Some(operator_payout_address) = operator_payout_address {
            identity_public_keys.push(IdentityPublicKey {
                id: 1,
                key_type: KeyType::ECDSA_HASH160,
                purpose: Purpose::WITHDRAW,
                security_level: SecurityLevel::CRITICAL,
                read_only: true,
                data: BinaryData::new(operator_payout_address.to_vec()),
                disabled_at: None,
            });
        }
        if let Some(node_id) = platform_node_id {
            identity_public_keys.push(IdentityPublicKey {
                id: 2,
                key_type: KeyType::EDDSA_25519_HASH160,
                purpose: Purpose::SYSTEM,
                security_level: SecurityLevel::CRITICAL,
                read_only: true,
                data: BinaryData::new(node_id.to_vec()),
                disabled_at: None,
            });
        }

        Ok(identity_public_keys)
    }

    fn get_owner_identifier(masternode: &MasternodeListItem) -> Result<[u8; 32], Error> {
        let masternode_identifier: [u8; 32] = masternode.pro_tx_hash.into_inner();
        Ok(masternode_identifier)
    }

    fn get_operator_identifier(
        pro_tx_hash: &[u8; 32],
        pub_key_operator: &[u8],
    ) -> Result<[u8; 32], Error> {
        let operator_identifier = Self::hash_concat_protxhash(pro_tx_hash, pub_key_operator)?;
        Ok(operator_identifier)
    }

    fn get_operator_identifier_from_masternode_list_item(
        masternode: &MasternodeListItem,
    ) -> Result<[u8; 32], Error> {
        let pro_tx_hash = &masternode.pro_tx_hash.into_inner();
        Self::get_operator_identifier(pro_tx_hash, masternode.state.pub_key_operator.as_slice())
    }

    fn get_voter_identifier(
        pro_tx_hash: &[u8; 32],
        voting_address: &[u8; 20],
    ) -> Result<[u8; 32], Error> {
        let voting_identifier = Self::hash_concat_protxhash(pro_tx_hash, voting_address)?;
        Ok(voting_identifier)
    }

    fn get_voter_identifier_from_masternode_list_item(
        masternode: &MasternodeListItem,
    ) -> Result<[u8; 32], Error> {
        let pro_tx_hash = &masternode.pro_tx_hash.into_inner();
        let voting_address = &masternode.state.voting_address;
        Self::get_voter_identifier(pro_tx_hash, voting_address)
    }

    fn hash_concat_protxhash(pro_tx_hash: &[u8; 32], key_data: &[u8]) -> Result<[u8; 32], Error> {
        // todo: maybe change hash functions
        let mut hasher = Sha256::new();
        hasher.update(pro_tx_hash);
        hasher.update(key_data);
        // TODO: handle unwrap, use custom error
        Ok(hasher
            .finalize()
            .try_into()
            .expect("expected a 32 byte hash"))
    }

    fn create_basic_identity(id: [u8; 32]) -> Identity {
        Identity {
            protocol_version: IDENTITY_PROTOCOL_VERSION,
            id: Identifier::new(id),
            revision: 1,
            balance: 0,
            asset_lock_proof: None,
            metadata: None,
            public_keys: BTreeMap::new(),
        }
    }
}

/// Decode key if it's not encoded
///
/// TODO: This is just a workaround, remove when not needed anymore
fn maybe_hexdecode(key: &[u8], expected_length: usize) -> Vec<u8> {
    if key.len() == expected_length {
        return Vec::from(key);
    };
    if key.len() == 2 * expected_length {
        let backtrace = Backtrace::force_capture();
        tracing::error!(?backtrace, "non hex-decoded key found");

        return hex::decode(key).expect("cannot hex-decode received key");
    };
    panic!(
        "unexpected key len: got {}, expected {}",
        key.len(),
        expected_length
    )
}

/*
#[cfg(test)]
mod tests {
    use crate::config::PlatformConfig;
    use crate::test::helpers::setup::TestPlatformBuilder;
    use dashcore_rpc::dashcore::ProTxHash;
    use dashcore_rpc::dashcore_rpc_json::MasternodeListDiffWithMasternodes;
    use dashcore_rpc::json::MasternodeType::Regular;
    use dashcore_rpc::json::{DMNState, MasternodeListItem};
    use std::net::SocketAddr;
    use std::str::FromStr;

    // thinking of creating a function that returns identity creation instructions based on the masternode list diff
    // this way I can confirm that it is doing things correctly on the test level
    // maybe two functions, 1 for the creation, another for update and another for deletion
    // but don't think this is the best approach as the list might be very long and we don't want to
    // store too much information in ram
    // what should the result of an update function look like?
    // it should return the key id's to disable and the new set of public keys to add.
    // alright, let's focus on creation first
    // we need to pass it the list of added master nodes
    // we run into the batching problem with that, what we really want is a function that takes
    // a sinlge masternode list item and then returns the correct identity.
    // update also works for a very specific identity, hence we are testing on the specific identity level
    // so create_owner_id ...
    // update_owner_id ...
    // we currently have the creation function, but it needs the identifier, is this the case anymore?
    // we needed to remove the identifier because we had to retrieve before we knew if it was an update or not
    // but this is no longer the case, so we can just combine it into one step

    fn get_masternode_list_diff() -> MasternodeListDiffWithMasternodes {
        // TODO: eventually generate this from json
        MasternodeListDiffWithMasternodes {
            base_height: 850000,
            block_height: 867165,
            added_mns: vec![MasternodeListItem {
                node_type: Regular,
                pro_tx_hash: ProTxHash::from_str(
                    "1628e387a7badd30fd4ee391ae0cab7e3bc84e792126c6b7cccd99257dad741d",
                )
                .expect("expected pro_tx_hash"),
                collateral_hash: hex::decode(
                    "4fde102b0c14c50d58d01cc7a53f9a73ae8283dcfe3f13685682ac6dd93f6210",
                )
                .unwrap()
                .try_into()
                .unwrap(),
                collateral_index: 1,
                operator_reward: 0,
                state: DMNState {
                    service: SocketAddr::from_str("1.2.3.4:1234").unwrap(),
                    registered_height: 0,
                    pose_revived_height: 0,
                    pose_ban_height: 850091,
                    revocation_reason: 0,
                    owner_address: [0; 20],
                    voting_address: [0; 20],
                    payout_address: [0; 20],
                    pub_key_operator: [0; 48].to_vec(),
                    operator_payout_address: None,
                    platform_node_id: None,
                },
            }],
            updated_mns: vec![],
            removed_mns: vec![],
        }
    }

    #[test]
    fn test_owner_identity() {
        // todo: get rid of the multiple configs
        let config = PlatformConfig {
            verify_sum_trees: true,
            quorum_size: 100,
            validator_set_quorum_rotation_block_count: 25,
            block_spacing_ms: 3000,
            ..Default::default()
        };
        let mut platform = TestPlatformBuilder::new()
            .with_config(config.clone())
            .build_with_mock_rpc();

        let mn_diff = get_masternode_list_diff();
        let added_mn_one = &mn_diff.added_mns[0];
        let owner_identity = platform.create_owner_identity(added_mn_one).unwrap();

        dbg!(owner_identity);
        // TODO: perform proper assertions when you have correct data
        //  just adding this test to guide development and make sure things
        //  are semi working
    }

    #[test]
    fn test_voting_identity() {
        let config = PlatformConfig {
            verify_sum_trees: true,
            quorum_size: 100,
            validator_set_quorum_rotation_block_count: 25,
            block_spacing_ms: 3000,
            ..Default::default()
        };
        let mut platform = TestPlatformBuilder::new()
            .with_config(config.clone())
            .build_with_mock_rpc();

        let mn_diff = get_masternode_list_diff();
        let added_mn_one = &mn_diff.added_mns[0];
        let voter_identity = platform.create_voter_identity(added_mn_one).unwrap();

        dbg!(voter_identity);
    }

    #[test]
    fn test_operator_identity() {
        let config = PlatformConfig {
            verify_sum_trees: true,
            quorum_size: 100,
            validator_set_quorum_rotation_block_count: 25,
            block_spacing_ms: 3000,
            ..Default::default()
        };
        let mut platform = TestPlatformBuilder::new()
            .with_config(config.clone())
            .build_with_mock_rpc();

        let mn_diff = get_masternode_list_diff();
        let added_mn_one = &mn_diff.added_mns[0];
        let operator_identity = platform.create_operator_identity(added_mn_one).unwrap();

        dbg!(operator_identity);
    }

    #[test]
    fn test_update_owner_identity() {}
}
*/<|MERGE_RESOLUTION|>--- conflicted
+++ resolved
@@ -5,21 +5,14 @@
 use crate::rpc::core::CoreRPCLike;
 use crate::state::PlatformState;
 use chrono::Utc;
-<<<<<<< HEAD
-use dashcore::hashes::Hash;
-use dashcore::ProTxHash;
+use dashcore_rpc::dashcore::hashes::Hash;
+use dashcore_rpc::dashcore::ProTxHash;
 use dashcore_rpc::dashcore_rpc_json::MasternodeType::{HighPerformance, Regular};
 use dashcore_rpc::dashcore_rpc_json::{MasternodeListDiff, MasternodeType};
 use dashcore_rpc::json::{
     DMNStateDiff, MasternodeListDiffWithMasternodes, MasternodeListItem, RemovedMasternodeItem,
     UpdatedMasternodeItem,
 };
-=======
-use dashcore_rpc::dashcore::hashes::Hash;
-use dashcore_rpc::dashcore::ProTxHash;
-use dashcore_rpc::dashcore_rpc_json::MasternodeListDiff;
-use dashcore_rpc::json::{DMNStateDiff, MasternodeListItem, RemovedMasternodeItem};
->>>>>>> ed9f7748
 use dpp::block::block_info::BlockInfo;
 use dpp::identifier::Identifier;
 use dpp::identity::factory::IDENTITY_PROTOCOL_VERSION;
@@ -39,12 +32,7 @@
 };
 use drive::grovedb::Transaction;
 use sha2::{Digest, Sha256};
-<<<<<<< HEAD
-use std::collections::{BTreeMap, BTreeSet};
-=======
-use std::backtrace::Backtrace;
 use std::collections::{BTreeMap, HashSet};
->>>>>>> ed9f7748
 
 impl<C> Platform<C>
 where
@@ -320,49 +308,8 @@
                 ))
             })?;
 
-<<<<<<< HEAD
         let old_operator_identifier =
             Self::get_operator_identifier_from_masternode_list_item(old_masternode)?;
-=======
-        let mut new_key_id: KeyID = operator_identity
-            .public_keys
-            .last_key_value()
-            .map(|(last_key_id, _)| last_key_id + 1)
-            .unwrap_or(0);
-
-        let mut keys_to_disable: HashSet<KeyID> = HashSet::new();
-        let mut keys_to_create: Vec<IdentityPublicKey> = Vec::new();
-
-        // now we need to handle each key
-        if state_diff.pub_key_operator.is_some() {
-            // we need to get the keys to disable
-            let to_disable = operator_identity
-                .public_keys
-                .iter()
-                .filter(|(_, pk)| pk.disabled_at.is_none() && pk.key_type == KeyType::BLS12_381)
-                .map(|(id, _)| *id)
-                .collect::<Vec<KeyID>>();
-            keys_to_disable.extend(to_disable);
-
-            let new_key = IdentityPublicKey {
-                id: new_key_id,
-                key_type: KeyType::BLS12_381,
-                purpose: Purpose::AUTHENTICATION, // todo: is this purpose correct??
-                security_level: SecurityLevel::CRITICAL,
-                read_only: true,
-                data: BinaryData::new(maybe_hexdecode(
-                    &state_diff
-                        .pub_key_operator
-                        .clone()
-                        .expect("confirmed is some"),
-                    48,
-                )),
-                disabled_at: None,
-            };
-            keys_to_create.push(new_key);
-            new_key_id += 1;
-        }
->>>>>>> ed9f7748
 
         let mut new_masternode = old_masternode.clone();
 
@@ -817,8 +764,8 @@
         return Vec::from(key);
     };
     if key.len() == 2 * expected_length {
-        let backtrace = Backtrace::force_capture();
-        tracing::error!(?backtrace, "non hex-decoded key found");
+        // let backtrace = Backtrace::force_capture();
+        // tracing::error!(?backtrace, "non hex-decoded key found");
 
         return hex::decode(key).expect("cannot hex-decode received key");
     };
