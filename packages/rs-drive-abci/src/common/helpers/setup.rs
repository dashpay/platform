// MIT LICENSE
//
// Copyright (c) 2021 Dash Core Group
//
// Permission is hereby granted, free of charge, to any
// person obtaining a copy of this software and associated
// documentation files (the "Software"), to deal in the
// Software without restriction, including without
// limitation the rights to use, copy, modify, merge,
// publish, distribute, sublicense, and/or sell copies of
// the Software, and to permit persons to whom the Software
// is furnished to do so, subject to the following
// conditions:
//
// The above copyright notice and this permission notice
// shall be included in all copies or substantial portions
// of the Software.
//
// THE SOFTWARE IS PROVIDED "AS IS", WITHOUT WARRANTY OF
// ANY KIND, EXPRESS OR IMPLIED, INCLUDING BUT NOT LIMITED
// TO THE WARRANTIES OF MERCHANTABILITY, FITNESS FOR A
// PARTICULAR PURPOSE AND NONINFRINGEMENT. IN NO EVENT
// SHALL THE AUTHORS OR COPYRIGHT HOLDERS BE LIABLE FOR ANY
// CLAIM, DAMAGES OR OTHER LIABILITY, WHETHER IN AN ACTION
// OF CONTRACT, TORT OR OTHERWISE, ARISING FROM, OUT OF OR
// IN CONNECTION WITH THE SOFTWARE OR THE USE OR OTHER
// DEALINGS IN THE SOFTWARE.
//

//! Platform setup helpers.
//!
//! This module defines helper functions related to setting up Platform.
//!

<<<<<<< HEAD
use crate::{config::PlatformConfig, platform::Platform};
#[cfg(test)]
use dpp::prelude::DataContract;
#[cfg(test)]
use drive::{
    drive::{block_info::BlockInfo, Drive},
    fee_pools::epochs::Epoch,
    query::TransactionArg,
};
=======
use crate::config::PlatformConfig;
use crate::platform::Platform;
>>>>>>> 4b258c05
use tempfile::TempDir;

/// A function which sets up Platform.
pub fn setup_platform_raw(config: Option<PlatformConfig>) -> Platform {
    let tmp_dir = TempDir::new().unwrap();
<<<<<<< HEAD
    let mut platform: Platform = Platform::open(tmp_dir, PlatformConfig::default())
        .expect("should open Platform successfully");
=======
    let drive: Platform =
        Platform::open(tmp_dir, config).expect("should open Platform successfully");
>>>>>>> 4b258c05

    platform.mock_core_rpc_client();

    platform
}

/// A function which sets up Platform with its initial state structure.
<<<<<<< HEAD
pub fn setup_platform_with_initial_state_structure() -> Platform {
    let mut platform = setup_platform();
=======
pub fn setup_platform_with_initial_state_structure(config: Option<PlatformConfig>) -> Platform {
    let platform = setup_platform_raw(config);
>>>>>>> 4b258c05
    platform
        .drive
        .create_initial_state_structure(None)
        .expect("should create root tree successfully");

    platform.mock_core_rpc_client();

    platform
}

#[cfg(test)]
/// A function to setup system data contract
pub fn setup_system_data_contract(
    drive: &Drive,
    data_contract: &DataContract,
    transaction: TransactionArg,
) {
    drive
        .apply_contract_cbor(
            data_contract.to_cbor().unwrap(),
            Some(data_contract.id.to_buffer()),
            BlockInfo {
                time_ms: 1,
                height: 1,
                epoch: Epoch::new(1),
            },
            true,
            None,
            transaction,
        )
        .unwrap();
}<|MERGE_RESOLUTION|>--- conflicted
+++ resolved
@@ -32,7 +32,6 @@
 //! This module defines helper functions related to setting up Platform.
 //!
 
-<<<<<<< HEAD
 use crate::{config::PlatformConfig, platform::Platform};
 #[cfg(test)]
 use dpp::prelude::DataContract;
@@ -42,22 +41,14 @@
     fee_pools::epochs::Epoch,
     query::TransactionArg,
 };
-=======
-use crate::config::PlatformConfig;
-use crate::platform::Platform;
->>>>>>> 4b258c05
 use tempfile::TempDir;
 
 /// A function which sets up Platform.
 pub fn setup_platform_raw(config: Option<PlatformConfig>) -> Platform {
     let tmp_dir = TempDir::new().unwrap();
-<<<<<<< HEAD
-    let mut platform: Platform = Platform::open(tmp_dir, PlatformConfig::default())
-        .expect("should open Platform successfully");
-=======
-    let drive: Platform =
+
+    let platform: Platform =
         Platform::open(tmp_dir, config).expect("should open Platform successfully");
->>>>>>> 4b258c05
 
     platform.mock_core_rpc_client();
 
@@ -65,13 +56,8 @@
 }
 
 /// A function which sets up Platform with its initial state structure.
-<<<<<<< HEAD
-pub fn setup_platform_with_initial_state_structure() -> Platform {
-    let mut platform = setup_platform();
-=======
 pub fn setup_platform_with_initial_state_structure(config: Option<PlatformConfig>) -> Platform {
     let platform = setup_platform_raw(config);
->>>>>>> 4b258c05
     platform
         .drive
         .create_initial_state_structure(None)
