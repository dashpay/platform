--- conflicted
+++ resolved
@@ -30,19 +30,11 @@
 
 pub mod platform;
 
-<<<<<<< HEAD
 /// Functions related to IdentityCreditWithdrawalTransaction
-pub mod identity_credit_withdrawal;
-
-/// Platform configuration
-pub mod config;
-=======
-/// Functions related to IdentityCreditWithdrawalTransaction  
 pub mod identity_credit_withdrawal;
 
 /// Platform configuration
 pub mod config;
 
 /// Platform state
-pub mod state;
->>>>>>> 4b258c05
+pub mod state;