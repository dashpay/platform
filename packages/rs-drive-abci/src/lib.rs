//! Dash ABCI
//!
//! ABCI is an interface that defines the boundary between the replication engine (the blockchain),
//! and the state machine (the application). Using a socket protocol, a consensus engine running
//! in one process can manage an application state running in another.
//!

#![cfg_attr(docsrs, feature(doc_cfg))]
// Coding conventions
#![forbid(unsafe_code)]
#![deny(missing_docs)]

/// ABCI module
pub mod abci;

/// Block module
mod block;

/// Contracts module
pub mod contracts;

/// Errors module
pub mod error;

/// Execution module
pub mod execution;

/// Platform module
pub mod platform;

/// Functions related to IdentityCreditWithdrawalTransaction
pub mod identity_credit_withdrawal;

/// Platform configuration
pub mod config;

/// Platform state
pub mod state;

<<<<<<< HEAD
/// Platform constants
pub mod constants;
=======
// TODO We should compile it only for tests
/// Test helpers and fixtures
pub mod test;
>>>>>>> db550927
<|MERGE_RESOLUTION|>--- conflicted
+++ resolved
@@ -37,11 +37,9 @@
 /// Platform state
 pub mod state;
 
-<<<<<<< HEAD
 /// Platform constants
 pub mod constants;
-=======
+
 // TODO We should compile it only for tests
 /// Test helpers and fixtures
-pub mod test;
->>>>>>> db550927
+pub mod test;