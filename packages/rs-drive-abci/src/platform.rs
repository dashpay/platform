// MIT LICENSE
//
// Copyright (c) 2021 Dash Core Group
//
// Permission is hereby granted, free of charge, to any
// person obtaining a copy of this software and associated
// documentation files (the "Software"), to deal in the
// Software without restriction, including without
// limitation the rights to use, copy, modify, merge,
// publish, distribute, sublicense, and/or sell copies of
// the Software, and to permit persons to whom the Software
// is furnished to do so, subject to the following
// conditions:
//
// The above copyright notice and this permission notice
// shall be included in all copies or substantial portions
// of the Software.
//
// THE SOFTWARE IS PROVIDED "AS IS", WITHOUT WARRANTY OF
// ANY KIND, EXPRESS OR IMPLIED, INCLUDING BUT NOT LIMITED
// TO THE WARRANTIES OF MERCHANTABILITY, FITNESS FOR A
// PARTICULAR PURPOSE AND NONINFRINGEMENT. IN NO EVENT
// SHALL THE AUTHORS OR COPYRIGHT HOLDERS BE LIABLE FOR ANY
// CLAIM, DAMAGES OR OTHER LIABILITY, WHETHER IN AN ACTION
// OF CONTRACT, TORT OR OTHERWISE, ARISING FROM, OUT OF OR
// IN CONNECTION WITH THE SOFTWARE OR THE USE OR OTHER
// DEALINGS IN THE SOFTWARE.
//

//! Platform Init
//!

use crate::block::BlockExecutionContext;
use crate::config::PlatformConfig;
<<<<<<< HEAD
use crate::error::execution::ExecutionError;
use crate::error::Error;
use drive::drive::Drive;
use drive::rpc::core::{CoreRPCLike, DefaultCoreRPC};
=======
use crate::error::Error;
use crate::state::PlatformState;

use drive::drive::Drive;

>>>>>>> 4b258c05
use std::cell::RefCell;
use std::path::Path;

#[cfg(feature = "fixtures-and-mocks")]
use dashcore::hashes::hex::FromHex;
#[cfg(feature = "fixtures-and-mocks")]
use dashcore::BlockHash;
#[cfg(feature = "fixtures-and-mocks")]
use drive::rpc::core::MockCoreRPCLike;
#[cfg(feature = "fixtures-and-mocks")]
use serde_json::json;

/// Platform
pub struct Platform {
    /// Drive
    pub drive: Drive,
    /// State
    pub state: PlatformState,
    /// Configuration
    pub config: PlatformConfig,
    /// Block execution context
    pub block_execution_context: RefCell<Option<BlockExecutionContext>>,
    /// Core RPC Client
    pub core_rpc: Box<dyn CoreRPCLike>,
}

impl std::fmt::Debug for Platform {
    fn fmt(&self, f: &mut std::fmt::Formatter<'_>) -> std::fmt::Result {
        f.debug_struct("Platform").finish()
    }
}

impl Platform {
    /// Open Platform with Drive and block execution context.
<<<<<<< HEAD
    pub fn open<P: AsRef<Path>>(path: P, config: PlatformConfig) -> Result<Self, Error> {
        let drive = Drive::open(path, config.drive).map_err(Error::Drive)?;

        let core_rpc: Box<dyn CoreRPCLike> = Box::new(
            DefaultCoreRPC::open(
                config.core.rpc.url,
                config.core.rpc.username,
                config.core.rpc.password,
            )
            .map_err(|e| {
                dbg!(e);
                Error::Execution(ExecutionError::CorruptedCodeExecution(
                    "Could not setup Dash Core RPC client",
                ))
            })?,
        );

=======
    pub fn open<P: AsRef<Path>>(path: P, config: Option<PlatformConfig>) -> Result<Self, Error> {
        let config = config.unwrap_or_default();
        let drive = Drive::open(path, Some(config.drive_config.clone())).map_err(Error::Drive)?;
        let state = PlatformState {
            last_block_info: None,
        };
>>>>>>> 4b258c05
        Ok(Platform {
            drive,
            state,
            config,
            block_execution_context: RefCell::new(None),
            core_rpc,
        })
    }

    /// Helper function to be able
    /// to quickly mock core rpc for tests
    #[cfg(feature = "fixtures-and-mocks")]
    pub fn mock_core_rpc_client(&mut self) {
        let mut core_rpc_mock = MockCoreRPCLike::new();

        core_rpc_mock.expect_get_block_hash().returning(|_| {
            Ok(BlockHash::from_hex(
                "0000000000000000000000000000000000000000000000000000000000000000",
            )
            .unwrap())
        });

        core_rpc_mock.expect_get_block_json().returning(|_| {
            Ok(json!({
                "tx": [],
            }))
        });

        self.core_rpc = Box::new(core_rpc_mock);
    }
}<|MERGE_RESOLUTION|>--- conflicted
+++ resolved
@@ -32,18 +32,11 @@
 
 use crate::block::BlockExecutionContext;
 use crate::config::PlatformConfig;
-<<<<<<< HEAD
 use crate::error::execution::ExecutionError;
 use crate::error::Error;
 use drive::drive::Drive;
 use drive::rpc::core::{CoreRPCLike, DefaultCoreRPC};
-=======
-use crate::error::Error;
 use crate::state::PlatformState;
-
-use drive::drive::Drive;
-
->>>>>>> 4b258c05
 use std::cell::RefCell;
 use std::path::Path;
 
@@ -78,32 +71,24 @@
 
 impl Platform {
     /// Open Platform with Drive and block execution context.
-<<<<<<< HEAD
-    pub fn open<P: AsRef<Path>>(path: P, config: PlatformConfig) -> Result<Self, Error> {
-        let drive = Drive::open(path, config.drive).map_err(Error::Drive)?;
-
-        let core_rpc: Box<dyn CoreRPCLike> = Box::new(
-            DefaultCoreRPC::open(
-                config.core.rpc.url,
-                config.core.rpc.username,
-                config.core.rpc.password,
-            )
-            .map_err(|e| {
-                dbg!(e);
-                Error::Execution(ExecutionError::CorruptedCodeExecution(
-                    "Could not setup Dash Core RPC client",
-                ))
-            })?,
-        );
-
-=======
     pub fn open<P: AsRef<Path>>(path: P, config: Option<PlatformConfig>) -> Result<Self, Error> {
         let config = config.unwrap_or_default();
-        let drive = Drive::open(path, Some(config.drive_config.clone())).map_err(Error::Drive)?;
+        let drive = Drive::open(path, Some(config.drive.clone())).map_err(Error::Drive)?;
         let state = PlatformState {
             last_block_info: None,
         };
->>>>>>> 4b258c05
+        let core_rpc: Box<dyn CoreRPCLike> = Box::new(
+            DefaultCoreRPC::open(
+                config.core.rpc.url.as_str(),
+                config.core.rpc.username.clone(),
+                config.core.rpc.password.clone(),
+            )
+                .map_err(|e| {
+                    Error::Execution(ExecutionError::CorruptedCodeExecution(
+                        "Could not setup Dash Core RPC client",
+                    ))
+                })?,
+        );
         Ok(Platform {
             drive,
             state,
