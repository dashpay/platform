--- conflicted
+++ resolved
@@ -1,7 +1,4 @@
-<<<<<<< HEAD
 use dashcore_rpc::dashcore::ephemerealdata::chain_lock::ChainLock;
-=======
->>>>>>> 50bff765
 use dashcore_rpc::dashcore::hashes::hex::ToHex;
 use dashcore_rpc::dashcore::{Block, BlockHash, QuorumHash, Transaction, Txid};
 use dashcore_rpc::dashcore_rpc_json::{
@@ -74,16 +71,18 @@
         block: u32,
     ) -> Result<MasternodeListDiff, Error>;
 
-    /// Verify Instant Lock
-    fn verify_instant_lock(
-        &self,
-        instant_lock: &InstantLock,
-        max_height: Option<u32>,
-    ) -> Result<bool, Error>;
     // /// Get the detailed information about a deterministic masternode
     // fn get_protx_info(&self, pro_tx_hash: &ProTxHash) -> Result<ProTxInfo, Error>;
 
-<<<<<<< HEAD
+    /// Verify Instant Lock signature
+    /// If `max_height` is provided the chain lock will be verified
+    /// against quorums available at this height
+    fn verify_instant_lock(
+        &self,
+        instant_lock: &InstantLock,
+        max_height: Option<u32>,
+    ) -> Result<bool, Error>;
+
     /// Verify a chain lock signature
     /// If `max_height` is provided the chain lock will be verified
     /// against quorums available at this height
@@ -92,10 +91,9 @@
         chain_lock: &ChainLock,
         max_height: Option<u32>,
     ) -> Result<bool, Error>;
-=======
+
     /// Returns masternode sync status
     fn masternode_sync_status(&self) -> Result<MnSyncStatus, Error>;
->>>>>>> 50bff765
 }
 
 /// Default implementation of Dash Core RPC using DashCoreRPC client
@@ -247,7 +245,31 @@
             .get_protx_listdiff(base_block.unwrap_or(1), block))
     }
 
-<<<<<<< HEAD
+    /// Verify Instant Lock signature
+    /// If `max_height` is provided the chain lock will be verified
+    /// against quorums available at this height
+    fn verify_instant_lock(
+        &self,
+        instant_lock: &InstantLock,
+        max_height: Option<u32>,
+    ) -> Result<bool, Error> {
+        tracing::debug!(
+            method = "verify_instant_lock",
+            "instant_lock {:?} max_height {:?}",
+            instant_lock,
+            max_height
+        );
+
+        let request_id = instant_lock.request_id()?.to_hex();
+
+        retry!(self.inner.get_verifyislock(
+            request_id.as_str(),
+            &instant_lock.txid.to_hex(),
+            &instant_lock.signature.to_hex(),
+            max_height,
+        ))
+    }
+
     /// Verify a chain lock signature
     /// If `max_height` is provided the chain lock will be verified
     /// against quorums available at this height
@@ -269,32 +291,9 @@
             max_height
         ))
     }
-=======
-    fn verify_instant_lock(
-        &self,
-        instant_lock: &InstantLock,
-        max_height: Option<u32>,
-    ) -> Result<bool, Error> {
-        tracing::debug!(
-            method = "verify_instant_lock",
-            "instant_lock {:?} max_height {:?}",
-            instant_lock,
-            max_height
-        );
-
-        let request_id = instant_lock.request_id()?.to_hex();
-
-        retry!(self.inner.get_verifyislock(
-            request_id.as_str(),
-            &instant_lock.txid.to_hex(),
-            &instant_lock.signature.to_hex(),
-            max_height,
-        ))
-    }
 
     /// Returns masternode sync status
     fn masternode_sync_status(&self) -> Result<MnSyncStatus, Error> {
         retry!(self.inner.mnsync_status())
     }
->>>>>>> 50bff765
 }