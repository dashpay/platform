use dashcore::hashes::sha256d;
use dashcore::hashes::sha256d::Hash;
use dashcore::{Block, BlockHash, Transaction, Txid};
use dashcore_rpc::dashcore_rpc_json::{
    ExtendedQuorumDetails, GetBestChainLockResult, MasternodeListDiff, ProTxHash, ProTxInfo,
    QuorumHash, QuorumInfoResult, QuorumListResult, QuorumType,
};
<<<<<<< HEAD
use dashcore_rpc::{Auth, Client, Error, RpcApi};
use dashcore_rpc::json::{MasternodeListDiff, ProTxHash, ProTxInfo};
=======
use dashcore_rpc::json::GetTransactionResult;
use dashcore_rpc::Error;
use dashcore_rpc::{Auth, Client, RpcApi};
use dpp::identity::state_transition::asset_lock_proof::chain::ChainAssetLockProof;
>>>>>>> 5b271583
use mockall::{automock, predicate::*};
use serde_json::Value;
use std::collections::HashMap;
use tenderdash_abci::proto::types::CoreChainLock;

/// Information returned by QuorumListExtended
pub type QuorumListExtendedInfo = HashMap<QuorumHash, ExtendedQuorumDetails>;

/// Core height must be of type u32 (Platform heights are u64)
pub type CoreHeight = u32;
/// Core RPC interface
#[automock]
pub trait CoreRPCLike {
    /// Get block hash by height
    fn get_block_hash(&self, height: CoreHeight) -> Result<BlockHash, Error>;

    /// Get block hash by height
    fn get_best_chain_lock(&self) -> Result<CoreChainLock, Error>;

    /// Get transaction
    fn get_transaction(&self, tx_id: &Txid) -> Result<Transaction, Error>;

    /// Get transaction
    fn get_transaction_extended_info(&self, tx_id: &Txid) -> Result<GetTransactionResult, Error>;

    /// Get block by hash
    fn get_block(&self, block_hash: &BlockHash) -> Result<Block, Error>;

    /// Get block by hash in JSON format
    fn get_block_json(&self, block_hash: &BlockHash) -> Result<Value, Error>;

    /// Get list of quorums at a given height.
    ///
    /// See https://dashcore.readme.io/v19.0.0/docs/core-api-ref-remote-procedure-calls-evo#quorum-listextended
    fn get_quorum_listextended(
        &self,
        height: Option<CoreHeight>,
    ) -> Result<QuorumListResult<QuorumListExtendedInfo>, Error>;

    /// Get quorum information.
    ///
    /// See https://dashcore.readme.io/v19.0.0/docs/core-api-ref-remote-procedure-calls-evo#quorum-info
    fn get_quorum_info(
        &self,
        quorum_type: QuorumType,
        hash: &QuorumHash,
        include_secret_key_share: Option<bool>,
    ) -> Result<QuorumInfoResult, Error>;

<<<<<<< HEAD
    /// Get the diff and proof between two masternode lists
    fn get_protx_diff(&self, base_block: u32, block: u32) -> Result<MasternodeListDiff, Error>;

    /// Get the detailed information about a deterministic masternode
=======
    /// Get the difference in masternode list
    fn get_protx_diff(&self, base_block: u32, block: u32) -> Result<MasternodeListDiff, Error>;

    /// The the difference in masternode list
>>>>>>> 5b271583
    fn get_protx_info(&self, protx_hash: &ProTxHash) -> Result<ProTxInfo, Error>;
}

/// Default implementation of Dash Core RPC using DashCoreRPC client
pub struct DefaultCoreRPC {
    inner: Client,
}

impl DefaultCoreRPC {
    /// Create new instance
    pub fn open(url: &str, username: String, password: String) -> Result<Self, Error> {
        Ok(DefaultCoreRPC {
            inner: Client::new(url, Auth::UserPass(username, password))?,
        })
    }
}

impl CoreRPCLike for DefaultCoreRPC {
    fn get_block_hash(&self, height: u32) -> Result<BlockHash, Error> {
        self.inner.get_block_hash(height)
    }

    fn get_best_chain_lock(&self) -> Result<CoreChainLock, Error> {
        let GetBestChainLockResult {
            blockhash,
            height,
            signature,
            known_block,
        } = self.inner.get_best_chain_lock()?;
        Ok(CoreChainLock {
            core_block_height: height,
            core_block_hash: blockhash.to_vec(),
            signature,
        })
    }

    fn get_transaction(&self, tx_id: &Txid) -> Result<Transaction, Error> {
        self.inner.get_raw_transaction(tx_id, None)
    }

    fn get_transaction_extended_info(&self, tx_id: &Txid) -> Result<GetTransactionResult, Error> {
        self.inner.get_transaction(tx_id, None)
    }

    fn get_block(&self, block_hash: &BlockHash) -> Result<Block, Error> {
        self.inner.get_block(block_hash)
    }

    fn get_block_json(&self, block_hash: &BlockHash) -> Result<Value, Error> {
        self.inner.get_block_json(block_hash)
    }

    fn get_quorum_listextended(
        &self,
        height: Option<CoreHeight>,
    ) -> Result<QuorumListResult<QuorumListExtendedInfo>, Error> {
        self.inner.get_quorum_listextended(height.map(|i| i as i64))
    }

    fn get_quorum_info(
        &self,
        quorum_type: QuorumType,
        hash: &QuorumHash,
        include_secret_key_share: Option<bool>,
    ) -> Result<QuorumInfoResult, Error> {
        self.inner
            .get_quorum_info(quorum_type, hash, include_secret_key_share)
    }

    fn get_protx_diff(&self, base_block: u32, block: u32) -> Result<MasternodeListDiff, Error> {
        self.inner.get_protx_diff(base_block, block)
    }

    fn get_protx_info(&self, protx_hash: &ProTxHash) -> Result<ProTxInfo, Error> {
        self.inner.get_protx_info(protx_hash)
    }

    fn get_protx_diff(&self, base_block: u32, block: u32) -> Result<MasternodeListDiff, Error> {
        self.inner.get_protx_diff(base_block, block)
    }

    fn get_protx_info(&self, protx_hash: &ProTxHash) -> Result<ProTxInfo, Error> {
        self.inner.get_protx_info(protx_hash)
    }
}<|MERGE_RESOLUTION|>--- conflicted
+++ resolved
@@ -5,15 +5,9 @@
     ExtendedQuorumDetails, GetBestChainLockResult, MasternodeListDiff, ProTxHash, ProTxInfo,
     QuorumHash, QuorumInfoResult, QuorumListResult, QuorumType,
 };
-<<<<<<< HEAD
 use dashcore_rpc::{Auth, Client, Error, RpcApi};
-use dashcore_rpc::json::{MasternodeListDiff, ProTxHash, ProTxInfo};
-=======
 use dashcore_rpc::json::GetTransactionResult;
-use dashcore_rpc::Error;
-use dashcore_rpc::{Auth, Client, RpcApi};
 use dpp::identity::state_transition::asset_lock_proof::chain::ChainAssetLockProof;
->>>>>>> 5b271583
 use mockall::{automock, predicate::*};
 use serde_json::Value;
 use std::collections::HashMap;
@@ -63,17 +57,10 @@
         include_secret_key_share: Option<bool>,
     ) -> Result<QuorumInfoResult, Error>;
 
-<<<<<<< HEAD
-    /// Get the diff and proof between two masternode lists
+    /// Get the difference in masternode list
     fn get_protx_diff(&self, base_block: u32, block: u32) -> Result<MasternodeListDiff, Error>;
 
     /// Get the detailed information about a deterministic masternode
-=======
-    /// Get the difference in masternode list
-    fn get_protx_diff(&self, base_block: u32, block: u32) -> Result<MasternodeListDiff, Error>;
-
-    /// The the difference in masternode list
->>>>>>> 5b271583
     fn get_protx_info(&self, protx_hash: &ProTxHash) -> Result<ProTxInfo, Error>;
 }
 
@@ -150,12 +137,4 @@
     fn get_protx_info(&self, protx_hash: &ProTxHash) -> Result<ProTxInfo, Error> {
         self.inner.get_protx_info(protx_hash)
     }
-
-    fn get_protx_diff(&self, base_block: u32, block: u32) -> Result<MasternodeListDiff, Error> {
-        self.inner.get_protx_diff(base_block, block)
-    }
-
-    fn get_protx_info(&self, protx_hash: &ProTxHash) -> Result<ProTxInfo, Error> {
-        self.inner.get_protx_info(protx_hash)
-    }
 }