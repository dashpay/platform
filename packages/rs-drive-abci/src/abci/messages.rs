--- conflicted
+++ resolved
@@ -85,7 +85,6 @@
 #[serde(rename_all = "camelCase")]
 pub struct BlockEndRequest {
     /// The fees for the block
-<<<<<<< HEAD
     pub fees: FeesAggregate,
     /// Block time in ms
     pub block_time_ms: u64,
@@ -104,11 +103,9 @@
     pub storage_fees: u64,
     // The aggregate refund amount by epoch
     // pub refunds_by_epoch: Vec<EpochRefund>,
-=======
     /// Avoid of serialization to optimize transfer through Node.JS binding
     #[serde(skip)]
     pub fees: FeeResult,
->>>>>>> 14f06b2d
 }
 
 /// A struct for handling block end responses
