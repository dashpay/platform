// MIT LICENSE
//
// Copyright (c) 2021 Dash Core Group
//
// Permission is hereby granted, free of charge, to any
// person obtaining a copy of this software and associated
// documentation files (the "Software"), to deal in the
// Software without restriction, including without
// limitation the rights to use, copy, modify, merge,
// publish, distribute, sublicense, and/or sell copies of
// the Software, and to permit persons to whom the Software
// is furnished to do so, subject to the following
// conditions:
//
// The above copyright notice and this permission notice
// shall be included in all copies or substantial portions
// of the Software.
//
// THE SOFTWARE IS PROVIDED "AS IS", WITHOUT WARRANTY OF
// ANY KIND, EXPRESS OR IMPLIED, INCLUDING BUT NOT LIMITED
// TO THE WARRANTIES OF MERCHANTABILITY, FITNESS FOR A
// PARTICULAR PURPOSE AND NONINFRINGEMENT. IN NO EVENT
// SHALL THE AUTHORS OR COPYRIGHT HOLDERS BE LIABLE FOR ANY
// CLAIM, DAMAGES OR OTHER LIABILITY, WHETHER IN AN ACTION
// OF CONTRACT, TORT OR OTHERWISE, ARISING FROM, OUT OF OR
// IN CONNECTION WITH THE SOFTWARE OR THE USE OR OTHER
// DEALINGS IN THE SOFTWARE.
//

//! Tenderdash ABCI Handlers.
//!
//! This module defines the `TenderdashAbci` trait and implements it for type `Platform`.
//!
//! Handlers in this function MUST be version agnostic, meaning that for all future versions, we
//! can only make changes that are backwards compatible. Otherwise new calls must be made instead.
//!

mod error;
mod execution_result;

use crate::abci::server::AbciApplication;
use crate::error::execution::ExecutionError;

use crate::error::Error;
use crate::rpc::core::CoreRPCLike;
use dpp::errors::consensus::codes::ErrorWithCode;
use tenderdash_abci::proto::abci::response_verify_vote_extension::VerifyStatus;
use tenderdash_abci::proto::abci::tx_record::TxAction;
use tenderdash_abci::proto::abci::{self as proto, ResponseException};
use tenderdash_abci::proto::abci::{
    ExecTxResult, RequestCheckTx, RequestFinalizeBlock, RequestInitChain, RequestPrepareProposal,
    RequestProcessProposal, RequestQuery, ResponseCheckTx, ResponseFinalizeBlock,
    ResponseInitChain, ResponsePrepareProposal, ResponseProcessProposal, ResponseQuery, TxRecord,
};
use tenderdash_abci::proto::types::VoteExtensionType;

use super::AbciError;

use crate::execution::types::block_execution_context::v0::{
    BlockExecutionContextV0Getters, BlockExecutionContextV0MutableGetters,
    BlockExecutionContextV0Setters,
};
use crate::execution::types::block_state_info::v0::{
    BlockStateInfoV0Getters, BlockStateInfoV0Methods, BlockStateInfoV0Setters,
};
use crate::platform_types::block_execution_outcome;
use crate::platform_types::block_proposal::v0::BlockProposal;
use crate::platform_types::platform_state::v0::PlatformStateV0Methods;
use crate::platform_types::platform_state::PlatformState;
use crate::platform_types::withdrawal::withdrawal_txs;
use dpp::dashcore::hashes::Hash;
use dpp::fee::SignedCredits;
use dpp::version::TryIntoPlatformVersioned;
use dpp::version::{PlatformVersion, PlatformVersionCurrentVersion};
use error::consensus::AbciResponseInfoGetter;
use error::HandlerError;

impl<'a, C> tenderdash_abci::Application for AbciApplication<'a, C>
where
    C: CoreRPCLike,
{
    fn info(
        &self,
        request: proto::RequestInfo,
    ) -> Result<proto::ResponseInfo, proto::ResponseException> {
        let state_guard = self.platform.state.read().unwrap();

        if !tenderdash_abci::check_version(&request.abci_version) {
            return Err(proto::ResponseException::from(format!(
                "tenderdash requires ABCI version {}, our version is {}",
                request.abci_version,
                tenderdash_abci::proto::ABCI_VERSION
            )));
        }

        let response = proto::ResponseInfo {
            data: "".to_string(),
            app_version: 1,
            last_block_height: state_guard.last_block_height() as i64,
            version: env!("CARGO_PKG_VERSION").to_string(),

            last_block_app_hash: state_guard
                .last_block_app_hash()
                .map(|app_hash| app_hash.to_vec())
                .unwrap_or_default(),
        };

        Ok(response)
    }

    fn init_chain(
        &self,
        request: RequestInitChain,
    ) -> Result<ResponseInitChain, proto::ResponseException> {
        self.start_transaction();
        let chain_id = request.chain_id.to_string();

        // We need to drop the block execution context just in case init chain had already been called
        let mut block_execution_context = self.platform.block_execution_context.write().unwrap();
        let block_context = block_execution_context.take(); //drop the block execution context
        if block_context.is_some() {
            tracing::warn!("block context was present during init chain, restarting");
            let protocol_version_in_consensus = self.platform.config.initial_protocol_version;
            let mut platform_state_write_guard = self.platform.state.write().unwrap();
            *platform_state_write_guard = PlatformState::default_with_protocol_versions(
                protocol_version_in_consensus,
                protocol_version_in_consensus,
            );
            drop(platform_state_write_guard);
        }
        drop(block_execution_context);

        let transaction_guard = self.transaction.read().unwrap();
        let transaction = transaction_guard.as_ref().unwrap();
        let response = self.platform.init_chain(request, transaction)?;

        transaction.set_savepoint();

        let app_hash = hex::encode(&response.app_hash);

        tracing::info!(
            app_hash,
            chain_id,
            "platform chain initialized, initial state is created"
        );
        Ok(response)
    }

    fn prepare_proposal(
        &self,
        request: RequestPrepareProposal,
    ) -> Result<ResponsePrepareProposal, proto::ResponseException> {
        let _timer = crate::metrics::abci_request_duration("prepare_proposal");

        // We should get the latest CoreChainLock from core
        // It is possible that we will not get a chain lock from core, in this case, just don't
        // propose one
        // This is done before all else

        let core_chain_lock_update = match self.platform.core_rpc.get_best_chain_lock() {
            Ok(latest_chain_lock) => {
                if request.core_chain_locked_height < latest_chain_lock.core_block_height {
                    Some(latest_chain_lock)
                } else {
                    None
                }
            }
            Err(_) => None,
        };

        let mut block_proposal: BlockProposal = (&request).try_into()?;

        if let Some(core_chain_lock_update) = core_chain_lock_update.as_ref() {
            // We can't add this, as it slows down CI way too much
            // todo: find a way to re-enable this without destroying CI
            tracing::debug!(
                "propose chain lock update to height {} at block {}",
                core_chain_lock_update.core_block_height,
                request.height
            );
            block_proposal.core_chain_locked_height = core_chain_lock_update.core_block_height;
        }

        // Prepare transaction
        let transaction_guard = if request.height == self.platform.config.abci.genesis_height as i64
        {
            // special logic on init chain
            let transaction = self.transaction.read().unwrap();
            if transaction.is_none() {
                return Err(Error::Abci(AbciError::BadRequest("received a prepare proposal request for the genesis height before an init chain request".to_string())))?;
            }
            if request.round > 0 {
                transaction.as_ref().map(|tx| tx.rollback_to_savepoint());
            }
            transaction
        } else {
            self.start_transaction();
            self.transaction.read().unwrap()
        };

        let transaction = transaction_guard.as_ref().unwrap();

        // Running the proposal executes all the state transitions for the block
        let run_result = self
            .platform
            .run_block_proposal(block_proposal, transaction)?;

        if !run_result.is_valid() {
            // This is a system error, because we are proposing
            return Err(run_result.errors.first().unwrap().to_string().into());
        }

        let block_execution_outcome::v0::BlockExecutionOutcome {
            app_hash,
            state_transition_results,
            validator_set_update,
            protocol_version,
        } = run_result.into_data().map_err(Error::Protocol)?;

        let platform_version = PlatformVersion::get(protocol_version)
            .expect("must be set in run block proposal from existing protocol version");

        // We need to let Tenderdash know about the transactions we should remove from execution
        let mut tx_results = Vec::new();
        let mut tx_records = Vec::new();

        for (tx, state_transition_execution_result) in state_transition_results {
            let tx_result: ExecTxResult =
                state_transition_execution_result.try_into_platform_versioned(platform_version)?;

            let action = if tx_result.code > 0 {
                TxAction::Removed
            } else {
                TxAction::Unmodified
            } as i32;

            tx_results.push(tx_result);
            tx_records.push(TxRecord { action, tx });
        }

        // TODO: implement all fields, including tx processing; for now, just leaving bare minimum
        let response = ResponsePrepareProposal {
            tx_results,
            app_hash: app_hash.to_vec(),
            tx_records,
            core_chain_lock_update,
            validator_set_update,
            ..Default::default()
        };

        let mut block_execution_context_guard =
            self.platform.block_execution_context.write().unwrap();

        let block_execution_context = block_execution_context_guard
            .as_mut()
            .expect("expected that a block execution context was set");
        block_execution_context.set_proposer_results(Some(response.clone()));

        Ok(response)
    }

    fn process_proposal(
        &self,
        mut request: RequestProcessProposal,
    ) -> Result<ResponseProcessProposal, proto::ResponseException> {
        let _timer = crate::metrics::abci_request_duration("process_proposal");

        let mut block_execution_context_guard =
            self.platform.block_execution_context.write().unwrap();

        let mut drop_block_execution_context = false;
        if let Some(block_execution_context) = block_execution_context_guard.as_mut() {
            // We are already in a block
            // This only makes sense if we were the proposer unless we are at a future round
            if block_execution_context.block_state_info().round() != (request.round as u32) {
                // We were not the proposer, and we should process something new
                drop_block_execution_context = true;
            } else if let Some(current_block_hash) =
                block_execution_context.block_state_info().block_hash()
            {
                // There is also the possibility that this block already came in, but tenderdash crashed
                // Now tenderdash is sending it again
                if let Some(proposal_info) = block_execution_context.proposer_results() {
                    tracing::debug!(
                        method = "process_proposal",
                        ?proposal_info, // TODO: It might be too big for debug
                        "we knew block hash, block execution context already had a proposer result",
                    );
                    // We were the proposer as well, so we have the result in cache
                    return Ok(ResponseProcessProposal {
                        status: proto::response_process_proposal::ProposalStatus::Accept.into(),
                        app_hash: proposal_info.app_hash.clone(),
                        tx_results: proposal_info.tx_results.clone(),
                        consensus_param_updates: proposal_info.consensus_param_updates.clone(),
                        validator_set_update: proposal_info.validator_set_update.clone(),
                    });
                }

                if current_block_hash.as_slice() == request.hash {
                    // We were not the proposer, just drop the execution context
                    tracing::warn!(
                        method = "process_proposal",
<<<<<<< HEAD
                        ?request, // TODO: It might be too big for debug + we already logged it with rs-tenderdash-abci
=======
                        ?request, // Shumkov, lklimek: this structure might be very big and we already logged it such as all other ABCI requests and responses
>>>>>>> 791bc9f6
                        "block execution context already existed, but we are running it again for same height {}/round {}",
                        request.height,
                        request.round,
                    );
                    drop_block_execution_context = true;
                } else {
                    // We are getting a different block hash for a block of the same round
                    // This is a terrible issue
                    return Err(Error::Abci(AbciError::BadRequest(
                        "received a process proposal request twice with different hash".to_string(),
                    )))?;
                }
            } else {
                let (app_hash, tx_results, consensus_param_updates, validator_set_update) = {
                    let Some(proposal_info) = block_execution_context.proposer_results() else {
                        return Err(Error::Abci(AbciError::BadRequest(
                            "received a process proposal request twice".to_string(),
                        )))?;
                    };

                    tracing::trace!(
                        method = "process_proposal",
                        "we didn't know block hash (we were most likely proposer), block execution context already had a proposer result {:?}",
                        proposal_info,
                    );

                    // Cloning all required properties from proposal_info and then dropping it
                    let app_hash = proposal_info.app_hash.clone();
                    let tx_results = proposal_info.tx_results.clone();
                    let consensus_param_updates = proposal_info.consensus_param_updates.clone();
                    let validator_set_update = proposal_info.validator_set_update.clone();
                    (
                        app_hash,
                        tx_results,
                        consensus_param_updates,
                        validator_set_update,
                    )
                };

                // We need to set the block hash
                block_execution_context
                    .block_state_info_mut()
                    .set_block_hash(Some(request.hash.clone().try_into().map_err(|_| {
                        Error::Abci(AbciError::BadRequestDataSize(
                            "block hash is not 32 bytes in process proposal".to_string(),
                        ))
                    })?));
                return Ok(ResponseProcessProposal {
                    status: proto::response_process_proposal::ProposalStatus::Accept.into(),
                    app_hash,
                    tx_results,
                    consensus_param_updates,
                    validator_set_update,
                });
            }
        }

        if drop_block_execution_context {
            *block_execution_context_guard = None;
        }
        drop(block_execution_context_guard);

        // Get transaction
        let transaction_guard = if request.height == self.platform.config.abci.genesis_height as i64
        {
            // special logic on init chain
            let transaction = self.transaction.read().unwrap();
            if transaction.is_none() {
                return Err(Error::Abci(AbciError::BadRequest("received a process proposal request for the genesis height before an init chain request".to_string())))?;
            }
            if request.round > 0 {
                transaction.as_ref().map(|tx| tx.rollback_to_savepoint());
            }
            transaction
        } else {
            self.start_transaction();
            self.transaction.read().unwrap()
        };
        let transaction = transaction_guard.as_ref().unwrap();

        // We can take the core chain lock update here because it won't be used anywhere else
        if let Some(_c) = request.core_chain_lock_update.take() {
            //todo: if there is a core chain lock update we need to validate it
        }

        // Running the proposal executes all the state transitions for the block
        let run_result = self
            .platform
            .run_block_proposal((&request).try_into()?, transaction)?;

        if !run_result.is_valid() {
            // This was an error running this proposal, tell tenderdash that the block isn't valid
            let response = ResponseProcessProposal {
                status: proto::response_process_proposal::ProposalStatus::Reject.into(),
                ..Default::default()
            };
            Ok(response)
        } else {
            let block_execution_outcome::v0::BlockExecutionOutcome {
                app_hash,
                state_transition_results,
                validator_set_update,
                protocol_version,
            } = run_result.into_data().map_err(Error::Protocol)?;

            let platform_version = PlatformVersion::get(protocol_version)
                .expect("must be set in run block proposer from existing platform version");

            let tx_results = state_transition_results
                .into_iter()
                .map(|(_, execution_result)| {
                    let tx_result =
                        execution_result.try_into_platform_versioned(platform_version)?;

                    Ok(tx_result)
                })
                .collect::<Result<Vec<ExecTxResult>, Error>>()?;

            // TODO: implement all fields, including tx processing; for now, just leaving bare minimum
            let response = ResponseProcessProposal {
                app_hash: app_hash.to_vec(),
                tx_results,
                status: proto::response_process_proposal::ProposalStatus::Accept.into(),
                validator_set_update,
                ..Default::default()
            };
            Ok(response)
        }
    }

    fn extend_vote(
        &self,
        request: proto::RequestExtendVote,
    ) -> Result<proto::ResponseExtendVote, proto::ResponseException> {
        let _timer = crate::metrics::abci_request_duration("extend_vote");

        let proto::RequestExtendVote {
            hash: block_hash,
            height,
            round,
        } = request;
        let guarded_block_execution_context = self.platform.block_execution_context.read().unwrap();
        let block_execution_context =
            guarded_block_execution_context
                .as_ref()
                .ok_or(Error::Execution(ExecutionError::CorruptedCodeExecution(
                    "block execution context must be set in block begin handler for extend vote",
                )))?;

        // Verify Tenderdash that it called this handler correctly
        let block_state_info = &block_execution_context.block_state_info();

        if !block_state_info.matches_current_block(
            height as u64,
            round as u32,
            block_hash.clone(),
        )? {
            Err(Error::from(AbciError::RequestForWrongBlockReceived(format!(
                "received extend vote request for height: {} round: {}, block: {};  expected height: {} round: {}, block: {}",
                height, round, hex::encode(block_hash),
                block_state_info.height(), block_state_info.round(), block_state_info.block_hash().map(hex::encode).unwrap_or("None".to_string())
            )))
                .into())
        } else {
            // we only want to sign the hash of the transaction
            let extensions = block_execution_context
                .withdrawal_transactions()
                .keys()
                .map(|tx_id| proto::ExtendVoteExtension {
                    r#type: VoteExtensionType::ThresholdRecover as i32,
                    extension: tx_id.to_byte_array().to_vec(),
                })
                .collect();
            Ok(proto::ResponseExtendVote {
                vote_extensions: extensions,
            })
        }
    }

    /// Todo: Verify vote extension not really needed because extend vote is deterministic
    fn verify_vote_extension(
        &self,
        request: proto::RequestVerifyVoteExtension,
    ) -> Result<proto::ResponseVerifyVoteExtension, proto::ResponseException> {
        let _timer = crate::metrics::abci_request_duration("verify_vote_extension");

        let proto::RequestVerifyVoteExtension {
            height,
            round,
            vote_extensions,
            ..
        } = request;

        let guarded_block_execution_context = self.platform.block_execution_context.read().unwrap();
        let block_execution_context =
            guarded_block_execution_context
                .as_ref()
                .ok_or(Error::Execution(ExecutionError::CorruptedCodeExecution(
                    "block execution context must be set in block begin handler for verify vote extension",
                )))?;

        let platform_version = block_execution_context
            .block_platform_state()
            .current_platform_version()?;

        let got: withdrawal_txs::v0::WithdrawalTxs = vote_extensions.into();
        let expected = block_execution_context
            .withdrawal_transactions()
            .keys()
            .map(|tx_id| proto::ExtendVoteExtension {
                r#type: VoteExtensionType::ThresholdRecover as i32,
                extension: tx_id.to_byte_array().to_vec(),
            })
            .collect::<Vec<_>>()
            .into();

        // let state = self.platform.state.read().unwrap();
        //
        // let quorum = state.current_validator_set()?;

        // let validator_pro_tx_hash = ProTxHash::from_slice(validator_pro_tx_hash.as_slice())
        //     .map_err(|_| {
        //         Error::Abci(AbciError::BadRequestDataSize(format!(
        //             "invalid vote extension protxhash: {}",
        //             hex::encode(validator_pro_tx_hash.as_slice())
        //         )))
        //     })?;
        //
        // let Some(validator) = quorum.validator_set.get(&validator_pro_tx_hash) else {
        //     return Ok(proto::ResponseVerifyVoteExtension {
        //         status: VerifyStatus::Unknown.into(),
        //     });
        // };

        let validation_result = self.platform.check_withdrawals(
            &got,
            &expected,
            height as u64,
            round as u32,
            None,
            None,
            platform_version,
        )?;

        if validation_result.is_valid() {
            Ok(proto::ResponseVerifyVoteExtension {
                status: VerifyStatus::Accept.into(),
            })
        } else {
            tracing::error!(
                ?got,
                ?expected,
                ?validation_result.errors,
                "vote extension mismatch"
            );
            Ok(proto::ResponseVerifyVoteExtension {
                status: VerifyStatus::Reject.into(),
            })
        }
    }

    fn finalize_block(
        &self,
        request: RequestFinalizeBlock,
    ) -> Result<ResponseFinalizeBlock, proto::ResponseException> {
        let _timer = crate::metrics::abci_request_duration("finalize_block");

        let transaction_guard = self.transaction.read().unwrap();

        let transaction = transaction_guard.as_ref().ok_or(Error::Execution(
            ExecutionError::NotInTransaction(
                "trying to finalize block without a current transaction",
            ),
        ))?;

        let block_finalization_outcome = self
            .platform
            .finalize_block_proposal(request.try_into()?, transaction)?;

        //FIXME: tell tenderdash about the problem instead
        // This can not go to production!
        if !block_finalization_outcome.validation_result.is_valid() {
            return Err(Error::Abci(
                block_finalization_outcome
                    .validation_result
                    .errors
                    .into_iter()
                    .next()
                    .unwrap(),
            )
            .into());
        }

        drop(transaction_guard);

        self.commit_transaction()?;

        Ok(ResponseFinalizeBlock {
            events: vec![],
            retain_height: 0,
        })
    }

    fn check_tx(
        &self,
        request: RequestCheckTx,
    ) -> Result<ResponseCheckTx, proto::ResponseException> {
        let _timer = crate::metrics::abci_request_duration("check_tx");

        let RequestCheckTx { tx, .. } = request;
        match self.platform.check_tx(tx.as_slice()) {
            Ok(validation_result) => {
                let platform_state = self.platform.state.read().unwrap();
                let platform_version = platform_state.current_platform_version()?;
                let first_consensus_error = validation_result.errors.first();

                let (code, info) = if let Some(consensus_error) = first_consensus_error {
                    (
                        consensus_error.code(),
                        consensus_error
                            .response_info_for_version(platform_version)
                            .map_err(proto::ResponseException::from)?,
                    )
                } else {
                    // If there are no execution errors the code will be 0
                    (0, "".to_string())
                };

                let gas_wanted = validation_result
                    .data
                    .map(|fee_result| fee_result.total_base_fee())
                    .unwrap_or_default();

                Ok(ResponseCheckTx {
                    code,
                    data: vec![],
                    info,
                    gas_wanted: gas_wanted as SignedCredits,
                    codespace: "".to_string(),
                    sender: "".to_string(),
                    priority: 0,
                })
            }
            Err(error) => {
                let handler_error = HandlerError::Internal(error.to_string());

                tracing::error!(?error, "check_tx failed");

                Ok(ResponseCheckTx {
                    code: handler_error.code(),
                    data: vec![],
                    info: handler_error.response_info()?,
                    gas_wanted: 0 as SignedCredits,
                    codespace: "".to_string(),
                    sender: "".to_string(),
                    priority: 0,
                })
            }
        }
    }

    fn query(&self, request: RequestQuery) -> Result<ResponseQuery, proto::ResponseException> {
        let _timer = crate::metrics::abci_request_duration("query");

        let RequestQuery { data, path, .. } = &request;

        // TODO: It must be proto::ResponseException
        let Some(platform_version) = PlatformVersion::get_maybe_current() else {
            let handler_error =
                HandlerError::Unavailable("platform is not initialized".to_string());

            let response = ResponseQuery {
                code: handler_error.code(),
                log: "".to_string(),
                info: handler_error.response_info()?,
                index: 0,
                key: vec![],
                value: vec![],
                proof_ops: None,
                height: self.platform.state.read().unwrap().height() as i64,
                codespace: "".to_string(),
            };

            tracing::error!(?response, "platform version not initialized");

            return Ok(response);
        };

        let result = self
            .platform
            .query(path.as_str(), data.as_slice(), platform_version)?;

        let (code, data, info) = if result.is_valid() {
            (0, result.data.unwrap_or_default(), "success".to_string())
        } else {
            let error = result
                .errors
                .first()
                .expect("validation result should have at least one error");

            let handler_error = HandlerError::from(error);

            (handler_error.code(), vec![], handler_error.response_info()?)
        };

        let response = ResponseQuery {
            //todo: right now just put GRPC error codes,
            //  later we will use own error codes
            code,
            log: "".to_string(),
            info,
            index: 0,
            key: vec![],
            value: data,
            proof_ops: None,
            height: self.platform.state.read().unwrap().height() as i64,
            codespace: "".to_string(),
        };

        Ok(response)
    }
}
//
// #[cfg(test)]
// mod tests {
//     mod handlers {
//         use crate::config::PlatformConfig;
//         use crate::rpc::core::MockCoreRPCLike;
//         use chrono::{Duration, Utc};
//         use dashcore_rpc::dashcore::hashes::hex::FromHex;
//         use dashcore_rpc::dashcore::BlockHash;
//         use dpp::contracts::withdrawals_contract;
//
//         use dpp::identity::core_script::CoreScript;
//         use dpp::identity::state_transition::identity_credit_withdrawal_transition::Pooling;
//         use dpp::platform_value::{platform_value, BinaryData};
//         use dpp::prelude::Identifier;
//         use dpp::system_data_contracts::{load_system_data_contract, SystemDataContract};
//         use dpp::tests::fixtures::get_withdrawal_document_fixture;
//         use dpp::util::hash;
//         use drive::common::helpers::identities::create_test_masternode_identities;
//         use dpp::block::block_info::BlockInfo;
//         use drive::drive::identity::withdrawals::WithdrawalTransactionIdAndBytes;
//         use drive::fee::epoch::CreditsPerEpoch;
//         use drive::fee_pools::epochs::Epoch;
//         use drive::tests::helpers::setup::setup_document;
//         use rust_decimal::prelude::ToPrimitive;
//         use serde_json::json;
//         use std::cmp::Ordering;
//         use std::ops::Div;
//         use tenderdash_abci::Application;
//         use tenderdash_abci::proto::abci::{RequestPrepareProposal, RequestProcessProposal};
//         use tenderdash_abci::proto::google::protobuf::Timestamp;
//
//         use crate::abci::messages::{
//             AfterFinalizeBlockRequest, BlockBeginRequest, BlockEndRequest, BlockFees,
//         };
//         use crate::platform::Platform;
//         use crate::test::fixture::abci::static_init_chain_request;
//         use crate::test::helpers::fee_pools::create_test_masternode_share_identities_and_documents;
//         use crate::test::helpers::setup::{TempPlatform, TestPlatformBuilder};
//
//
//         fn prepare_withdrawal_test(platform: &TempPlatform<MockCoreRPCLike>) {
//             let transaction = platform.drive.grove.start_transaction();
//             //this should happen after
//             let data_contract = load_system_data_contract(SystemDataContract::Withdrawals)
//                 .expect("to load system data contract");
//
//             // Init withdrawal requests
//             let withdrawals: Vec<WithdrawalTransactionIdAndBytes> = (0..16)
//                 .map(|index: u64| (index.to_be_bytes().to_vec(), vec![index as u8; 32]))
//                 .collect();
//
//             let owner_id = Identifier::new([1u8; 32]);
//
//             for (_, tx_bytes) in withdrawals.iter() {
//                 let tx_id = hash::hash(tx_bytes);
//
//                 let document = get_withdrawal_document_fixture(
//                     &data_contract,
//                     owner_id,
//                     platform_value!({
//                         "amount": 1000u64,
//                         "coreFeePerByte": 1u32,
//                         "pooling": Pooling::Never as u8,
//                         "outputScript": CoreScript::from_bytes((0..23).collect::<Vec<u8>>()),
//                         "status": withdrawals_contract::WithdrawalStatus::POOLED as u8,
//                         "transactionIndex": 1u64,
//                         "transactionSignHeight": 93u64,
//                         "transactionId": BinaryData::new(tx_id),
//                     }),
//                     None,
//                 )
//                     .expect("expected withdrawal document");
//
//                 let document_type = data_contract
//                     .document_type(withdrawals_contract::document_types::WITHDRAWAL)
//                     .expect("expected to get document type");
//
//                 setup_document(
//                     &platform.drive,
//                     &document,
//                     &data_contract,
//                     document_type,
//                     Some(&transaction),
//                 );
//             }
//
//             let block_info = BlockInfo {
//                 time_ms: 1,
//                 height: 1,
//                 epoch: Epoch::new(1).unwrap(),
//             };
//
//             let mut drive_operations = vec![];
//
//             platform
//                 .drive
//                 .add_enqueue_withdrawal_transaction_operations(&withdrawals, &mut drive_operations);
//
//             platform
//                 .drive
//                 .apply_drive_operations(drive_operations, true, &block_info, Some(&transaction))
//                 .expect("to apply drive operations");
//
//             platform.drive.grove.commit_transaction(transaction).unwrap().expect("expected to commit transaction")
//         }
//
//         #[test]
//         fn test_abci_flow_with_withdrawals() {
//             let mut platform = TestPlatformBuilder::new()
//                 .with_config(PlatformConfig {
//                     verify_sum_trees: false,
//                     ..Default::default()
//                 })
//                 .build_with_mock_rpc();
//
//             let mut core_rpc_mock = MockCoreRPCLike::new();
//
//             core_rpc_mock
//                 .expect_get_block_hash()
//                 // .times(total_days)
//                 .returning(|_| {
//                     Ok(BlockHash::from_hex(
//                         "0000000000000000000000000000000000000000000000000000000000000000",
//                     )
//                     .unwrap())
//                 });
//
//             core_rpc_mock
//                 .expect_get_block_json()
//                 // .times(total_days)
//                 .returning(|_| Ok(json!({})));
//
//             platform.core_rpc = core_rpc_mock;
//
//             // init chain
//             let init_chain_request = static_init_chain_request();
//
//             platform
//                 .init_chain(init_chain_request)
//                 .expect("should init chain");
//
//             prepare_withdrawal_test(&platform);
//
//             let transaction = platform.drive.grove.start_transaction();
//
//             // setup the contract
//             let contract = platform.create_mn_shares_contract(Some(&transaction));
//
//             let genesis_time = Utc::now();
//
//             let total_days = 29;
//
//             let epoch_1_start_day = 18;
//
//             let blocks_per_day = 50i64;
//
//             let epoch_1_start_block = 13;
//
//             let proposers_count = 50u16;
//
//             let storage_fees_per_block = 42000;
//
//             // and create masternode identities
//             let proposers = create_test_masternode_identities(
//                 &platform.drive,
//                 proposers_count,
//                 Some(51),
//                 Some(&transaction),
//             );
//
//             create_test_masternode_share_identities_and_documents(
//                 &platform.drive,
//                 &contract,
//                 &proposers,
//                 Some(53),
//                 Some(&transaction),
//             );
//
//             platform.drive.grove.commit_transaction(transaction).unwrap().expect("expected to commit transaction");
//
//             let block_interval = 86400i64.div(blocks_per_day);
//
//             let mut previous_block_time_ms: Option<u64> = None;
//
//             // process blocks
//             for day in 0..total_days {
//                 for block_num in 0..blocks_per_day {
//                     let block_time = if day == 0 && block_num == 0 {
//                         genesis_time
//                     } else {
//                         genesis_time
//                             + Duration::days(day as i64)
//                             + Duration::seconds(block_interval * block_num)
//                     };
//
//                     let block_height = 1 + (blocks_per_day as u64 * day as u64) + block_num as u64;
//
//                     let block_time_ms = block_time
//                         .timestamp_millis()
//                         .to_u64()
//                         .expect("block time can not be before 1970");
//
//                     //todo: before we had total_hpmns, where should we put it
//                     let request_process_proposal = RequestPrepareProposal {
//                         max_tx_bytes: 0,
//                         txs: vec![],
//                         local_last_commit: None,
//                         misbehavior: vec![],
//                         height: block_height as i64,
//                         round: 0,
//                         time: Some(Timestamp {
//                             seconds: (block_time_ms / 1000) as i64,
//                             nanos: ((block_time_ms % 1000) * 1000) as i32,
//                         }),
//                         next_validators_hash: [0u8;32].to_vec(),
//                         core_chain_locked_height: 1,
//                         proposer_pro_tx_hash: proposers
//                             .get(block_height as usize % (proposers_count as usize))
//                             .unwrap().to_vec(),
//                         proposed_app_version: 1,
//                         version: None,
//                         quorum_hash: [0u8;32].to_vec(),
//                     };
//
//                     // We are going to process the proposal, during processing we expect internal
//                     // subroutines to take place, these subroutines will create the transactions
//                     let process_proposal_response = platform
//                         .process_proposal(block_begin_request)
//                         .unwrap_or_else(|e| {
//                             panic!(
//                                 "should begin process block #{} for day #{} : {:?}",
//                                 block_height, day, e
//                             )
//                         });
//
//                     // Set previous block time
//                     previous_block_time_ms = Some(block_time_ms);
//
//                     // Should calculate correct current epochs
//                     let (epoch_index, epoch_change) = if day > epoch_1_start_day {
//                         (1, false)
//                     } else if day == epoch_1_start_day {
//                         match block_num.cmp(&epoch_1_start_block) {
//                             Ordering::Less => (0, false),
//                             Ordering::Equal => (1, true),
//                             Ordering::Greater => (1, false),
//                         }
//                     } else if day == 0 && block_num == 0 {
//                         (0, true)
//                     } else {
//                         (0, false)
//                     };
//
//                     assert_eq!(
//                         block_begin_response.epoch_info.current_epoch_index,
//                         epoch_index
//                     );
//
//                     assert_eq!(
//                         block_begin_response.epoch_info.is_epoch_change,
//                         epoch_change
//                     );
//
//                     if day == 0 && block_num == 0 {
//                         let unsigned_withdrawal_hexes = block_begin_response
//                             .unsigned_withdrawal_transactions
//                             .iter()
//                             .map(hex::encode)
//                             .collect::<Vec<String>>();
//
//                         assert_eq!(unsigned_withdrawal_hexes, vec![
//               "200000000000000000000000000000000000000000000000000000000000000000010000002b32db6c2c0a6235fb1397e8225ea85e0f0e6e8c7b126d0016ccbde0e667151e",
//               "200101010101010101010101010101010101010101010101010101010101010101010000002b32db6c2c0a6235fb1397e8225ea85e0f0e6e8c7b126d0016ccbde0e667151e",
//               "200202020202020202020202020202020202020202020202020202020202020202010000002b32db6c2c0a6235fb1397e8225ea85e0f0e6e8c7b126d0016ccbde0e667151e",
//               "200303030303030303030303030303030303030303030303030303030303030303010000002b32db6c2c0a6235fb1397e8225ea85e0f0e6e8c7b126d0016ccbde0e667151e",
//               "200404040404040404040404040404040404040404040404040404040404040404010000002b32db6c2c0a6235fb1397e8225ea85e0f0e6e8c7b126d0016ccbde0e667151e",
//               "200505050505050505050505050505050505050505050505050505050505050505010000002b32db6c2c0a6235fb1397e8225ea85e0f0e6e8c7b126d0016ccbde0e667151e",
//               "200606060606060606060606060606060606060606060606060606060606060606010000002b32db6c2c0a6235fb1397e8225ea85e0f0e6e8c7b126d0016ccbde0e667151e",
//               "200707070707070707070707070707070707070707070707070707070707070707010000002b32db6c2c0a6235fb1397e8225ea85e0f0e6e8c7b126d0016ccbde0e667151e",
//               "200808080808080808080808080808080808080808080808080808080808080808010000002b32db6c2c0a6235fb1397e8225ea85e0f0e6e8c7b126d0016ccbde0e667151e",
//               "200909090909090909090909090909090909090909090909090909090909090909010000002b32db6c2c0a6235fb1397e8225ea85e0f0e6e8c7b126d0016ccbde0e667151e",
//               "200a0a0a0a0a0a0a0a0a0a0a0a0a0a0a0a0a0a0a0a0a0a0a0a0a0a0a0a0a0a0a0a010000002b32db6c2c0a6235fb1397e8225ea85e0f0e6e8c7b126d0016ccbde0e667151e",
//               "200b0b0b0b0b0b0b0b0b0b0b0b0b0b0b0b0b0b0b0b0b0b0b0b0b0b0b0b0b0b0b0b010000002b32db6c2c0a6235fb1397e8225ea85e0f0e6e8c7b126d0016ccbde0e667151e",
//               "200c0c0c0c0c0c0c0c0c0c0c0c0c0c0c0c0c0c0c0c0c0c0c0c0c0c0c0c0c0c0c0c010000002b32db6c2c0a6235fb1397e8225ea85e0f0e6e8c7b126d0016ccbde0e667151e",
//               "200d0d0d0d0d0d0d0d0d0d0d0d0d0d0d0d0d0d0d0d0d0d0d0d0d0d0d0d0d0d0d0d010000002b32db6c2c0a6235fb1397e8225ea85e0f0e6e8c7b126d0016ccbde0e667151e",
//               "200e0e0e0e0e0e0e0e0e0e0e0e0e0e0e0e0e0e0e0e0e0e0e0e0e0e0e0e0e0e0e0e010000002b32db6c2c0a6235fb1397e8225ea85e0f0e6e8c7b126d0016ccbde0e667151e",
//               "200f0f0f0f0f0f0f0f0f0f0f0f0f0f0f0f0f0f0f0f0f0f0f0f0f0f0f0f0f0f0f0f010000002b32db6c2c0a6235fb1397e8225ea85e0f0e6e8c7b126d0016ccbde0e667151e",
//             ]);
//                     } else {
//                         assert_eq!(
//                             block_begin_response.unsigned_withdrawal_transactions.len(),
//                             0
//                         );
//                     }
//
//                     let block_end_request = BlockEndRequest {
//                         fees: BlockFees {
//                             storage_fee: storage_fees_per_block,
//                             processing_fee: 1600,
//                             refunds_per_epoch: CreditsPerEpoch::from_iter([(0, 100)]),
//                         },
//                     };
//
//                     let block_end_response = platform
//                         .block_end(block_end_request, Some(&transaction))
//                         .unwrap_or_else(|_| {
//                             panic!(
//                                 "should end process block #{} for day #{}",
//                                 block_height, day
//                             )
//                         });
//
//                     let after_finalize_block_request = AfterFinalizeBlockRequest {
//                         updated_data_contract_ids: Vec::new(),
//                     };
//
//                     platform
//                         .after_finalize_block(after_finalize_block_request)
//                         .unwrap_or_else(|_| {
//                             panic!(
//                                 "should begin process block #{} for day #{}",
//                                 block_height, day
//                             )
//                         });
//
//                     // Should pay to all proposers for epoch 0, when epochs 1 started
//                     if epoch_index != 0 && epoch_change {
//                         assert!(block_end_response.proposers_paid_count.is_some());
//                         assert!(block_end_response.paid_epoch_index.is_some());
//
//                         assert_eq!(
//                             block_end_response.proposers_paid_count.unwrap(),
//                             proposers_count
//                         );
//                         assert_eq!(block_end_response.paid_epoch_index.unwrap(), 0);
//                     } else {
//                         assert!(block_end_response.proposers_paid_count.is_none());
//                         assert!(block_end_response.paid_epoch_index.is_none());
//                     };
//                 }
//             }
//         }
//
//         #[test]
//         fn test_chain_halt_for_36_days() {
//             // TODO refactor to remove code duplication
//
//             let mut platform = TestPlatformBuilder::new()
//                 .with_config(PlatformConfig {
//                     verify_sum_trees: false,
//                     ..Default::default()
//                 })
//                 .build_with_mock_rpc();
//
//             let mut core_rpc_mock = MockCoreRPCLike::new();
//
//             core_rpc_mock
//                 .expect_get_block_hash()
//                 // .times(1) // TODO: investigate why it always n + 1
//                 .returning(|_| {
//                     Ok(BlockHash::from_hex(
//                         "0000000000000000000000000000000000000000000000000000000000000000",
//                     )
//                     .unwrap())
//                 });
//
//             core_rpc_mock
//                 .expect_get_block_json()
//                 // .times(1) // TODO: investigate why it always n + 1
//                 .returning(|_| Ok(json!({})));
//
//             platform.core_rpc = core_rpc_mock;
//
//             let transaction = platform.drive.grove.start_transaction();
//
//             // init chain
//             let init_chain_request = static_init_chain_request();
//
//             platform
//                 .init_chain(init_chain_request, Some(&transaction))
//                 .expect("should init chain");
//
//             // setup the contract
//             let contract = platform.create_mn_shares_contract(Some(&transaction));
//
//             let genesis_time = Utc::now();
//
//             let epoch_2_start_day = 37;
//
//             let blocks_per_day = 50i64;
//
//             let proposers_count = 50u16;
//
//             let storage_fees_per_block = 42000;
//
//             // and create masternode identities
//             let proposers = create_test_masternode_identities(
//                 &platform.drive,
//                 proposers_count,
//                 Some(52),
//                 Some(&transaction),
//             );
//
//             create_test_masternode_share_identities_and_documents(
//                 &platform.drive,
//                 &contract,
//                 &proposers,
//                 Some(54),
//                 Some(&transaction),
//             );
//
//             let block_interval = 86400i64.div(blocks_per_day);
//
//             let mut previous_block_time_ms: Option<u64> = None;
//
//             // process blocks
//             for day in [0, 1, 2, 3, 37] {
//                 for block_num in 0..blocks_per_day {
//                     let block_time = if day == 0 && block_num == 0 {
//                         genesis_time
//                     } else {
//                         genesis_time
//                             + Duration::days(day as i64)
//                             + Duration::seconds(block_interval * block_num)
//                     };
//
//                     let block_height = 1 + (blocks_per_day as u64 * day as u64) + block_num as u64;
//
//                     let block_time_ms = block_time
//                         .timestamp_millis()
//                         .to_u64()
//                         .expect("block time can not be before 1970");
//
//                     // Processing block
//                     let block_begin_request = BlockBeginRequest {
//                         block_height,
//                         block_time_ms,
//                         previous_block_time_ms,
//                         proposer_pro_tx_hash: *proposers
//                             .get(block_height as usize % (proposers_count as usize))
//                             .unwrap(),
//                         proposed_app_version: 1,
//                         validator_set_quorum_hash: Default::default(),
//                         last_synced_core_height: 1,
//                         core_chain_locked_height: 1,
//                         total_hpmns: proposers_count as u32,
//                     };
//
//                     let block_begin_response = platform
//                         .block_begin(block_begin_request, Some(&transaction))
//                         .unwrap_or_else(|_| {
//                             panic!(
//                                 "should begin process block #{} for day #{}",
//                                 block_height, day
//                             )
//                         });
//
//                     // Set previous block time
//                     previous_block_time_ms = Some(block_time_ms);
//
//                     // Should calculate correct current epochs
//                     let (epoch_index, epoch_change) = if day == epoch_2_start_day {
//                         if block_num == 0 {
//                             (2, true)
//                         } else {
//                             (2, false)
//                         }
//                     } else if day == 0 && block_num == 0 {
//                         (0, true)
//                     } else {
//                         (0, false)
//                     };
//
//                     assert_eq!(
//                         block_begin_response.epoch_info.current_epoch_index,
//                         epoch_index
//                     );
//
//                     assert_eq!(
//                         block_begin_response.epoch_info.is_epoch_change,
//                         epoch_change
//                     );
//
//                     let block_end_request = BlockEndRequest {
//                         fees: BlockFees {
//                             storage_fee: storage_fees_per_block,
//                             processing_fee: 1600,
//                             refunds_per_epoch: CreditsPerEpoch::from_iter([(0, 100)]),
//                         },
//                     };
//
//                     let block_end_response = platform
//                         .block_end(block_end_request, Some(&transaction))
//                         .unwrap_or_else(|_| {
//                             panic!(
//                                 "should end process block #{} for day #{}",
//                                 block_height, day
//                             )
//                         });
//
//                     let after_finalize_block_request = AfterFinalizeBlockRequest {
//                         updated_data_contract_ids: Vec::new(),
//                     };
//
//                     platform
//                         .after_finalize_block(after_finalize_block_request)
//                         .unwrap_or_else(|_| {
//                             panic!(
//                                 "should begin process block #{} for day #{}",
//                                 block_height, day
//                             )
//                         });
//
//                     // Should pay to all proposers for epoch 0, when epochs 1 started
//                     if epoch_index != 0 && epoch_change {
//                         assert!(block_end_response.proposers_paid_count.is_some());
//                         assert!(block_end_response.paid_epoch_index.is_some());
//
//                         assert_eq!(
//                             block_end_response.proposers_paid_count.unwrap(),
//                             blocks_per_day as u16,
//                         );
//                         assert_eq!(block_end_response.paid_epoch_index.unwrap(), 0);
//                     } else {
//                         assert!(block_end_response.proposers_paid_count.is_none());
//                         assert!(block_end_response.paid_epoch_index.is_none());
//                     };
//                 }
//             }
//         }
//     }
// }<|MERGE_RESOLUTION|>--- conflicted
+++ resolved
@@ -300,11 +300,7 @@
                     // We were not the proposer, just drop the execution context
                     tracing::warn!(
                         method = "process_proposal",
-<<<<<<< HEAD
-                        ?request, // TODO: It might be too big for debug + we already logged it with rs-tenderdash-abci
-=======
                         ?request, // Shumkov, lklimek: this structure might be very big and we already logged it such as all other ABCI requests and responses
->>>>>>> 791bc9f6
                         "block execution context already existed, but we are running it again for same height {}/round {}",
                         request.height,
                         request.round,
