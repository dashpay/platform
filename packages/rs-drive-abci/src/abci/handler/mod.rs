--- conflicted
+++ resolved
@@ -291,15 +291,7 @@
             let tx_action = match &state_transition_execution_result {
                 StateTransitionExecutionResult::SuccessfulExecution(_, _) => TxAction::Unmodified,
                 // We have identity to pay for the state transition, so we keep it in the block
-<<<<<<< HEAD
-                StateTransitionExecutionResult::PaidConsensusError(..) => {
-                    invalid_paid_tx_count += 1;
-
-                    TxAction::Unmodified
-                }
-=======
-                StateTransitionExecutionResult::PaidConsensusError(_) => TxAction::Unmodified,
->>>>>>> 95917529
+                StateTransitionExecutionResult::PaidConsensusError(..) => TxAction::Unmodified,
                 // We don't have any associated identity to pay for the state transition,
                 // so we remove it from the block to prevent spam attacks.
                 // Such state transitions must be invalidated by check tx, but they might
