--- conflicted
+++ resolved
@@ -688,32 +688,6 @@
             });
         };
 
-<<<<<<< HEAD
-=======
-        let platform_version = block_execution_context
-            .block_platform_state()
-            .current_platform_version()?;
-
-        let got: withdrawal_txs::v0::WithdrawalTxs = vote_extensions.into();
-        let expected = block_execution_context
-            .withdrawal_transactions()
-            .values()
-            .map(|asset_unlock_info_bytes| {
-                let asset_unlock_tx = build_asset_unlock_tx(asset_unlock_info_bytes).unwrap();
-
-                let request_id = get_withdrawal_request_id(&asset_unlock_tx);
-                let extension = asset_unlock_tx.txid().as_byte_array().to_vec();
-
-                proto::ExtendVoteExtension {
-                    r#type: VoteExtensionType::ThresholdRecoverRaw as i32,
-                    extension,
-                    sign_request_id: Some(request_id),
-                }
-            })
-            .collect::<Vec<_>>()
-            .into();
-
->>>>>>> eb3b99f4
         // let state = self.platform.state.read().unwrap();
         //
         // let quorum = state.current_validator_set()?;
@@ -750,7 +724,6 @@
             });
         }
 
-<<<<<<< HEAD
         // Verify that a validator is requesting a signatures
         // for a correct set of withdrawal transactions
 
@@ -778,9 +751,6 @@
             .collect::<Vec<_>>()
             .into();
 
-=======
-        // TODO: provide validator public key and quorum_hash?
->>>>>>> eb3b99f4
         let validation_result = self.platform.check_withdrawals(
             &got,
             &expected,
