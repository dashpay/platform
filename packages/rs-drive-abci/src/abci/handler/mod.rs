// MIT LICENSE
//
// Copyright (c) 2021 Dash Core Group
//
// Permission is hereby granted, free of charge, to any
// person obtaining a copy of this software and associated
// documentation files (the "Software"), to deal in the
// Software without restriction, including without
// limitation the rights to use, copy, modify, merge,
// publish, distribute, sublicense, and/or sell copies of
// the Software, and to permit persons to whom the Software
// is furnished to do so, subject to the following
// conditions:
//
// The above copyright notice and this permission notice
// shall be included in all copies or substantial portions
// of the Software.
//
// THE SOFTWARE IS PROVIDED "AS IS", WITHOUT WARRANTY OF
// ANY KIND, EXPRESS OR IMPLIED, INCLUDING BUT NOT LIMITED
// TO THE WARRANTIES OF MERCHANTABILITY, FITNESS FOR A
// PARTICULAR PURPOSE AND NONINFRINGEMENT. IN NO EVENT
// SHALL THE AUTHORS OR COPYRIGHT HOLDERS BE LIABLE FOR ANY
// CLAIM, DAMAGES OR OTHER LIABILITY, WHETHER IN AN ACTION
// OF CONTRACT, TORT OR OTHERWISE, ARISING FROM, OUT OF OR
// IN CONNECTION WITH THE SOFTWARE OR THE USE OR OTHER
// DEALINGS IN THE SOFTWARE.
//

//! Tenderdash ABCI Handlers.
//!
//! This module defines the `TenderdashAbci` trait and implements it for type `Platform`.
//!
//! Handlers in this function MUST be version agnostic, meaning that for all future versions, we
//! can only make changes that are backwards compatible. Otherwise new calls must be made instead.
//!

mod error;
mod execution_result;

use crate::abci::server::AbciApplication;
use crate::error::execution::ExecutionError;
use dashcore_rpc::dashcore::consensus::Encodable;
use dashcore_rpc::dashcore::hashes::HashEngine;

use super::AbciError;
use crate::error::Error;
use crate::rpc::core::CoreRPCLike;
use dpp::errors::consensus::codes::ErrorWithCode;
use tenderdash_abci::proto::abci as proto;
use tenderdash_abci::proto::abci::response_verify_vote_extension::VerifyStatus;
use tenderdash_abci::proto::abci::tx_record::TxAction;
use tenderdash_abci::proto::abci::{
    ExecTxResult, ExtendVoteExtension, RequestCheckTx, RequestFinalizeBlock, RequestInitChain,
    RequestPrepareProposal, RequestProcessProposal, RequestQuery, ResponseCheckTx,
    ResponseFinalizeBlock, ResponseInitChain, ResponsePrepareProposal, ResponseProcessProposal,
    ResponseQuery, TxRecord,
};
use tenderdash_abci::proto::types::CoreChainLock;

use crate::execution::types::block_execution_context::v0::{
    BlockExecutionContextV0Getters, BlockExecutionContextV0MutableGetters,
    BlockExecutionContextV0Setters,
};
use crate::execution::types::block_state_info::v0::{
    BlockStateInfoV0Getters, BlockStateInfoV0Methods, BlockStateInfoV0Setters,
};
use crate::platform_types::block_execution_outcome;
use crate::platform_types::block_proposal::v0::BlockProposal;
use crate::platform_types::platform_state::v0::PlatformStateV0Methods;
use crate::platform_types::platform_state::PlatformState;
use crate::platform_types::state_transitions_processing_result::StateTransitionExecutionResult;
use dpp::dashcore::hashes::Hash;
use dpp::fee::SignedCredits;
use dpp::version::TryIntoPlatformVersioned;
use dpp::version::{PlatformVersion, PlatformVersionCurrentVersion};
use error::consensus::AbciResponseInfoGetter;
use error::HandlerError;

impl<'a, C> tenderdash_abci::Application for AbciApplication<'a, C>
where
    C: CoreRPCLike,
{
    fn info(
        &self,
        request: proto::RequestInfo,
    ) -> Result<proto::ResponseInfo, proto::ResponseException> {
        let state_guard = self.platform.state.read().unwrap();

        if !tenderdash_abci::check_version(&request.abci_version) {
            return Err(proto::ResponseException::from(format!(
                "tenderdash requires ABCI version {}, our version is {}",
                request.abci_version,
                tenderdash_abci::proto::ABCI_VERSION
            )));
        }

        let state_app_hash = state_guard
            .last_committed_block_app_hash()
            .map(|app_hash| app_hash.to_vec())
            .unwrap_or_default();

        let latest_platform_version = PlatformVersion::latest();

        let response = proto::ResponseInfo {
            data: "".to_string(),
            app_version: latest_platform_version.protocol_version as u64,
            last_block_height: state_guard.last_committed_block_height() as i64,
            version: env!("CARGO_PKG_VERSION").to_string(),
            last_block_app_hash: state_app_hash.clone(),
        };

        tracing::debug!(
            protocol_version = latest_platform_version.protocol_version,
            software_version = env!("CARGO_PKG_VERSION"),
            block_version = request.block_version,
            p2p_version = request.p2p_version,
            app_hash = hex::encode(state_app_hash),
            height = state_guard.last_committed_block_height(),
            "Handshake with consensus engine",
        );

        if tracing::enabled!(tracing::Level::TRACE) {
            tracing::trace!(
                platform_state_fingerprint = hex::encode(state_guard.fingerprint()),
                "platform runtime state",
            );
        }

        Ok(response)
    }

    fn init_chain(
        &self,
        request: RequestInitChain,
    ) -> Result<ResponseInitChain, proto::ResponseException> {
        self.start_transaction();
        let chain_id = request.chain_id.to_string();

        // We need to drop the block execution context just in case init chain had already been called
        let mut block_execution_context = self.platform.block_execution_context.write().unwrap();
        let block_context = block_execution_context.take(); //drop the block execution context
        if block_context.is_some() {
            tracing::warn!("block context was present during init chain, restarting");
            let protocol_version_in_consensus = self.platform.config.initial_protocol_version;
            let mut platform_state_write_guard = self.platform.state.write().unwrap();
            *platform_state_write_guard = PlatformState::default_with_protocol_versions(
                protocol_version_in_consensus,
                protocol_version_in_consensus,
            );
            drop(platform_state_write_guard);
        }
        drop(block_execution_context);

        let transaction_guard = self.transaction.read().unwrap();
        let transaction = transaction_guard.as_ref().unwrap();
        let response = self.platform.init_chain(request, transaction)?;

        transaction.set_savepoint();

        let app_hash = hex::encode(&response.app_hash);

        tracing::info!(
            app_hash,
            chain_id,
            "Platform chain initialized, initial state is created"
        );

        Ok(response)
    }

    fn prepare_proposal(
        &self,
        mut request: RequestPrepareProposal,
    ) -> Result<ResponsePrepareProposal, proto::ResponseException> {
        let timer = crate::metrics::abci_request_duration("prepare_proposal");

        // We should get the latest CoreChainLock from core
        // It is possible that we will not get a chain lock from core, in this case, just don't
        // propose one
        // This is done before all else

        let state = self.platform.state.read().unwrap();

        let last_committed_core_height = state.last_committed_core_height();

        let core_chain_lock_update = match self.platform.core_rpc.get_best_chain_lock() {
            Ok(latest_chain_lock) => {
                if state.last_committed_block_info().is_none()
                    || latest_chain_lock.block_height > last_committed_core_height
                {
                    Some(latest_chain_lock)
                } else {
                    None
                }
            }
            Err(_) => None,
        };

        drop(state);

        // Filter out transactions exceeding max_block_size
        let mut transactions_exceeding_max_block_size = Vec::new();
        {
            let mut total_transactions_size = 0;
            let mut index_to_remove_at = None;
            for (i, raw_transaction) in request.txs.iter().enumerate() {
                total_transactions_size += raw_transaction.len();

                if total_transactions_size as i64 > request.max_tx_bytes {
                    index_to_remove_at = Some(i);
                    break;
                }
            }

            if let Some(index_to_remove_at) = index_to_remove_at {
                transactions_exceeding_max_block_size
                    .extend(request.txs.drain(index_to_remove_at..));
            }
        }

        let mut block_proposal: BlockProposal = (&request).try_into()?;

        if let Some(core_chain_lock_update) = core_chain_lock_update.as_ref() {
            // We can't add this, as it slows down CI way too much
            // todo: find a way to re-enable this without destroying CI
            tracing::debug!(
                "propose chain lock update to height {} at block {}",
                core_chain_lock_update.block_height,
                request.height
            );
            block_proposal.core_chain_locked_height = core_chain_lock_update.block_height;
        } else {
            block_proposal.core_chain_locked_height = last_committed_core_height;
        }

        // Prepare transaction
        let transaction_guard = if request.height == self.platform.config.abci.genesis_height as i64
        {
            // special logic on init chain
            let transaction = self.transaction.read().unwrap();
            if transaction.is_none() {
                return Err(Error::Abci(AbciError::BadRequest("received a prepare proposal request for the genesis height before an init chain request".to_string())))?;
            }
            if request.round > 0 {
                transaction.as_ref().map(|tx| tx.rollback_to_savepoint());
            }
            transaction
        } else {
            self.start_transaction();
            self.transaction.read().unwrap()
        };

        let transaction = transaction_guard.as_ref().unwrap();

        // Running the proposal executes all the state transitions for the block
        let run_result = self
            .platform
            .run_block_proposal(block_proposal, true, transaction)?;

        if !run_result.is_valid() {
            // This is a system error, because we are proposing
            return Err(run_result.errors.first().unwrap().to_string().into());
        }

        let block_execution_outcome::v0::BlockExecutionOutcome {
            app_hash,
            state_transitions_result,
            validator_set_update,
            protocol_version,
        } = run_result.into_data().map_err(Error::Protocol)?;

        let platform_version = PlatformVersion::get(protocol_version)
            .expect("must be set in run block proposal from existing protocol version");

        // We need to let Tenderdash know about the transactions we should remove from execution
        let valid_tx_count = state_transitions_result.valid_count();
        let failed_tx_count = state_transitions_result.failed_count();
        let delayed_tx_count = transactions_exceeding_max_block_size.len();
        let invalid_paid_tx_count = state_transitions_result.invalid_paid_count();
        let invalid_unpaid_tx_count = state_transitions_result.invalid_unpaid_count();

        let mut tx_results = Vec::new();
        let mut tx_records = Vec::new();

        for (state_transition_execution_result, raw_state_transition) in state_transitions_result
            .into_execution_results()
            .into_iter()
            .zip(request.txs)
        {
            let tx_action = match &state_transition_execution_result {
                StateTransitionExecutionResult::SuccessfulExecution(_, _) => TxAction::Unmodified,
                // We have identity to pay for the state transition, so we keep it in the block
                StateTransitionExecutionResult::PaidConsensusError(_) => TxAction::Unmodified,
                // We don't have any associated identity to pay for the state transition,
                // so we remove it from the block to prevent spam attacks.
                // Such state transitions must be invalidated by check tx, but they might
                // still be added to mempool due to inconsistency between check tx and tx processing
                // (fees calculation) or malicious proposer.
                StateTransitionExecutionResult::UnpaidConsensusError(_) => TxAction::Removed,
                // We shouldn't include in the block any state transitions that produced an internal error
                // during execution
                StateTransitionExecutionResult::DriveAbciError(_) => TxAction::Removed,
            };

            let tx_result: ExecTxResult =
                state_transition_execution_result.try_into_platform_versioned(platform_version)?;

            if tx_action != TxAction::Removed {
                tx_results.push(tx_result);
            }

            tx_records.push(TxRecord {
                action: tx_action.into(),
                tx: raw_state_transition,
            });
        }

        // Add up exceeding transactions to the response
        tx_records.extend(
            transactions_exceeding_max_block_size
                .into_iter()
                .map(|tx| TxRecord {
                    action: TxAction::Delayed as i32,
                    tx,
                }),
        );

        let response = ResponsePrepareProposal {
            tx_results,
            app_hash: app_hash.to_vec(),
            tx_records,
            core_chain_lock_update: core_chain_lock_update.map(|chain_lock| CoreChainLock {
                core_block_hash: chain_lock.block_hash.to_byte_array().to_vec(),
                core_block_height: chain_lock.block_height,
                signature: chain_lock.signature.to_bytes().to_vec(),
            }),
            validator_set_update,
            // TODO: implement consensus param updates
            consensus_param_updates: None,
        };

        let mut block_execution_context_guard =
            self.platform.block_execution_context.write().unwrap();

        let block_execution_context = block_execution_context_guard
            .as_mut()
            .expect("expected that a block execution context was set");
        block_execution_context.set_proposer_results(Some(response.clone()));

        let elapsed_time_ms = timer.elapsed().as_millis();

        tracing::info!(
            invalid_paid_tx_count,
            invalid_unpaid_tx_count,
            valid_tx_count,
            delayed_tx_count,
            failed_tx_count,
            "Prepared proposal with {} transitions for height: {}, round: {} in {} ms",
<<<<<<< HEAD
            valid_tx_count,
=======
            valid_tx_count + invalid_paid_tx_count,
>>>>>>> 95917529
            request.height,
            request.round,
            elapsed_time_ms,
        );

        Ok(response)
    }

    fn process_proposal(
        &self,
        mut request: RequestProcessProposal,
    ) -> Result<ResponseProcessProposal, proto::ResponseException> {
        let timer = crate::metrics::abci_request_duration("process_proposal");

        let mut block_execution_context_guard =
            self.platform.block_execution_context.write().unwrap();

        let mut drop_block_execution_context = false;
        if let Some(block_execution_context) = block_execution_context_guard.as_mut() {
            // We are already in a block, or in init chain.
            // This only makes sense if we were the proposer unless we are at a future round
            if block_execution_context.block_state_info().round() != (request.round as u32) {
                // We were not the proposer, and we should process something new
                drop_block_execution_context = true;
            } else if let Some(current_block_hash) =
                block_execution_context.block_state_info().block_hash()
            {
                // There is also the possibility that this block already came in, but tenderdash crashed
                // Now tenderdash is sending it again
                if let Some(proposal_info) = block_execution_context.proposer_results() {
                    tracing::debug!(
                        method = "process_proposal",
                        ?proposal_info, // TODO: It might be too big for debug
                        "we knew block hash, block execution context already had a proposer result",
                    );
                    // We were the proposer as well, so we have the result in cache
                    return Ok(ResponseProcessProposal {
                        status: proto::response_process_proposal::ProposalStatus::Accept.into(),
                        app_hash: proposal_info.app_hash.clone(),
                        tx_results: proposal_info.tx_results.clone(),
                        consensus_param_updates: proposal_info.consensus_param_updates.clone(),
                        validator_set_update: proposal_info.validator_set_update.clone(),
                    });
                }

                if current_block_hash.as_slice() == request.hash {
                    // We were not the proposer, just drop the execution context
                    tracing::warn!(
                        method = "process_proposal",
                        ?request, // Shumkov, lklimek: this structure might be very big and we already logged it such as all other ABCI requests and responses
                        "block execution context already existed, but we are running it again for same height {}/round {}",
                        request.height,
                        request.round,
                    );
                    drop_block_execution_context = true;
                } else {
                    // We are getting a different block hash for a block of the same round
                    // This is a terrible issue
                    return Err(Error::Abci(AbciError::BadRequest(
                        "received a process proposal request twice with different hash".to_string(),
                    )))?;
                }
            } else {
                let Some(proposal_info) = block_execution_context.proposer_results() else {
                    return Err(Error::Abci(AbciError::BadRequest(
                        "received a process proposal request twice".to_string(),
                    )))?;
                };

                let expected_transactions = proposal_info
                    .tx_records
                    .iter()
                    .filter_map(|record| {
                        if record.action == TxAction::Removed as i32
                            || record.action == TxAction::Delayed as i32
                        {
                            None
                        } else {
                            Some(&record.tx)
                        }
                    })
                    .collect::<Vec<_>>();

                // While it is true that the length could be same, seeing how this is such a rare situation
                // It does not seem worth to deal with situations where the length is the same but the transactions have changed
                if expected_transactions.len() == request.txs.len()
                    && proposal_info.core_chain_lock_update == request.core_chain_lock_update
                {
                    let (app_hash, tx_results, consensus_param_updates, validator_set_update) = {
                        tracing::debug!(
                            method = "process_proposal",
                            "we didn't know block hash (we were most likely proposer), block execution context already had a proposer result {:?}",
                            proposal_info,
                        );

                        // Cloning all required properties from proposal_info and then dropping it
                        let app_hash = proposal_info.app_hash.clone();
                        let tx_results = proposal_info.tx_results.clone();
                        let consensus_param_updates = proposal_info.consensus_param_updates.clone();
                        let validator_set_update = proposal_info.validator_set_update.clone();
                        (
                            app_hash,
                            tx_results,
                            consensus_param_updates,
                            validator_set_update,
                        )
                    };

                    // We need to set the block hash
                    block_execution_context
                        .block_state_info_mut()
                        .set_block_hash(Some(request.hash.clone().try_into().map_err(|_| {
                            Error::Abci(AbciError::BadRequestDataSize(
                                "block hash is not 32 bytes in process proposal".to_string(),
                            ))
                        })?));
                    return Ok(ResponseProcessProposal {
                        status: proto::response_process_proposal::ProposalStatus::Accept.into(),
                        app_hash,
                        tx_results,
                        consensus_param_updates,
                        validator_set_update,
                    });
                } else {
                    tracing::warn!(
                            method = "process_proposal",
                            "we didn't know block hash (we were most likely proposer), block execution context already had a proposer result {:?}, but we are requesting a different amount of transactions, dropping the cache",
                            proposal_info,
                        );

                    drop_block_execution_context = true;
                };
            }
        }

        if drop_block_execution_context {
            *block_execution_context_guard = None;
        }
        drop(block_execution_context_guard);

        // Get transaction
        let transaction_guard = if request.height == self.platform.config.abci.genesis_height as i64
        {
            // special logic on init chain
            let transaction = self.transaction.read().unwrap();
            if transaction.is_none() {
                return Err(Error::Abci(AbciError::BadRequest("received a process proposal request for the genesis height before an init chain request".to_string())))?;
            }
            if request.round > 0 {
                transaction.as_ref().map(|tx| tx.rollback_to_savepoint());
            }
            transaction
        } else {
            self.start_transaction();
            self.transaction.read().unwrap()
        };
        let transaction = transaction_guard.as_ref().unwrap();

        // Running the proposal executes all the state transitions for the block
        let run_result =
            self.platform
                .run_block_proposal((&request).try_into()?, false, transaction)?;

        if !run_result.is_valid() {
            // This was an error running this proposal, tell tenderdash that the block isn't valid
            let response = ResponseProcessProposal {
                status: proto::response_process_proposal::ProposalStatus::Reject.into(),
                app_hash: [0; 32].to_vec(), // we must send 32 bytes
                ..Default::default()
            };

            tracing::warn!(
                errors = ?run_result.errors,
                "Rejected invalid proposal for height: {}, round: {}",
                request.height,
                request.round,
            );

            Ok(response)
        } else {
            let block_execution_outcome::v0::BlockExecutionOutcome {
                app_hash,
                state_transitions_result: state_transition_results,
                validator_set_update,
                protocol_version,
            } = run_result.into_data().map_err(Error::Protocol)?;

            let platform_version = PlatformVersion::get(protocol_version)
                .expect("must be set in run block proposer from existing platform version");

            let invalid_tx_count = state_transition_results.invalid_paid_count();
            let valid_tx_count = state_transition_results.valid_count();

            let tx_results = state_transition_results
                .into_execution_results()
                .into_iter()
                // To prevent spam attacks we add to the block state transitions covered with fees only
                .filter(|execution_result| {
                    matches!(
                        execution_result,
                        StateTransitionExecutionResult::SuccessfulExecution(_, _)
                            | StateTransitionExecutionResult::PaidConsensusError(_)
                    )
                })
                .map(|execution_result| {
                    execution_result.try_into_platform_versioned(platform_version)
                })
                .collect::<Result<_, _>>()?;

            let response = ResponseProcessProposal {
                app_hash: app_hash.to_vec(),
                tx_results,
                status: proto::response_process_proposal::ProposalStatus::Accept.into(),
                validator_set_update,
                // TODO: Implement consensus param updates
                consensus_param_updates: None,
            };

            let elapsed_time_ms = timer.elapsed().as_millis();

            tracing::info!(
                invalid_tx_count,
                valid_tx_count,
                elapsed_time_ms,
                "Processed proposal with {} transactions for height: {}, round: {} in {} ms",
<<<<<<< HEAD
                valid_tx_count,
=======
                valid_tx_count + invalid_tx_count,
>>>>>>> 95917529
                request.height,
                request.round,
                elapsed_time_ms,
            );

            Ok(response)
        }
    }

    fn extend_vote(
        &self,
        request: proto::RequestExtendVote,
    ) -> Result<proto::ResponseExtendVote, proto::ResponseException> {
        let _timer = crate::metrics::abci_request_duration("extend_vote");

        let proto::RequestExtendVote {
            hash: block_hash,
            height,
            round,
        } = request;
        let guarded_block_execution_context = self.platform.block_execution_context.read().unwrap();
        let block_execution_context =
            guarded_block_execution_context
                .as_ref()
                .ok_or(Error::Execution(ExecutionError::CorruptedCodeExecution(
                    "block execution context must be set in block begin handler for extend vote",
                )))?;

        // Verify Tenderdash that it called this handler correctly
        let block_state_info = &block_execution_context.block_state_info();

        if !block_state_info.matches_current_block(
            height as u64,
            round as u32,
            block_hash.clone(),
        )? {
            return Err(Error::from(AbciError::RequestForWrongBlockReceived(format!(
                "received extend vote request for height: {} round: {}, block: {};  expected height: {} round: {}, block: {}",
                height, round, hex::encode(block_hash),
                block_state_info.height(), block_state_info.round(), block_state_info.block_hash().map(hex::encode).unwrap_or("None".to_string())
            )))
                .into());
        }

        // Extend vote with unsigned withdrawal transactions
        // we only want to sign the hash of the transaction
        let vote_extensions = block_execution_context
            .unsigned_withdrawal_transactions()
            .into();

        Ok(proto::ResponseExtendVote { vote_extensions })
    }

    /// Todo: Verify vote extension not really needed because extend vote is deterministic
    fn verify_vote_extension(
        &self,
        request: proto::RequestVerifyVoteExtension,
    ) -> Result<proto::ResponseVerifyVoteExtension, proto::ResponseException> {
        let _timer = crate::metrics::abci_request_duration("verify_vote_extension");

        // Verify that this is a vote extension for our current executed block and our proposer
        let proto::RequestVerifyVoteExtension {
            height,
            round,
            vote_extensions,
            ..
        } = request;

        let height: u64 = height as u64;
        let round: u32 = round as u32;

        // Make sure we are in a block execution phase
        let guarded_block_execution_context = self.platform.block_execution_context.read().unwrap();
        let Some(block_execution_context) = guarded_block_execution_context.as_ref() else {
            tracing::warn!(
                "vote extensions for height: {}, round: {} are rejected because we are not in a block execution phase",
                height,
                round,
            );

            return Ok(proto::ResponseVerifyVoteExtension {
                status: VerifyStatus::Reject.into(),
            });
        };

        // Make sure vote extension is for our currently executing block

        let block_state_info = block_execution_context.block_state_info();

        // We might get vote extension to verify for previous (in case if other node is behind)
        // or future round (in case if the current node is behind), so we make sure that only height
        // is matching. It's fine because withdrawal transactions to sign are the same for any round
        // of the same height
        if block_state_info.height() != height {
            tracing::warn!(
                "vote extensions for height: {}, round: {} are rejected because we are at height: {}",
                height,
                round,
                block_state_info.height(),
            );

            return Ok(proto::ResponseVerifyVoteExtension {
                status: VerifyStatus::Reject.into(),
            });
        }

        // Verify that a validator is requesting a signatures
        // for a correct set of withdrawal transactions

        let expected_withdrawals = block_execution_context.unsigned_withdrawal_transactions();

        if expected_withdrawals != &vote_extensions {
            let expected_extensions: Vec<ExtendVoteExtension> = expected_withdrawals.into();

            tracing::error!(
                received_extensions = ?vote_extensions,
                ?expected_extensions,
                "vote extensions for height: {}, round: {} mismatch",
                height, round
            );

            return Ok(proto::ResponseVerifyVoteExtension {
                status: VerifyStatus::Reject.into(),
            });
        }

        tracing::debug!(
            "vote extensions for height: {}, round: {} are successfully verified",
            height,
            round,
        );

        Ok(proto::ResponseVerifyVoteExtension {
            status: VerifyStatus::Accept.into(),
        })
    }

    fn finalize_block(
        &self,
        request: RequestFinalizeBlock,
    ) -> Result<ResponseFinalizeBlock, proto::ResponseException> {
        let _timer = crate::metrics::abci_request_duration("finalize_block");

        let transaction_guard = self.transaction.read().unwrap();

        let transaction = transaction_guard.as_ref().ok_or(Error::Execution(
            ExecutionError::NotInTransaction(
                "trying to finalize block without a current transaction",
            ),
        ))?;

        let block_finalization_outcome = self
            .platform
            .finalize_block_proposal(request.try_into()?, transaction)?;

        //FIXME: tell tenderdash about the problem instead
        // This can not go to production!
        if !block_finalization_outcome.validation_result.is_valid() {
            return Err(Error::Abci(
                block_finalization_outcome
                    .validation_result
                    .errors
                    .into_iter()
                    .next()
                    .unwrap(),
            )
            .into());
        }

        drop(transaction_guard);

        self.commit_transaction()?;

        Ok(ResponseFinalizeBlock {
            events: vec![],
            retain_height: 0,
        })
    }

    fn check_tx(
        &self,
        request: RequestCheckTx,
    ) -> Result<ResponseCheckTx, proto::ResponseException> {
        let _timer = crate::metrics::abci_request_duration("check_tx");

        let RequestCheckTx { tx, r#type } = request;
        match self.platform.check_tx(tx.as_slice(), r#type.try_into()?) {
            Ok(validation_result) => {
                let platform_state = self.platform.state.read().unwrap();
                let platform_version = platform_state.current_platform_version()?;
                let first_consensus_error = validation_result.errors.first();

                let (code, info) = if let Some(consensus_error) = first_consensus_error {
                    (
                        consensus_error.code(),
                        consensus_error
                            .response_info_for_version(platform_version)
                            .map_err(proto::ResponseException::from)?,
                    )
                } else {
                    // If there are no execution errors the code will be 0
                    (0, "".to_string())
                };

                let gas_wanted = validation_result
                    .data
                    .map(|fee_result| {
                        fee_result
                            .map(|fee_result| fee_result.total_base_fee())
                            .unwrap_or_default()
                    })
                    .unwrap_or_default();

                Ok(ResponseCheckTx {
                    code,
                    data: vec![],
                    info,
                    gas_wanted: gas_wanted as SignedCredits,
                    codespace: "".to_string(),
                    sender: "".to_string(),
                    priority: 0,
                })
            }
            Err(error) => {
                let handler_error = HandlerError::Internal(error.to_string());

                tracing::error!(?error, "check_tx failed");

                Ok(ResponseCheckTx {
                    code: handler_error.code(),
                    data: vec![],
                    info: handler_error.response_info()?,
                    gas_wanted: 0 as SignedCredits,
                    codespace: "".to_string(),
                    sender: "".to_string(),
                    priority: 0,
                })
            }
        }
    }

    fn query(&self, request: RequestQuery) -> Result<ResponseQuery, proto::ResponseException> {
        let _timer = crate::metrics::abci_request_duration("query");

        let RequestQuery { data, path, .. } = &request;

        // TODO: It must be proto::ResponseException
        let Some(platform_version) = PlatformVersion::get_maybe_current() else {
            let handler_error =
                HandlerError::Unavailable("platform is not initialized".to_string());

            let response = ResponseQuery {
                code: handler_error.code(),
                log: "".to_string(),
                info: handler_error.response_info()?,
                index: 0,
                key: vec![],
                value: vec![],
                proof_ops: None,
                height: self.platform.state.read().unwrap().last_committed_height() as i64,
                codespace: "".to_string(),
            };

            tracing::error!(?response, "platform version not initialized");

            return Ok(response);
        };

        let result = self
            .platform
            .query(path.as_str(), data.as_slice(), platform_version)?;

        let (code, data, info) = if result.is_valid() {
            (0, result.data.unwrap_or_default(), "success".to_string())
        } else {
            let error = result
                .errors
                .first()
                .expect("validation result should have at least one error");

            let handler_error = HandlerError::from(error);

            (handler_error.code(), vec![], handler_error.response_info()?)
        };

        let response = ResponseQuery {
            //todo: right now just put GRPC error codes,
            //  later we will use own error codes
            code,
            log: "".to_string(),
            info,
            index: 0,
            key: vec![],
            value: data,
            proof_ops: None,
            height: self.platform.state.read().unwrap().last_committed_height() as i64,
            codespace: "".to_string(),
        };

        Ok(response)
    }
}
//
// #[cfg(test)]
// mod tests {
//     mod handlers {
//         use crate::config::PlatformConfig;
//         use crate::rpc::core::MockCoreRPCLike;
//         use chrono::{Duration, Utc};
//         use dashcore_rpc::dashcore::hashes::hex::FromHex;
//         use dashcore_rpc::dashcore::BlockHash;
//         use dpp::contracts::withdrawals_contract;
//
//         use dpp::identity::core_script::CoreScript;
//         use dpp::identity::state_transition::identity_credit_withdrawal_transition::Pooling;
//         use dpp::platform_value::{platform_value, BinaryData};
//         use dpp::prelude::Identifier;
//         use dpp::system_data_contracts::{load_system_data_contract, SystemDataContract};
//         use dpp::tests::fixtures::get_withdrawal_document_fixture;
//         use dpp::util::hash;
//         use drive::common::helpers::identities::create_test_masternode_identities;
//         use dpp::block::block_info::BlockInfo;
//         use drive::drive::identity::withdrawals::WithdrawalTransactionIdAndBytes;
//         use drive::fee::epoch::CreditsPerEpoch;
//         use drive::fee_pools::epochs::Epoch;
//         use drive::tests::helpers::setup::setup_document;
//         use rust_decimal::prelude::ToPrimitive;
//         use serde_json::json;
//         use std::cmp::Ordering;
//         use std::ops::Div;
//         use tenderdash_abci::Application;
//         use tenderdash_abci::proto::abci::{RequestPrepareProposal, RequestProcessProposal};
//         use tenderdash_abci::proto::google::protobuf::Timestamp;
//
//         use crate::abci::messages::{
//             AfterFinalizeBlockRequest, BlockBeginRequest, BlockEndRequest, BlockFees,
//         };
//         use crate::platform::Platform;
//         use crate::test::fixture::abci::static_init_chain_request;
//         use crate::test::helpers::fee_pools::create_test_masternode_share_identities_and_documents;
//         use crate::test::helpers::setup::{TempPlatform, TestPlatformBuilder};
//
//
//         fn prepare_withdrawal_test(platform: &TempPlatform<MockCoreRPCLike>) {
//             let transaction = platform.drive.grove.start_transaction();
//             //this should happen after
//             let data_contract = load_system_data_contract(SystemDataContract::Withdrawals)
//                 .expect("to load system data contract");
//
//             // Init withdrawal requests
//             let withdrawals: Vec<WithdrawalTransactionIdAndBytes> = (0..16)
//                 .map(|index: u64| (index.to_be_bytes().to_vec(), vec![index as u8; 32]))
//                 .collect();
//
//             let owner_id = Identifier::new([1u8; 32]);
//
//             for (_, tx_bytes) in withdrawals.iter() {
//                 let tx_id = hash::hash(tx_bytes);
//
//                 let document = get_withdrawal_document_fixture(
//                     &data_contract,
//                     owner_id,
//                     platform_value!({
//                         "amount": 1000u64,
//                         "coreFeePerByte": 1u32,
//                         "pooling": Pooling::Never as u8,
//                         "outputScript": CoreScript::from_bytes((0..23).collect::<Vec<u8>>()),
//                         "status": withdrawals_contract::WithdrawalStatus::POOLED as u8,
//                         "transactionIndex": 1u64,
//                         "transactionSignHeight": 93u64,
//                         "transactionId": BinaryData::new(tx_id),
//                     }),
//                     None,
//                 )
//                     .expect("expected withdrawal document");
//
//                 let document_type = data_contract
//                     .document_type(withdrawals_contract::document_types::WITHDRAWAL)
//                     .expect("expected to get document type");
//
//                 setup_document(
//                     &platform.drive,
//                     &document,
//                     &data_contract,
//                     document_type,
//                     Some(&transaction),
//                 );
//             }
//
//             let block_info = BlockInfo {
//                 time_ms: 1,
//                 height: 1,
//                 epoch: Epoch::new(1).unwrap(),
//             };
//
//             let mut drive_operations = vec![];
//
//             platform
//                 .drive
//                 .add_enqueue_withdrawal_transaction_operations(&withdrawals, &mut drive_operations);
//
//             platform
//                 .drive
//                 .apply_drive_operations(drive_operations, true, &block_info, Some(&transaction))
//                 .expect("to apply drive operations");
//
//             platform.drive.grove.commit_transaction(transaction).unwrap().expect("expected to commit transaction")
//         }
//
//         #[test]
//         fn test_abci_flow_with_withdrawals() {
//             let mut platform = TestPlatformBuilder::new()
//                 .with_config(PlatformConfig {
//                     verify_sum_trees: false,
//                     ..Default::default()
//                 })
//                 .build_with_mock_rpc();
//
//             let mut core_rpc_mock = MockCoreRPCLike::new();
//
//             core_rpc_mock
//                 .expect_get_block_hash()
//                 // .times(total_days)
//                 .returning(|_| {
//                     Ok(BlockHash::from_hex(
//                         "0000000000000000000000000000000000000000000000000000000000000000",
//                     )
//                     .unwrap())
//                 });
//
//             core_rpc_mock
//                 .expect_get_block_json()
//                 // .times(total_days)
//                 .returning(|_| Ok(json!({})));
//
//             platform.core_rpc = core_rpc_mock;
//
//             // init chain
//             let init_chain_request = static_init_chain_request();
//
//             platform
//                 .init_chain(init_chain_request)
//                 .expect("should init chain");
//
//             prepare_withdrawal_test(&platform);
//
//             let transaction = platform.drive.grove.start_transaction();
//
//             // setup the contract
//             let contract = platform.create_mn_shares_contract(Some(&transaction));
//
//             let genesis_time = Utc::now();
//
//             let total_days = 29;
//
//             let epoch_1_start_day = 18;
//
//             let blocks_per_day = 50i64;
//
//             let epoch_1_start_block = 13;
//
//             let proposers_count = 50u16;
//
//             let storage_fees_per_block = 42000;
//
//             // and create masternode identities
//             let proposers = create_test_masternode_identities(
//                 &platform.drive,
//                 proposers_count,
//                 Some(51),
//                 Some(&transaction),
//             );
//
//             create_test_masternode_share_identities_and_documents(
//                 &platform.drive,
//                 &contract,
//                 &proposers,
//                 Some(53),
//                 Some(&transaction),
//             );
//
//             platform.drive.grove.commit_transaction(transaction).unwrap().expect("expected to commit transaction");
//
//             let block_interval = 86400i64.div(blocks_per_day);
//
//             let mut previous_block_time_ms: Option<u64> = None;
//
//             // process blocks
//             for day in 0..total_days {
//                 for block_num in 0..blocks_per_day {
//                     let block_time = if day == 0 && block_num == 0 {
//                         genesis_time
//                     } else {
//                         genesis_time
//                             + Duration::days(day as i64)
//                             + Duration::seconds(block_interval * block_num)
//                     };
//
//                     let block_height = 1 + (blocks_per_day as u64 * day as u64) + block_num as u64;
//
//                     let block_time_ms = block_time
//                         .timestamp_millis()
//                         .to_u64()
//                         .expect("block time can not be before 1970");
//
//                     //todo: before we had total_hpmns, where should we put it
//                     let request_process_proposal = RequestPrepareProposal {
//                         max_tx_bytes: 0,
//                         txs: vec![],
//                         local_last_commit: None,
//                         misbehavior: vec![],
//                         height: block_height as i64,
//                         round: 0,
//                         time: Some(Timestamp {
//                             seconds: (block_time_ms / 1000) as i64,
//                             nanos: ((block_time_ms % 1000) * 1000) as i32,
//                         }),
//                         next_validators_hash: [0u8;32].to_vec(),
//                         core_chain_locked_height: 1,
//                         proposer_pro_tx_hash: proposers
//                             .get(block_height as usize % (proposers_count as usize))
//                             .unwrap().to_vec(),
//                         proposed_app_version: 1,
//                         version: None,
//                         quorum_hash: [0u8;32].to_vec(),
//                     };
//
//                     // We are going to process the proposal, during processing we expect internal
//                     // subroutines to take place, these subroutines will create the transactions
//                     let process_proposal_response = platform
//                         .process_proposal(block_begin_request)
//                         .unwrap_or_else(|e| {
//                             panic!(
//                                 "should begin process block #{} for day #{} : {:?}",
//                                 block_height, day, e
//                             )
//                         });
//
//                     // Set previous block time
//                     previous_block_time_ms = Some(block_time_ms);
//
//                     // Should calculate correct current epochs
//                     let (epoch_index, epoch_change) = if day > epoch_1_start_day {
//                         (1, false)
//                     } else if day == epoch_1_start_day {
//                         match block_num.cmp(&epoch_1_start_block) {
//                             Ordering::Less => (0, false),
//                             Ordering::Equal => (1, true),
//                             Ordering::Greater => (1, false),
//                         }
//                     } else if day == 0 && block_num == 0 {
//                         (0, true)
//                     } else {
//                         (0, false)
//                     };
//
//                     assert_eq!(
//                         block_begin_response.epoch_info.current_epoch_index,
//                         epoch_index
//                     );
//
//                     assert_eq!(
//                         block_begin_response.epoch_info.is_epoch_change,
//                         epoch_change
//                     );
//
//                     if day == 0 && block_num == 0 {
//                         let unsigned_withdrawal_hexes = block_begin_response
//                             .unsigned_withdrawal_transactions
//                             .iter()
//                             .map(hex::encode)
//                             .collect::<Vec<String>>();
//
//                         assert_eq!(unsigned_withdrawal_hexes, vec![
//               "200000000000000000000000000000000000000000000000000000000000000000010000002b32db6c2c0a6235fb1397e8225ea85e0f0e6e8c7b126d0016ccbde0e667151e",
//               "200101010101010101010101010101010101010101010101010101010101010101010000002b32db6c2c0a6235fb1397e8225ea85e0f0e6e8c7b126d0016ccbde0e667151e",
//               "200202020202020202020202020202020202020202020202020202020202020202010000002b32db6c2c0a6235fb1397e8225ea85e0f0e6e8c7b126d0016ccbde0e667151e",
//               "200303030303030303030303030303030303030303030303030303030303030303010000002b32db6c2c0a6235fb1397e8225ea85e0f0e6e8c7b126d0016ccbde0e667151e",
//               "200404040404040404040404040404040404040404040404040404040404040404010000002b32db6c2c0a6235fb1397e8225ea85e0f0e6e8c7b126d0016ccbde0e667151e",
//               "200505050505050505050505050505050505050505050505050505050505050505010000002b32db6c2c0a6235fb1397e8225ea85e0f0e6e8c7b126d0016ccbde0e667151e",
//               "200606060606060606060606060606060606060606060606060606060606060606010000002b32db6c2c0a6235fb1397e8225ea85e0f0e6e8c7b126d0016ccbde0e667151e",
//               "200707070707070707070707070707070707070707070707070707070707070707010000002b32db6c2c0a6235fb1397e8225ea85e0f0e6e8c7b126d0016ccbde0e667151e",
//               "200808080808080808080808080808080808080808080808080808080808080808010000002b32db6c2c0a6235fb1397e8225ea85e0f0e6e8c7b126d0016ccbde0e667151e",
//               "200909090909090909090909090909090909090909090909090909090909090909010000002b32db6c2c0a6235fb1397e8225ea85e0f0e6e8c7b126d0016ccbde0e667151e",
//               "200a0a0a0a0a0a0a0a0a0a0a0a0a0a0a0a0a0a0a0a0a0a0a0a0a0a0a0a0a0a0a0a010000002b32db6c2c0a6235fb1397e8225ea85e0f0e6e8c7b126d0016ccbde0e667151e",
//               "200b0b0b0b0b0b0b0b0b0b0b0b0b0b0b0b0b0b0b0b0b0b0b0b0b0b0b0b0b0b0b0b010000002b32db6c2c0a6235fb1397e8225ea85e0f0e6e8c7b126d0016ccbde0e667151e",
//               "200c0c0c0c0c0c0c0c0c0c0c0c0c0c0c0c0c0c0c0c0c0c0c0c0c0c0c0c0c0c0c0c010000002b32db6c2c0a6235fb1397e8225ea85e0f0e6e8c7b126d0016ccbde0e667151e",
//               "200d0d0d0d0d0d0d0d0d0d0d0d0d0d0d0d0d0d0d0d0d0d0d0d0d0d0d0d0d0d0d0d010000002b32db6c2c0a6235fb1397e8225ea85e0f0e6e8c7b126d0016ccbde0e667151e",
//               "200e0e0e0e0e0e0e0e0e0e0e0e0e0e0e0e0e0e0e0e0e0e0e0e0e0e0e0e0e0e0e0e010000002b32db6c2c0a6235fb1397e8225ea85e0f0e6e8c7b126d0016ccbde0e667151e",
//               "200f0f0f0f0f0f0f0f0f0f0f0f0f0f0f0f0f0f0f0f0f0f0f0f0f0f0f0f0f0f0f0f010000002b32db6c2c0a6235fb1397e8225ea85e0f0e6e8c7b126d0016ccbde0e667151e",
//             ]);
//                     } else {
//                         assert_eq!(
//                             block_begin_response.unsigned_withdrawal_transactions.len(),
//                             0
//                         );
//                     }
//
//                     let block_end_request = BlockEndRequest {
//                         fees: BlockFees {
//                             storage_fee: storage_fees_per_block,
//                             processing_fee: 1600,
//                             refunds_per_epoch: CreditsPerEpoch::from_iter([(0, 100)]),
//                         },
//                     };
//
//                     let block_end_response = platform
//                         .block_end(block_end_request, Some(&transaction))
//                         .unwrap_or_else(|_| {
//                             panic!(
//                                 "should end process block #{} for day #{}",
//                                 block_height, day
//                             )
//                         });
//
//                     let after_finalize_block_request = AfterFinalizeBlockRequest {
//                         updated_data_contract_ids: Vec::new(),
//                     };
//
//                     platform
//                         .after_finalize_block(after_finalize_block_request)
//                         .unwrap_or_else(|_| {
//                             panic!(
//                                 "should begin process block #{} for day #{}",
//                                 block_height, day
//                             )
//                         });
//
//                     // Should pay to all proposers for epoch 0, when epochs 1 started
//                     if epoch_index != 0 && epoch_change {
//                         assert!(block_end_response.proposers_paid_count.is_some());
//                         assert!(block_end_response.paid_epoch_index.is_some());
//
//                         assert_eq!(
//                             block_end_response.proposers_paid_count.unwrap(),
//                             proposers_count
//                         );
//                         assert_eq!(block_end_response.paid_epoch_index.unwrap(), 0);
//                     } else {
//                         assert!(block_end_response.proposers_paid_count.is_none());
//                         assert!(block_end_response.paid_epoch_index.is_none());
//                     };
//                 }
//             }
//         }
//
//         #[test]
//         fn test_chain_halt_for_36_days() {
//             // TODO refactor to remove code duplication
//
//             let mut platform = TestPlatformBuilder::new()
//                 .with_config(PlatformConfig {
//                     verify_sum_trees: false,
//                     ..Default::default()
//                 })
//                 .build_with_mock_rpc();
//
//             let mut core_rpc_mock = MockCoreRPCLike::new();
//
//             core_rpc_mock
//                 .expect_get_block_hash()
//                 // .times(1) // TODO: investigate why it always n + 1
//                 .returning(|_| {
//                     Ok(BlockHash::from_hex(
//                         "0000000000000000000000000000000000000000000000000000000000000000",
//                     )
//                     .unwrap())
//                 });
//
//             core_rpc_mock
//                 .expect_get_block_json()
//                 // .times(1) // TODO: investigate why it always n + 1
//                 .returning(|_| Ok(json!({})));
//
//             platform.core_rpc = core_rpc_mock;
//
//             let transaction = platform.drive.grove.start_transaction();
//
//             // init chain
//             let init_chain_request = static_init_chain_request();
//
//             platform
//                 .init_chain(init_chain_request, Some(&transaction))
//                 .expect("should init chain");
//
//             // setup the contract
//             let contract = platform.create_mn_shares_contract(Some(&transaction));
//
//             let genesis_time = Utc::now();
//
//             let epoch_2_start_day = 37;
//
//             let blocks_per_day = 50i64;
//
//             let proposers_count = 50u16;
//
//             let storage_fees_per_block = 42000;
//
//             // and create masternode identities
//             let proposers = create_test_masternode_identities(
//                 &platform.drive,
//                 proposers_count,
//                 Some(52),
//                 Some(&transaction),
//             );
//
//             create_test_masternode_share_identities_and_documents(
//                 &platform.drive,
//                 &contract,
//                 &proposers,
//                 Some(54),
//                 Some(&transaction),
//             );
//
//             let block_interval = 86400i64.div(blocks_per_day);
//
//             let mut previous_block_time_ms: Option<u64> = None;
//
//             // process blocks
//             for day in [0, 1, 2, 3, 37] {
//                 for block_num in 0..blocks_per_day {
//                     let block_time = if day == 0 && block_num == 0 {
//                         genesis_time
//                     } else {
//                         genesis_time
//                             + Duration::days(day as i64)
//                             + Duration::seconds(block_interval * block_num)
//                     };
//
//                     let block_height = 1 + (blocks_per_day as u64 * day as u64) + block_num as u64;
//
//                     let block_time_ms = block_time
//                         .timestamp_millis()
//                         .to_u64()
//                         .expect("block time can not be before 1970");
//
//                     // Processing block
//                     let block_begin_request = BlockBeginRequest {
//                         block_height,
//                         block_time_ms,
//                         previous_block_time_ms,
//                         proposer_pro_tx_hash: *proposers
//                             .get(block_height as usize % (proposers_count as usize))
//                             .unwrap(),
//                         proposed_app_version: 1,
//                         validator_set_quorum_hash: Default::default(),
//                         last_synced_core_height: 1,
//                         core_chain_locked_height: 1,
//                         total_hpmns: proposers_count as u32,
//                     };
//
//                     let block_begin_response = platform
//                         .block_begin(block_begin_request, Some(&transaction))
//                         .unwrap_or_else(|_| {
//                             panic!(
//                                 "should begin process block #{} for day #{}",
//                                 block_height, day
//                             )
//                         });
//
//                     // Set previous block time
//                     previous_block_time_ms = Some(block_time_ms);
//
//                     // Should calculate correct current epochs
//                     let (epoch_index, epoch_change) = if day == epoch_2_start_day {
//                         if block_num == 0 {
//                             (2, true)
//                         } else {
//                             (2, false)
//                         }
//                     } else if day == 0 && block_num == 0 {
//                         (0, true)
//                     } else {
//                         (0, false)
//                     };
//
//                     assert_eq!(
//                         block_begin_response.epoch_info.current_epoch_index,
//                         epoch_index
//                     );
//
//                     assert_eq!(
//                         block_begin_response.epoch_info.is_epoch_change,
//                         epoch_change
//                     );
//
//                     let block_end_request = BlockEndRequest {
//                         fees: BlockFees {
//                             storage_fee: storage_fees_per_block,
//                             processing_fee: 1600,
//                             refunds_per_epoch: CreditsPerEpoch::from_iter([(0, 100)]),
//                         },
//                     };
//
//                     let block_end_response = platform
//                         .block_end(block_end_request, Some(&transaction))
//                         .unwrap_or_else(|_| {
//                             panic!(
//                                 "should end process block #{} for day #{}",
//                                 block_height, day
//                             )
//                         });
//
//                     let after_finalize_block_request = AfterFinalizeBlockRequest {
//                         updated_data_contract_ids: Vec::new(),
//                     };
//
//                     platform
//                         .after_finalize_block(after_finalize_block_request)
//                         .unwrap_or_else(|_| {
//                             panic!(
//                                 "should begin process block #{} for day #{}",
//                                 block_height, day
//                             )
//                         });
//
//                     // Should pay to all proposers for epoch 0, when epochs 1 started
//                     if epoch_index != 0 && epoch_change {
//                         assert!(block_end_response.proposers_paid_count.is_some());
//                         assert!(block_end_response.paid_epoch_index.is_some());
//
//                         assert_eq!(
//                             block_end_response.proposers_paid_count.unwrap(),
//                             blocks_per_day as u16,
//                         );
//                         assert_eq!(block_end_response.paid_epoch_index.unwrap(), 0);
//                     } else {
//                         assert!(block_end_response.proposers_paid_count.is_none());
//                         assert!(block_end_response.paid_epoch_index.is_none());
//                     };
//                 }
//             }
//         }
//     }
// }<|MERGE_RESOLUTION|>--- conflicted
+++ resolved
@@ -357,11 +357,7 @@
             delayed_tx_count,
             failed_tx_count,
             "Prepared proposal with {} transitions for height: {}, round: {} in {} ms",
-<<<<<<< HEAD
-            valid_tx_count,
-=======
             valid_tx_count + invalid_paid_tx_count,
->>>>>>> 95917529
             request.height,
             request.round,
             elapsed_time_ms,
@@ -587,11 +583,7 @@
                 valid_tx_count,
                 elapsed_time_ms,
                 "Processed proposal with {} transactions for height: {}, round: {} in {} ms",
-<<<<<<< HEAD
-                valid_tx_count,
-=======
                 valid_tx_count + invalid_tx_count,
->>>>>>> 95917529
                 request.height,
                 request.round,
                 elapsed_time_ms,
