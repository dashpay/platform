use crate::abci::handler::error::consensus::AbciResponseInfoGetter;
use crate::abci::handler::error::HandlerError;
use crate::error::execution::ExecutionError;
use crate::error::Error;
use crate::metrics::{LABEL_CHECK_TX_MODE, LABEL_CHECK_TX_RESPONSE, LABEL_STATE_TRANSITION_NAME};
use crate::platform_types::platform::Platform;
use crate::rpc::core::CoreRPCLike;
use dpp::consensus::codes::ErrorWithCode;
use dpp::fee::SignedCredits;
use metrics::Label;
use tenderdash_abci::proto::abci as proto;

pub fn check_tx<C>(
    platform: &Platform<C>,
    request: proto::RequestCheckTx,
) -> Result<proto::ResponseCheckTx, Error>
where
    C: CoreRPCLike,
{
    let mut timer = crate::metrics::abci_request_duration("check_tx");

    let platform_state = platform.state.load();
    let platform_version = platform_state.current_platform_version()?;

    let proto::RequestCheckTx { tx, r#type } = request;

    let validation_result = platform.check_tx(
        tx.as_slice(),
        r#type.try_into()?,
        &platform_state,
        platform_version,
    );

    validation_result
        .and_then(|validation_result| {
            let first_consensus_error = validation_result.errors.first();

            let (code, info) = if let Some(consensus_error) = first_consensus_error {
                (
                    consensus_error.code(),
                    consensus_error.response_info_for_version(platform_version)?,
                )
            } else {
                // If there are no execution errors the code will be 0
                (0, "".to_string())
            };

<<<<<<< HEAD
            // TODO: We shouldn't use default check tx result. It provides wrong information
            let check_tx_result = validation_result.data.unwrap_or_default();
=======
            let check_tx_result = validation_result.into_data().map_err(|_| {
                Error::Execution(ExecutionError::CorruptedCodeExecution(
                    "validation result should contain check tx result",
                ))
            })?;
>>>>>>> c04d6ac4

            let gas_wanted = check_tx_result
                .fee_result
                .as_ref()
                .map(|fee_result| fee_result.total_base_fee())
                .unwrap_or_default();

            // Todo: IMPORTANT We need tenderdash to support multiple senders
            let first_unique_identifier = check_tx_result
                .unique_identifiers
                .first()
                .cloned()
                .unwrap_or_default();

            let state_transition_name =
                if let Some(ref name) = check_tx_result.state_transition_name {
                    name.to_owned()
                } else {
                    "Unknown".to_string()
                };

            let priority = check_tx_result.priority as i64;

            let message = match (r#type, code) {
                (0, 0) => "added to mempool".to_string(),
                (1, 0) => "kept in mempool after re-check".to_string(),
                (0, _) => format!("rejected with code {code}"),
                (1, _) => format!("removed from mempool with code {code} after re-check"),
                _ => unreachable!("we have only 2 modes of check tx"),
            };

            let state_transition_hash = check_tx_result
                .state_transition_hash
                .expect("state transition hash must be present");

            tracing::trace!(
                ?check_tx_result,
                "{} state transition {} {message}",
                state_transition_name,
                hex::encode(state_transition_hash),
            );

            timer.add_label(Label::new(
                LABEL_STATE_TRANSITION_NAME,
                state_transition_name,
            ));
            timer.add_label(Label::new(LABEL_CHECK_TX_MODE, r#type.to_string()));
            timer.add_label(Label::new(LABEL_CHECK_TX_RESPONSE, code.to_string()));

            Ok(proto::ResponseCheckTx {
                code,
                data: vec![],
                info,
                gas_wanted: gas_wanted as SignedCredits,
                codespace: "".to_string(),
                sender: first_unique_identifier,
                priority,
            })
        })
        .or_else(|error| {
            let handler_error = HandlerError::Internal(error.to_string());

            tracing::error!(?error, check_tx_mode = r#type, "check_tx failed: {}", error);

            timer.cancel();

            Ok(proto::ResponseCheckTx {
                code: handler_error.code(),
                data: vec![],
                info: handler_error.response_info()?,
                gas_wanted: 0 as SignedCredits,
                codespace: "".to_string(),
                sender: "".to_string(),
                priority: 0,
            })
        })
}<|MERGE_RESOLUTION|>--- conflicted
+++ resolved
@@ -45,16 +45,11 @@
                 (0, "".to_string())
             };
 
-<<<<<<< HEAD
-            // TODO: We shouldn't use default check tx result. It provides wrong information
-            let check_tx_result = validation_result.data.unwrap_or_default();
-=======
             let check_tx_result = validation_result.into_data().map_err(|_| {
                 Error::Execution(ExecutionError::CorruptedCodeExecution(
                     "validation result should contain check tx result",
                 ))
             })?;
->>>>>>> c04d6ac4
 
             let gas_wanted = check_tx_result
                 .fee_result
