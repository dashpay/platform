--- conflicted
+++ resolved
@@ -193,18 +193,15 @@
         use crate::abci::handlers::TenderdashAbci;
         use crate::common::helpers::fee_pools::create_test_masternode_share_identities_and_documents;
         use chrono::{Duration, Utc};
-<<<<<<< HEAD
         use dashcore::hashes::hex::FromHex;
         use dashcore::BlockHash;
         use dpp::tests::fixtures::get_withdrawals_data_contract_fixture;
         use rs_drive::common::helpers::identities::create_test_masternode_identities;
         use rs_drive::drive::batch::GroveDbOpBatch;
         use rs_drive::rpc::core::MockCoreRPCLike;
-=======
         use drive::common::helpers::identities::create_test_masternode_identities;
         use drive::drive::batch::GroveDbOpBatch;
         use drive::fee::FeeResult;
->>>>>>> 14f06b2d
         use rust_decimal::prelude::ToPrimitive;
         use serde_json::json;
         use std::ops::Div;
@@ -405,15 +402,7 @@
                     }
 
                     let block_end_request = BlockEndRequest {
-<<<<<<< HEAD
-                        fees: FeesAggregate {
-                            processing_fees: 1600,
-                            storage_fees: storage_fees_per_block,
-                        },
-                        block_time_ms: 0,
-=======
                         fees: FeeResult::from_fees(storage_fees_per_block, 1600),
->>>>>>> 14f06b2d
                     };
 
                     let block_end_response = platform
@@ -612,15 +601,7 @@
                     );
 
                     let block_end_request = BlockEndRequest {
-<<<<<<< HEAD
-                        fees: FeesAggregate {
-                            processing_fees: 1600,
-                            storage_fees: storage_fees_per_block,
-                        },
-                        block_time_ms,
-=======
                         fees: FeeResult::from_fees(storage_fees_per_block, 1600),
->>>>>>> 14f06b2d
                     };
 
                     let block_end_response = platform
