--- conflicted
+++ resolved
@@ -109,6 +109,7 @@
         }
 
         //todo: we need to set the block hash
+
         let BlockExecutionOutcome {
             app_hash,
             tx_results,
@@ -178,7 +179,7 @@
         let transaction = transaction_guard.as_ref().unwrap();
 
         // We can take the core chain lock update here because it won't be used anywhere else
-        if let Some(_c) = request.core_chain_lock_update.take() {
+        if let Some(c) = request.core_chain_lock_update.take() {
             //todo: if there is a core chain lock update we need to validate it
         }
 
@@ -259,29 +260,6 @@
             round, vote_extensions
         } = request;
 
-<<<<<<< HEAD
-        /*
-        We don't get signatures from Tenderdash, so the logic below is not needed
-
-
-                let state = self.platform.state.read().unwrap();
-
-                let quorum = state.current_validator_set()?;
-
-                let validator_pro_tx_hash = ProTxHash::from_slice(request.validator_pro_tx_hash.as_slice())
-                    .map_err(|_| {
-                        Error::Abci(AbciError::BadRequestDataSize(format!(
-                            "invalid vote extension protxhash: {}",
-                            hex::encode(request.validator_pro_tx_hash.as_slice())
-                        )))
-                    })?;
-
-                let Some(validator) =  quorum.validator_set.get(&validator_pro_tx_hash) else {
-                    return Ok(proto::ResponseVerifyVoteExtension {
-                        status: VerifyStatus::Unknown.into(),
-                    });
-                };
-=======
         let guarded_block_execution_context = self.platform.block_execution_context.read().unwrap();
         let block_execution_context =
             guarded_block_execution_context
@@ -330,48 +308,19 @@
         let validation_result =
             self.platform
                 .check_withdrawals(&got, &expected, None);
->>>>>>> 8f5ab5e5
-
-                let validation_result =
-                    self.platform
-                        .check_withdrawals(&got, &expected, &validator.public_key);
-
-                if validation_result.is_valid() {
-                    Ok(proto::ResponseVerifyVoteExtension {
-                        status: VerifyStatus::Accept.into(),
-                    })
-                } else {
-                    tracing::error!(
-                        method = "verify_vote_extension",
-                        ?got,
-                        ?expected,
-                        "vote extension mismatch"
-                    );
-                    Ok(proto::ResponseVerifyVoteExtension {
-                        status: VerifyStatus::Reject.into(),
-                    })
-                }
-                 */
-        if got.eq(&expected) {
+
+        if validation_result.is_valid() {
             Ok(proto::ResponseVerifyVoteExtension {
                 status: VerifyStatus::Accept.into(),
             })
         } else {
             tracing::error!(
-<<<<<<< HEAD
-                method = "verify_vote_extension",
-                ?got,
-                ?expected,
-                "vote extension mismatch"
-            );
-=======
             method = "verify_vote_extension",
             ?got,
             ?expected,
             ?validation_result.errors,
             "vote extension mismatch"
         );
->>>>>>> 8f5ab5e5
             Ok(proto::ResponseVerifyVoteExtension {
                 status: VerifyStatus::Reject.into(),
             })
