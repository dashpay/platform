--- conflicted
+++ resolved
@@ -213,39 +213,25 @@
         use drive::fee_pools::epochs::Epoch;
         use drive::rpc::core::MockCoreRPCLike;
         use rust_decimal::prelude::ToPrimitive;
-<<<<<<< HEAD
         use serde_json::json;
-=======
         use std::cmp::Ordering;
->>>>>>> 4b258c05
         use std::ops::Div;
 
         use crate::abci::messages::{
             AfterFinalizeBlockRequest, BlockBeginRequest, BlockEndRequest, BlockFees,
             InitChainRequest,
         };
-<<<<<<< HEAD
-        use crate::common::helpers::setup::{setup_platform, setup_system_data_contract};
+        use crate::common::helpers::setup::{setup_platform, setup_platform_raw, setup_system_data_contract};
+        use crate::config::PlatformConfig;
 
         #[test]
         fn test_abci_flow() {
-            let mut platform = setup_platform();
-
+            let mut platform = setup_platform_raw(Some(PlatformConfig {
+                verify_sum_trees: false,
+                ..Default::default()
+            }));
             let mut core_rpc_mock = MockCoreRPCLike::new();
 
-=======
-        use crate::common::helpers::setup::setup_platform_raw;
-        use crate::config::PlatformConfig;
-
-        // TODO: Should we remove this test in favor of strategy tests?
-
-        #[test]
-        fn test_abci_flow() {
-            let platform = setup_platform_raw(Some(PlatformConfig {
-                drive_config: Default::default(),
-                verify_sum_trees: false,
-            }));
->>>>>>> 4b258c05
             let transaction = platform.drive.grove.start_transaction();
 
             // init chain
@@ -511,8 +497,10 @@
         fn test_chain_halt_for_36_days() {
             // TODO refactor to remove code duplication
 
-<<<<<<< HEAD
-            let mut platform = setup_platform();
+            let mut platform = setup_platform_raw(Some(PlatformConfig {
+                verify_sum_trees: false,
+                ..Default::default()
+            }));
 
             let mut core_rpc_mock = MockCoreRPCLike::new();
 
@@ -533,12 +521,6 @@
 
             platform.core_rpc = Box::new(core_rpc_mock);
 
-=======
-            let platform = setup_platform_raw(Some(PlatformConfig {
-                drive_config: Default::default(),
-                verify_sum_trees: false,
-            }));
->>>>>>> 4b258c05
             let transaction = platform.drive.grove.start_transaction();
 
             // init chain
