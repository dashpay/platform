// MIT LICENSE
//
// Copyright (c) 2021 Dash Core Group
//
// Permission is hereby granted, free of charge, to any
// person obtaining a copy of this software and associated
// documentation files (the "Software"), to deal in the
// Software without restriction, including without
// limitation the rights to use, copy, modify, merge,
// publish, distribute, sublicense, and/or sell copies of
// the Software, and to permit persons to whom the Software
// is furnished to do so, subject to the following
// conditions:
//
// The above copyright notice and this permission notice
// shall be included in all copies or substantial portions
// of the Software.
//
// THE SOFTWARE IS PROVIDED "AS IS", WITHOUT WARRANTY OF
// ANY KIND, EXPRESS OR IMPLIED, INCLUDING BUT NOT LIMITED
// TO THE WARRANTIES OF MERCHANTABILITY, FITNESS FOR A
// PARTICULAR PURPOSE AND NONINFRINGEMENT. IN NO EVENT
// SHALL THE AUTHORS OR COPYRIGHT HOLDERS BE LIABLE FOR ANY
// CLAIM, DAMAGES OR OTHER LIABILITY, WHETHER IN AN ACTION
// OF CONTRACT, TORT OR OTHERWISE, ARISING FROM, OUT OF OR
// IN CONNECTION WITH THE SOFTWARE OR THE USE OR OTHER
// DEALINGS IN THE SOFTWARE.
//

//! Tenderdash ABCI Handlers.
//!
//! This module defines the `TenderdashAbci` trait and implements it for type `Platform`.
//!

use crate::abci::messages::{
    AfterFinalizeBlockRequest, AfterFinalizeBlockResponse, BlockBeginRequest, BlockBeginResponse,
    BlockEndRequest, BlockEndResponse, InitChainRequest, InitChainResponse,
};
use crate::block::{BlockExecutionContext, BlockInfo};
use crate::execution::fee_pools::epoch::EpochInfo;
use drive::grovedb::TransactionArg;

use crate::error::execution::ExecutionError;
use crate::error::Error;
use crate::platform::Platform;

/// A trait for handling the Tenderdash ABCI (Application Blockchain Interface).
pub trait TenderdashAbci {
    /// Called with JS drive on init chain
    fn init_chain(
        &self,
        request: InitChainRequest,
        transaction: TransactionArg,
    ) -> Result<InitChainResponse, Error>;

    /// Called with JS Drive on block begin
    fn block_begin(
        &self,
        request: BlockBeginRequest,
        transaction: TransactionArg,
    ) -> Result<BlockBeginResponse, Error>;

    /// Called with JS Drive on block end
    fn block_end(
        &self,
        request: BlockEndRequest,
        transaction: TransactionArg,
    ) -> Result<BlockEndResponse, Error>;

    /// Called with JS Drive after the current block db transaction is committed
    fn after_finalize_block(
        &self,
        request: AfterFinalizeBlockRequest,
    ) -> Result<AfterFinalizeBlockResponse, Error>;
}

impl TenderdashAbci for Platform {
    /// Creates initial state structure and returns response
    fn init_chain(
        &self,
        _request: InitChainRequest,
        transaction: TransactionArg,
    ) -> Result<InitChainResponse, Error> {
        self.drive
            .create_initial_state_structure(transaction)
            .map_err(Error::Drive)?;

        let response = InitChainResponse {};

        Ok(response)
    }

    /// Set genesis time, block info, and epoch info, and returns response
    fn block_begin(
        &self,
        request: BlockBeginRequest,
        transaction: TransactionArg,
    ) -> Result<BlockBeginResponse, Error> {
        // Set genesis time
        let genesis_time_ms = if request.block_height == 1 {
            self.drive
                .init_genesis_time(request.block_time_ms, transaction)?;
            request.block_time_ms
        } else {
            self.drive
                .get_genesis_time(transaction)
                .map_err(Error::Drive)?
                .ok_or(Error::Execution(ExecutionError::DriveIncoherence(
                    "the genesis time must be set",
                )))?
        };

        // Init block execution context
        let block_info = BlockInfo::from_block_begin_request(&request);

        let epoch_info = EpochInfo::from_genesis_time_and_block_info(genesis_time_ms, &block_info)?;

        let block_execution_context = BlockExecutionContext {
            block_info,
            epoch_info: epoch_info.clone(),
        };

        let last_synced_core_height = if request.last_synced_core_height == 0 {
            block_execution_context.block_info.core_chain_locked_height
        } else {
            request.last_synced_core_height
        };

        self.update_broadcasted_withdrawal_transaction_statuses(
            last_synced_core_height,
            &block_execution_context,
            transaction,
        )?;

        let unsigned_withdrawal_transaction_bytes = self
            .fetch_and_prepare_unsigned_withdrawal_transactions(
                &block_execution_context,
                request.validator_set_quorum_hash,
                transaction,
            )?;

        self.block_execution_context
            .replace(Some(block_execution_context));

        let response = BlockBeginResponse {
            epoch_info,
            unsigned_withdrawal_transactions: unsigned_withdrawal_transaction_bytes,
        };

        Ok(response)
    }

    /// Processes block fees and returns response
    fn block_end(
        &self,
        request: BlockEndRequest,
        transaction: TransactionArg,
    ) -> Result<BlockEndResponse, Error> {
        // Retrieve block execution context
        let block_execution_context = self.block_execution_context.borrow();
        let block_execution_context = block_execution_context.as_ref().ok_or(Error::Execution(
            ExecutionError::CorruptedCodeExecution(
                "block execution context must be set in block begin handler",
            ),
        ))?;

        self.pool_withdrawals_into_transactions(block_execution_context, transaction)?;

        // Process fees
        let process_block_fees_result = self.process_block_fees(
            &block_execution_context.block_info,
            &block_execution_context.epoch_info,
            request.fees,
            transaction,
        )?;

        Ok(BlockEndResponse::from_process_block_fees_result(
            &process_block_fees_result,
        ))
    }

    fn after_finalize_block(
        &self,
        _: AfterFinalizeBlockRequest,
    ) -> Result<AfterFinalizeBlockResponse, Error> {
        let mut drive_cache = self.drive.cache.borrow_mut();

        drive_cache.cached_contracts.clear_block_cache();

        Ok(AfterFinalizeBlockResponse {})
    }
}

#[cfg(test)]
mod tests {
    mod handlers {
        use crate::abci::handlers::TenderdashAbci;
        use crate::common::helpers::fee_pools::create_test_masternode_share_identities_and_documents;
        use chrono::{Duration, Utc};
        use dashcore::hashes::hex::FromHex;
        use dashcore::BlockHash;
        use dpp::tests::fixtures::get_withdrawals_data_contract_fixture;
        use drive::common::helpers::identities::create_test_masternode_identities;
        use drive::drive::batch::GroveDbOpBatch;
<<<<<<< HEAD
        use drive::fee::FeeResult;
        use drive::rpc::core::MockCoreRPCLike;
=======
        use drive::fee::epoch::CreditsPerEpoch;
>>>>>>> 2a38d641
        use rust_decimal::prelude::ToPrimitive;
        use serde_json::json;
        use std::ops::Div;

        use crate::abci::messages::{
            AfterFinalizeBlockRequest, BlockBeginRequest, BlockEndRequest, BlockFees,
            InitChainRequest,
        };
        use crate::common::helpers::setup::{setup_platform, setup_system_data_contract};

        #[test]
        fn test_abci_flow() {
            let mut platform = setup_platform();

            let mut core_rpc_mock = MockCoreRPCLike::new();

            let transaction = platform.drive.grove.start_transaction();

            // init chain
            let init_chain_request = InitChainRequest {};

            platform
                .init_chain(init_chain_request, Some(&transaction))
                .expect("should init chain");

            setup_system_data_contract(
                &platform.drive,
                &get_withdrawals_data_contract_fixture(None),
                Some(&transaction),
            );

            // Init withdrawal requests
            let withdrawals = (0..16)
                .map(|index: u64| (index.to_be_bytes().to_vec(), vec![index as u8; 32]))
                .collect();

            let mut batch = GroveDbOpBatch::new();

            platform
                .drive
                .add_enqueue_withdrawal_transaction_operations(&mut batch, withdrawals);

            platform
                .drive
                .grove_apply_batch(batch, true, Some(&transaction))
                .expect("to apply batch");

            // setup the contract
            let contract = platform.create_mn_shares_contract(Some(&transaction));

            let genesis_time = Utc::now();

            let total_days = 29;

            let epoch_1_start_day = 18;

            let blocks_per_day = 50i64;

            let epoch_1_start_block = 13;

            let proposers_count = 50u16;

            let storage_fees_per_block = 42000;

            // and create masternode identities
            let proposers = create_test_masternode_identities(
                &platform.drive,
                proposers_count,
                Some(&transaction),
            );

            create_test_masternode_share_identities_and_documents(
                &platform.drive,
                &contract,
                &proposers,
                Some(&transaction),
            );

            let block_interval = 86400i64.div(blocks_per_day);

            let mut previous_block_time_ms: Option<u64> = None;

            core_rpc_mock
                .expect_get_block_hash()
                // .times(total_days)
                .returning(|_| {
                    Ok(BlockHash::from_hex(
                        "0000000000000000000000000000000000000000000000000000000000000000",
                    )
                    .unwrap())
                });

            core_rpc_mock
                .expect_get_block_json()
                // .times(total_days)
                .returning(|_| Ok(json!({})));

            platform.core_rpc = Box::new(core_rpc_mock);

            // process blocks
            for day in 0..total_days {
                for block_num in 0..blocks_per_day {
                    let block_time = if day == 0 && block_num == 0 {
                        genesis_time
                    } else {
                        genesis_time
                            + Duration::days(day as i64)
                            + Duration::seconds(block_interval * block_num)
                    };

                    let block_height = 1 + (blocks_per_day as u64 * day as u64) + block_num as u64;

                    let block_time_ms = block_time
                        .timestamp_millis()
                        .to_u64()
                        .expect("block time can not be before 1970");

                    // Processing block
                    let block_begin_request = BlockBeginRequest {
                        block_height,
                        block_time_ms,
                        previous_block_time_ms,
                        proposer_pro_tx_hash: proposers
                            [block_height as usize % (proposers_count as usize)],
                        validator_set_quorum_hash: Default::default(),
                        last_synced_core_height: 1,
                        core_chain_locked_height: 1,
                    };

                    let block_begin_response = platform
                        .block_begin(block_begin_request, Some(&transaction))
                        .unwrap_or_else(|_| {
                            panic!(
                                "should begin process block #{} for day #{}",
                                block_height, day
                            )
                        });

                    // Set previous block time
                    previous_block_time_ms = Some(block_time_ms);

                    // Should calculate correct current epochs
                    let (epoch_index, epoch_change) = if day > epoch_1_start_day {
                        (1, false)
                    } else if day == epoch_1_start_day {
                        if block_num < epoch_1_start_block {
                            (0, false)
                        } else if block_num == epoch_1_start_block {
                            (1, true)
                        } else {
                            (1, false)
                        }
                    } else if day == 0 && block_num == 0 {
                        (0, true)
                    } else {
                        (0, false)
                    };

                    assert_eq!(
                        block_begin_response.epoch_info.current_epoch_index,
                        epoch_index
                    );

                    assert_eq!(
                        block_begin_response.epoch_info.is_epoch_change,
                        epoch_change
                    );

                    if day == 0 && block_num == 0 {
                        let unsigned_withdrawal_hexes = block_begin_response
                            .unsigned_withdrawal_transactions
                            .iter()
                            .map(hex::encode)
                            .collect::<Vec<String>>();

                        assert_eq!(unsigned_withdrawal_hexes, vec![
              "200000000000000000000000000000000000000000000000000000000000000000010000002b32db6c2c0a6235fb1397e8225ea85e0f0e6e8c7b126d0016ccbde0e667151e",
              "200101010101010101010101010101010101010101010101010101010101010101010000002b32db6c2c0a6235fb1397e8225ea85e0f0e6e8c7b126d0016ccbde0e667151e",
              "200202020202020202020202020202020202020202020202020202020202020202010000002b32db6c2c0a6235fb1397e8225ea85e0f0e6e8c7b126d0016ccbde0e667151e",
              "200303030303030303030303030303030303030303030303030303030303030303010000002b32db6c2c0a6235fb1397e8225ea85e0f0e6e8c7b126d0016ccbde0e667151e",
              "200404040404040404040404040404040404040404040404040404040404040404010000002b32db6c2c0a6235fb1397e8225ea85e0f0e6e8c7b126d0016ccbde0e667151e",
              "200505050505050505050505050505050505050505050505050505050505050505010000002b32db6c2c0a6235fb1397e8225ea85e0f0e6e8c7b126d0016ccbde0e667151e",
              "200606060606060606060606060606060606060606060606060606060606060606010000002b32db6c2c0a6235fb1397e8225ea85e0f0e6e8c7b126d0016ccbde0e667151e",
              "200707070707070707070707070707070707070707070707070707070707070707010000002b32db6c2c0a6235fb1397e8225ea85e0f0e6e8c7b126d0016ccbde0e667151e",
              "200808080808080808080808080808080808080808080808080808080808080808010000002b32db6c2c0a6235fb1397e8225ea85e0f0e6e8c7b126d0016ccbde0e667151e",
              "200909090909090909090909090909090909090909090909090909090909090909010000002b32db6c2c0a6235fb1397e8225ea85e0f0e6e8c7b126d0016ccbde0e667151e",
              "200a0a0a0a0a0a0a0a0a0a0a0a0a0a0a0a0a0a0a0a0a0a0a0a0a0a0a0a0a0a0a0a010000002b32db6c2c0a6235fb1397e8225ea85e0f0e6e8c7b126d0016ccbde0e667151e",
              "200b0b0b0b0b0b0b0b0b0b0b0b0b0b0b0b0b0b0b0b0b0b0b0b0b0b0b0b0b0b0b0b010000002b32db6c2c0a6235fb1397e8225ea85e0f0e6e8c7b126d0016ccbde0e667151e",
              "200c0c0c0c0c0c0c0c0c0c0c0c0c0c0c0c0c0c0c0c0c0c0c0c0c0c0c0c0c0c0c0c010000002b32db6c2c0a6235fb1397e8225ea85e0f0e6e8c7b126d0016ccbde0e667151e",
              "200d0d0d0d0d0d0d0d0d0d0d0d0d0d0d0d0d0d0d0d0d0d0d0d0d0d0d0d0d0d0d0d010000002b32db6c2c0a6235fb1397e8225ea85e0f0e6e8c7b126d0016ccbde0e667151e",
              "200e0e0e0e0e0e0e0e0e0e0e0e0e0e0e0e0e0e0e0e0e0e0e0e0e0e0e0e0e0e0e0e010000002b32db6c2c0a6235fb1397e8225ea85e0f0e6e8c7b126d0016ccbde0e667151e",
              "200f0f0f0f0f0f0f0f0f0f0f0f0f0f0f0f0f0f0f0f0f0f0f0f0f0f0f0f0f0f0f0f010000002b32db6c2c0a6235fb1397e8225ea85e0f0e6e8c7b126d0016ccbde0e667151e",
            ]);
                    } else {
                        assert_eq!(
                            block_begin_response.unsigned_withdrawal_transactions.len(),
                            0
                        );
                    }

                    let block_end_request = BlockEndRequest {
                        fees: BlockFees {
                            storage_fee: storage_fees_per_block,
                            processing_fee: 1600,
                            fee_refunds: CreditsPerEpoch::from_iter([(0, 100)]),
                        },
                    };

                    let block_end_response = platform
                        .block_end(block_end_request, Some(&transaction))
                        .unwrap_or_else(|_| {
                            panic!(
                                "should end process block #{} for day #{}",
                                block_height, day
                            )
                        });

                    let after_finalize_block_request = AfterFinalizeBlockRequest {
                        updated_data_contract_ids: Vec::new(),
                    };

                    platform
                        .after_finalize_block(after_finalize_block_request)
                        .unwrap_or_else(|_| {
                            panic!(
                                "should begin process block #{} for day #{}",
                                block_height, day
                            )
                        });

                    // Should pay to all proposers for epoch 0, when epochs 1 started
                    if epoch_index != 0 && epoch_change {
                        assert!(block_end_response.proposers_paid_count.is_some());
                        assert!(block_end_response.paid_epoch_index.is_some());

                        assert_eq!(
                            block_end_response.proposers_paid_count.unwrap(),
                            proposers_count
                        );
                        assert_eq!(block_end_response.paid_epoch_index.unwrap(), 0);
                    } else {
                        assert!(block_end_response.proposers_paid_count.is_none());
                        assert!(block_end_response.paid_epoch_index.is_none());
                    };
                }
            }
        }

        #[test]
        fn test_chain_halt_for_36_days() {
            // TODO refactor to remove code duplication

            let mut platform = setup_platform();

            let mut core_rpc_mock = MockCoreRPCLike::new();

            core_rpc_mock
                .expect_get_block_hash()
                // .times(1) // TODO: investigate why it always n + 1
                .returning(|_| {
                    Ok(BlockHash::from_hex(
                        "0000000000000000000000000000000000000000000000000000000000000000",
                    )
                    .unwrap())
                });

            core_rpc_mock
                .expect_get_block_json()
                // .times(1) // TODO: investigate why it always n + 1
                .returning(|_| Ok(json!({})));

            platform.core_rpc = Box::new(core_rpc_mock);

            let transaction = platform.drive.grove.start_transaction();

            // init chain
            let init_chain_request = InitChainRequest {};

            platform
                .init_chain(init_chain_request, Some(&transaction))
                .expect("should init chain");

            setup_system_data_contract(
                &platform.drive,
                &get_withdrawals_data_contract_fixture(None),
                Some(&transaction),
            );

            // setup the contract
            let contract = platform.create_mn_shares_contract(Some(&transaction));

            let genesis_time = Utc::now();

            let epoch_2_start_day = 37;

            let blocks_per_day = 50i64;

            let proposers_count = 50u16;

            let storage_fees_per_block = 42000;

            // and create masternode identities
            let proposers = create_test_masternode_identities(
                &platform.drive,
                proposers_count,
                Some(&transaction),
            );

            create_test_masternode_share_identities_and_documents(
                &platform.drive,
                &contract,
                &proposers,
                Some(&transaction),
            );

            let block_interval = 86400i64.div(blocks_per_day);

            let mut previous_block_time_ms: Option<u64> = None;

            // process blocks
            for day in [0, 1, 2, 3, 37] {
                for block_num in 0..blocks_per_day {
                    let block_time = if day == 0 && block_num == 0 {
                        genesis_time
                    } else {
                        genesis_time
                            + Duration::days(day as i64)
                            + Duration::seconds(block_interval * block_num)
                    };

                    let block_height = 1 + (blocks_per_day as u64 * day as u64) + block_num as u64;

                    let block_time_ms = block_time
                        .timestamp_millis()
                        .to_u64()
                        .expect("block time can not be before 1970");

                    // Processing block
                    let block_begin_request = BlockBeginRequest {
                        block_height,
                        block_time_ms,
                        previous_block_time_ms,
                        proposer_pro_tx_hash: proposers
                            [block_height as usize % (proposers_count as usize)],
                        validator_set_quorum_hash: Default::default(),
                        last_synced_core_height: 1,
                        core_chain_locked_height: 1,
                    };

                    let block_begin_response = platform
                        .block_begin(block_begin_request, Some(&transaction))
                        .unwrap_or_else(|_| {
                            panic!(
                                "should begin process block #{} for day #{}",
                                block_height, day
                            )
                        });

                    // Set previous block time
                    previous_block_time_ms = Some(block_time_ms);

                    // Should calculate correct current epochs
                    let (epoch_index, epoch_change) = if day == epoch_2_start_day {
                        if block_num == 0 {
                            (2, true)
                        } else {
                            (2, false)
                        }
                    } else if day == 0 && block_num == 0 {
                        (0, true)
                    } else {
                        (0, false)
                    };

                    assert_eq!(
                        block_begin_response.epoch_info.current_epoch_index,
                        epoch_index
                    );

                    assert_eq!(
                        block_begin_response.epoch_info.is_epoch_change,
                        epoch_change
                    );

                    let block_end_request = BlockEndRequest {
                        fees: BlockFees {
                            storage_fee: storage_fees_per_block,
                            processing_fee: 1600,
                            fee_refunds: CreditsPerEpoch::from_iter([(0, 100)]),
                        },
                    };

                    let block_end_response = platform
                        .block_end(block_end_request, Some(&transaction))
                        .unwrap_or_else(|_| {
                            panic!(
                                "should end process block #{} for day #{}",
                                block_height, day
                            )
                        });

                    let after_finalize_block_request = AfterFinalizeBlockRequest {
                        updated_data_contract_ids: Vec::new(),
                    };

                    platform
                        .after_finalize_block(after_finalize_block_request)
                        .unwrap_or_else(|_| {
                            panic!(
                                "should begin process block #{} for day #{}",
                                block_height, day
                            )
                        });

                    // Should pay to all proposers for epoch 0, when epochs 1 started
                    if epoch_index != 0 && epoch_change {
                        assert!(block_end_response.proposers_paid_count.is_some());
                        assert!(block_end_response.paid_epoch_index.is_some());

                        assert_eq!(
                            block_end_response.proposers_paid_count.unwrap(),
                            blocks_per_day as u16,
                        );
                        assert_eq!(block_end_response.paid_epoch_index.unwrap(), 0);
                    } else {
                        assert!(block_end_response.proposers_paid_count.is_none());
                        assert!(block_end_response.paid_epoch_index.is_none());
                    };
                }
            }
        }
    }
}<|MERGE_RESOLUTION|>--- conflicted
+++ resolved
@@ -202,12 +202,9 @@
         use dpp::tests::fixtures::get_withdrawals_data_contract_fixture;
         use drive::common::helpers::identities::create_test_masternode_identities;
         use drive::drive::batch::GroveDbOpBatch;
-<<<<<<< HEAD
+        use drive::fee::epoch::CreditsPerEpoch;
         use drive::fee::FeeResult;
         use drive::rpc::core::MockCoreRPCLike;
-=======
-        use drive::fee::epoch::CreditsPerEpoch;
->>>>>>> 2a38d641
         use rust_decimal::prelude::ToPrimitive;
         use serde_json::json;
         use std::ops::Div;
