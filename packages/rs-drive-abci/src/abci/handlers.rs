// MIT LICENSE
//
// Copyright (c) 2021 Dash Core Group
//
// Permission is hereby granted, free of charge, to any
// person obtaining a copy of this software and associated
// documentation files (the "Software"), to deal in the
// Software without restriction, including without
// limitation the rights to use, copy, modify, merge,
// publish, distribute, sublicense, and/or sell copies of
// the Software, and to permit persons to whom the Software
// is furnished to do so, subject to the following
// conditions:
//
// The above copyright notice and this permission notice
// shall be included in all copies or substantial portions
// of the Software.
//
// THE SOFTWARE IS PROVIDED "AS IS", WITHOUT WARRANTY OF
// ANY KIND, EXPRESS OR IMPLIED, INCLUDING BUT NOT LIMITED
// TO THE WARRANTIES OF MERCHANTABILITY, FITNESS FOR A
// PARTICULAR PURPOSE AND NONINFRINGEMENT. IN NO EVENT
// SHALL THE AUTHORS OR COPYRIGHT HOLDERS BE LIABLE FOR ANY
// CLAIM, DAMAGES OR OTHER LIABILITY, WHETHER IN AN ACTION
// OF CONTRACT, TORT OR OTHERWISE, ARISING FROM, OUT OF OR
// IN CONNECTION WITH THE SOFTWARE OR THE USE OR OTHER
// DEALINGS IN THE SOFTWARE.
//

//! Tenderdash ABCI Handlers.
//!
//! This module defines the `TenderdashAbci` trait and implements it for type `Platform`.
//!
//! Handlers in this function MUST be version agnostic, meaning that for all future versions, we
//! can only make changes that are backwards compatible. Otherwise new calls must be made instead.
//!

use crate::abci::server::AbciApplication;
use crate::error::execution::ExecutionError;
use ciborium::cbor;

use crate::error::Error;
use crate::rpc::core::CoreRPCLike;
use dpp::errors::consensus::codes::ErrorWithCode;
use tenderdash_abci::proto::abci::response_verify_vote_extension::VerifyStatus;
use tenderdash_abci::proto::abci::tx_record::TxAction;
use tenderdash_abci::proto::abci::{self as proto, ExtendVoteExtension, ResponseException};
use tenderdash_abci::proto::abci::{
    ExecTxResult, RequestCheckTx, RequestFinalizeBlock, RequestInitChain, RequestPrepareProposal,
    RequestProcessProposal, RequestQuery, ResponseCheckTx, ResponseFinalizeBlock,
    ResponseInitChain, ResponsePrepareProposal, ResponseProcessProposal, ResponseQuery, TxRecord,
};
use tenderdash_abci::proto::types::VoteExtensionType;

use super::AbciError;

use dpp::platform_value::string_encoding::{encode, Encoding};

<<<<<<< HEAD
use crate::abci::error::AbciErrorCodes;
use crate::error::query::QueryError;
=======
>>>>>>> 56a86b07
use crate::error::serialization::SerializationError;
use crate::execution::types::block_execution_context::v0::{
    BlockExecutionContextV0Getters, BlockExecutionContextV0MutableGetters,
    BlockExecutionContextV0Setters,
};
use crate::execution::types::block_state_info::v0::{
    BlockStateInfoV0Getters, BlockStateInfoV0Methods, BlockStateInfoV0Setters,
};
use crate::platform_types::block_execution_outcome;
use crate::platform_types::block_proposal::v0::BlockProposal;
use crate::platform_types::platform_state::v0::PlatformStateV0Methods;
use crate::platform_types::platform_state::PlatformState;
use crate::platform_types::withdrawal::withdrawal_txs;
use dpp::dashcore::hashes::Hash;
use dpp::fee::SignedCredits;
use dpp::platform_value::platform_value;
use dpp::serialization::PlatformSerializableWithPlatformVersion;
use dpp::version::{PlatformVersion, PlatformVersionCurrentVersion};

impl<'a, C> tenderdash_abci::Application for AbciApplication<'a, C>
where
    C: CoreRPCLike,
{
    fn info(&self, request: proto::RequestInfo) -> Result<proto::ResponseInfo, ResponseException> {
        let state_guard = self.platform.state.read().unwrap();

        if !tenderdash_abci::check_version(&request.abci_version) {
            return Err(ResponseException::from(format!(
                "tenderdash requires ABCI version {}, our version is {}",
                request.version,
                tenderdash_abci::proto::ABCI_VERSION
            )));
        }

        let response = proto::ResponseInfo {
            data: "".to_string(),
            app_version: 1,
            last_block_height: state_guard.last_block_height() as i64,
            version: env!("CARGO_PKG_VERSION").to_string(),

            last_block_app_hash: state_guard
                .last_block_app_hash()
                .map(|app_hash| app_hash.to_vec())
                .unwrap_or_default(),
        };

        Ok(response)
    }

    fn init_chain(
        &self,
        request: RequestInitChain,
    ) -> Result<ResponseInitChain, ResponseException> {
        self.start_transaction();
        let chain_id = request.chain_id.to_string();

        // We need to drop the block execution context just in case init chain had already been called
        let mut block_execution_context = self.platform.block_execution_context.write().unwrap();
        let block_context = block_execution_context.take(); //drop the block execution context
        if block_context.is_some() {
            tracing::warn!("block context was present during init chain, restarting");
            let protocol_version_in_consensus = self.platform.config.initial_protocol_version;
            let mut platform_state_write_guard = self.platform.state.write().unwrap();
            *platform_state_write_guard = PlatformState::default_with_protocol_versions(
                protocol_version_in_consensus,
                protocol_version_in_consensus,
            );
            drop(platform_state_write_guard);
        }
        drop(block_execution_context);

        let transaction_guard = self.transaction.read().unwrap();
        let transaction = transaction_guard.as_ref().unwrap();
        let response = self.platform.init_chain(request, transaction)?;

        transaction.set_savepoint();

        let app_hash = hex::encode(&response.app_hash);

        tracing::info!(
            app_hash,
            chain_id,
            "platform chain initialized, initial state is created"
        );
        Ok(response)
    }

    fn prepare_proposal(
        &self,
        request: RequestPrepareProposal,
    ) -> Result<ResponsePrepareProposal, ResponseException> {
        let _timer = crate::metrics::abci_request_duration("prepare_proposal");

        // We should get the latest CoreChainLock from core
        // It is possible that we will not get a chain lock from core, in this case, just don't
        // propose one
        // This is done before all else

        let core_chain_lock_update = match self.platform.core_rpc.get_best_chain_lock() {
            Ok(latest_chain_lock) => {
                if request.core_chain_locked_height < latest_chain_lock.core_block_height {
                    Some(latest_chain_lock)
                } else {
                    None
                }
            }
            Err(_) => None,
        };

        let mut block_proposal: BlockProposal = (&request).try_into()?;

        if let Some(core_chain_lock_update) = core_chain_lock_update.as_ref() {
            tracing::info!(
                "chain lock update to height {} at block {}",
                core_chain_lock_update.core_block_height,
                request.height
            );
            block_proposal.core_chain_locked_height = core_chain_lock_update.core_block_height;
        }

        let transaction_guard = if request.height == self.platform.config.abci.genesis_height as i64
        {
            // special logic on init chain
            let transaction = self.transaction.read().unwrap();
            if transaction.is_none() {
                return Err(Error::Abci(AbciError::BadRequest("received a prepare proposal request for the genesis height before an init chain request".to_string())))?;
            }
            if request.round > 0 {
                transaction.as_ref().map(|tx| tx.rollback_to_savepoint());
            }
            transaction
        } else {
            self.start_transaction();
            self.transaction.read().unwrap()
        };

        let transaction = transaction_guard.as_ref().unwrap();
        // Running the proposal executes all the state transitions for the block
        let run_result = self
            .platform
            .run_block_proposal(block_proposal, transaction)?;

        if !run_result.is_valid() {
            // This is a system error, because we are proposing
            return Err(run_result.errors.first().unwrap().to_string().into());
        }

        let block_execution_outcome::v0::BlockExecutionOutcome {
            app_hash,
            tx_results,
            validator_set_update,
        } = run_result.into_data().map_err(Error::Protocol)?;

        // We need to let Tenderdash know about the transactions we should remove from execution
        let (tx_results, tx_records): (Vec<Option<ExecTxResult>>, Vec<TxRecord>) = tx_results
            .into_iter()
            .map(|(tx, result)| {
                if result.code > 0 {
                    (
                        None,
                        TxRecord {
                            action: TxAction::Removed as i32,
                            tx,
                        },
                    )
                } else {
                    (
                        Some(result),
                        TxRecord {
                            action: TxAction::Unmodified as i32,
                            tx,
                        },
                    )
                }
            })
            .unzip();

        let tx_results = tx_results.into_iter().flatten().collect();

        // TODO: implement all fields, including tx processing; for now, just leaving bare minimum
        let response = ResponsePrepareProposal {
            tx_results,
            app_hash: app_hash.to_vec(),
            tx_records,
            core_chain_lock_update,
            validator_set_update,
            ..Default::default()
        };

        let mut block_execution_context_guard =
            self.platform.block_execution_context.write().unwrap();

        let block_execution_context = block_execution_context_guard
            .as_mut()
            .expect("expected that a block execution context was set");
        block_execution_context.set_proposer_results(Some(response.clone()));

        Ok(response)
    }

    fn process_proposal(
        &self,
        mut request: RequestProcessProposal,
    ) -> Result<ResponseProcessProposal, ResponseException> {
        let _timer = crate::metrics::abci_request_duration("process_proposal");

        let mut block_execution_context_guard =
            self.platform.block_execution_context.write().unwrap();

        let mut drop_block_execution_context = false;
        if let Some(block_execution_context) = block_execution_context_guard.as_mut() {
            // We are already in a block
            // This only makes sense if we were the proposer unless we are at a future round
            if block_execution_context.block_state_info().round() != (request.round as u32) {
                // We were not the proposer, and we should process something new
                drop_block_execution_context = true;
            } else if let Some(current_block_hash) =
                block_execution_context.block_state_info().block_hash()
            {
                // There is also the possibility that this block already came in, but tenderdash crashed
                // Now tenderdash is sending it again
                if let Some(proposal_info) = block_execution_context.proposer_results() {
                    // We were the proposer as well, so we have the result in cache
                    return Ok(ResponseProcessProposal {
                        status: proto::response_process_proposal::ProposalStatus::Accept.into(),
                        app_hash: proposal_info.app_hash.clone(),
                        tx_results: proposal_info.tx_results.clone(),
                        consensus_param_updates: proposal_info.consensus_param_updates.clone(),
                        validator_set_update: proposal_info.validator_set_update.clone(),
                    });
                }

                if current_block_hash.as_slice() == request.hash {
                    // We were not the proposer, just drop the execution context
                    // Todo: (maybe) cache previous results
                    drop_block_execution_context = true;
                } else {
                    // We are getting a different block hash for a block of the same round
                    // This is a terrible issue
                    return Err(Error::Abci(AbciError::BadRequest(
                        "received a process proposal request twice with different hash".to_string(),
                    )))?;
                }
            } else {
                let (app_hash, tx_results, consensus_param_updates, validator_set_update) = {
                    let Some(proposal_info) = block_execution_context.proposer_results() else {
                        return Err(Error::Abci(AbciError::BadRequest(
                            "received a process proposal request twice".to_string(),
                        )))?;
                    };

                    // Cloning all required properties from proposal_info and then dropping it
                    let app_hash = proposal_info.app_hash.clone();
                    let tx_results = proposal_info.tx_results.clone();
                    let consensus_param_updates = proposal_info.consensus_param_updates.clone();
                    let validator_set_update = proposal_info.validator_set_update.clone();
                    (
                        app_hash,
                        tx_results,
                        consensus_param_updates,
                        validator_set_update,
                    )
                };

                // We need to set the block hash
                block_execution_context
                    .block_state_info_mut()
                    .set_block_hash(Some(request.hash.clone().try_into().map_err(|_| {
                        Error::Abci(AbciError::BadRequestDataSize(
                            "block hash is not 32 bytes in process proposal".to_string(),
                        ))
                    })?));
                return Ok(ResponseProcessProposal {
                    status: proto::response_process_proposal::ProposalStatus::Accept.into(),
                    app_hash,
                    tx_results,
                    consensus_param_updates,
                    validator_set_update,
                });
            }
        }

        if drop_block_execution_context {
            *block_execution_context_guard = None;
        }
        drop(block_execution_context_guard);

        let transaction_guard = if request.height == self.platform.config.abci.genesis_height as i64
        {
            // special logic on init chain
            let transaction = self.transaction.read().unwrap();
            if transaction.is_none() {
                return Err(Error::Abci(AbciError::BadRequest("received a process proposal request for the genesis height before an init chain request".to_string())))?;
            }
            if request.round > 0 {
                transaction.as_ref().map(|tx| tx.rollback_to_savepoint());
            }
            transaction
        } else {
            self.start_transaction();
            self.transaction.read().unwrap()
        };
        let transaction = transaction_guard.as_ref().unwrap();

        // We can take the core chain lock update here because it won't be used anywhere else
        if let Some(_c) = request.core_chain_lock_update.take() {
            //todo: if there is a core chain lock update we need to validate it
        }

        // Running the proposal executes all the state transitions for the block
        let run_result = self
            .platform
            .run_block_proposal((&request).try_into()?, transaction)?;

        if !run_result.is_valid() {
            // This was an error running this proposal, tell tenderdash that the block isn't valid
            let response = ResponseProcessProposal {
                status: proto::response_process_proposal::ProposalStatus::Reject.into(),
                ..Default::default()
            };
            Ok(response)
        } else {
            let block_execution_outcome::v0::BlockExecutionOutcome {
                app_hash,
                tx_results,
                validator_set_update,
            } = run_result.into_data().map_err(Error::Protocol)?;

            // TODO: implement all fields, including tx processing; for now, just leaving bare minimum
            let response = ResponseProcessProposal {
                app_hash: app_hash.to_vec(),
                tx_results: tx_results.into_iter().map(|(_, value)| value).collect(),
                status: proto::response_process_proposal::ProposalStatus::Accept.into(),
                validator_set_update,
                ..Default::default()
            };
            Ok(response)
        }
    }

    fn extend_vote(
        &self,
        request: proto::RequestExtendVote,
    ) -> Result<proto::ResponseExtendVote, proto::ResponseException> {
        let _timer = crate::metrics::abci_request_duration("extend_vote");

        let proto::RequestExtendVote {
            hash: block_hash,
            height,
            round,
        } = request;
        let guarded_block_execution_context = self.platform.block_execution_context.read().unwrap();
        let block_execution_context =
            guarded_block_execution_context
                .as_ref()
                .ok_or(Error::Execution(ExecutionError::CorruptedCodeExecution(
                    "block execution context must be set in block begin handler for extend vote",
                )))?;

        // Verify Tenderdash that it called this handler correctly
        let block_state_info = &block_execution_context.block_state_info();

        if !block_state_info.matches_current_block(
            height as u64,
            round as u32,
            block_hash.clone(),
        )? {
            Err(Error::from(AbciError::RequestForWrongBlockReceived(format!(
                "received extend vote request for height: {} round: {}, block: {};  expected height: {} round: {}, block: {}",
                height, round, hex::encode(block_hash),
                block_state_info.height(), block_state_info.round(), block_state_info.block_hash().map(|block_hash| hex::encode(block_hash)).unwrap_or("None".to_string())
            )))
                .into())
        } else {
            // we only want to sign the hash of the transaction
            let extensions = block_execution_context
                .withdrawal_transactions()
                .keys()
                .map(|tx_id| ExtendVoteExtension {
                    r#type: VoteExtensionType::ThresholdRecover as i32,
                    extension: tx_id.to_byte_array().to_vec(),
                })
                .collect();
            Ok(proto::ResponseExtendVote {
                vote_extensions: extensions,
            })
        }
    }

    /// Todo: Verify vote extension not really needed because extend vote is deterministic
    fn verify_vote_extension(
        &self,
        request: proto::RequestVerifyVoteExtension,
    ) -> Result<proto::ResponseVerifyVoteExtension, proto::ResponseException> {
        let _timer = crate::metrics::abci_request_duration("verify_vote_extension");

        let proto::RequestVerifyVoteExtension {
            height,
            round,
            vote_extensions,
            ..
        } = request;

        let guarded_block_execution_context = self.platform.block_execution_context.read().unwrap();
        let block_execution_context =
            guarded_block_execution_context
                .as_ref()
                .ok_or(Error::Execution(ExecutionError::CorruptedCodeExecution(
                    "block execution context must be set in block begin handler for verify vote extension",
                )))?;

        let platform_version = block_execution_context
            .block_platform_state()
            .current_platform_version()?;

        let got: withdrawal_txs::v0::WithdrawalTxs = vote_extensions.into();
        let expected = block_execution_context
            .withdrawal_transactions()
            .keys()
            .map(|tx_id| ExtendVoteExtension {
                r#type: VoteExtensionType::ThresholdRecover as i32,
                extension: tx_id.to_byte_array().to_vec(),
            })
            .collect::<Vec<_>>()
            .into();

        // let state = self.platform.state.read().unwrap();
        //
        // let quorum = state.current_validator_set()?;

        // let validator_pro_tx_hash = ProTxHash::from_slice(validator_pro_tx_hash.as_slice())
        //     .map_err(|_| {
        //         Error::Abci(AbciError::BadRequestDataSize(format!(
        //             "invalid vote extension protxhash: {}",
        //             hex::encode(validator_pro_tx_hash.as_slice())
        //         )))
        //     })?;
        //
        // let Some(validator) = quorum.validator_set.get(&validator_pro_tx_hash) else {
        //     return Ok(proto::ResponseVerifyVoteExtension {
        //         status: VerifyStatus::Unknown.into(),
        //     });
        // };

        let validation_result = self.platform.check_withdrawals(
            &got,
            &expected,
            height as u64,
            round as u32,
            None,
            None,
            platform_version,
        )?;

        if validation_result.is_valid() {
            Ok(proto::ResponseVerifyVoteExtension {
                status: VerifyStatus::Accept.into(),
            })
        } else {
            tracing::error!(
                ?got,
                ?expected,
                ?validation_result.errors,
                "vote extension mismatch"
            );
            Ok(proto::ResponseVerifyVoteExtension {
                status: VerifyStatus::Reject.into(),
            })
        }
    }

    fn finalize_block(
        &self,
        request: RequestFinalizeBlock,
    ) -> Result<ResponseFinalizeBlock, ResponseException> {
        let _timer = crate::metrics::abci_request_duration("finalize_block");

        let transaction_guard = self.transaction.read().unwrap();

        let transaction = transaction_guard.as_ref().ok_or(Error::Execution(
            ExecutionError::NotInTransaction(
                "trying to finalize block without a current transaction",
            ),
        ))?;

        let block_finalization_outcome = self
            .platform
            .finalize_block_proposal(request.try_into()?, transaction)?;

        //FIXME: tell tenderdash about the problem instead
        // This can not go to production!
        if !block_finalization_outcome.validation_result.is_valid() {
            return Err(Error::Abci(
                block_finalization_outcome
                    .validation_result
                    .errors
                    .into_iter()
                    .next()
                    .unwrap(),
            )
            .into());
        }

        drop(transaction_guard);

        self.commit_transaction()?;

        Ok(ResponseFinalizeBlock {
            events: vec![],
            retain_height: 0,
        })
    }

    fn check_tx(&self, request: RequestCheckTx) -> Result<ResponseCheckTx, ResponseException> {
        let _timer = crate::metrics::abci_request_duration("check_tx");

        let RequestCheckTx { tx, .. } = request;
        match self.platform.check_tx(tx.as_slice()) {
            Ok(validation_result) => {
                let platform_state = self.platform.state.read().unwrap();
                let platform_version = platform_state.current_platform_version()?;
                let first_consensus_error = validation_result.errors.first();

                let (code, info) = if let Some(consensus_error) = first_consensus_error {
                    let consensus_error_bytes = consensus_error
                        .serialize_to_bytes_with_platform_version(platform_version)
                        .map_err(|e| ResponseException::from(Error::Protocol(e)))?;

<<<<<<< HEAD
                    let error_data_buffer = platform_value!({
                        "data": {
                            "serializedError": consensus_error_bytes
                        }
                    })
                    .to_cbor_buffer()
                    .map_err(|e| ResponseException::from(Error::Protocol(e.into())))?;
=======
                    let error_data = cbor!({
                        "data" => {
                            "serializedError" => consensus_error_bytes
                        }
                    })
                    .map_err(|err| {
                        Error::Serialization(SerializationError::CorruptedSerialization(format!(
                            "can't create cbor: {err}"
                        )))
                    })?;

                    let mut error_data_buffer: Vec<u8> = Vec::new();
                    ciborium::ser::into_writer(&error_data, &mut error_data_buffer)
                        .map_err(|e| e.to_string())?;
>>>>>>> 56a86b07

                    (
                        consensus_error.code(),
                        encode(&error_data_buffer, Encoding::Base64),
                    )
                } else {
                    // If there are no execution errors the code will be 0
                    (0, "".to_string())
                };

                let gas_wanted = validation_result
                    .data
                    .map(|fee_result| fee_result.total_base_fee())
                    .unwrap_or_default();

                Ok(ResponseCheckTx {
                    code,
                    data: vec![],
                    info,
                    gas_wanted: gas_wanted as SignedCredits,
                    codespace: "".to_string(),
                    sender: "".to_string(),
                    priority: 0,
                })
            }
            Err(error) => {
<<<<<<< HEAD
                let error_data_buffer = platform_value!({
                    "message": format!("Internal error {}", error.to_string()),
                    // TODO: consider capturing stack with one of the libs
                    //   and send it to the client
                    //"stack": "..."
                })
                .to_cbor_buffer()
                .map_err(|e| ResponseException::from(Error::Protocol(e.into())))?;
=======
                let error_data = cbor!({
                    "message" => "Internal error",
                })
                .map_err(|err| {
                    Error::Serialization(SerializationError::CorruptedSerialization(format!(
                        "can't create cbor: {err}"
                    )))
                })?;

                let mut error_data_buffer: Vec<u8> = Vec::new();
                ciborium::ser::into_writer(&error_data, &mut error_data_buffer)
                    .map_err(|e| e.to_string())?;
>>>>>>> 56a86b07

                tracing::error!(?error, "check_tx failed");

                Ok(ResponseCheckTx {
                    code: AbciErrorCodes::Internal as u32, // Internal error gRPC code
                    data: vec![],
                    info: encode(&error_data_buffer, Encoding::Base64),
                    gas_wanted: 0 as SignedCredits,
                    codespace: "".to_string(),
                    sender: "".to_string(),
                    priority: 0,
                })
            }
        }
    }

    fn query(&self, request: RequestQuery) -> Result<ResponseQuery, ResponseException> {
        let _timer = crate::metrics::abci_request_duration("query");

        let RequestQuery { data, path, .. } = &request;

        let Some(platform_version) = PlatformVersion::get_maybe_current() else {
            let error_data_buffer = platform_value!({
                "message": "Platform not initialized",
                // TODO: consider capturing stack with one of the libs
                //   and send it to the client
                //"stack": "..."
            })
            .to_cbor_buffer()
            .map_err(|e| ResponseException::from(Error::Protocol(e.into())))?;

            let response = ResponseQuery {
                code: AbciErrorCodes::Internal as u32,
                log: "".to_string(),
                info: encode(&error_data_buffer, Encoding::Base64),
                index: 0,
                key: vec![],
                value: vec![],
                proof_ops: None,
                height: self.platform.state.read().unwrap().height() as i64,
                codespace: "".to_string(),
            };
            tracing::error!(?response, "platform version not initialized");

            return Ok(response);
        };

        let result = self
            .platform
            .query(path.as_str(), data.as_slice(), platform_version)?;

        let (code, data, info) = if result.is_valid() {
            (0, result.data.unwrap_or_default(), "success".to_string())
        } else {
            let error = result.errors.first();

            let (code, error_message) = if let Some(error) = error {
                match error {
                    QueryError::NotFound(message) => {
                        (AbciErrorCodes::NotFound as u32, message.to_owned())
                    }
                    QueryError::InvalidArgument(message) => {
                        (AbciErrorCodes::InvalidArgument as u32, message.to_owned())
                    }
                    QueryError::Query(error) => {
                        (AbciErrorCodes::InvalidArgument as u32, error.to_string())
                    }
                    _ => (AbciErrorCodes::Unknown as u32, error.to_string()),
                }
            } else {
                (
                    AbciErrorCodes::Unknown as u32,
                    "Unknown Drive error".to_string(),
                )
            };

            let error_data_buffer = platform_value!({
                "message": error_message,
            })
            .to_cbor_buffer()
            .map_err(|e| ResponseException::from(Error::Protocol(e.into())))?;

            (code, vec![], encode(&error_data_buffer, Encoding::Base64))
        };

        let response = ResponseQuery {
            //todo: right now just put GRPC error codes,
            //  later we will use own error codes
            code,
            log: "".to_string(),
            info,
            index: 0,
            key: vec![],
            value: data,
            proof_ops: None,
            height: self.platform.state.read().unwrap().height() as i64,
            codespace: "".to_string(),
        };

        Ok(response)
    }
}
//
// #[cfg(test)]
// mod tests {
//     mod handlers {
//         use crate::config::PlatformConfig;
//         use crate::rpc::core::MockCoreRPCLike;
//         use chrono::{Duration, Utc};
//         use dashcore_rpc::dashcore::hashes::hex::FromHex;
//         use dashcore_rpc::dashcore::BlockHash;
//         use dpp::contracts::withdrawals_contract;
//
//         use dpp::identity::core_script::CoreScript;
//         use dpp::identity::state_transition::identity_credit_withdrawal_transition::Pooling;
//         use dpp::platform_value::{platform_value, BinaryData};
//         use dpp::prelude::Identifier;
//         use dpp::system_data_contracts::{load_system_data_contract, SystemDataContract};
//         use dpp::tests::fixtures::get_withdrawal_document_fixture;
//         use dpp::util::hash;
//         use drive::common::helpers::identities::create_test_masternode_identities;
//         use dpp::block::block_info::BlockInfo;
//         use drive::drive::identity::withdrawals::WithdrawalTransactionIdAndBytes;
//         use drive::fee::epoch::CreditsPerEpoch;
//         use drive::fee_pools::epochs::Epoch;
//         use drive::tests::helpers::setup::setup_document;
//         use rust_decimal::prelude::ToPrimitive;
//         use serde_json::json;
//         use std::cmp::Ordering;
//         use std::ops::Div;
//         use tenderdash_abci::Application;
//         use tenderdash_abci::proto::abci::{RequestPrepareProposal, RequestProcessProposal};
//         use tenderdash_abci::proto::google::protobuf::Timestamp;
//
//         use crate::abci::messages::{
//             AfterFinalizeBlockRequest, BlockBeginRequest, BlockEndRequest, BlockFees,
//         };
//         use crate::platform::Platform;
//         use crate::test::fixture::abci::static_init_chain_request;
//         use crate::test::helpers::fee_pools::create_test_masternode_share_identities_and_documents;
//         use crate::test::helpers::setup::{TempPlatform, TestPlatformBuilder};
//
//
//         fn prepare_withdrawal_test(platform: &TempPlatform<MockCoreRPCLike>) {
//             let transaction = platform.drive.grove.start_transaction();
//             //this should happen after
//             let data_contract = load_system_data_contract(SystemDataContract::Withdrawals)
//                 .expect("to load system data contract");
//
//             // Init withdrawal requests
//             let withdrawals: Vec<WithdrawalTransactionIdAndBytes> = (0..16)
//                 .map(|index: u64| (index.to_be_bytes().to_vec(), vec![index as u8; 32]))
//                 .collect();
//
//             let owner_id = Identifier::new([1u8; 32]);
//
//             for (_, tx_bytes) in withdrawals.iter() {
//                 let tx_id = hash::hash(tx_bytes);
//
//                 let document = get_withdrawal_document_fixture(
//                     &data_contract,
//                     owner_id,
//                     platform_value!({
//                         "amount": 1000u64,
//                         "coreFeePerByte": 1u32,
//                         "pooling": Pooling::Never as u8,
//                         "outputScript": CoreScript::from_bytes((0..23).collect::<Vec<u8>>()),
//                         "status": withdrawals_contract::WithdrawalStatus::POOLED as u8,
//                         "transactionIndex": 1u64,
//                         "transactionSignHeight": 93u64,
//                         "transactionId": BinaryData::new(tx_id),
//                     }),
//                     None,
//                 )
//                     .expect("expected withdrawal document");
//
//                 let document_type = data_contract
//                     .document_type(withdrawals_contract::document_types::WITHDRAWAL)
//                     .expect("expected to get document type");
//
//                 setup_document(
//                     &platform.drive,
//                     &document,
//                     &data_contract,
//                     document_type,
//                     Some(&transaction),
//                 );
//             }
//
//             let block_info = BlockInfo {
//                 time_ms: 1,
//                 height: 1,
//                 epoch: Epoch::new(1).unwrap(),
//             };
//
//             let mut drive_operations = vec![];
//
//             platform
//                 .drive
//                 .add_enqueue_withdrawal_transaction_operations(&withdrawals, &mut drive_operations);
//
//             platform
//                 .drive
//                 .apply_drive_operations(drive_operations, true, &block_info, Some(&transaction))
//                 .expect("to apply drive operations");
//
//             platform.drive.grove.commit_transaction(transaction).unwrap().expect("expected to commit transaction")
//         }
//
//         #[test]
//         fn test_abci_flow_with_withdrawals() {
//             let mut platform = TestPlatformBuilder::new()
//                 .with_config(PlatformConfig {
//                     verify_sum_trees: false,
//                     ..Default::default()
//                 })
//                 .build_with_mock_rpc();
//
//             let mut core_rpc_mock = MockCoreRPCLike::new();
//
//             core_rpc_mock
//                 .expect_get_block_hash()
//                 // .times(total_days)
//                 .returning(|_| {
//                     Ok(BlockHash::from_hex(
//                         "0000000000000000000000000000000000000000000000000000000000000000",
//                     )
//                     .unwrap())
//                 });
//
//             core_rpc_mock
//                 .expect_get_block_json()
//                 // .times(total_days)
//                 .returning(|_| Ok(json!({})));
//
//             platform.core_rpc = core_rpc_mock;
//
//             // init chain
//             let init_chain_request = static_init_chain_request();
//
//             platform
//                 .init_chain(init_chain_request)
//                 .expect("should init chain");
//
//             prepare_withdrawal_test(&platform);
//
//             let transaction = platform.drive.grove.start_transaction();
//
//             // setup the contract
//             let contract = platform.create_mn_shares_contract(Some(&transaction));
//
//             let genesis_time = Utc::now();
//
//             let total_days = 29;
//
//             let epoch_1_start_day = 18;
//
//             let blocks_per_day = 50i64;
//
//             let epoch_1_start_block = 13;
//
//             let proposers_count = 50u16;
//
//             let storage_fees_per_block = 42000;
//
//             // and create masternode identities
//             let proposers = create_test_masternode_identities(
//                 &platform.drive,
//                 proposers_count,
//                 Some(51),
//                 Some(&transaction),
//             );
//
//             create_test_masternode_share_identities_and_documents(
//                 &platform.drive,
//                 &contract,
//                 &proposers,
//                 Some(53),
//                 Some(&transaction),
//             );
//
//             platform.drive.grove.commit_transaction(transaction).unwrap().expect("expected to commit transaction");
//
//             let block_interval = 86400i64.div(blocks_per_day);
//
//             let mut previous_block_time_ms: Option<u64> = None;
//
//             // process blocks
//             for day in 0..total_days {
//                 for block_num in 0..blocks_per_day {
//                     let block_time = if day == 0 && block_num == 0 {
//                         genesis_time
//                     } else {
//                         genesis_time
//                             + Duration::days(day as i64)
//                             + Duration::seconds(block_interval * block_num)
//                     };
//
//                     let block_height = 1 + (blocks_per_day as u64 * day as u64) + block_num as u64;
//
//                     let block_time_ms = block_time
//                         .timestamp_millis()
//                         .to_u64()
//                         .expect("block time can not be before 1970");
//
//                     //todo: before we had total_hpmns, where should we put it
//                     let request_process_proposal = RequestPrepareProposal {
//                         max_tx_bytes: 0,
//                         txs: vec![],
//                         local_last_commit: None,
//                         misbehavior: vec![],
//                         height: block_height as i64,
//                         round: 0,
//                         time: Some(Timestamp {
//                             seconds: (block_time_ms / 1000) as i64,
//                             nanos: ((block_time_ms % 1000) * 1000) as i32,
//                         }),
//                         next_validators_hash: [0u8;32].to_vec(),
//                         core_chain_locked_height: 1,
//                         proposer_pro_tx_hash: proposers
//                             .get(block_height as usize % (proposers_count as usize))
//                             .unwrap().to_vec(),
//                         proposed_app_version: 1,
//                         version: None,
//                         quorum_hash: [0u8;32].to_vec(),
//                     };
//
//                     // We are going to process the proposal, during processing we expect internal
//                     // subroutines to take place, these subroutines will create the transactions
//                     let process_proposal_response = platform
//                         .process_proposal(block_begin_request)
//                         .unwrap_or_else(|e| {
//                             panic!(
//                                 "should begin process block #{} for day #{} : {:?}",
//                                 block_height, day, e
//                             )
//                         });
//
//                     // Set previous block time
//                     previous_block_time_ms = Some(block_time_ms);
//
//                     // Should calculate correct current epochs
//                     let (epoch_index, epoch_change) = if day > epoch_1_start_day {
//                         (1, false)
//                     } else if day == epoch_1_start_day {
//                         match block_num.cmp(&epoch_1_start_block) {
//                             Ordering::Less => (0, false),
//                             Ordering::Equal => (1, true),
//                             Ordering::Greater => (1, false),
//                         }
//                     } else if day == 0 && block_num == 0 {
//                         (0, true)
//                     } else {
//                         (0, false)
//                     };
//
//                     assert_eq!(
//                         block_begin_response.epoch_info.current_epoch_index,
//                         epoch_index
//                     );
//
//                     assert_eq!(
//                         block_begin_response.epoch_info.is_epoch_change,
//                         epoch_change
//                     );
//
//                     if day == 0 && block_num == 0 {
//                         let unsigned_withdrawal_hexes = block_begin_response
//                             .unsigned_withdrawal_transactions
//                             .iter()
//                             .map(hex::encode)
//                             .collect::<Vec<String>>();
//
//                         assert_eq!(unsigned_withdrawal_hexes, vec![
//               "200000000000000000000000000000000000000000000000000000000000000000010000002b32db6c2c0a6235fb1397e8225ea85e0f0e6e8c7b126d0016ccbde0e667151e",
//               "200101010101010101010101010101010101010101010101010101010101010101010000002b32db6c2c0a6235fb1397e8225ea85e0f0e6e8c7b126d0016ccbde0e667151e",
//               "200202020202020202020202020202020202020202020202020202020202020202010000002b32db6c2c0a6235fb1397e8225ea85e0f0e6e8c7b126d0016ccbde0e667151e",
//               "200303030303030303030303030303030303030303030303030303030303030303010000002b32db6c2c0a6235fb1397e8225ea85e0f0e6e8c7b126d0016ccbde0e667151e",
//               "200404040404040404040404040404040404040404040404040404040404040404010000002b32db6c2c0a6235fb1397e8225ea85e0f0e6e8c7b126d0016ccbde0e667151e",
//               "200505050505050505050505050505050505050505050505050505050505050505010000002b32db6c2c0a6235fb1397e8225ea85e0f0e6e8c7b126d0016ccbde0e667151e",
//               "200606060606060606060606060606060606060606060606060606060606060606010000002b32db6c2c0a6235fb1397e8225ea85e0f0e6e8c7b126d0016ccbde0e667151e",
//               "200707070707070707070707070707070707070707070707070707070707070707010000002b32db6c2c0a6235fb1397e8225ea85e0f0e6e8c7b126d0016ccbde0e667151e",
//               "200808080808080808080808080808080808080808080808080808080808080808010000002b32db6c2c0a6235fb1397e8225ea85e0f0e6e8c7b126d0016ccbde0e667151e",
//               "200909090909090909090909090909090909090909090909090909090909090909010000002b32db6c2c0a6235fb1397e8225ea85e0f0e6e8c7b126d0016ccbde0e667151e",
//               "200a0a0a0a0a0a0a0a0a0a0a0a0a0a0a0a0a0a0a0a0a0a0a0a0a0a0a0a0a0a0a0a010000002b32db6c2c0a6235fb1397e8225ea85e0f0e6e8c7b126d0016ccbde0e667151e",
//               "200b0b0b0b0b0b0b0b0b0b0b0b0b0b0b0b0b0b0b0b0b0b0b0b0b0b0b0b0b0b0b0b010000002b32db6c2c0a6235fb1397e8225ea85e0f0e6e8c7b126d0016ccbde0e667151e",
//               "200c0c0c0c0c0c0c0c0c0c0c0c0c0c0c0c0c0c0c0c0c0c0c0c0c0c0c0c0c0c0c0c010000002b32db6c2c0a6235fb1397e8225ea85e0f0e6e8c7b126d0016ccbde0e667151e",
//               "200d0d0d0d0d0d0d0d0d0d0d0d0d0d0d0d0d0d0d0d0d0d0d0d0d0d0d0d0d0d0d0d010000002b32db6c2c0a6235fb1397e8225ea85e0f0e6e8c7b126d0016ccbde0e667151e",
//               "200e0e0e0e0e0e0e0e0e0e0e0e0e0e0e0e0e0e0e0e0e0e0e0e0e0e0e0e0e0e0e0e010000002b32db6c2c0a6235fb1397e8225ea85e0f0e6e8c7b126d0016ccbde0e667151e",
//               "200f0f0f0f0f0f0f0f0f0f0f0f0f0f0f0f0f0f0f0f0f0f0f0f0f0f0f0f0f0f0f0f010000002b32db6c2c0a6235fb1397e8225ea85e0f0e6e8c7b126d0016ccbde0e667151e",
//             ]);
//                     } else {
//                         assert_eq!(
//                             block_begin_response.unsigned_withdrawal_transactions.len(),
//                             0
//                         );
//                     }
//
//                     let block_end_request = BlockEndRequest {
//                         fees: BlockFees {
//                             storage_fee: storage_fees_per_block,
//                             processing_fee: 1600,
//                             refunds_per_epoch: CreditsPerEpoch::from_iter([(0, 100)]),
//                         },
//                     };
//
//                     let block_end_response = platform
//                         .block_end(block_end_request, Some(&transaction))
//                         .unwrap_or_else(|_| {
//                             panic!(
//                                 "should end process block #{} for day #{}",
//                                 block_height, day
//                             )
//                         });
//
//                     let after_finalize_block_request = AfterFinalizeBlockRequest {
//                         updated_data_contract_ids: Vec::new(),
//                     };
//
//                     platform
//                         .after_finalize_block(after_finalize_block_request)
//                         .unwrap_or_else(|_| {
//                             panic!(
//                                 "should begin process block #{} for day #{}",
//                                 block_height, day
//                             )
//                         });
//
//                     // Should pay to all proposers for epoch 0, when epochs 1 started
//                     if epoch_index != 0 && epoch_change {
//                         assert!(block_end_response.proposers_paid_count.is_some());
//                         assert!(block_end_response.paid_epoch_index.is_some());
//
//                         assert_eq!(
//                             block_end_response.proposers_paid_count.unwrap(),
//                             proposers_count
//                         );
//                         assert_eq!(block_end_response.paid_epoch_index.unwrap(), 0);
//                     } else {
//                         assert!(block_end_response.proposers_paid_count.is_none());
//                         assert!(block_end_response.paid_epoch_index.is_none());
//                     };
//                 }
//             }
//         }
//
//         #[test]
//         fn test_chain_halt_for_36_days() {
//             // TODO refactor to remove code duplication
//
//             let mut platform = TestPlatformBuilder::new()
//                 .with_config(PlatformConfig {
//                     verify_sum_trees: false,
//                     ..Default::default()
//                 })
//                 .build_with_mock_rpc();
//
//             let mut core_rpc_mock = MockCoreRPCLike::new();
//
//             core_rpc_mock
//                 .expect_get_block_hash()
//                 // .times(1) // TODO: investigate why it always n + 1
//                 .returning(|_| {
//                     Ok(BlockHash::from_hex(
//                         "0000000000000000000000000000000000000000000000000000000000000000",
//                     )
//                     .unwrap())
//                 });
//
//             core_rpc_mock
//                 .expect_get_block_json()
//                 // .times(1) // TODO: investigate why it always n + 1
//                 .returning(|_| Ok(json!({})));
//
//             platform.core_rpc = core_rpc_mock;
//
//             let transaction = platform.drive.grove.start_transaction();
//
//             // init chain
//             let init_chain_request = static_init_chain_request();
//
//             platform
//                 .init_chain(init_chain_request, Some(&transaction))
//                 .expect("should init chain");
//
//             // setup the contract
//             let contract = platform.create_mn_shares_contract(Some(&transaction));
//
//             let genesis_time = Utc::now();
//
//             let epoch_2_start_day = 37;
//
//             let blocks_per_day = 50i64;
//
//             let proposers_count = 50u16;
//
//             let storage_fees_per_block = 42000;
//
//             // and create masternode identities
//             let proposers = create_test_masternode_identities(
//                 &platform.drive,
//                 proposers_count,
//                 Some(52),
//                 Some(&transaction),
//             );
//
//             create_test_masternode_share_identities_and_documents(
//                 &platform.drive,
//                 &contract,
//                 &proposers,
//                 Some(54),
//                 Some(&transaction),
//             );
//
//             let block_interval = 86400i64.div(blocks_per_day);
//
//             let mut previous_block_time_ms: Option<u64> = None;
//
//             // process blocks
//             for day in [0, 1, 2, 3, 37] {
//                 for block_num in 0..blocks_per_day {
//                     let block_time = if day == 0 && block_num == 0 {
//                         genesis_time
//                     } else {
//                         genesis_time
//                             + Duration::days(day as i64)
//                             + Duration::seconds(block_interval * block_num)
//                     };
//
//                     let block_height = 1 + (blocks_per_day as u64 * day as u64) + block_num as u64;
//
//                     let block_time_ms = block_time
//                         .timestamp_millis()
//                         .to_u64()
//                         .expect("block time can not be before 1970");
//
//                     // Processing block
//                     let block_begin_request = BlockBeginRequest {
//                         block_height,
//                         block_time_ms,
//                         previous_block_time_ms,
//                         proposer_pro_tx_hash: *proposers
//                             .get(block_height as usize % (proposers_count as usize))
//                             .unwrap(),
//                         proposed_app_version: 1,
//                         validator_set_quorum_hash: Default::default(),
//                         last_synced_core_height: 1,
//                         core_chain_locked_height: 1,
//                         total_hpmns: proposers_count as u32,
//                     };
//
//                     let block_begin_response = platform
//                         .block_begin(block_begin_request, Some(&transaction))
//                         .unwrap_or_else(|_| {
//                             panic!(
//                                 "should begin process block #{} for day #{}",
//                                 block_height, day
//                             )
//                         });
//
//                     // Set previous block time
//                     previous_block_time_ms = Some(block_time_ms);
//
//                     // Should calculate correct current epochs
//                     let (epoch_index, epoch_change) = if day == epoch_2_start_day {
//                         if block_num == 0 {
//                             (2, true)
//                         } else {
//                             (2, false)
//                         }
//                     } else if day == 0 && block_num == 0 {
//                         (0, true)
//                     } else {
//                         (0, false)
//                     };
//
//                     assert_eq!(
//                         block_begin_response.epoch_info.current_epoch_index,
//                         epoch_index
//                     );
//
//                     assert_eq!(
//                         block_begin_response.epoch_info.is_epoch_change,
//                         epoch_change
//                     );
//
//                     let block_end_request = BlockEndRequest {
//                         fees: BlockFees {
//                             storage_fee: storage_fees_per_block,
//                             processing_fee: 1600,
//                             refunds_per_epoch: CreditsPerEpoch::from_iter([(0, 100)]),
//                         },
//                     };
//
//                     let block_end_response = platform
//                         .block_end(block_end_request, Some(&transaction))
//                         .unwrap_or_else(|_| {
//                             panic!(
//                                 "should end process block #{} for day #{}",
//                                 block_height, day
//                             )
//                         });
//
//                     let after_finalize_block_request = AfterFinalizeBlockRequest {
//                         updated_data_contract_ids: Vec::new(),
//                     };
//
//                     platform
//                         .after_finalize_block(after_finalize_block_request)
//                         .unwrap_or_else(|_| {
//                             panic!(
//                                 "should begin process block #{} for day #{}",
//                                 block_height, day
//                             )
//                         });
//
//                     // Should pay to all proposers for epoch 0, when epochs 1 started
//                     if epoch_index != 0 && epoch_change {
//                         assert!(block_end_response.proposers_paid_count.is_some());
//                         assert!(block_end_response.paid_epoch_index.is_some());
//
//                         assert_eq!(
//                             block_end_response.proposers_paid_count.unwrap(),
//                             blocks_per_day as u16,
//                         );
//                         assert_eq!(block_end_response.paid_epoch_index.unwrap(), 0);
//                     } else {
//                         assert!(block_end_response.proposers_paid_count.is_none());
//                         assert!(block_end_response.paid_epoch_index.is_none());
//                     };
//                 }
//             }
//         }
//     }
// }<|MERGE_RESOLUTION|>--- conflicted
+++ resolved
@@ -37,7 +37,6 @@
 
 use crate::abci::server::AbciApplication;
 use crate::error::execution::ExecutionError;
-use ciborium::cbor;
 
 use crate::error::Error;
 use crate::rpc::core::CoreRPCLike;
@@ -56,11 +55,8 @@
 
 use dpp::platform_value::string_encoding::{encode, Encoding};
 
-<<<<<<< HEAD
 use crate::abci::error::AbciErrorCodes;
 use crate::error::query::QueryError;
-=======
->>>>>>> 56a86b07
 use crate::error::serialization::SerializationError;
 use crate::execution::types::block_execution_context::v0::{
     BlockExecutionContextV0Getters, BlockExecutionContextV0MutableGetters,
@@ -589,7 +585,6 @@
                         .serialize_to_bytes_with_platform_version(platform_version)
                         .map_err(|e| ResponseException::from(Error::Protocol(e)))?;
 
-<<<<<<< HEAD
                     let error_data_buffer = platform_value!({
                         "data": {
                             "serializedError": consensus_error_bytes
@@ -597,22 +592,6 @@
                     })
                     .to_cbor_buffer()
                     .map_err(|e| ResponseException::from(Error::Protocol(e.into())))?;
-=======
-                    let error_data = cbor!({
-                        "data" => {
-                            "serializedError" => consensus_error_bytes
-                        }
-                    })
-                    .map_err(|err| {
-                        Error::Serialization(SerializationError::CorruptedSerialization(format!(
-                            "can't create cbor: {err}"
-                        )))
-                    })?;
-
-                    let mut error_data_buffer: Vec<u8> = Vec::new();
-                    ciborium::ser::into_writer(&error_data, &mut error_data_buffer)
-                        .map_err(|e| e.to_string())?;
->>>>>>> 56a86b07
 
                     (
                         consensus_error.code(),
@@ -639,7 +618,6 @@
                 })
             }
             Err(error) => {
-<<<<<<< HEAD
                 let error_data_buffer = platform_value!({
                     "message": format!("Internal error {}", error.to_string()),
                     // TODO: consider capturing stack with one of the libs
@@ -648,20 +626,6 @@
                 })
                 .to_cbor_buffer()
                 .map_err(|e| ResponseException::from(Error::Protocol(e.into())))?;
-=======
-                let error_data = cbor!({
-                    "message" => "Internal error",
-                })
-                .map_err(|err| {
-                    Error::Serialization(SerializationError::CorruptedSerialization(format!(
-                        "can't create cbor: {err}"
-                    )))
-                })?;
-
-                let mut error_data_buffer: Vec<u8> = Vec::new();
-                ciborium::ser::into_writer(&error_data, &mut error_data_buffer)
-                    .map_err(|e| e.to_string())?;
->>>>>>> 56a86b07
 
                 tracing::error!(?error, "check_tx failed");
 
