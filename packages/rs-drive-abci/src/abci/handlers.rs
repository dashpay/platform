// MIT LICENSE
//
// Copyright (c) 2021 Dash Core Group
//
// Permission is hereby granted, free of charge, to any
// person obtaining a copy of this software and associated
// documentation files (the "Software"), to deal in the
// Software without restriction, including without
// limitation the rights to use, copy, modify, merge,
// publish, distribute, sublicense, and/or sell copies of
// the Software, and to permit persons to whom the Software
// is furnished to do so, subject to the following
// conditions:
//
// The above copyright notice and this permission notice
// shall be included in all copies or substantial portions
// of the Software.
//
// THE SOFTWARE IS PROVIDED "AS IS", WITHOUT WARRANTY OF
// ANY KIND, EXPRESS OR IMPLIED, INCLUDING BUT NOT LIMITED
// TO THE WARRANTIES OF MERCHANTABILITY, FITNESS FOR A
// PARTICULAR PURPOSE AND NONINFRINGEMENT. IN NO EVENT
// SHALL THE AUTHORS OR COPYRIGHT HOLDERS BE LIABLE FOR ANY
// CLAIM, DAMAGES OR OTHER LIABILITY, WHETHER IN AN ACTION
// OF CONTRACT, TORT OR OTHERWISE, ARISING FROM, OUT OF OR
// IN CONNECTION WITH THE SOFTWARE OR THE USE OR OTHER
// DEALINGS IN THE SOFTWARE.
//

//! Tenderdash ABCI Handlers.
//!
//! This module defines the `TenderdashAbci` trait and implements it for type `Platform`.
//!

use crate::abci::messages::{
    AfterFinalizeBlockRequest, AfterFinalizeBlockResponse, BlockBeginRequest, BlockBeginResponse,
    BlockEndRequest, BlockEndResponse, InitChainRequest, InitChainResponse,
};
use crate::block::{BlockExecutionContext, BlockStateInfo};
use crate::execution::fee_pools::epoch::EpochInfo;
use drive::fee::epoch::GENESIS_EPOCH_INDEX;
use drive::grovedb::TransactionArg;

use crate::error::execution::ExecutionError;
use crate::error::Error;
use crate::platform::Platform;

/// A trait for handling the Tenderdash ABCI (Application Blockchain Interface).
pub trait TenderdashAbci {
    /// Called with JS drive on init chain
    fn init_chain(
        &self,
        request: InitChainRequest,
        transaction: TransactionArg,
    ) -> Result<InitChainResponse, Error>;

    /// Called with JS Drive on block begin
    fn block_begin(
        &self,
        request: BlockBeginRequest,
        transaction: TransactionArg,
    ) -> Result<BlockBeginResponse, Error>;

    /// Called with JS Drive on block end
    fn block_end(
        &self,
        request: BlockEndRequest,
        transaction: TransactionArg,
    ) -> Result<BlockEndResponse, Error>;

    /// Called with JS Drive after the current block db transaction is committed
    fn after_finalize_block(
        &self,
        request: AfterFinalizeBlockRequest,
    ) -> Result<AfterFinalizeBlockResponse, Error>;
}

impl TenderdashAbci for Platform {
    /// Creates initial state structure and returns response
    fn init_chain(
        &self,
        request: InitChainRequest,
        transaction: TransactionArg,
    ) -> Result<InitChainResponse, Error> {
        self.create_genesis_state(
            request.genesis_time_ms,
            request.system_identity_public_keys,
            transaction,
        )?;

        let response = InitChainResponse {};

        Ok(response)
    }

    /// Set genesis time, block info, and epoch info, and returns response
    fn block_begin(
        &self,
        request: BlockBeginRequest,
        transaction: TransactionArg,
    ) -> Result<BlockBeginResponse, Error> {
        // TODO: If genesis time is not set in genesis config then it set on the first block
        //  which is great but we still need time on init chain. Having two genesis times is not great at all.

        // Set genesis time
        let genesis_time_ms = if request.block_height == 1 {
            self.drive.set_genesis_time(request.block_time_ms);
            request.block_time_ms
        } else {
            //todo: lazy load genesis time
            self.drive
                .get_genesis_time(transaction)
                .map_err(Error::Drive)?
                .ok_or(Error::Execution(ExecutionError::DriveIncoherence(
                    "the genesis time must be set",
                )))?
        };

        // Update versions
        let proposed_app_version = request.proposed_app_version;

        self.drive.update_validator_proposed_app_version(
            request.proposer_pro_tx_hash,
            proposed_app_version,
            transaction,
        )?;

        // Init block execution context
        let block_info = BlockStateInfo::from_block_begin_request(&request);

        let epoch_info = EpochInfo::from_genesis_time_and_block_info(genesis_time_ms, &block_info)?;

        let block_execution_context = BlockExecutionContext {
            block_info,
            epoch_info: epoch_info.clone(),
            hpmn_count: request.total_hpmns,
        };

        // If last synced Core block height is not set instead of scanning
        // number of blocks for asset unlock transactions scan only one
        // on Core chain locked height by setting last_synced_core_height to the same value
        let last_synced_core_height = if request.last_synced_core_height == 0 {
            block_execution_context.block_info.core_chain_locked_height
        } else {
            request.last_synced_core_height
        };

        self.update_broadcasted_withdrawal_transaction_statuses(
            last_synced_core_height,
            &block_execution_context,
            transaction,
        )?;

        let unsigned_withdrawal_transaction_bytes = self
            .fetch_and_prepare_unsigned_withdrawal_transactions(
                &block_execution_context,
                request.validator_set_quorum_hash,
                transaction,
            )?;

        self.block_execution_context
            .replace(Some(block_execution_context));

        let response = BlockBeginResponse {
            epoch_info,
            unsigned_withdrawal_transactions: unsigned_withdrawal_transaction_bytes,
        };

        Ok(response)
    }

    /// Processes block fees and returns response
    fn block_end(
        &self,
        request: BlockEndRequest,
        transaction: TransactionArg,
    ) -> Result<BlockEndResponse, Error> {
        // Retrieve block execution context
        let block_execution_context = self.block_execution_context.borrow();
        let block_execution_context = block_execution_context.as_ref().ok_or(Error::Execution(
            ExecutionError::CorruptedCodeExecution(
                "block execution context must be set in block begin handler",
            ),
        ))?;

        self.pool_withdrawals_into_transactions_queue(block_execution_context, transaction)?;

        // Process fees
        let process_block_fees_outcome = self.process_block_fees(
            &block_execution_context.block_info,
            &block_execution_context.epoch_info,
            request.fees,
            transaction,
        )?;

        // Determine a new protocol version if enough proposers voted
        let changed_protocol_version = if block_execution_context
            .epoch_info
            .is_epoch_change_but_not_genesis()
        {
            // Set current protocol version to the version from upcoming epoch
            self.state.replace_with(|state| {
                state.current_protocol_version_in_consensus = state.next_epoch_protocol_version;

                state.clone()
            });

            // Determine new protocol version based on votes for the next epoch
            let maybe_new_protocol_version = self.check_for_desired_protocol_upgrade(
                block_execution_context.hpmn_count,
                transaction,
            )?;

            self.state.replace_with(|state| {
                if let Some(new_protocol_version) = maybe_new_protocol_version {
                    state.next_epoch_protocol_version = new_protocol_version;
                } else {
                    state.next_epoch_protocol_version = state.current_protocol_version_in_consensus;
                }
                state.clone()
            });

            Some(self.state.borrow().current_protocol_version_in_consensus)
        } else {
            None
        };

        Ok(BlockEndResponse::from_outcomes(
            &process_block_fees_outcome,
            changed_protocol_version,
        ))
    }

    fn after_finalize_block(
        &self,
        _: AfterFinalizeBlockRequest,
    ) -> Result<AfterFinalizeBlockResponse, Error> {
        let mut drive_cache = self.drive.cache.borrow_mut();

        drive_cache.cached_contracts.clear_block_cache();

        Ok(AfterFinalizeBlockResponse {})
    }
}

#[cfg(test)]
mod tests {
    mod handlers {
        use crate::abci::handlers::TenderdashAbci;
<<<<<<< HEAD
        use crate::common::helpers::fee_pools::create_test_masternode_share_identities_and_documents;
        use crate::config::PlatformConfig;
=======
>>>>>>> 05b90c43
        use chrono::{Duration, Utc};
        use dashcore::hashes::hex::FromHex;
        use dashcore::BlockHash;
        use dpp::contracts::withdrawals_contract;
        use dpp::data_contract::DriveContractExt;
        use dpp::document::document_stub::DocumentStub;
        use dpp::identity::state_transition::identity_credit_withdrawal_transition::Pooling;
        use dpp::tests::fixtures::{
            get_withdrawal_document_fixture, get_withdrawals_data_contract_fixture,
        };
        use dpp::util::hash;
        use drive::common::helpers::identities::create_test_masternode_identities;
        use drive::common::helpers::setup::setup_document;
        use drive::drive::block_info::BlockInfo;
        use drive::drive::identity::withdrawals::paths::WithdrawalTransaction;
        use drive::fee::epoch::CreditsPerEpoch;
        use drive::fee_pools::epochs::Epoch;
        use drive::rpc::core::MockCoreRPCLike;
        use rust_decimal::prelude::ToPrimitive;
        use serde_json::json;
        use std::cmp::Ordering;
        use std::ops::Div;

        use crate::abci::messages::{
            AfterFinalizeBlockRequest, BlockBeginRequest, BlockEndRequest, BlockFees,
        };
<<<<<<< HEAD
        use crate::common::helpers::setup::{setup_platform_raw, setup_system_data_contract};
=======
        use crate::config::PlatformConfig;
        use crate::test::fixture::abci::static_init_chain_request;
        use crate::test::helpers::fee_pools::create_test_masternode_share_identities_and_documents;
        use crate::test::helpers::setup::setup_platform_raw;

        // TODO: Should we remove this test in favor of strategy tests?
>>>>>>> 05b90c43

        #[test]
        fn test_abci_flow() {
            let mut platform = setup_platform_raw(Some(PlatformConfig {
                verify_sum_trees: false,
                ..Default::default()
            }));

            let mut core_rpc_mock = MockCoreRPCLike::new();

            let transaction = platform.drive.grove.start_transaction();

            // init chain
            let init_chain_request = static_init_chain_request();

            platform
                .init_chain(init_chain_request, Some(&transaction))
                .expect("should init chain");

            let data_contract = get_withdrawals_data_contract_fixture(None);

            setup_system_data_contract(&platform.drive, &data_contract, Some(&transaction));

            // Init withdrawal requests
            let withdrawals: Vec<WithdrawalTransaction> = (0..16)
                .map(|index: u64| (index.to_be_bytes().to_vec(), vec![index as u8; 32]))
                .collect();

            for (_, tx_bytes) in withdrawals.iter() {
                let tx_id = hash::hash(tx_bytes);

                let document = get_withdrawal_document_fixture(
                    &data_contract,
                    json!({
                        "amount": 1000,
                        "coreFeePerByte": 1,
                        "pooling": Pooling::Never,
                        "outputScript": (0..23).collect::<Vec<u8>>(),
                        "status": withdrawals_contract::Status::POOLED,
                        "transactionIndex": 1,
                        "transactionSignHeight": 93,
                        "transactionId": tx_id,
                    }),
                );

                let document_type = data_contract
                    .document_type_for_name(withdrawals_contract::types::WITHDRAWAL)
                    .expect("expected to get document type");

                setup_document(
                    &platform.drive,
                    &document,
                    &data_contract,
                    document_type,
                    Some(&transaction),
                );
            }

            let block_info = BlockInfo {
                time_ms: 1,
                height: 1,
                epoch: Epoch::new(1),
            };

            let mut drive_operations = vec![];

            platform
                .drive
                .add_enqueue_withdrawal_transaction_operations(&withdrawals, &mut drive_operations);

            platform
                .drive
                .apply_drive_operations(drive_operations, true, &block_info, Some(&transaction))
                .expect("to apply drive operations");

            // setup the contract
            let contract = platform.create_mn_shares_contract(Some(&transaction));

            let genesis_time = Utc::now();

            let total_days = 29;

            let epoch_1_start_day = 18;

            let blocks_per_day = 50i64;

            let epoch_1_start_block = 13;

            let proposers_count = 50u16;

            let storage_fees_per_block = 42000;

            // and create masternode identities
            let proposers = create_test_masternode_identities(
                &platform.drive,
                proposers_count,
                Some(51),
                Some(&transaction),
            );

            create_test_masternode_share_identities_and_documents(
                &platform.drive,
                &contract,
                &proposers,
                Some(53),
                Some(&transaction),
            );

            let block_interval = 86400i64.div(blocks_per_day);

            let mut previous_block_time_ms: Option<u64> = None;

            core_rpc_mock
                .expect_get_block_hash()
                // .times(total_days)
                .returning(|_| {
                    Ok(BlockHash::from_hex(
                        "0000000000000000000000000000000000000000000000000000000000000000",
                    )
                    .unwrap())
                });

            core_rpc_mock
                .expect_get_block_json()
                // .times(total_days)
                .returning(|_| Ok(json!({})));

            platform.core_rpc = Box::new(core_rpc_mock);

            // process blocks
            for day in 0..total_days {
                for block_num in 0..blocks_per_day {
                    let block_time = if day == 0 && block_num == 0 {
                        genesis_time
                    } else {
                        genesis_time
                            + Duration::days(day as i64)
                            + Duration::seconds(block_interval * block_num)
                    };

                    let block_height = 1 + (blocks_per_day as u64 * day as u64) + block_num as u64;

                    let block_time_ms = block_time
                        .timestamp_millis()
                        .to_u64()
                        .expect("block time can not be before 1970");

                    // Processing block
                    let block_begin_request = BlockBeginRequest {
                        block_height,
                        block_time_ms,
                        previous_block_time_ms,
                        proposer_pro_tx_hash: *proposers
                            .get(block_height as usize % (proposers_count as usize))
                            .unwrap(),
                        proposed_app_version: 1,
                        validator_set_quorum_hash: Default::default(),
<<<<<<< HEAD
                        last_synced_core_height: 1,
                        core_chain_locked_height: 1,
=======
                        total_hpmns: proposers_count as u32,
>>>>>>> 05b90c43
                    };

                    let block_begin_response = platform
                        .block_begin(block_begin_request, Some(&transaction))
                        .unwrap_or_else(|e| {
                            panic!(
                                "should begin process block #{} for day #{} : {}",
                                block_height, day, e
                            )
                        });

                    // Set previous block time
                    previous_block_time_ms = Some(block_time_ms);

                    // Should calculate correct current epochs
                    let (epoch_index, epoch_change) = if day > epoch_1_start_day {
                        (1, false)
                    } else if day == epoch_1_start_day {
                        match block_num.cmp(&epoch_1_start_block) {
                            Ordering::Less => (0, false),
                            Ordering::Equal => (1, true),
                            Ordering::Greater => (1, false),
                        }
                    } else if day == 0 && block_num == 0 {
                        (0, true)
                    } else {
                        (0, false)
                    };

                    assert_eq!(
                        block_begin_response.epoch_info.current_epoch_index,
                        epoch_index
                    );

                    assert_eq!(
                        block_begin_response.epoch_info.is_epoch_change,
                        epoch_change
                    );

                    if day == 0 && block_num == 0 {
                        let unsigned_withdrawal_hexes = block_begin_response
                            .unsigned_withdrawal_transactions
                            .iter()
                            .map(hex::encode)
                            .collect::<Vec<String>>();

                        assert_eq!(unsigned_withdrawal_hexes, vec![
              "200000000000000000000000000000000000000000000000000000000000000000010000002b32db6c2c0a6235fb1397e8225ea85e0f0e6e8c7b126d0016ccbde0e667151e",
              "200101010101010101010101010101010101010101010101010101010101010101010000002b32db6c2c0a6235fb1397e8225ea85e0f0e6e8c7b126d0016ccbde0e667151e",
              "200202020202020202020202020202020202020202020202020202020202020202010000002b32db6c2c0a6235fb1397e8225ea85e0f0e6e8c7b126d0016ccbde0e667151e",
              "200303030303030303030303030303030303030303030303030303030303030303010000002b32db6c2c0a6235fb1397e8225ea85e0f0e6e8c7b126d0016ccbde0e667151e",
              "200404040404040404040404040404040404040404040404040404040404040404010000002b32db6c2c0a6235fb1397e8225ea85e0f0e6e8c7b126d0016ccbde0e667151e",
              "200505050505050505050505050505050505050505050505050505050505050505010000002b32db6c2c0a6235fb1397e8225ea85e0f0e6e8c7b126d0016ccbde0e667151e",
              "200606060606060606060606060606060606060606060606060606060606060606010000002b32db6c2c0a6235fb1397e8225ea85e0f0e6e8c7b126d0016ccbde0e667151e",
              "200707070707070707070707070707070707070707070707070707070707070707010000002b32db6c2c0a6235fb1397e8225ea85e0f0e6e8c7b126d0016ccbde0e667151e",
              "200808080808080808080808080808080808080808080808080808080808080808010000002b32db6c2c0a6235fb1397e8225ea85e0f0e6e8c7b126d0016ccbde0e667151e",
              "200909090909090909090909090909090909090909090909090909090909090909010000002b32db6c2c0a6235fb1397e8225ea85e0f0e6e8c7b126d0016ccbde0e667151e",
              "200a0a0a0a0a0a0a0a0a0a0a0a0a0a0a0a0a0a0a0a0a0a0a0a0a0a0a0a0a0a0a0a010000002b32db6c2c0a6235fb1397e8225ea85e0f0e6e8c7b126d0016ccbde0e667151e",
              "200b0b0b0b0b0b0b0b0b0b0b0b0b0b0b0b0b0b0b0b0b0b0b0b0b0b0b0b0b0b0b0b010000002b32db6c2c0a6235fb1397e8225ea85e0f0e6e8c7b126d0016ccbde0e667151e",
              "200c0c0c0c0c0c0c0c0c0c0c0c0c0c0c0c0c0c0c0c0c0c0c0c0c0c0c0c0c0c0c0c010000002b32db6c2c0a6235fb1397e8225ea85e0f0e6e8c7b126d0016ccbde0e667151e",
              "200d0d0d0d0d0d0d0d0d0d0d0d0d0d0d0d0d0d0d0d0d0d0d0d0d0d0d0d0d0d0d0d010000002b32db6c2c0a6235fb1397e8225ea85e0f0e6e8c7b126d0016ccbde0e667151e",
              "200e0e0e0e0e0e0e0e0e0e0e0e0e0e0e0e0e0e0e0e0e0e0e0e0e0e0e0e0e0e0e0e010000002b32db6c2c0a6235fb1397e8225ea85e0f0e6e8c7b126d0016ccbde0e667151e",
              "200f0f0f0f0f0f0f0f0f0f0f0f0f0f0f0f0f0f0f0f0f0f0f0f0f0f0f0f0f0f0f0f010000002b32db6c2c0a6235fb1397e8225ea85e0f0e6e8c7b126d0016ccbde0e667151e",
            ]);
                    } else {
                        assert_eq!(
                            block_begin_response.unsigned_withdrawal_transactions.len(),
                            0
                        );
                    }

                    let block_end_request = BlockEndRequest {
                        fees: BlockFees {
                            storage_fee: storage_fees_per_block,
                            processing_fee: 1600,
                            refunds_per_epoch: CreditsPerEpoch::from_iter([(0, 100)]),
                        },
                    };

                    let block_end_response = platform
                        .block_end(block_end_request, Some(&transaction))
                        .unwrap_or_else(|_| {
                            panic!(
                                "should end process block #{} for day #{}",
                                block_height, day
                            )
                        });

                    let after_finalize_block_request = AfterFinalizeBlockRequest {
                        updated_data_contract_ids: Vec::new(),
                    };

                    platform
                        .after_finalize_block(after_finalize_block_request)
                        .unwrap_or_else(|_| {
                            panic!(
                                "should begin process block #{} for day #{}",
                                block_height, day
                            )
                        });

                    // Should pay to all proposers for epoch 0, when epochs 1 started
                    if epoch_index != 0 && epoch_change {
                        assert!(block_end_response.proposers_paid_count.is_some());
                        assert!(block_end_response.paid_epoch_index.is_some());

                        assert_eq!(
                            block_end_response.proposers_paid_count.unwrap(),
                            proposers_count
                        );
                        assert_eq!(block_end_response.paid_epoch_index.unwrap(), 0);
                    } else {
                        assert!(block_end_response.proposers_paid_count.is_none());
                        assert!(block_end_response.paid_epoch_index.is_none());
                    };
                }
            }
        }

        #[test]
        fn test_chain_halt_for_36_days() {
            // TODO refactor to remove code duplication

            let mut platform = setup_platform_raw(Some(PlatformConfig {
                verify_sum_trees: false,
                ..Default::default()
            }));

            let mut core_rpc_mock = MockCoreRPCLike::new();

            core_rpc_mock
                .expect_get_block_hash()
                // .times(1) // TODO: investigate why it always n + 1
                .returning(|_| {
                    Ok(BlockHash::from_hex(
                        "0000000000000000000000000000000000000000000000000000000000000000",
                    )
                    .unwrap())
                });

            core_rpc_mock
                .expect_get_block_json()
                // .times(1) // TODO: investigate why it always n + 1
                .returning(|_| Ok(json!({})));

            platform.core_rpc = Box::new(core_rpc_mock);

            let transaction = platform.drive.grove.start_transaction();

            // init chain
            let init_chain_request = static_init_chain_request();

            platform
                .init_chain(init_chain_request, Some(&transaction))
                .expect("should init chain");

            setup_system_data_contract(
                &platform.drive,
                &get_withdrawals_data_contract_fixture(None),
                Some(&transaction),
            );

            // setup the contract
            let contract = platform.create_mn_shares_contract(Some(&transaction));

            let genesis_time = Utc::now();

            let epoch_2_start_day = 37;

            let blocks_per_day = 50i64;

            let proposers_count = 50u16;

            let storage_fees_per_block = 42000;

            // and create masternode identities
            let proposers = create_test_masternode_identities(
                &platform.drive,
                proposers_count,
                Some(52),
                Some(&transaction),
            );

            create_test_masternode_share_identities_and_documents(
                &platform.drive,
                &contract,
                &proposers,
                Some(54),
                Some(&transaction),
            );

            let block_interval = 86400i64.div(blocks_per_day);

            let mut previous_block_time_ms: Option<u64> = None;

            // process blocks
            for day in [0, 1, 2, 3, 37] {
                for block_num in 0..blocks_per_day {
                    let block_time = if day == 0 && block_num == 0 {
                        genesis_time
                    } else {
                        genesis_time
                            + Duration::days(day as i64)
                            + Duration::seconds(block_interval * block_num)
                    };

                    let block_height = 1 + (blocks_per_day as u64 * day as u64) + block_num as u64;

                    let block_time_ms = block_time
                        .timestamp_millis()
                        .to_u64()
                        .expect("block time can not be before 1970");

                    // Processing block
                    let block_begin_request = BlockBeginRequest {
                        block_height,
                        block_time_ms,
                        previous_block_time_ms,
                        proposer_pro_tx_hash: *proposers
                            .get(block_height as usize % (proposers_count as usize))
                            .unwrap(),
                        proposed_app_version: 1,
                        validator_set_quorum_hash: Default::default(),
<<<<<<< HEAD
                        last_synced_core_height: 1,
                        core_chain_locked_height: 1,
=======
                        total_hpmns: proposers_count as u32,
>>>>>>> 05b90c43
                    };

                    let block_begin_response = platform
                        .block_begin(block_begin_request, Some(&transaction))
                        .unwrap_or_else(|_| {
                            panic!(
                                "should begin process block #{} for day #{}",
                                block_height, day
                            )
                        });

                    // Set previous block time
                    previous_block_time_ms = Some(block_time_ms);

                    // Should calculate correct current epochs
                    let (epoch_index, epoch_change) = if day == epoch_2_start_day {
                        if block_num == 0 {
                            (2, true)
                        } else {
                            (2, false)
                        }
                    } else if day == 0 && block_num == 0 {
                        (0, true)
                    } else {
                        (0, false)
                    };

                    assert_eq!(
                        block_begin_response.epoch_info.current_epoch_index,
                        epoch_index
                    );

                    assert_eq!(
                        block_begin_response.epoch_info.is_epoch_change,
                        epoch_change
                    );

                    let block_end_request = BlockEndRequest {
                        fees: BlockFees {
                            storage_fee: storage_fees_per_block,
                            processing_fee: 1600,
                            refunds_per_epoch: CreditsPerEpoch::from_iter([(0, 100)]),
                        },
                    };

                    let block_end_response = platform
                        .block_end(block_end_request, Some(&transaction))
                        .unwrap_or_else(|_| {
                            panic!(
                                "should end process block #{} for day #{}",
                                block_height, day
                            )
                        });

                    let after_finalize_block_request = AfterFinalizeBlockRequest {
                        updated_data_contract_ids: Vec::new(),
                    };

                    platform
                        .after_finalize_block(after_finalize_block_request)
                        .unwrap_or_else(|_| {
                            panic!(
                                "should begin process block #{} for day #{}",
                                block_height, day
                            )
                        });

                    // Should pay to all proposers for epoch 0, when epochs 1 started
                    if epoch_index != 0 && epoch_change {
                        assert!(block_end_response.proposers_paid_count.is_some());
                        assert!(block_end_response.paid_epoch_index.is_some());

                        assert_eq!(
                            block_end_response.proposers_paid_count.unwrap(),
                            blocks_per_day as u16,
                        );
                        assert_eq!(block_end_response.paid_epoch_index.unwrap(), 0);
                    } else {
                        assert!(block_end_response.proposers_paid_count.is_none());
                        assert!(block_end_response.paid_epoch_index.is_none());
                    };
                }
            }
        }
    }
}<|MERGE_RESOLUTION|>--- conflicted
+++ resolved
@@ -247,11 +247,7 @@
 mod tests {
     mod handlers {
         use crate::abci::handlers::TenderdashAbci;
-<<<<<<< HEAD
-        use crate::common::helpers::fee_pools::create_test_masternode_share_identities_and_documents;
         use crate::config::PlatformConfig;
-=======
->>>>>>> 05b90c43
         use chrono::{Duration, Utc};
         use dashcore::hashes::hex::FromHex;
         use dashcore::BlockHash;
@@ -278,16 +274,12 @@
         use crate::abci::messages::{
             AfterFinalizeBlockRequest, BlockBeginRequest, BlockEndRequest, BlockFees,
         };
-<<<<<<< HEAD
-        use crate::common::helpers::setup::{setup_platform_raw, setup_system_data_contract};
-=======
         use crate::config::PlatformConfig;
         use crate::test::fixture::abci::static_init_chain_request;
         use crate::test::helpers::fee_pools::create_test_masternode_share_identities_and_documents;
         use crate::test::helpers::setup::setup_platform_raw;
 
         // TODO: Should we remove this test in favor of strategy tests?
->>>>>>> 05b90c43
 
         #[test]
         fn test_abci_flow() {
@@ -445,12 +437,9 @@
                             .unwrap(),
                         proposed_app_version: 1,
                         validator_set_quorum_hash: Default::default(),
-<<<<<<< HEAD
                         last_synced_core_height: 1,
                         core_chain_locked_height: 1,
-=======
                         total_hpmns: proposers_count as u32,
->>>>>>> 05b90c43
                     };
 
                     let block_begin_response = platform
@@ -674,12 +663,9 @@
                             .unwrap(),
                         proposed_app_version: 1,
                         validator_set_quorum_hash: Default::default(),
-<<<<<<< HEAD
                         last_synced_core_height: 1,
                         core_chain_locked_height: 1,
-=======
                         total_hpmns: proposers_count as u32,
->>>>>>> 05b90c43
                     };
 
                     let block_begin_response = platform
