use crate::abci::app::{
    BlockExecutionApplication, PlatformApplication, SnapshotManagerApplication,
    StateSyncApplication, TransactionalApplication,
};
use crate::abci::handler;
use crate::abci::handler::error::error_into_exception;
use crate::error::execution::ExecutionError;
use crate::error::Error;
use crate::execution::types::block_execution_context::BlockExecutionContext;
use crate::platform_types::platform::Platform;
use crate::platform_types::snapshot::{SnapshotFetchingSession, SnapshotManager};
use crate::rpc::core::CoreRPCLike;
use dpp::version::PlatformVersion;
use drive::grovedb::Transaction;
use std::fmt::Debug;
use std::sync::RwLock;
use tenderdash_abci::proto::abci as proto;

/// AbciApp is an implementation of ABCI Application, as defined by Tenderdash.
///
/// AbciApp implements logic that should be triggered when Tenderdash performs various operations, like
/// creating new proposal or finalizing new block.
pub struct FullAbciApplication<'a, C> {
    /// Platform
    pub platform: &'a Platform<C>,
    /// The current GroveDB transaction
    pub transaction: RwLock<Option<Transaction<'a>>>,
    /// The current block execution context
    pub block_execution_context: RwLock<Option<BlockExecutionContext>>,
    /// The State sync session
    pub snapshot_fetching_session: RwLock<Option<SnapshotFetchingSession<'a>>>,
    /// The snapshot manager
    pub snapshot_manager: SnapshotManager,
}

impl<'a, C> FullAbciApplication<'a, C> {
    /// Create new ABCI app
    pub fn new(platform: &'a Platform<C>) -> Self {
        let snapshot_manager = SnapshotManager::new(
            platform.config.state_sync_config.checkpoints_path.clone(),
            platform.config.state_sync_config.max_num_snapshots,
            platform.config.state_sync_config.snapshots_frequency,
        );
        Self {
            platform,
            transaction: Default::default(),
            block_execution_context: Default::default(),
            snapshot_fetching_session: Default::default(),
            snapshot_manager,
        }
    }
}

impl<C> PlatformApplication<C> for FullAbciApplication<'_, C> {
    fn platform(&self) -> &Platform<C> {
        self.platform
    }
}

<<<<<<< HEAD
impl<'a, C> SnapshotManagerApplication for FullAbciApplication<'a, C> {
    fn snapshot_manager(&self) -> &SnapshotManager {
        &self.snapshot_manager
    }
}

impl<'a, C> StateSyncApplication<'a, C> for FullAbciApplication<'a, C> {
    fn snapshot_fetching_session(&self) -> &RwLock<Option<SnapshotFetchingSession<'a>>> {
        &self.snapshot_fetching_session
    }

    fn platform(&self) -> &'a Platform<C> {
        self.platform
    }
}

impl<'a, C> BlockExecutionApplication for FullAbciApplication<'a, C> {
=======
impl<C> BlockExecutionApplication for FullAbciApplication<'_, C> {
>>>>>>> 396abd80
    fn block_execution_context(&self) -> &RwLock<Option<BlockExecutionContext>> {
        &self.block_execution_context
    }
}

impl<'a, C> TransactionalApplication<'a> for FullAbciApplication<'a, C> {
    /// create and store a new transaction
    fn start_transaction(&self) {
        let transaction = self.platform.drive.grove.start_transaction();
        self.transaction.write().unwrap().replace(transaction);
    }

    fn transaction(&self) -> &RwLock<Option<Transaction<'a>>> {
        &self.transaction
    }

    /// Commit a transaction
    fn commit_transaction(&self, platform_version: &PlatformVersion) -> Result<(), Error> {
        let transaction = self
            .transaction
            .write()
            .unwrap()
            .take()
            .ok_or(Error::Execution(ExecutionError::NotInTransaction(
                "trying to commit a transaction, but we are not in one",
            )))?;

        self.platform
            .drive
            .commit_transaction(transaction, &platform_version.drive)
            .map_err(Error::Drive)
    }
}

impl<C> Debug for FullAbciApplication<'_, C> {
    fn fmt(&self, f: &mut std::fmt::Formatter<'_>) -> std::fmt::Result {
        write!(f, "<FullAbciApplication>")
    }
}

impl<C> tenderdash_abci::Application for FullAbciApplication<'_, C>
where
    C: CoreRPCLike,
{
    fn info(
        &self,
        request: proto::RequestInfo,
    ) -> Result<proto::ResponseInfo, proto::ResponseException> {
        handler::info(self, request).map_err(error_into_exception)
    }

    fn init_chain(
        &self,
        request: proto::RequestInitChain,
    ) -> Result<proto::ResponseInitChain, proto::ResponseException> {
        handler::init_chain(self, request).map_err(error_into_exception)
    }

    fn query(
        &self,
        _request: proto::RequestQuery,
    ) -> Result<proto::ResponseQuery, proto::ResponseException> {
        unreachable!("query is not supported in full ABCI application")
    }

    fn check_tx(
        &self,
        request: proto::RequestCheckTx,
    ) -> Result<proto::ResponseCheckTx, proto::ResponseException> {
        handler::check_tx(self.platform, &self.platform.core_rpc, request)
            .map_err(error_into_exception)
    }

    fn extend_vote(
        &self,
        request: proto::RequestExtendVote,
    ) -> Result<proto::ResponseExtendVote, proto::ResponseException> {
        handler::extend_vote(self, request).map_err(error_into_exception)
    }

    fn finalize_block(
        &self,
        request: proto::RequestFinalizeBlock,
    ) -> Result<proto::ResponseFinalizeBlock, proto::ResponseException> {
        handler::finalize_block(self, request).map_err(error_into_exception)
    }

    fn prepare_proposal(
        &self,
        request: proto::RequestPrepareProposal,
    ) -> Result<proto::ResponsePrepareProposal, proto::ResponseException> {
        handler::prepare_proposal(self, request).map_err(error_into_exception)
    }

    fn process_proposal(
        &self,
        request: proto::RequestProcessProposal,
    ) -> Result<proto::ResponseProcessProposal, proto::ResponseException> {
        handler::process_proposal(self, request).map_err(error_into_exception)
    }

    fn verify_vote_extension(
        &self,
        request: proto::RequestVerifyVoteExtension,
    ) -> Result<proto::ResponseVerifyVoteExtension, proto::ResponseException> {
        handler::verify_vote_extension(self, request).map_err(error_into_exception)
    }

    fn offer_snapshot(
        &self,
        request: proto::RequestOfferSnapshot,
    ) -> Result<proto::ResponseOfferSnapshot, proto::ResponseException> {
        handler::offer_snapshot(self, request).map_err(error_into_exception)
    }

    fn apply_snapshot_chunk(
        &self,
        request: proto::RequestApplySnapshotChunk,
    ) -> Result<proto::ResponseApplySnapshotChunk, proto::ResponseException> {
        handler::apply_snapshot_chunk(self, request).map_err(error_into_exception)
    }

    fn list_snapshots(
        &self,
        request: proto::RequestListSnapshots,
    ) -> Result<proto::ResponseListSnapshots, proto::ResponseException> {
        handler::list_snapshots(self, request).map_err(error_into_exception)
    }

    fn load_snapshot_chunk(
        &self,
        request: proto::RequestLoadSnapshotChunk,
    ) -> Result<proto::ResponseLoadSnapshotChunk, proto::ResponseException> {
        handler::load_snapshot_chunk(self, request).map_err(error_into_exception)
    }
}<|MERGE_RESOLUTION|>--- conflicted
+++ resolved
@@ -57,8 +57,7 @@
     }
 }
 
-<<<<<<< HEAD
-impl<'a, C> SnapshotManagerApplication for FullAbciApplication<'a, C> {
+impl<C> SnapshotManagerApplication for FullAbciApplication<'_, C> {
     fn snapshot_manager(&self) -> &SnapshotManager {
         &self.snapshot_manager
     }
@@ -75,9 +74,6 @@
 }
 
 impl<'a, C> BlockExecutionApplication for FullAbciApplication<'a, C> {
-=======
-impl<C> BlockExecutionApplication for FullAbciApplication<'_, C> {
->>>>>>> 396abd80
     fn block_execution_context(&self) -> &RwLock<Option<BlockExecutionContext>> {
         &self.block_execution_context
     }
