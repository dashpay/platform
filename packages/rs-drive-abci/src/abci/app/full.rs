use crate::abci::app::{
    BlockExecutionApplication, PlatformApplication, SnapshotManagerApplication,
    StateSyncApplication, TransactionalApplication,
};
use crate::abci::handler;
use crate::abci::handler::error::error_into_exception;
use crate::error::execution::ExecutionError;
use crate::error::Error;
use crate::execution::types::block_execution_context::BlockExecutionContext;
use crate::platform_types::platform::Platform;
use crate::platform_types::snapshot::{SnapshotFetchingSession, SnapshotManager};
use crate::rpc::core::CoreRPCLike;
use dpp::version::PlatformVersion;
use drive::grovedb::Transaction;
use std::fmt::Debug;
use std::sync::RwLock;
use tenderdash_abci::proto::abci as proto;

/// AbciApp is an implementation of ABCI Application, as defined by Tenderdash.
///
/// AbciApp implements logic that should be triggered when Tenderdash performs various operations, like
/// creating new proposal or finalizing new block.
pub struct FullAbciApplication<'a, C> {
    /// Platform
    pub platform: &'a Platform<C>,
    /// The current GroveDB transaction
    pub transaction: RwLock<Option<Transaction<'a>>>,
    /// The current block execution context
    pub block_execution_context: RwLock<Option<BlockExecutionContext>>,
    /// The State sync session
    pub snapshot_fetching_session: RwLock<Option<SnapshotFetchingSession<'a>>>,
    /// The snapshot manager
    pub snapshot_manager: SnapshotManager,
}

impl<'a, C> FullAbciApplication<'a, C> {
    /// Create new ABCI app
    pub fn new(platform: &'a Platform<C>) -> Self {
        let snapshot_manager = SnapshotManager::new(
            platform.config.state_sync_config.checkpoints_path.clone(),
            platform.config.state_sync_config.max_num_snapshots,
            platform.config.state_sync_config.snapshots_frequency,
        );
        Self {
            platform,
            transaction: Default::default(),
            block_execution_context: Default::default(),
            snapshot_fetching_session: Default::default(),
            snapshot_manager,
        }
    }
}

impl<C> PlatformApplication<C> for FullAbciApplication<'_, C> {
    fn platform(&self) -> &Platform<C> {
        self.platform
    }
}

<<<<<<< HEAD
impl<'a, C> SnapshotManagerApplication for FullAbciApplication<'a, C> {
=======
impl<C> SnapshotManagerApplication for FullAbciApplication<'_, C> {
>>>>>>> d36184f6
    fn snapshot_manager(&self) -> &SnapshotManager {
        &self.snapshot_manager
    }
}

impl<'a, C> StateSyncApplication<'a, C> for FullAbciApplication<'a, C> {
    fn snapshot_fetching_session(&self) -> &RwLock<Option<SnapshotFetchingSession<'a>>> {
        &self.snapshot_fetching_session
    }

    fn platform(&self) -> &'a Platform<C> {
        self.platform
    }
}

impl<'a, C> BlockExecutionApplication for FullAbciApplication<'a, C> {
    fn block_execution_context(&self) -> &RwLock<Option<BlockExecutionContext>> {
        &self.block_execution_context
    }
}

impl<'a, C> TransactionalApplication<'a> for FullAbciApplication<'a, C> {
    /// create and store a new transaction
    fn start_transaction(&self) {
        let transaction = self.platform.drive.grove.start_transaction();
        self.transaction.write().unwrap().replace(transaction);
    }

    fn transaction(&self) -> &RwLock<Option<Transaction<'a>>> {
        &self.transaction
    }

    /// Commit a transaction
    fn commit_transaction(&self, platform_version: &PlatformVersion) -> Result<(), Error> {
        let transaction = self
            .transaction
            .write()
            .unwrap()
            .take()
            .ok_or(Error::Execution(ExecutionError::NotInTransaction(
                "trying to commit a transaction, but we are not in one",
            )))?;

        self.platform
            .drive
            .commit_transaction(transaction, &platform_version.drive)
            .map_err(Error::Drive)
    }
}

impl<C> Debug for FullAbciApplication<'_, C> {
    fn fmt(&self, f: &mut std::fmt::Formatter<'_>) -> std::fmt::Result {
        write!(f, "<FullAbciApplication>")
    }
}

impl<C> tenderdash_abci::Application for FullAbciApplication<'_, C>
where
    C: CoreRPCLike,
{
    fn info(
        &self,
        request: proto::RequestInfo,
    ) -> Result<proto::ResponseInfo, proto::ResponseException> {
        handler::info(self, request).map_err(error_into_exception)
    }

    fn init_chain(
        &self,
        request: proto::RequestInitChain,
    ) -> Result<proto::ResponseInitChain, proto::ResponseException> {
        handler::init_chain(self, request).map_err(error_into_exception)
    }

    fn query(
        &self,
        _request: proto::RequestQuery,
    ) -> Result<proto::ResponseQuery, proto::ResponseException> {
        unreachable!("query is not supported in full ABCI application")
    }

    fn check_tx(
        &self,
        request: proto::RequestCheckTx,
    ) -> Result<proto::ResponseCheckTx, proto::ResponseException> {
        handler::check_tx(self.platform, &self.platform.core_rpc, request)
            .map_err(error_into_exception)
    }

    fn extend_vote(
        &self,
        request: proto::RequestExtendVote,
    ) -> Result<proto::ResponseExtendVote, proto::ResponseException> {
        handler::extend_vote(self, request).map_err(error_into_exception)
    }

    fn finalize_block(
        &self,
        request: proto::RequestFinalizeBlock,
    ) -> Result<proto::ResponseFinalizeBlock, proto::ResponseException> {
        handler::finalize_block(self, request).map_err(error_into_exception)
    }

    fn prepare_proposal(
        &self,
        request: proto::RequestPrepareProposal,
    ) -> Result<proto::ResponsePrepareProposal, proto::ResponseException> {
        handler::prepare_proposal(self, request).map_err(error_into_exception)
    }

    fn process_proposal(
        &self,
        request: proto::RequestProcessProposal,
    ) -> Result<proto::ResponseProcessProposal, proto::ResponseException> {
        handler::process_proposal(self, request).map_err(error_into_exception)
    }

    fn verify_vote_extension(
        &self,
        request: proto::RequestVerifyVoteExtension,
    ) -> Result<proto::ResponseVerifyVoteExtension, proto::ResponseException> {
        handler::verify_vote_extension(self, request).map_err(error_into_exception)
    }

    fn offer_snapshot(
        &self,
        request: proto::RequestOfferSnapshot,
    ) -> Result<proto::ResponseOfferSnapshot, proto::ResponseException> {
        handler::offer_snapshot(self, request).map_err(error_into_exception)
    }

    fn apply_snapshot_chunk(
        &self,
        request: proto::RequestApplySnapshotChunk,
    ) -> Result<proto::ResponseApplySnapshotChunk, proto::ResponseException> {
        handler::apply_snapshot_chunk(self, request).map_err(error_into_exception)
    }

    fn list_snapshots(
        &self,
        request: proto::RequestListSnapshots,
    ) -> Result<proto::ResponseListSnapshots, proto::ResponseException> {
        handler::list_snapshots(self, request).map_err(error_into_exception)
    }

    fn load_snapshot_chunk(
        &self,
        request: proto::RequestLoadSnapshotChunk,
    ) -> Result<proto::ResponseLoadSnapshotChunk, proto::ResponseException> {
        handler::load_snapshot_chunk(self, request).map_err(error_into_exception)
    }
}<|MERGE_RESOLUTION|>--- conflicted
+++ resolved
@@ -57,11 +57,7 @@
     }
 }
 
-<<<<<<< HEAD
-impl<'a, C> SnapshotManagerApplication for FullAbciApplication<'a, C> {
-=======
 impl<C> SnapshotManagerApplication for FullAbciApplication<'_, C> {
->>>>>>> d36184f6
     fn snapshot_manager(&self) -> &SnapshotManager {
         &self.snapshot_manager
     }
