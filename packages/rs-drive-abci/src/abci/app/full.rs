use crate::abci::app::{
    BlockExecutionApplication, PlatformApplication, SnapshotManagerApplication,
    StateSyncApplication, TransactionalApplication,
};
use crate::abci::handler;
use crate::abci::handler::error::error_into_exception;
use crate::error::execution::ExecutionError;
use crate::error::Error;
use crate::execution::types::block_execution_context::BlockExecutionContext;
use crate::platform_types::platform::Platform;
use crate::platform_types::snapshot::{SnapshotFetchingSession, SnapshotManager};
use crate::rpc::core::CoreRPCLike;
use dpp::version::PlatformVersion;
use drive::grovedb::Transaction;
use std::fmt::Debug;
use std::sync::RwLock;
use tenderdash_abci::proto::abci as proto;

/// AbciApp is an implementation of ABCI Application, as defined by Tenderdash.
///
/// AbciApp implements logic that should be triggered when Tenderdash performs various operations, like
/// creating new proposal or finalizing new block.
pub struct FullAbciApplication<'a, C> {
    /// Platform
    pub platform: &'a Platform<C>,
    /// The current GroveDB transaction
    pub transaction: RwLock<Option<Transaction<'a>>>,
    /// The current block execution context
    pub block_execution_context: RwLock<Option<BlockExecutionContext>>,
    /// The State sync session
    pub snapshot_fetching_session: RwLock<Option<SnapshotFetchingSession<'a>>>,
    /// The snapshot manager
    pub snapshot_manager: SnapshotManager,
}

impl<'a, C> FullAbciApplication<'a, C> {
    /// Create new ABCI app
    pub fn new(platform: &'a Platform<C>) -> Self {
        let snapshot_manager = SnapshotManager::new(
            platform.config.state_sync_config.checkpoints_path.clone(),
            platform.config.state_sync_config.max_num_snapshots,
            platform.config.state_sync_config.snapshots_frequency,
        );
        Self {
            platform,
            transaction: Default::default(),
            block_execution_context: Default::default(),
            snapshot_fetching_session: Default::default(),
            snapshot_manager,
        }
    }
}

impl<C> PlatformApplication<C> for FullAbciApplication<'_, C> {
    fn platform(&self) -> &Platform<C> {
        self.platform
    }
}

<<<<<<< HEAD
impl<'a, C> SnapshotManagerApplication for FullAbciApplication<'a, C> {
    fn snapshot_manager(&self) -> &SnapshotManager {
        &self.snapshot_manager
    }
}

impl<'a, C> StateSyncApplication<'a, C> for FullAbciApplication<'a, C> {
    fn snapshot_fetching_session(&self) -> &RwLock<Option<SnapshotFetchingSession<'a>>> {
        &self.snapshot_fetching_session
    }

    fn platform(&self) -> &'a Platform<C> {
        self.platform
    }
}

impl<'a, C> BlockExecutionApplication for FullAbciApplication<'a, C> {
=======
impl<C> BlockExecutionApplication for FullAbciApplication<'_, C> {
>>>>>>> 56902298
    fn block_execution_context(&self) -> &RwLock<Option<BlockExecutionContext>> {
        &self.block_execution_context
    }
}

impl<'a, C> TransactionalApplication<'a> for FullAbciApplication<'a, C> {
    /// create and store a new transaction
    fn start_transaction(&self) {
        let transaction = self.platform.drive.grove.start_transaction();
        self.transaction.write().unwrap().replace(transaction);
    }

    fn transaction(&self) -> &RwLock<Option<Transaction<'a>>> {
        &self.transaction
    }

    /// Commit a transaction
    fn commit_transaction(&self, platform_version: &PlatformVersion) -> Result<(), Error> {
        let transaction = self
            .transaction
            .write()
            .unwrap()
            .take()
            .ok_or(Error::Execution(ExecutionError::NotInTransaction(
                "trying to commit a transaction, but we are not in one",
            )))?;

        self.platform
            .drive
            .commit_transaction(transaction, &platform_version.drive)
            .map_err(Error::Drive)
    }
}

impl<C> Debug for FullAbciApplication<'_, C> {
    fn fmt(&self, f: &mut std::fmt::Formatter<'_>) -> std::fmt::Result {
        write!(f, "<FullAbciApplication>")
    }
}

impl<C> tenderdash_abci::Application for FullAbciApplication<'_, C>
where
    C: CoreRPCLike,
{
    fn info(
        &self,
        request: proto::RequestInfo,
    ) -> Result<proto::ResponseInfo, proto::ResponseException> {
        handler::info(self, request).map_err(error_into_exception)
    }

    fn init_chain(
        &self,
        request: proto::RequestInitChain,
    ) -> Result<proto::ResponseInitChain, proto::ResponseException> {
        handler::init_chain(self, request).map_err(error_into_exception)
    }

    fn query(
        &self,
        _request: proto::RequestQuery,
    ) -> Result<proto::ResponseQuery, proto::ResponseException> {
        unreachable!("query is not supported in full ABCI application")
    }

    fn check_tx(
        &self,
        request: proto::RequestCheckTx,
    ) -> Result<proto::ResponseCheckTx, proto::ResponseException> {
        handler::check_tx(self.platform, &self.platform.core_rpc, request)
            .map_err(error_into_exception)
    }

    fn extend_vote(
        &self,
        request: proto::RequestExtendVote,
    ) -> Result<proto::ResponseExtendVote, proto::ResponseException> {
        handler::extend_vote(self, request).map_err(error_into_exception)
    }

    fn finalize_block(
        &self,
        request: proto::RequestFinalizeBlock,
    ) -> Result<proto::ResponseFinalizeBlock, proto::ResponseException> {
        handler::finalize_block(self, request).map_err(error_into_exception)
    }

    fn prepare_proposal(
        &self,
        request: proto::RequestPrepareProposal,
    ) -> Result<proto::ResponsePrepareProposal, proto::ResponseException> {
        handler::prepare_proposal(self, request).map_err(error_into_exception)
    }

    fn process_proposal(
        &self,
        request: proto::RequestProcessProposal,
    ) -> Result<proto::ResponseProcessProposal, proto::ResponseException> {
        handler::process_proposal(self, request).map_err(error_into_exception)
    }

    fn verify_vote_extension(
        &self,
        request: proto::RequestVerifyVoteExtension,
    ) -> Result<proto::ResponseVerifyVoteExtension, proto::ResponseException> {
        handler::verify_vote_extension(self, request).map_err(error_into_exception)
    }

    fn offer_snapshot(
        &self,
        request: proto::RequestOfferSnapshot,
    ) -> Result<proto::ResponseOfferSnapshot, proto::ResponseException> {
        handler::offer_snapshot(self, request).map_err(error_into_exception)
    }

    fn apply_snapshot_chunk(
        &self,
        request: proto::RequestApplySnapshotChunk,
    ) -> Result<proto::ResponseApplySnapshotChunk, proto::ResponseException> {
        handler::apply_snapshot_chunk(self, request).map_err(error_into_exception)
    }

    fn list_snapshots(
        &self,
        request: proto::RequestListSnapshots,
    ) -> Result<proto::ResponseListSnapshots, proto::ResponseException> {
        handler::list_snapshots(self, request).map_err(error_into_exception)
    }

    fn load_snapshot_chunk(
        &self,
        request: proto::RequestLoadSnapshotChunk,
    ) -> Result<proto::ResponseLoadSnapshotChunk, proto::ResponseException> {
        handler::load_snapshot_chunk(self, request).map_err(error_into_exception)
    }
}<|MERGE_RESOLUTION|>--- conflicted
+++ resolved
@@ -57,7 +57,6 @@
     }
 }
 
-<<<<<<< HEAD
 impl<'a, C> SnapshotManagerApplication for FullAbciApplication<'a, C> {
     fn snapshot_manager(&self) -> &SnapshotManager {
         &self.snapshot_manager
@@ -75,9 +74,6 @@
 }
 
 impl<'a, C> BlockExecutionApplication for FullAbciApplication<'a, C> {
-=======
-impl<C> BlockExecutionApplication for FullAbciApplication<'_, C> {
->>>>>>> 56902298
     fn block_execution_context(&self) -> &RwLock<Option<BlockExecutionContext>> {
         &self.block_execution_context
     }
