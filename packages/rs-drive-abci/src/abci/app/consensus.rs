use crate::abci::app::{
    BlockExecutionApplication, PlatformApplication, SnapshotManagerApplication,
    StateSyncApplication, TransactionalApplication,
};
use crate::abci::handler;
use crate::abci::handler::error::error_into_exception;
use crate::error::execution::ExecutionError;
use crate::error::Error;
use crate::execution::types::block_execution_context::BlockExecutionContext;
use crate::platform_types::platform::Platform;
use crate::platform_types::snapshot::{SnapshotFetchingSession, SnapshotManager};
use crate::rpc::core::CoreRPCLike;
use dapi_grpc::tonic;
use dpp::version::PlatformVersion;
use drive::grovedb::Transaction;
use std::fmt::Debug;
use std::sync::RwLock;
use tenderdash_abci::proto::abci as proto;

/// AbciApp is an implementation of ABCI Application, as defined by Tenderdash.
///
/// AbciApp implements logic that should be triggered when Tenderdash performs various operations, like
/// creating new proposal, finalizing new block, accept a new snapshot and process incoming chunks (state sync)
/// 'p: 'tx, means that Platform must outlive the transaction
pub struct ConsensusAbciApplication<'p, C> {
    /// Platform
    platform: &'p Platform<C>,
    /// The current GroveDb transaction
    transaction: RwLock<Option<Transaction<'p>>>,
    /// The current block execution context
    block_execution_context: RwLock<Option<BlockExecutionContext>>,
    /// The State sync session
    snapshot_fetching_session: RwLock<Option<SnapshotFetchingSession<'p>>>,
    /// The snapshot manager
    snapshot_manager: SnapshotManager,
}

impl<'p, C> ConsensusAbciApplication<'p, C> {
    /// Create new ABCI app
    pub fn new(platform: &'p Platform<C>) -> Self {
        let snapshot_manager = SnapshotManager::new(
            platform.config.state_sync_config.checkpoints_path.clone(),
            platform.config.state_sync_config.max_num_snapshots,
            platform.config.state_sync_config.snapshots_frequency,
        );
        Self {
            platform,
            transaction: Default::default(),
            block_execution_context: Default::default(),
            snapshot_fetching_session: Default::default(),
            snapshot_manager,
        }
    }
}

impl<'p, C> PlatformApplication<C> for ConsensusAbciApplication<'p, C> {
    fn platform(&self) -> &Platform<C> {
        self.platform
    }
}

<<<<<<< HEAD
impl<'p, C> SnapshotManagerApplication for ConsensusAbciApplication<'p, C> {
=======
impl<C> SnapshotManagerApplication for ConsensusAbciApplication<'_, C> {
>>>>>>> d36184f6
    fn snapshot_manager(&self) -> &SnapshotManager {
        &self.snapshot_manager
    }
}

impl<'p, C> StateSyncApplication<'p, C> for ConsensusAbciApplication<'p, C> {
    fn snapshot_fetching_session(&self) -> &RwLock<Option<SnapshotFetchingSession<'p>>> {
        &self.snapshot_fetching_session
    }

    fn platform(&self) -> &'p Platform<C> {
        self.platform
    }
}

<<<<<<< HEAD
impl<'p, C> BlockExecutionApplication for ConsensusAbciApplication<'p, C> {
=======
impl<C> BlockExecutionApplication for ConsensusAbciApplication<'_, C> {
>>>>>>> d36184f6
    fn block_execution_context(&self) -> &RwLock<Option<BlockExecutionContext>> {
        &self.block_execution_context
    }
}

impl<'p, C> TransactionalApplication<'p> for ConsensusAbciApplication<'p, C> {
    /// create and store a new transaction
    fn start_transaction(&self) {
        let transaction = self.platform.drive.grove.start_transaction();
        self.transaction.write().unwrap().replace(transaction);
    }

    fn transaction(&self) -> &RwLock<Option<Transaction<'p>>> {
        &self.transaction
    }

    /// Commit a transaction
    fn commit_transaction(&self, platform_version: &PlatformVersion) -> Result<(), Error> {
        let transaction = self
            .transaction
            .write()
            .unwrap()
            .take()
            .ok_or(Error::Execution(ExecutionError::NotInTransaction(
                "trying to commit a transaction, but we are not in one",
            )))?;

        self.platform
            .drive
            .commit_transaction(transaction, &platform_version.drive)
            .map_err(Error::Drive)
    }
}

impl<'p, C> Debug for ConsensusAbciApplication<'p, C> {
    fn fmt(&self, f: &mut std::fmt::Formatter<'_>) -> std::fmt::Result {
        write!(f, "<ConsensusAbciApplication>")
    }
}

impl<'p, C> tenderdash_abci::Application for ConsensusAbciApplication<'p, C>
where
    C: CoreRPCLike,
{
    fn info(
        &self,
        request: proto::RequestInfo,
    ) -> Result<proto::ResponseInfo, proto::ResponseException> {
        handler::info(self, request).map_err(error_into_exception)
    }

    fn init_chain(
        &self,
        request: proto::RequestInitChain,
    ) -> Result<proto::ResponseInitChain, proto::ResponseException> {
        handler::init_chain(self, request).map_err(error_into_exception)
    }

    fn query(
        &self,
        _request: proto::RequestQuery,
    ) -> Result<proto::ResponseQuery, proto::ResponseException> {
        unreachable!("query is not implemented for consensus ABCI application")
    }

    fn check_tx(
        &self,
        _request: proto::RequestCheckTx,
    ) -> Result<proto::ResponseCheckTx, proto::ResponseException> {
        unreachable!("check_tx is not implemented for consensus ABCI application")
    }

    fn extend_vote(
        &self,
        request: proto::RequestExtendVote,
    ) -> Result<proto::ResponseExtendVote, proto::ResponseException> {
        handler::extend_vote(self, request).map_err(error_into_exception)
    }

    fn finalize_block(
        &self,
        request: proto::RequestFinalizeBlock,
    ) -> Result<proto::ResponseFinalizeBlock, proto::ResponseException> {
        handler::finalize_block(self, request).map_err(error_into_exception)
    }

    fn prepare_proposal(
        &self,
        request: proto::RequestPrepareProposal,
    ) -> Result<proto::ResponsePrepareProposal, proto::ResponseException> {
        handler::prepare_proposal(self, request).map_err(error_into_exception)
    }

    fn process_proposal(
        &self,
        request: proto::RequestProcessProposal,
    ) -> Result<proto::ResponseProcessProposal, proto::ResponseException> {
        handler::process_proposal(self, request).map_err(error_into_exception)
    }

    fn verify_vote_extension(
        &self,
        request: proto::RequestVerifyVoteExtension,
    ) -> Result<proto::ResponseVerifyVoteExtension, proto::ResponseException> {
        handler::verify_vote_extension(self, request).map_err(error_into_exception)
    }

    fn offer_snapshot(
        &self,
        request: proto::RequestOfferSnapshot,
    ) -> Result<proto::ResponseOfferSnapshot, proto::ResponseException> {
        handler::offer_snapshot(self, request).map_err(error_into_exception)
    }

    fn apply_snapshot_chunk(
        &self,
        request: proto::RequestApplySnapshotChunk,
    ) -> Result<proto::ResponseApplySnapshotChunk, proto::ResponseException> {
        handler::apply_snapshot_chunk(self, request).map_err(error_into_exception)
    }
}<|MERGE_RESOLUTION|>--- conflicted
+++ resolved
@@ -10,7 +10,6 @@
 use crate::platform_types::platform::Platform;
 use crate::platform_types::snapshot::{SnapshotFetchingSession, SnapshotManager};
 use crate::rpc::core::CoreRPCLike;
-use dapi_grpc::tonic;
 use dpp::version::PlatformVersion;
 use drive::grovedb::Transaction;
 use std::fmt::Debug;
@@ -53,17 +52,13 @@
     }
 }
 
-impl<'p, C> PlatformApplication<C> for ConsensusAbciApplication<'p, C> {
+impl<C> PlatformApplication<C> for ConsensusAbciApplication<'_, C> {
     fn platform(&self) -> &Platform<C> {
         self.platform
     }
 }
 
-<<<<<<< HEAD
-impl<'p, C> SnapshotManagerApplication for ConsensusAbciApplication<'p, C> {
-=======
 impl<C> SnapshotManagerApplication for ConsensusAbciApplication<'_, C> {
->>>>>>> d36184f6
     fn snapshot_manager(&self) -> &SnapshotManager {
         &self.snapshot_manager
     }
@@ -79,11 +74,7 @@
     }
 }
 
-<<<<<<< HEAD
-impl<'p, C> BlockExecutionApplication for ConsensusAbciApplication<'p, C> {
-=======
 impl<C> BlockExecutionApplication for ConsensusAbciApplication<'_, C> {
->>>>>>> d36184f6
     fn block_execution_context(&self) -> &RwLock<Option<BlockExecutionContext>> {
         &self.block_execution_context
     }
@@ -118,13 +109,13 @@
     }
 }
 
-impl<'p, C> Debug for ConsensusAbciApplication<'p, C> {
+impl<C> Debug for ConsensusAbciApplication<'_, C> {
     fn fmt(&self, f: &mut std::fmt::Formatter<'_>) -> std::fmt::Result {
         write!(f, "<ConsensusAbciApplication>")
     }
 }
 
-impl<'p, C> tenderdash_abci::Application for ConsensusAbciApplication<'p, C>
+impl<C> tenderdash_abci::Application for ConsensusAbciApplication<'_, C>
 where
     C: CoreRPCLike,
 {
