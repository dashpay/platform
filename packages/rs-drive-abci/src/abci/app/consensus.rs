--- conflicted
+++ resolved
@@ -53,18 +53,13 @@
     }
 }
 
-<<<<<<< HEAD
-impl<'p, C> PlatformApplication<C> for ConsensusAbciApplication<'p, C> {
-=======
 impl<C> PlatformApplication<C> for ConsensusAbciApplication<'_, C> {
->>>>>>> 396abd80
     fn platform(&self) -> &Platform<C> {
         self.platform
     }
 }
 
-<<<<<<< HEAD
-impl<'p, C> SnapshotManagerApplication for ConsensusAbciApplication<'p, C> {
+impl<'_, C> SnapshotManagerApplication for ConsensusAbciApplication<'_, C> {
     fn snapshot_manager(&self) -> &SnapshotManager {
         &self.snapshot_manager
     }
@@ -81,9 +76,6 @@
 }
 
 impl<'p, C> BlockExecutionApplication for ConsensusAbciApplication<'p, C> {
-=======
-impl<C> BlockExecutionApplication for ConsensusAbciApplication<'_, C> {
->>>>>>> 396abd80
     fn block_execution_context(&self) -> &RwLock<Option<BlockExecutionContext>> {
         &self.block_execution_context
     }
@@ -118,21 +110,13 @@
     }
 }
 
-<<<<<<< HEAD
-impl<'p, C> Debug for ConsensusAbciApplication<'p, C> {
-=======
 impl<C> Debug for ConsensusAbciApplication<'_, C> {
->>>>>>> 396abd80
     fn fmt(&self, f: &mut std::fmt::Formatter<'_>) -> std::fmt::Result {
         write!(f, "<ConsensusAbciApplication>")
     }
 }
 
-<<<<<<< HEAD
-impl<'p, C> tenderdash_abci::Application for ConsensusAbciApplication<'p, C>
-=======
 impl<C> tenderdash_abci::Application for ConsensusAbciApplication<'_, C>
->>>>>>> 396abd80
 where
     C: CoreRPCLike,
 {
