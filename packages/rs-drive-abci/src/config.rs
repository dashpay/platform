// MIT LICENSE
//
// Copyright (c) 2021 Dash Core Group
//
// Permission is hereby granted, free of charge, to any
// person obtaining a copy of this software and associated
// documentation files (the "Software"), to deal in the
// Software without restriction, including without
// limitation the rights to use, copy, modify, merge,
// publish, distribute, sublicense, and/or sell copies of
// the Software, and to permit persons to whom the Software
// is furnished to do so, subject to the following
// conditions:
//
// The above copyright notice and this permission notice
// shall be included in all copies or substantial portions
// of the Software.
//
// THE SOFTWARE IS PROVIDED "AS IS", WITHOUT WARRANTY OF
// ANY KIND, EXPRESS OR IMPLIED, INCLUDING BUT NOT LIMITED
// TO THE WARRANTIES OF MERCHANTABILITY, FITNESS FOR A
// PARTICULAR PURPOSE AND NONINFRINGEMENT. IN NO EVENT
// SHALL THE AUTHORS OR COPYRIGHT HOLDERS BE LIABLE FOR ANY
// CLAIM, DAMAGES OR OTHER LIABILITY, WHETHER IN AN ACTION
// OF CONTRACT, TORT OR OTHERWISE, ARISING FROM, OUT OF OR
// IN CONNECTION WITH THE SOFTWARE OR THE USE OR OTHER
// DEALINGS IN THE SOFTWARE.

use dashcore_rpc::json::QuorumType;
use std::path::PathBuf;

use dpp::util::deserializer::ProtocolVersion;
use drive::drive::config::DriveConfig;
use serde::{de::DeserializeOwned, Deserialize, Serialize};

use crate::logging::LogConfigs;
use crate::{abci::config::AbciConfig, error::Error};

/// Configuration for Dash Core RPC client
#[derive(Clone, Debug, Serialize, Deserialize)]
pub struct CoreRpcConfig {
    /// Core RPC client hostname or IP address
    #[serde(rename = "core_json_rpc_host")]
    pub host: String,

    // FIXME: fix error  Configuration(Custom("invalid type: string \"9998\", expected i16")) and change port to i16
    /// Core RPC client port number
    #[serde(rename = "core_json_rpc_port")]
    pub port: String,

    /// Core RPC client username
    #[serde(rename = "core_json_rpc_username")]
    pub username: String,

    /// Core RPC client password
    #[serde(rename = "core_json_rpc_password")]
    pub password: String,
}

impl CoreRpcConfig {
    /// Return core address in the `host:port` format.
    pub fn url(&self) -> String {
        format!("{}:{}", self.host, self.port)
    }
}

impl Default for CoreRpcConfig {
    fn default() -> Self {
        Self {
            host: String::from("127.0.0.1"),
            port: String::from("1234"),
            username: String::from(""),
            password: String::from(""),
        }
    }
}

/// Configuration for Dash Core related things
#[derive(Clone, Debug, Serialize, Deserialize, Default)]
#[serde(default)]
pub struct CoreConfig {
    /// Core RPC config
    #[serde(flatten)]
    pub rpc: CoreRpcConfig,
}

/// Configuration of the execution part of Dash Platform.
#[derive(Clone, Debug, Serialize, Deserialize)]
// NOTE: in renames, we use lower_snake_case, because uppercase does not work; see
// https://github.com/softprops/envy/issues/61 and https://github.com/softprops/envy/pull/69
pub struct ExecutionConfig {
    /// Should we use document triggers? Useful to set as `false` for tests
    #[serde(default = "ExecutionConfig::default_use_document_triggers")]
    pub use_document_triggers: bool,

    /// Should we verify sum trees? Useful to set as `false` for tests
    #[serde(default = "ExecutionConfig::default_verify_sum_trees")]
    pub verify_sum_trees: bool,

    /// How often should quorums change?
    #[serde(
        default = "ExecutionConfig::default_validator_set_rotation_block_count",
        deserialize_with = "from_str_or_number"
    )]
    pub validator_set_rotation_block_count: u32,

    /// How long in seconds should an epoch last
    /// It might last a lot longer if the chain is halted
    #[serde(
        default = "ExecutionConfig::default_epoch_time_length_s",
        deserialize_with = "from_str_or_number"
    )]
    pub epoch_time_length_s: u64,
}

fn from_str_or_number<'de, D, T>(deserializer: D) -> Result<T, D::Error>
where
    D: serde::Deserializer<'de>,
    T: serde::Deserialize<'de> + std::str::FromStr,
    <T as std::str::FromStr>::Err: std::fmt::Display,
{
    use serde::de::Error;

    let s = String::deserialize(deserializer)?;
    s.parse::<T>().map_err(Error::custom)
}

/// Configuration of Dash Platform.
///
/// All fields in this struct can be configured using environment variables.
/// These variables can also be defined in `.env` file in the current directory
/// or its parents. You can also provide path to the .env file as a command-line argument.
///
/// Environment variables should be renamed to `SCREAMING_SNAKE_CASE`.
/// For example, to define [`verify_sum_trees`], you should set VERIFY_SUM_TREES
/// environment variable:
///
/// ``
/// export VERIFY_SUM_TREES=true
/// ``
///
/// [`verify_sum_trees`]: PlatformConfig::verify_sum_trees
#[derive(Clone, Debug, Serialize, Deserialize)]
// NOTE: in renames, we use lower_snake_case, because uppercase does not work; see
// https://github.com/softprops/envy/issues/61 and https://github.com/softprops/envy/pull/69
pub struct PlatformConfig {
    /// Drive configuration
    #[serde(flatten)]
    pub drive: DriveConfig,

    /// Dash Core config
    #[serde(flatten)]
    pub core: CoreConfig,

    /// ABCI Application Server config
    #[serde(flatten)]
    pub abci: AbciConfig,

    /// Execution config
    #[serde(flatten)]
    pub execution: ExecutionConfig,

    /// The default quorum type
    pub validator_set_quorum_type: String,

    /// The quorum type used for verifying chain locks
    pub chain_lock_quorum_type: String,

<<<<<<< HEAD
    /// The validator set quorum size
    pub validator_set_quorum_size: u16,

    /// The chain lock quorum size
    pub chain_lock_quorum_size: u16,
=======
    // TODO: It's a test-only param
    /// The default quorum size
    pub validator_set_quorum_size: u16,
>>>>>>> 81ea7f1d

    /// The window for chain locks
    /// On Mainnet Chain Locks are signed using 400_60: One quorum in every 288 blocks and activeQuorumCount is 4.
    /// On Testnet Chain Locks are signed using 50_60: One quorum in every 24 blocks and activeQuorumCount is 24.
    pub chain_lock_quorum_window: u32,

    // todo: this should probably be coming from Tenderdash config. It's a test only param
    /// Approximately how often are blocks produced
    pub block_spacing_ms: u64,

    /// Initial protocol version
    #[serde(default = "PlatformConfig::default_initial_protocol_version")]
    pub initial_protocol_version: ProtocolVersion,

    /// Path to data storage
    pub db_path: PathBuf,

    // todo: put this in tests like #[cfg(test)]
    /// This should be None, except in the case of Testing platform
    #[serde(skip)]
    pub testing_configs: PlatformTestConfig,
}

impl ExecutionConfig {
    fn default_verify_sum_trees() -> bool {
        true
    }

    fn default_use_document_triggers() -> bool {
        true
    }

    fn default_validator_set_rotation_block_count() -> u32 {
        15
    }

    fn default_epoch_time_length_s() -> u64 {
        788400
    }
}

impl PlatformConfig {
    fn default_initial_protocol_version() -> ProtocolVersion {
        //todo: versioning
        1
    }

    /// Return type of quorum
    pub fn validator_set_quorum_type(&self) -> QuorumType {
        let found = if let Ok(t) = self.validator_set_quorum_type.trim().parse::<u32>() {
            QuorumType::from(t)
        } else {
            QuorumType::from(self.validator_set_quorum_type.as_str())
        };

        if found == QuorumType::UNKNOWN {
            panic!(
                "config: unsupported QUORUM_TYPE: {}",
                self.validator_set_quorum_type
            );
        }

        found
    }

    /// Return type of quorum for validating chain locks
    pub fn chain_lock_quorum_type(&self) -> QuorumType {
        let found = if let Ok(t) = self.chain_lock_quorum_type.trim().parse::<u32>() {
            QuorumType::from(t)
        } else {
            QuorumType::from(self.chain_lock_quorum_type.as_str())
        };

        if found == QuorumType::UNKNOWN {
            panic!(
                "config: unsupported QUORUM_TYPE: {}",
                self.chain_lock_quorum_type
            );
        }

        found
    }
}
/// create new object using values from environment variables
pub trait FromEnv {
    /// create new object using values from environment variables
    fn from_env() -> Result<Self, Error>
    where
        Self: Sized + DeserializeOwned,
    {
        envy::from_env::<Self>().map_err(Error::from)
    }
}

impl FromEnv for PlatformConfig {
    fn from_env() -> Result<Self, Error>
    where
        Self: Sized + DeserializeOwned,
    {
        let mut me = envy::from_env::<Self>().map_err(Error::from)?;
        me.abci.log = LogConfigs::from_env()?;

        Ok(me)
    }
}

impl Default for ExecutionConfig {
    fn default() -> Self {
        Self {
            use_document_triggers: ExecutionConfig::default_use_document_triggers(),
            verify_sum_trees: ExecutionConfig::default_verify_sum_trees(),
            validator_set_rotation_block_count:
                ExecutionConfig::default_validator_set_rotation_block_count(),
            epoch_time_length_s: ExecutionConfig::default_epoch_time_length_s(),
        }
    }
}

impl Default for PlatformConfig {
    fn default() -> Self {
        Self::default_mainnet()
    }
}

#[allow(missing_docs)]
impl PlatformConfig {
    pub fn default_local() -> Self {
        Self {
            validator_set_quorum_type: "llmq_test_platform".to_string(),
            chain_lock_quorum_type: "llmq_test".to_string(),
            validator_set_quorum_size: 3,
            chain_lock_quorum_window: 24,
            block_spacing_ms: 5000,
            drive: Default::default(),
            abci: Default::default(),
            core: Default::default(),
            execution: Default::default(),
            db_path: PathBuf::from("/var/lib/dash-platform/data"),
            testing_configs: PlatformTestConfig::default(),
            initial_protocol_version: 1,
        }
    }

    pub fn default_testnet() -> Self {
        Self {
            validator_set_quorum_type: "llmq_25_67".to_string(),
            chain_lock_quorum_type: "llmq_50_60".to_string(),
            validator_set_quorum_size: 25,
<<<<<<< HEAD
            chain_lock_quorum_size: 50,
=======
>>>>>>> 81ea7f1d
            chain_lock_quorum_window: 24,
            block_spacing_ms: 5000,
            drive: Default::default(),
            abci: Default::default(),
            core: Default::default(),
            execution: Default::default(),
            db_path: PathBuf::from("/var/lib/dash-platform/data"),
            testing_configs: PlatformTestConfig::default(),
            initial_protocol_version: 1,
        }
    }

    pub fn default_mainnet() -> Self {
        Self {
            validator_set_quorum_type: "llmq_100_67".to_string(),
            chain_lock_quorum_type: "llmq_400_60".to_string(),
            validator_set_quorum_size: 100,
<<<<<<< HEAD
            chain_lock_quorum_size: 400,
=======
>>>>>>> 81ea7f1d
            chain_lock_quorum_window: 288,
            block_spacing_ms: 5000,
            drive: Default::default(),
            abci: Default::default(),
            core: Default::default(),
            execution: Default::default(),
            db_path: PathBuf::from("/var/lib/dash-platform/data"),
            testing_configs: PlatformTestConfig::default(),
            initial_protocol_version: 1,
        }
    }
}

/// Configs that should only happen during testing
#[derive(Clone, Debug, Serialize, Deserialize)]
pub struct PlatformTestConfig {
    /// Block signing
    pub block_signing: bool,
    /// Block signature verification
    pub block_commit_signature_verification: bool,
}

impl PlatformTestConfig {
    /// Much faster config for tests
    pub fn default_with_no_block_signing() -> Self {
        Self {
            block_signing: false,
            block_commit_signature_verification: false,
        }
    }
}

impl Default for PlatformTestConfig {
    fn default() -> Self {
        Self {
            block_signing: true,
            block_commit_signature_verification: true,
        }
    }
}

#[cfg(test)]
mod tests {
    use super::FromEnv;
    use crate::logging::LogDestination;
    use dashcore_rpc::dashcore_rpc_json::QuorumType;
    use std::env;

    #[test]
    fn test_config_from_env() {
        // ABCI log configs are parsed manually, so they deserve separate handling
        // Note that STDOUT is also defined in .env.example, but env var should overwrite it.
        let vectors = &[
            ("STDOUT", "pretty"),
            ("UPPERCASE", "json"),
            ("lowercase", "pretty"),
            ("miXedC4s3", "full"),
            ("123", "compact"),
        ];
        for vector in vectors {
            env::set_var(format!("ABCI_LOG_{}_DESTINATION", vector.0), "bytes");
            env::set_var(format!("ABCI_LOG_{}_FORMAT", vector.0), vector.1);
        }

        let envfile = std::path::PathBuf::from(env!("CARGO_MANIFEST_DIR")).join(".env.local");

        dotenvy::from_path(envfile.as_path()).expect("cannot load .env file");
        assert_eq!("/tmp/db", env::var("DB_PATH").unwrap());

        let config = super::PlatformConfig::from_env().expect("expected config from env");
        assert!(config.execution.verify_sum_trees);
        assert_ne!(config.validator_set_quorum_type(), QuorumType::UNKNOWN);
        for id in vectors {
            matches!(config.abci.log[id.0].destination, LogDestination::Bytes);
        }
    }
}<|MERGE_RESOLUTION|>--- conflicted
+++ resolved
@@ -166,17 +166,11 @@
     /// The quorum type used for verifying chain locks
     pub chain_lock_quorum_type: String,
 
-<<<<<<< HEAD
     /// The validator set quorum size
     pub validator_set_quorum_size: u16,
 
     /// The chain lock quorum size
     pub chain_lock_quorum_size: u16,
-=======
-    // TODO: It's a test-only param
-    /// The default quorum size
-    pub validator_set_quorum_size: u16,
->>>>>>> 81ea7f1d
 
     /// The window for chain locks
     /// On Mainnet Chain Locks are signed using 400_60: One quorum in every 288 blocks and activeQuorumCount is 4.
@@ -325,10 +319,7 @@
             validator_set_quorum_type: "llmq_25_67".to_string(),
             chain_lock_quorum_type: "llmq_50_60".to_string(),
             validator_set_quorum_size: 25,
-<<<<<<< HEAD
             chain_lock_quorum_size: 50,
-=======
->>>>>>> 81ea7f1d
             chain_lock_quorum_window: 24,
             block_spacing_ms: 5000,
             drive: Default::default(),
@@ -346,10 +337,7 @@
             validator_set_quorum_type: "llmq_100_67".to_string(),
             chain_lock_quorum_type: "llmq_400_60".to_string(),
             validator_set_quorum_size: 100,
-<<<<<<< HEAD
             chain_lock_quorum_size: 400,
-=======
->>>>>>> 81ea7f1d
             chain_lock_quorum_window: 288,
             block_spacing_ms: 5000,
             drive: Default::default(),
