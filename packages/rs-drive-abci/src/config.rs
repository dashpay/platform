--- conflicted
+++ resolved
@@ -69,8 +69,10 @@
 
 impl Default for PlatformConfig {
     fn default() -> Self {
-<<<<<<< HEAD
         Self {
+            verify_sum_trees: true,
+            quorum_size: 100,
+            validator_set_quorum_rotation_block_count: 15,
             drive: Default::default(),
             core: CoreConfig {
                 rpc: CoreRpcConfig {
@@ -79,13 +81,6 @@
                     password: "".to_owned(),
                 },
             },
-=======
-        PlatformConfig {
->>>>>>> 05b90c43
-            verify_sum_trees: true,
-            quorum_size: 100,
-            validator_set_quorum_rotation_block_count: 15,
-            drive_config: Default::default(),
         }
     }
 }