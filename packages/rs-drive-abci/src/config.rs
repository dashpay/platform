--- conflicted
+++ resolved
@@ -118,6 +118,10 @@
 // NOTE: in renames, we use lower_snake_case, because uppercase does not work; see
 // https://github.com/softprops/envy/issues/61 and https://github.com/softprops/envy/pull/69
 pub struct ExecutionConfig {
+    /// Should we use document triggers? Useful to set as `false` for tests
+    #[serde(default = "PlatformConfig::default_use_document_triggers")]
+    pub use_document_triggers: bool,
+
     /// Should we verify sum trees? Useful to set as `false` for tests
     #[serde(default = "PlatformConfig::default_verify_sum_trees")]
     pub verify_sum_trees: bool,
@@ -161,10 +165,6 @@
     #[serde(flatten)]
     pub execution: ExecutionConfig,
 
-    /// Should we use document triggers? Useful to set as `false` for tests
-    #[serde(default = "PlatformConfig::default_use_document_triggers")]
-    pub use_document_triggers: bool,
-
     /// The default quorum type
     pub quorum_type: String,
 
@@ -245,8 +245,8 @@
 impl Default for ExecutionConfig {
     fn default() -> Self {
         Self {
+            use_document_triggers: true,
             verify_sum_trees: true,
-<<<<<<< HEAD
             validator_set_quorum_rotation_block_count: 15,
         }
     }
@@ -255,9 +255,6 @@
 impl Default for PlatformConfig {
     fn default() -> Self {
         Self {
-=======
-            use_document_triggers: true,
->>>>>>> 84376371
             quorum_type: "llmq_100_67".to_string(),
             quorum_size: 100,
             block_spacing_ms: 5000,
