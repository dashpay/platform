--- conflicted
+++ resolved
@@ -201,18 +201,16 @@
 
     /// Path to data storage
     pub db_path: PathBuf,
-
-<<<<<<< HEAD
+    
     /// Path to checkpoints
     pub checkpoints_path: PathBuf,
-=======
+
     /// Path to store rejected / invalid items (like transactions).
-    /// Used mainly for debuggig.
+    /// Used mainly for debugging.
     ///
     /// If not set, rejected and invalid items will not be stored.
     #[serde(default)]
     pub rejections_path: Option<PathBuf>,
->>>>>>> 4ea0310b
 
     // todo: put this in tests like #[cfg(test)]
     /// This should be None, except in the case of Testing platform
@@ -354,11 +352,8 @@
             core: Default::default(),
             execution: Default::default(),
             db_path: PathBuf::from("/var/lib/dash-platform/data"),
-<<<<<<< HEAD
             checkpoints_path: PathBuf::from("/var/lib/dash-platform/checkpoints"),
-=======
             rejections_path: Some(PathBuf::from("/var/log/dash/rejected")),
->>>>>>> 4ea0310b
             testing_configs: PlatformTestConfig::default(),
             tokio_console_enabled: false,
             tokio_console_address: PlatformConfig::default_tokio_console_address(),
