use crate::error::query::QueryError;
use crate::error::Error;
use crate::platform_types::platform::Platform;
use dapi_grpc::platform::v0::get_documents_request::Start;
use dapi_grpc::platform::v0::{
    get_data_contract_history_response, get_data_contract_response, get_data_contracts_response,
    get_documents_response, get_identities_by_public_key_hashes_response, get_identities_response,
    get_identity_balance_and_revision_response, get_identity_balance_response,
    get_identity_by_public_key_hashes_response, get_identity_keys_response, get_identity_response,
    GetDataContractHistoryRequest, GetDataContractHistoryResponse, GetDataContractRequest,
    GetDataContractResponse, GetDataContractsRequest, GetDataContractsResponse,
    GetDocumentsRequest, GetDocumentsResponse, GetIdentitiesByPublicKeyHashesRequest,
    GetIdentitiesByPublicKeyHashesResponse, GetIdentitiesRequest, GetIdentitiesResponse,
    GetIdentityBalanceAndRevisionResponse, GetIdentityBalanceResponse,
    GetIdentityByPublicKeyHashesRequest, GetIdentityByPublicKeyHashesResponse,
    GetIdentityKeysRequest, GetIdentityKeysResponse, GetIdentityRequest, GetIdentityResponse,
    GetProofsRequest, GetProofsResponse, Proof, ResponseMetadata,
};
use dpp::identifier::Identifier;
use dpp::platform_value::{Bytes20, Bytes32, Value};
use std::collections::BTreeMap;

use dpp::serialization::{PlatformSerializable, PlatformSerializableWithPlatformVersion};
use dpp::validation::ValidationResult;
use dpp::{check_validation_result_with_data, ProtocolError};
use drive::drive::identity::IdentityDriveQuery;
use drive::drive::identity::IdentityProveRequestType;

use crate::platform_types::platform_state::v0::PlatformStateV0Methods;
use crate::query::QueryValidationResult;
use dapi_grpc::platform::v0::get_data_contracts_response::DataContractEntry;
use dapi_grpc::platform::v0::get_identities_response::IdentityEntry;
use dapi_grpc::platform::v0::get_identity_balance_and_revision_response::BalanceAndRevision;

use dapi_grpc::platform::v0::get_data_contract_history_response::DataContractHistoryEntry;
use dpp::data_contract::accessors::v0::DataContractV0Getters;
use dpp::identity::{KeyID, Purpose, SecurityLevel};
use dpp::version::PlatformVersion;
use drive::drive::identity::key::fetch::{
    IdentityKeysRequest, KeyKindRequestType, KeyRequestType, PurposeU8, SecurityLevelU8,
    SerializedKeyVec,
};
use drive::error::contract::DataContractError;
use drive::error::query::QuerySyntaxError;
use drive::query::{DriveQuery, SingleDocumentDriveQuery};
use prost::Message;

fn from_i32_to_key_kind_request_type(value: i32) -> Option<KeyKindRequestType> {
    match value {
        0 => Some(KeyKindRequestType::CurrentKeyOfKindRequest),
        1 => Some(KeyKindRequestType::AllKeysOfKindRequest),
        _ => None,
    }
}

fn convert_key_request_type(
    request_type: dapi_grpc::platform::v0::key_request_type::Request,
) -> Result<KeyRequestType, QueryError> {
    match request_type {
        dapi_grpc::platform::v0::key_request_type::Request::AllKeys(_) => {
            Ok(KeyRequestType::AllKeys)
        }
        dapi_grpc::platform::v0::key_request_type::Request::SpecificKeys(specific_keys) => {
            let key_ids = specific_keys
                .key_ids
                .into_iter()
                .map(|id| id as KeyID)
                .collect();
            Ok(KeyRequestType::SpecificKeys(key_ids))
        }
        dapi_grpc::platform::v0::key_request_type::Request::SearchKey(search_key) => {
            let purpose_map = search_key.purpose_map.into_iter().map(|(purpose, security_level_map)| {
                let security_level_map = security_level_map.security_level_map.into_iter().map(|(security_level, key_kind_request_type)| {
                    if security_level > u8::MAX as u32 {
                        return Err(QueryError::DocumentQuery(QuerySyntaxError::InvalidKeyParameter("security level out of bounds".to_string())));
                    }
                    let security_level = SecurityLevel::try_from(security_level as u8).map_err(|_| QueryError::DocumentQuery(QuerySyntaxError::InvalidKeyParameter(format!("security level {} not recognized", security_level))))?;

                    let key_kind_request_type = from_i32_to_key_kind_request_type(key_kind_request_type).ok_or(QueryError::DocumentQuery(QuerySyntaxError::InvalidKeyParameter(format!("unknown key kind request type {}", key_kind_request_type))))?;
                    Ok((
                        security_level as u8,
                        key_kind_request_type,
                    ))
                }).collect::<Result<BTreeMap<SecurityLevelU8, KeyKindRequestType>, QueryError>>()?;
                if purpose > u8::MAX as u32 {
                    return Err(QueryError::DocumentQuery(QuerySyntaxError::InvalidKeyParameter("purpose out of bounds".to_string())));
                }
                let purpose = Purpose::try_from(purpose as u8).map_err(|_| QueryError::DocumentQuery(QuerySyntaxError::InvalidKeyParameter(format!("purpose {} not recognized", purpose))))?;

                Ok((purpose as u8, security_level_map))
            }).collect::<Result<BTreeMap<PurposeU8, BTreeMap<SecurityLevelU8, KeyKindRequestType>>, QueryError>>()?;

            Ok(KeyRequestType::SearchKey(purpose_map))
        }
    }
}

impl<C> Platform<C> {
    /// Querying
    pub(super) fn query_v0(
        &self,
        query_path: &str,
        query_data: &[u8],
        platform_version: &PlatformVersion,
    ) -> Result<QueryValidationResult<Vec<u8>>, Error> {
        let state = self.state.read().unwrap();
        let metadata = ResponseMetadata {
            height: state.height(),
            core_chain_locked_height: state.core_height(),
            time_ms: state.last_block_time_ms().unwrap_or_default(),
            chain_id: self.config.abci.chain_id.clone(),
            protocol_version: state.current_protocol_version_in_consensus(),
        };
        let quorum_type: u32 = self.config.quorum_type() as u32;
        match query_path {
            "/identity" => {
                let GetIdentityRequest { id, prove } =
<<<<<<< HEAD
                    check_validation_result_with_data!(GetIdentityRequest::decode(query_data)
                        .map_err(|e| QueryError::InvalidArgument(format!(
                            "invalid query proto message: {}",
                            e.to_string()
                        ))));

=======
                    check_validation_result_with_data!(GetIdentityRequest::decode(query_data));
>>>>>>> f32d4157
                let identity_id: Identifier = check_validation_result_with_data!(id
                    .try_into()
                    .map_err(|_| QueryError::InvalidArgument(
                        "id must be a valid identifier (32 bytes long)".to_string()
                    )));
<<<<<<< HEAD

=======
>>>>>>> f32d4157
                let response_data = if prove {
                    let proof = self.drive.prove_full_identity(
                        identity_id.into_buffer(),
                        None,
<<<<<<< HEAD
                        &platform_version.drive,
                    )?;

                    if proof.is_empty() {
                        return Ok(QueryValidationResult::new_with_error(QueryError::NotFound(
                            format!("identity {} proof not found", identity_id),
                        )));
                    }
=======
                        &platform_version.drive
                    ));
>>>>>>> f32d4157

                    GetIdentityResponse {
                        result: Some(get_identity_response::Result::Proof(Proof {
                            grovedb_proof: proof,
                            quorum_hash: state.last_quorum_hash().to_vec(),
                            quorum_type,
                            block_id_hash: state.last_block_id_hash().to_vec(),
                            signature: state.last_block_signature().to_vec(),
                            round: state.last_block_round(),
                        })),
                        metadata: Some(metadata),
                    }
                    .encode_to_vec()
                } else {
<<<<<<< HEAD
                    let maybe_identity = self
                        .drive
                        .fetch_full_identity(identity_id.into_buffer(), None, platform_version)
                        .map_err(Error::Drive)?;

                    let identity =
                        check_validation_result_with_data!(maybe_identity.ok_or_else(|| {
                            QueryError::NotFound(format!("identity {} not found", identity_id))
                        }));

                    let serialzied_identity = identity
                        .serialize_consume_to_bytes()
                        .map_err(Error::Protocol)?;
=======
                    let maybe_identity = check_validation_result_with_data!(self
                        .drive
                        .fetch_full_identity(identity_id.into_buffer(), None, platform_version)
                        .map_err(QueryError::Drive));

                    let identity = check_validation_result_with_data!(maybe_identity
                        .ok_or_else(|| {
                            QueryError::NotFound(format!("identity {} not found", identity_id))
                        })
                        .and_then(|identity| identity
                            .serialize_consume_to_bytes()
                            .map_err(QueryError::Protocol)));
>>>>>>> f32d4157

                    GetIdentityResponse {
                        result: Some(get_identity_response::Result::Identity(serialzied_identity)),
                        metadata: Some(metadata),
                    }
                    .encode_to_vec()
                };
                Ok(QueryValidationResult::new_with_data(response_data))
            }
            "/identities" => {
                let GetIdentitiesRequest { ids, prove } =
                    check_validation_result_with_data!(GetIdentitiesRequest::decode(query_data)
                        .map_err(|e| QueryError::InvalidArgument(format!(
                            "invalid query proto message: {}",
                            e.to_string()
                        ))));

                let identity_ids = check_validation_result_with_data!(ids
                    .into_iter()
                    .map(|identity_id_vec| {
                        Bytes32::from_vec(identity_id_vec)
                            .map(|bytes| bytes.0)
                            .map_err(|_| {
                                QueryError::InvalidArgument(
                                    "id must be a valid identifier (32 bytes long)".to_string(),
                                )
                            })
                    })
                    .collect::<Result<Vec<[u8; 32]>, QueryError>>());
<<<<<<< HEAD

=======
>>>>>>> f32d4157
                let response_data = if prove {
                    let proof = self.drive.prove_full_identities(
                        identity_ids.as_slice(),
                        None,
                        &platform_version.drive,
                    )?;
                    GetIdentitiesResponse {
                        metadata: Some(metadata),
                        result: Some(get_identities_response::Result::Proof(Proof {
                            grovedb_proof: proof,
                            quorum_hash: state.last_quorum_hash().to_vec(),
                            quorum_type,
                            block_id_hash: state.last_block_id_hash().to_vec(),
                            signature: state.last_block_signature().to_vec(),
                            round: state.last_block_round(),
                        })),
                    }
                    .encode_to_vec()
                } else {
                    let identities = self.drive.fetch_full_identities(
                        identity_ids.as_slice(),
                        None,
                        platform_version,
                    )?;

                    let maybe_serialized_identities: Result<Vec<IdentityEntry>, ProtocolError> =
                        identities
                            .into_iter()
                            .map(|(key, maybe_identity)| {
                                Ok::<IdentityEntry, ProtocolError>(
                                    get_identities_response::IdentityEntry {
                                        key: key.to_vec(),
                                        value: maybe_identity
                                            .map(|identity| {
                                                Ok::<
                                                    get_identities_response::IdentityValue,
                                                    ProtocolError,
                                                >(
                                                    get_identities_response::IdentityValue {
                                                        value: identity
                                                            .serialize_consume_to_bytes()?,
                                                    },
                                                )
                                            })
                                            .transpose()?,
                                    },
                                )
                            })
                            .collect();

                    if let Err(e) = maybe_serialized_identities {
                        return Err(Error::Protocol(e));
                    }

                    let serialized_identities = maybe_serialized_identities.unwrap();

                    GetIdentitiesResponse {
                        result: Some(get_identities_response::Result::Identities(
                            get_identities_response::Identities {
                                identity_entries: serialized_identities,
                            },
                        )),
                        metadata: Some(metadata),
                    }
                    .encode_to_vec()
                };
                Ok(QueryValidationResult::new_with_data(response_data))
            }
            "/identity/balance" => {
                let GetIdentityRequest { id, prove } =
<<<<<<< HEAD
                    check_validation_result_with_data!(GetIdentityRequest::decode(query_data)
                        .map_err(|e| QueryError::InvalidArgument(format!(
                            "invalid query proto message: {}",
                            e.to_string()
                        ))));
=======
                    check_validation_result_with_data!(GetIdentityRequest::decode(query_data));
>>>>>>> f32d4157
                let identity_id: Identifier = check_validation_result_with_data!(id
                    .try_into()
                    .map_err(|_| QueryError::InvalidArgument(
                        "id must be a valid identifier (32 bytes long)".to_string()
                    )));
                let response_data = if prove {
                    let proof = self.drive.prove_identity_balance(
                        identity_id.into_buffer(),
                        None,
                        &platform_version.drive,
                    )?;

                    if proof.is_empty() {
                        return Ok(QueryValidationResult::new_with_error(QueryError::NotFound(
                            format!("identity {} balance proof not found", identity_id),
                        )));
                    }

                    GetIdentityBalanceResponse {
                        result: Some(get_identity_balance_response::Result::Proof(Proof {
                            grovedb_proof: proof,
                            quorum_hash: state.last_quorum_hash().to_vec(),
                            quorum_type,
                            block_id_hash: state.last_block_id_hash().to_vec(),
                            signature: state.last_block_signature().to_vec(),
                            round: state.last_block_round(),
                        })),
                        metadata: Some(metadata),
                    }
                    .encode_to_vec()
                } else {
                    let maybe_balance = self.drive.fetch_identity_balance(
                        identity_id.into_buffer(),
                        None,
                        platform_version,
                    )?;

                    if let Some(balance) = maybe_balance {
                        GetIdentityBalanceResponse {
                            result: Some(get_identity_balance_response::Result::Balance(balance)),
                            metadata: Some(metadata),
                        }
                        .encode_to_vec()
                    } else {
                        return Ok(QueryValidationResult::new_with_error(QueryError::NotFound(
                            format!("identity {} balance not found", identity_id),
                        )));
                    }
                };
                Ok(QueryValidationResult::new_with_data(response_data))
            }
            "/identity/balanceAndRevision" => {
                let GetIdentityRequest { id, prove } =
<<<<<<< HEAD
                    check_validation_result_with_data!(GetIdentityRequest::decode(query_data)
                        .map_err(|e| QueryError::InvalidArgument(format!(
                            "invalid query proto message: {}",
                            e.to_string()
                        ))));
=======
                    check_validation_result_with_data!(GetIdentityRequest::decode(query_data));
>>>>>>> f32d4157
                let identity_id: Identifier = check_validation_result_with_data!(id
                    .try_into()
                    .map_err(|_| QueryError::InvalidArgument(
                        "id must be a valid identifier (32 bytes long)".to_string()
                    )));
<<<<<<< HEAD

=======
>>>>>>> f32d4157
                let response_data = if prove {
                    let proof = self.drive.prove_identity_balance_and_revision(
                        identity_id.into_buffer(),
                        None,
                        &platform_version.drive,
                    )?;

                    if proof.is_empty() {
                        return Ok(QueryValidationResult::new_with_error(QueryError::NotFound(
                            format!(
                                "identity {} balance and revision proof not found",
                                identity_id
                            ),
                        )));
                    }

                    GetIdentityBalanceResponse {
                        result: Some(get_identity_balance_response::Result::Proof(Proof {
                            grovedb_proof: proof,
                            quorum_hash: state.last_quorum_hash().to_vec(),
                            quorum_type,
                            block_id_hash: state.last_block_id_hash().to_vec(),
                            signature: state.last_block_signature().to_vec(),
                            round: state.last_block_round(),
                        })),
                        metadata: Some(metadata),
                    }
                    .encode_to_vec()
                } else {
                    let maybe_balance = self.drive.fetch_identity_balance(
                        identity_id.into_buffer(),
                        None,
                        platform_version,
                    )?;

                    let maybe_revision = self.drive.fetch_identity_revision(
                        identity_id.into_buffer(),
                        true,
                        None,
                        platform_version,
                    )?;

                    match (maybe_balance, maybe_revision) {
                        (Some(balance), Some(revision)) => {
                            GetIdentityBalanceAndRevisionResponse {
                                result: Some(
                                    get_identity_balance_and_revision_response::Result::BalanceAndRevision(
                                        BalanceAndRevision {
                                            balance: Some(balance),
                                            revision: Some(revision)
                                        }
                                    ),
                                ),
                                metadata: Some(metadata),
                            }
                                .encode_to_vec()
                        },
                        _ => return Ok(QueryValidationResult::new_with_error(QueryError::NotFound(
                            format!(
                                "identity {} balance and revision not found",
                                identity_id
                            ),
                        )))
                    }
                };

                Ok(QueryValidationResult::new_with_data(response_data))
            }
            "/identity/keys" => {
                let GetIdentityKeysRequest {
                    identity_id,
                    request_type,
                    limit,
                    offset,
                    prove,
<<<<<<< HEAD
                } = check_validation_result_with_data!(GetIdentityKeysRequest::decode(query_data)
                    .map_err(|e| QueryError::InvalidArgument(format!(
                        "invalid query proto message: {}",
                        e.to_string()
                    ))));

=======
                } = check_validation_result_with_data!(GetIdentityKeysRequest::decode(query_data));
>>>>>>> f32d4157
                let identity_id: Identifier = check_validation_result_with_data!(identity_id
                    .try_into()
                    .map_err(|_| QueryError::InvalidArgument(
                        "id must be a valid identifier (32 bytes long)".to_string()
                    )));
<<<<<<< HEAD

=======
>>>>>>> f32d4157
                if let Some(limit) = limit {
                    if limit > u16::MAX as u32 {
                        return Ok(QueryValidationResult::new_with_error(
                            QueryError::DocumentQuery(QuerySyntaxError::InvalidParameter(
                                "limit out of bounds".to_string(),
                            )),
                        ));
                    }
                    if limit as u16 > self.config.drive.max_query_limit {
                        return Ok(QueryValidationResult::new_with_error(
                            QueryError::DocumentQuery(QuerySyntaxError::InvalidLimit(format!(
                                "limit greater than max limit {}",
                                self.config.drive.max_query_limit
                            ))),
                        ));
                    }
                }

                if let Some(offset) = offset {
                    if offset > u16::MAX as u32 {
                        return Ok(QueryValidationResult::new_with_error(
                            QueryError::DocumentQuery(QuerySyntaxError::InvalidParameter(
                                "offset out of bounds".to_string(),
                            )),
                        ));
                    }
                }
                let Some(request_type) = request_type else {
                    return Ok(QueryValidationResult::new_with_error(
                        QueryError::DocumentQuery(QuerySyntaxError::InvalidParameter(
                            "key request must be defined".to_string(),
                        )),
                    ));
                };
                let Some(request) = request_type.request else {
                    return Ok(QueryValidationResult::new_with_error(
                        QueryError::DocumentQuery(QuerySyntaxError::InvalidParameter(
                            "key request must be defined".to_string(),
                        )),
                    ));
                };
                let key_request_type =
                    check_validation_result_with_data!(convert_key_request_type(request));

                let key_request = IdentityKeysRequest {
                    identity_id: identity_id.into_buffer(),
                    request_type: key_request_type,
                    limit: limit.map(|l| l as u16),
                    offset: offset.map(|o| o as u16),
                };

                let response_data = if prove {
                    let proof =
                        self.drive
                            .prove_identity_keys(key_request, None, platform_version)?;

                    GetIdentityKeysResponse {
                        result: Some(get_identity_keys_response::Result::Proof(Proof {
                            grovedb_proof: proof,
                            quorum_hash: state.last_quorum_hash().to_vec(),
                            signature: state.last_block_signature().to_vec(),
                            round: state.last_block_round(),
                            block_id_hash: state.last_block_id_hash().to_vec(),
                            quorum_type,
                        })),
                        metadata: Some(metadata),
                    }
                    .encode_to_vec()
                } else {
                    let keys: SerializedKeyVec =
                        self.drive
                            .fetch_identity_keys(key_request, None, platform_version)?;

                    GetIdentityKeysResponse {
                        result: Some(get_identity_keys_response::Result::Keys(
                            get_identity_keys_response::Keys { keys_bytes: keys },
                        )),
                        metadata: Some(metadata),
                    }
                    .encode_to_vec()
                };
                Ok(QueryValidationResult::new_with_data(response_data))
            }
            "/dataContract" => {
                let GetDataContractRequest { id, prove } =
<<<<<<< HEAD
                    check_validation_result_with_data!(GetDataContractRequest::decode(query_data)
                        .map_err(|e| QueryError::InvalidArgument(format!(
                            "invalid query proto message: {}",
                            e.to_string()
                        ))));
=======
                    check_validation_result_with_data!(GetDataContractRequest::decode(query_data));
>>>>>>> f32d4157
                let contract_id: Identifier = check_validation_result_with_data!(id
                    .try_into()
                    .map_err(|_| QueryError::InvalidArgument(
                        "id must be a valid identifier (32 bytes long)".to_string()
                    )));
                let response_data = if prove {
                    let proof = self.drive.prove_contract(
                        contract_id.into_buffer(),
                        None,
<<<<<<< HEAD
                        platform_version,
                    )?;

                    if proof.is_empty() {
                        return Ok(QueryValidationResult::new_with_error(QueryError::NotFound(
                            format!("data contract {} not found", contract_id),
                        )));
                    }
=======
                        platform_version
                    ));
>>>>>>> f32d4157

                    GetDataContractResponse {
                        result: Some(get_data_contract_response::Result::Proof(Proof {
                            grovedb_proof: proof,
                            quorum_hash: state.last_quorum_hash().to_vec(),
                            quorum_type,
                            block_id_hash: state.last_block_id_hash().to_vec(),
                            signature: state.last_block_signature().to_vec(),
                            round: state.last_block_round(),
                        })),
                        metadata: Some(metadata),
                    }
                    .encode_to_vec()
                } else {
<<<<<<< HEAD
                    let maybe_data_contract_fetch_info = self
=======
                    let maybe_data_contract = check_validation_result_with_data!(self
>>>>>>> f32d4157
                        .drive
                        .fetch_contract(
                            contract_id.into_buffer(),
                            None,
                            None,
                            None,
                            platform_version,
                        )
<<<<<<< HEAD
                        .unwrap()?;

                    let data_contract_fetch_info =
                        check_validation_result_with_data!(maybe_data_contract_fetch_info
                            .ok_or_else(|| {
                                QueryError::NotFound(format!(
                                    "data contract {} not found",
                                    contract_id
                                ))
                            }));

                    let serialized_data_contract = data_contract_fetch_info
                        .contract
                        .serialize_to_bytes_with_platform_version(platform_version)
                        .map_err(Error::Protocol)?;

                    GetDataContractResponse {
                        result: Some(get_data_contract_response::Result::DataContract(
                            serialized_data_contract,
=======
                        .unwrap());

                    let data_contract = check_validation_result_with_data!(maybe_data_contract
                        .ok_or_else(|| {
                            QueryError::NotFound(format!("data contract {} not found", contract_id))
                        })
                        .and_then(|data_contract| data_contract
                            .contract
                            .serialize_to_bytes_with_platform_version(platform_version)
                            .map_err(QueryError::Protocol)));

                    GetDataContractResponse {
                        result: Some(get_data_contract_response::Result::DataContract(
                            data_contract,
>>>>>>> f32d4157
                        )),
                        metadata: Some(metadata),
                    }
                    .encode_to_vec()
                };
                Ok(QueryValidationResult::new_with_data(response_data))
            }
            "/dataContracts" => {
                let GetDataContractsRequest { ids, prove } =
                    check_validation_result_with_data!(GetDataContractsRequest::decode(query_data)
                        .map_err(|e| QueryError::InvalidArgument(format!(
                            "invalid query proto message: {}",
                            e.to_string()
                        ))));

                let contract_ids = check_validation_result_with_data!(ids
                    .into_iter()
                    .map(|contract_id_vec| {
                        Bytes32::from_vec(contract_id_vec)
                            .map(|bytes| bytes.0)
                            .map_err(|_| {
                                QueryError::InvalidArgument(
                                    "id must be a valid identifier (32 bytes long)".to_string(),
                                )
                            })
                    })
                    .collect::<Result<Vec<[u8; 32]>, QueryError>>());
<<<<<<< HEAD

=======
>>>>>>> f32d4157
                let response_data = if prove {
                    let proof = self.drive.prove_contracts(
                        contract_ids.as_slice(),
                        None,
                        platform_version,
                    )?;
                    GetDataContractsResponse {
                        metadata: Some(metadata),
                        result: Some(get_data_contracts_response::Result::Proof(Proof {
                            grovedb_proof: proof,
                            quorum_hash: state.last_quorum_hash().to_vec(),
                            quorum_type,
                            block_id_hash: state.last_block_id_hash().to_vec(),
                            signature: state.last_block_signature().to_vec(),
                            round: state.last_block_round(),
                        })),
                    }
                    .encode_to_vec()
                } else {
                    let contracts = self.drive.get_contracts_with_fetch_info(
                        contract_ids.as_slice(),
                        false,
                        None,
                        platform_version,
                    )?;

                    let contracts = contracts
                        .into_iter()
                        .map(|(key, maybe_contract)| {
                            Ok::<DataContractEntry, ProtocolError>(
                                get_data_contracts_response::DataContractEntry {
                                    key: key.to_vec(),
                                    value: maybe_contract
                                        .map(|contract| {
                                            Ok::<
                                                get_data_contracts_response::DataContractValue,
                                                ProtocolError,
                                            >(
                                                get_data_contracts_response::DataContractValue {
                                                    value: contract
                                                        .contract
                                                        .serialize_to_bytes_with_platform_version(
                                                            platform_version,
                                                        )?,
                                                },
                                            )
                                        })
                                        .transpose()?,
                                },
                            )
                        })
                        .collect::<Result<Vec<DataContractEntry>, ProtocolError>>()?;

                    GetDataContractsResponse {
                        result: Some(get_data_contracts_response::Result::DataContracts(
                            get_data_contracts_response::DataContracts {
                                data_contract_entries: contracts,
                            },
                        )),
                        metadata: Some(metadata),
                    }
                    .encode_to_vec()
                };
                Ok(QueryValidationResult::new_with_data(response_data))
            }
            "/dataContractHistory" => {
                let GetDataContractHistoryRequest {
                    id,
                    limit,
                    offset,
                    start_at_ms,
                    prove,
                } = check_validation_result_with_data!(GetDataContractHistoryRequest::decode(
                    query_data
<<<<<<< HEAD
                )
                .map_err(|e| QueryError::InvalidArgument(format!(
                    "invalid query proto message: {}",
                    e.to_string()
                ))));
=======
                ));
>>>>>>> f32d4157
                let contract_id: Identifier = check_validation_result_with_data!(id
                    .try_into()
                    .map_err(|_| QueryError::InvalidArgument(
                        "id must be a valid identifier (32 bytes long)".to_string()
                    )));

                // TODO: make a cast safe
                let limit = check_validation_result_with_data!(limit
                    .map(|limit| {
                        u16::try_from(limit).map_err(|_| {
                            QueryError::InvalidArgument(
                                "can't fit u16 limit from the supplied value".to_string(),
                            )
                        })
                    })
                    .transpose());

                let offset = check_validation_result_with_data!(offset
                    .map(|offset| {
                        u16::try_from(offset).map_err(|_| {
                            QueryError::InvalidArgument(
                                "can't fit u16 offset from the supplied value".to_string(),
                            )
                        })
                    })
                    .transpose());

                let response_data = if prove {
                    let proof = self.drive.prove_contract_history(
                        contract_id.to_buffer(),
                        None,
                        start_at_ms,
                        limit,
                        offset,
                        platform_version,
                    )?;

                    if proof.is_empty() {
                        return Ok(QueryValidationResult::new_with_error(QueryError::NotFound(
                            format!("data contract {} history proof not found", contract_id),
                        )));
                    }

                    GetDataContractHistoryResponse {
                        metadata: Some(metadata),
                        result: Some(get_data_contract_history_response::Result::Proof(Proof {
                            grovedb_proof: proof,
                            quorum_hash: state.last_quorum_hash().to_vec(),
                            quorum_type,
                            block_id_hash: state.last_block_id_hash().to_vec(),
                            signature: state.last_block_signature().to_vec(),
                            round: state.last_block_round(),
                        })),
                    }
                    .encode_to_vec()
                } else {
                    let contracts = self.drive.fetch_contract_with_history(
                        contract_id.to_buffer(),
                        None,
                        start_at_ms,
                        limit,
                        offset,
                        platform_version,
                    )?;

                    if contracts.is_empty() {
                        return Ok(QueryValidationResult::new_with_error(QueryError::NotFound(
                            format!("data contract {} history not found", contract_id),
                        )));
                    }

                    let contract_historical_entries: Vec<DataContractHistoryEntry> = contracts
                        .into_iter()
                        .map(|(date_in_seconds, data_contract)| {
                            Ok::<
                                get_data_contract_history_response::DataContractHistoryEntry,
                                ProtocolError,
                            >(
                                get_data_contract_history_response::DataContractHistoryEntry {
                                    date: date_in_seconds,
                                    value: data_contract.serialize_to_bytes_with_platform_version(
                                        platform_version,
                                    )?,
                                },
                            )
                        })
                        .collect::<Result<Vec<DataContractHistoryEntry>, ProtocolError>>()?;

                    GetDataContractHistoryResponse {
                        result: Some(
                            get_data_contract_history_response::Result::DataContractHistory(
                                get_data_contract_history_response::DataContractHistory {
                                    data_contract_entries: contract_historical_entries,
                                },
                            ),
                        ),
                        metadata: Some(metadata),
                    }
                    .encode_to_vec()
                };
                Ok(QueryValidationResult::new_with_data(response_data))
            }
            "/documents" | "/dataContract/documents" => {
                let GetDocumentsRequest {
                    data_contract_id,
                    document_type: document_type_name,
                    r#where,
                    order_by,
                    limit,
                    prove,
                    start,
<<<<<<< HEAD
                } = check_validation_result_with_data!(GetDocumentsRequest::decode(query_data)
                    .map_err(|e| QueryError::InvalidArgument(format!(
                        "invalid query proto message: {}",
                        e.to_string()
                    ))));

=======
                } = check_validation_result_with_data!(GetDocumentsRequest::decode(query_data));
>>>>>>> f32d4157
                let contract_id: Identifier = check_validation_result_with_data!(data_contract_id
                    .try_into()
                    .map_err(|_| QueryError::InvalidArgument(
                        "id must be a valid identifier (32 bytes long)".to_string()
                    )));
<<<<<<< HEAD

                let (_, contract) = self.drive.get_contract_with_fetch_info_and_fee(
                    contract_id.to_buffer(),
                    None,
                    true,
                    None,
                    platform_version,
                )?;

=======
                let (_, contract) = check_validation_result_with_data!(self
                    .drive
                    .get_contract_with_fetch_info_and_fee(
                        contract_id.to_buffer(),
                        None,
                        true,
                        None,
                        platform_version,
                    ));
>>>>>>> f32d4157
                let contract = check_validation_result_with_data!(contract.ok_or(
                    QueryError::NotFound(format!("data contract {} not found", contract_id))
                ));

                let contract_ref = &contract.contract;

                let document_type = check_validation_result_with_data!(
                    contract_ref.document_type_for_name(document_type_name.as_str())
                );

                let where_clause = if r#where.is_empty() {
                    Value::Null
                } else {
                    check_validation_result_with_data!(ciborium::de::from_reader(
                        r#where.as_slice()
                    )
                    .map_err(|_| {
                        QueryError::DocumentQuery(QuerySyntaxError::DeserializationError(
                            "unable to decode 'where' query from cbor".to_string(),
                        ))
                    }))
                };

                let order_by = if !order_by.is_empty() {
                    check_validation_result_with_data!(ciborium::de::from_reader(
                        order_by.as_slice()
                    )
                    .map_err(|_| {
                        QueryError::DocumentQuery(QuerySyntaxError::DeserializationError(
                            "unable to decode 'order_by' query from cbor".to_string(),
                        ))
                    }))
                } else {
                    None
                };

                let (start_at_included, start_at) = if let Some(start) = start {
                    match start {
                        Start::StartAfter(after) => (
                            false,
                            Some(check_validation_result_with_data!(after
                                .try_into()
                                .map_err(|_| QueryError::DocumentQuery(
                                    QuerySyntaxError::InvalidStartsWithClause(
                                        "start after should be a 32 byte identifier",
                                    )
                                )))),
                        ),
                        Start::StartAt(at) => (
                            true,
                            Some(check_validation_result_with_data!(at.try_into().map_err(
                                |_| QueryError::DocumentQuery(
                                    QuerySyntaxError::InvalidStartsWithClause(
                                        "start at should be a 32 byte identifier",
                                    )
                                )
                            ))),
                        ),
                    }
                } else {
                    (true, None)
                };

                if limit > u16::MAX as u32 {
                    return Ok(QueryValidationResult::new_with_error(
                        QueryError::DocumentQuery(QuerySyntaxError::InvalidLimit(format!(
                            "limit {} out of bounds",
                            limit
                        ))),
                    ));
                }

                let drive_query = DriveQuery::from_decomposed_values(
                    where_clause,
                    order_by,
                    Some(if limit == 0 {
                        self.config.drive.default_query_limit
                    } else {
                        limit as u16
                    }),
                    start_at,
                    start_at_included,
                    None,
                    contract_ref,
                    document_type,
                    &self.config.drive,
                )?;

                let response_data = if prove {
                    let (proof, _) = drive_query.execute_with_proof(
                        &self.drive,
                        None,
                        None,
                        platform_version,
                    )?;

                    GetDocumentsResponse {
                        result: Some(get_documents_response::Result::Proof(Proof {
                            grovedb_proof: proof,
                            quorum_hash: state.last_quorum_hash().to_vec(),
                            quorum_type,
                            block_id_hash: state.last_block_id_hash().to_vec(),
                            signature: state.last_block_signature().to_vec(),
                            round: state.last_block_round(),
                        })),
                        metadata: Some(metadata),
                    }
                    .encode_to_vec()
                } else {
                    let results = drive_query
                        .execute_raw_results_no_proof(&self.drive, None, None, platform_version)?
                        .0;
                    GetDocumentsResponse {
                        result: Some(get_documents_response::Result::Documents(
                            get_documents_response::Documents { documents: results },
                        )),
                        metadata: Some(metadata),
                    }
                    .encode_to_vec()
                };
                Ok(QueryValidationResult::new_with_data(response_data))
            }
            "/identity/by-public-key-hash" => {
                let GetIdentityByPublicKeyHashesRequest {
                    public_key_hash,
                    prove,
                } = check_validation_result_with_data!(
                    GetIdentityByPublicKeyHashesRequest::decode(query_data).map_err(|e| {
                        QueryError::InvalidArgument(format!(
                            "invalid query proto message: {}",
                            e.to_string()
                        ))
                    })
                );
                let public_key_hash =
                    check_validation_result_with_data!(Bytes20::from_vec(public_key_hash)
                        .map(|bytes| bytes.0)
                        .map_err(|_| QueryError::InvalidArgument(
                            "public key hash must be 20 bytes long".to_string()
                        )));
<<<<<<< HEAD

                let response_data = if prove {
                    let proof = self.drive.prove_full_identity_by_unique_public_key_hash(
                        public_key_hash,
                        None,
                        platform_version,
                    )?;

                    if proof.is_empty() {
                        return Ok(QueryValidationResult::new_with_error(QueryError::NotFound(
                            format!("identity {} not found", hex::encode(public_key_hash)),
                        )));
                    }
=======
                let response_data = if prove {
                    let proof = check_validation_result_with_data!(self
                        .drive
                        .prove_full_identity_by_unique_public_key_hash(
                            public_key_hash,
                            None,
                            platform_version
                        ));
>>>>>>> f32d4157

                    GetIdentityByPublicKeyHashesResponse {
                        metadata: Some(metadata),
                        result: Some(get_identity_by_public_key_hashes_response::Result::Proof(
                            Proof {
                                grovedb_proof: proof,
                                quorum_hash: state.last_quorum_hash().to_vec(),
                                quorum_type,
                                block_id_hash: state.last_block_id_hash().to_vec(),
                                signature: state.last_block_signature().to_vec(),
                                round: state.last_block_round(),
                            },
                        )),
                    }
                    .encode_to_vec()
                } else {
<<<<<<< HEAD
                    let maybe_identity = self.drive.fetch_full_identity_by_unique_public_key_hash(
                        public_key_hash,
                        None,
                        platform_version,
                    )?;

                    let identity =
                        check_validation_result_with_data!(maybe_identity.ok_or_else(|| {
=======
                    let maybe_identity = check_validation_result_with_data!(self
                        .drive
                        .fetch_full_identity_by_unique_public_key_hash(
                            public_key_hash,
                            None,
                            platform_version
                        ));
                    let serialized_identity = check_validation_result_with_data!(maybe_identity
                        .ok_or_else(|| {
>>>>>>> f32d4157
                            QueryError::NotFound(format!(
                                "identity {} not found",
                                hex::encode(public_key_hash)
                            ))
<<<<<<< HEAD
                        }));

                    let serialized_identity = identity
                        .serialize_consume_to_bytes()
                        .map_err(Error::Protocol)?;
=======
                        })
                        .and_then(|identity| identity
                            .serialize_consume_to_bytes()
                            .map_err(QueryError::Protocol)));
>>>>>>> f32d4157

                    GetIdentityByPublicKeyHashesResponse {
                        metadata: Some(metadata),
                        result: Some(
                            get_identity_by_public_key_hashes_response::Result::Identity(
                                serialized_identity,
                            ),
                        ),
                    }
                    .encode_to_vec()
                };
                Ok(QueryValidationResult::new_with_data(response_data))
            }
            "/identities/by-public-key-hash" => {
                let GetIdentitiesByPublicKeyHashesRequest {
                    public_key_hashes,
                    prove,
                } = check_validation_result_with_data!(
                    GetIdentitiesByPublicKeyHashesRequest::decode(query_data).map_err(|e| {
                        QueryError::InvalidArgument(format!(
                            "invalid query proto message: {}",
                            e.to_string()
                        ))
                    })
                );

                let public_key_hashes = check_validation_result_with_data!(public_key_hashes
                    .into_iter()
                    .map(|pub_key_hash_vec| {
                        Bytes20::from_vec(pub_key_hash_vec)
                            .map(|bytes| bytes.0)
                            .map_err(|_| {
                                QueryError::InvalidArgument(
                                    "public key hash must be 20 bytes long".to_string(),
                                )
                            })
                    })
                    .collect::<Result<Vec<[u8; 20]>, QueryError>>());
<<<<<<< HEAD

=======
>>>>>>> f32d4157
                let response_data = if prove {
                    let proof = self
                        .drive
                        .prove_full_identities_by_unique_public_key_hashes(
                            &public_key_hashes,
                            None,
                            platform_version,
                        )?;

                    if proof.is_empty() {
                        return Ok(QueryValidationResult::new_with_error(QueryError::NotFound(
                            "identities not found".to_string(),
                        )));
                    }

                    GetIdentitiesByPublicKeyHashesResponse {
                        result: Some(get_identities_by_public_key_hashes_response::Result::Proof(
                            Proof {
                                grovedb_proof: proof,
                                quorum_hash: state.last_quorum_hash().to_vec(),
                                quorum_type,
                                block_id_hash: state.last_block_id_hash().to_vec(),
                                signature: state.last_block_signature().to_vec(),
                                round: state.last_block_round(),
                            },
                        )),
                        metadata: Some(metadata),
                    }
                    .encode_to_vec()
                } else {
                    //todo: fix this so we return optionals
                    let identities = self
                        .drive
                        .fetch_full_identities_by_unique_public_key_hashes(
                            public_key_hashes.as_slice(),
                            None,
                            platform_version,
                        )?;

                    if identities.is_empty() {
                        return Ok(QueryValidationResult::new_with_error(QueryError::NotFound(
                            "identities not found".to_string(),
                        )));
                    }

                    let serialized_identities = identities
                        .into_values()
                        .filter_map(|maybe_identity| {
                            Some(maybe_identity?.serialize_consume_to_bytes())
                        })
                        .collect::<Result<Vec<Vec<u8>>, ProtocolError>>()?;

                    GetIdentitiesByPublicKeyHashesResponse {
                        result: Some(
                            get_identities_by_public_key_hashes_response::Result::Identities(
                                get_identities_by_public_key_hashes_response::Identities {
                                    identities: serialized_identities,
                                },
                            ),
                        ),
                        metadata: Some(metadata),
                    }
                    .encode_to_vec()
                };
                Ok(QueryValidationResult::new_with_data(response_data))
            }
            "/proofs" => {
                let GetProofsRequest {
                    identities,
                    contracts,
                    documents,
                } = check_validation_result_with_data!(GetProofsRequest::decode(query_data)
                    .map_err(|e| QueryError::InvalidArgument(format!(
                        "invalid query proto message: {}",
                        e.to_string()
                    ))));

                let contract_ids = check_validation_result_with_data!(contracts
                    .into_iter()
                    .map(|contract_request| {
                        Bytes32::from_vec(contract_request.contract_id)
                            .map(|bytes| bytes.0)
                            .map_err(|_| {
                                QueryError::InvalidArgument(
                                    "id must be a valid identifier (32 bytes long)".to_string(),
                                )
                            })
                    })
                    .collect::<Result<Vec<[u8; 32]>, QueryError>>());
<<<<<<< HEAD

=======
>>>>>>> f32d4157
                let identity_requests = check_validation_result_with_data!(identities
                    .into_iter()
                    .map(|identity_request| {
                        Ok(IdentityDriveQuery {
                            identity_id: Bytes32::from_vec(identity_request.identity_id)
                                .map(|bytes| bytes.0)
                                .map_err(|_| {
                                    QueryError::InvalidArgument(
                                        "id must be a valid identifier (32 bytes long)".to_string(),
                                    )
                                })?,
                            prove_request_type: IdentityProveRequestType::try_from(
                                identity_request.request_type as u8,
                            )?,
                        })
                    })
                    .collect::<Result<Vec<IdentityDriveQuery>, QueryError>>());

                let document_queries = check_validation_result_with_data!(documents
                    .into_iter()
                    .map(|document_proof_request| {
                        let contract_id: Identifier =
                            document_proof_request.contract_id.try_into().map_err(|_| {
                                QueryError::InvalidArgument(
                                    "id must be a valid identifier (32 bytes long)".to_string(),
                                )
                            })?;
                        let document_id: Identifier =
                            document_proof_request.document_id.try_into().map_err(|_| {
                                QueryError::InvalidArgument(
                                    "id must be a valid identifier (32 bytes long)".to_string(),
                                )
                            })?;

                        Ok(SingleDocumentDriveQuery {
                            contract_id: contract_id.into_buffer(),
                            document_type_name: document_proof_request.document_type,
                            document_type_keeps_history: document_proof_request
                                .document_type_keeps_history,
                            document_id: document_id.into_buffer(),
                            block_time_ms: None, //None because we want latest
                        })
                    })
                    .collect::<Result<Vec<_>, QueryError>>());
<<<<<<< HEAD

                let proof = self.drive.prove_multiple(
=======
                let proof = check_validation_result_with_data!(self.drive.prove_multiple(
>>>>>>> f32d4157
                    &identity_requests,
                    &contract_ids,
                    &document_queries,
                    None,
                    platform_version,
                )?;

                let response_data = GetProofsResponse {
                    proof: Some(Proof {
                        grovedb_proof: proof,
                        quorum_hash: state.last_quorum_hash().to_vec(),
                        quorum_type,
                        block_id_hash: state.last_block_id_hash().to_vec(),
                        signature: state.last_block_signature().to_vec(),
                        round: state.last_block_round(),
                    }),
                    metadata: Some(metadata),
                }
                .encode_to_vec();

                Ok(QueryValidationResult::new_with_data(response_data))
            }
            other => Ok(QueryValidationResult::new_with_error(
                QueryError::InvalidArgument(format!("query path '{}' is not supported", other)),
            )),
        }
    }
}

#[cfg(test)]
mod test {
    pub mod query_data_contract_history {
        use crate::error::Error;
        use crate::rpc::core::MockCoreRPCLike;
        use crate::test::helpers::setup::{TempPlatform, TestPlatformBuilder};
        use dapi_grpc::platform::v0::{
            get_data_contract_history_response, GetDataContractHistoryRequest,
            GetDataContractHistoryResponse,
        };
        use dpp::block::block_info::BlockInfo;

        use crate::platform_types::platform_state::v0::PlatformStateV0Methods;
        use dpp::data_contract::accessors::v0::DataContractV0Getters;
        use dpp::data_contract::config::v0::DataContractConfigSettersV0;

        use dpp::data_contract::document_type::accessors::DocumentTypeV0Getters;
        use dpp::data_contract::schema::DataContractSchemaMethodsV0;
        use dpp::data_contract::DataContract;
        use dpp::platform_value::platform_value;
        use dpp::serialization::PlatformDeserializableWithPotentialValidationFromVersionedStructure;
        use dpp::tests::fixtures::get_data_contract_fixture;
        use dpp::validation::ValidationResult;
        use dpp::version::PlatformVersion;
        use drive::drive::Drive;
        use drive::error::contract::DataContractError;
        use prost::Message;

        fn default_request() -> GetDataContractHistoryRequest {
            GetDataContractHistoryRequest {
                id: vec![1; 32],
                limit: Some(10),
                offset: Some(0),
                start_at_ms: 0,
                prove: false,
            }
        }

        /// Set up simple contract history with one update
        fn set_up_history(platform: &TempPlatform<MockCoreRPCLike>) -> DataContract {
            let state = platform.platform.state.read().unwrap();
            let current_protocol_version = state.current_protocol_version_in_consensus();
            let platform_version = PlatformVersion::get(current_protocol_version)
                .expect("expected to get platform version");
            drop(state);
            let mut data_contract =
                get_data_contract_fixture(None, current_protocol_version).data_contract_owned();
            data_contract.config_mut().set_keeps_history(true);
            data_contract.config_mut().set_readonly(false);

            platform
                .drive
                .apply_contract(
                    &data_contract,
                    BlockInfo {
                        time_ms: 1000,
                        height: 10,
                        core_height: 20,
                        epoch: Default::default(),
                    },
                    true,
                    None,
                    None,
                    platform_version,
                )
                .expect("To apply contract");

            let mut updated_data_contract = data_contract.clone();

            let updated_document_schema = platform_value!({
                "type": "object",
                "properties": {
                    "name": {
                        "type": "string"
                    },
                    "newProp": {
                        "type": "integer",
                        "minimum": 0
                    }
                },
                "required": [
                "$createdAt"
                ],
                "additionalProperties": false
            });

            updated_data_contract
                .set_document_schema(
                    "niceDocument",
                    updated_document_schema,
                    true,
                    platform_version,
                )
                .expect("to be able to set document schema");

            platform
                .drive
                .apply_contract(
                    &updated_data_contract,
                    BlockInfo {
                        time_ms: 2000,
                        height: 11,
                        core_height: 21,
                        epoch: Default::default(),
                    },
                    true,
                    None,
                    None,
                    platform_version,
                )
                .expect("To apply contract");

            data_contract
        }

        struct TestData {
            platform: TempPlatform<MockCoreRPCLike>,
            original_data_contract: DataContract,
        }

        fn set_up_test() -> TestData {
            let platform = TestPlatformBuilder::new()
                .build_with_mock_rpc()
                .set_initial_state_structure();

            let original_data_contract = set_up_history(&platform);

            TestData {
                platform,
                original_data_contract,
            }
        }

        #[test]
        pub fn should_return_contract_history_with_no_errors_if_parameters_are_valid() {
            let platform_version = PlatformVersion::latest();

            let TestData {
                platform,
                original_data_contract,
            } = set_up_test();

            let request = GetDataContractHistoryRequest {
                id: original_data_contract.id().to_vec(),
                ..default_request()
            };

            let request_data = request.encode_to_vec();

            let result = platform
                .query_v0("/dataContractHistory", &request_data, platform_version)
                .expect("To return result");

            let ValidationResult { errors, data } = result;

            assert!(
                errors.is_empty(),
                "expect no errors to be returned from the query"
            );

            let data = data.expect("expect data to be returned from the query");
            let _data_ref = data.as_slice();

            let response = GetDataContractHistoryResponse::decode(data.as_slice())
                .expect("To decode response");

            let GetDataContractHistoryResponse {
                metadata: _,
                result,
            } = response;
            let res = result.expect("expect result to be returned from the query");

            let contract_history = match res {
                get_data_contract_history_response::Result::DataContractHistory(
                    data_contract_history,
                ) => data_contract_history,
                get_data_contract_history_response::Result::Proof(_) => {
                    panic!("expect result to be DataContractHistory");
                }
            };

            let mut history_entries = contract_history.data_contract_entries;
            assert_eq!(history_entries.len(), 2);

            let second_entry = history_entries.pop().unwrap();
            let first_entry = history_entries.pop().unwrap();

            assert_eq!(first_entry.date, 1000);
            let first_entry_data_contract = first_entry.value;
            let first_data_contract_update = DataContract::versioned_deserialize(
                &first_entry_data_contract,
                true,
                platform_version,
            )
            .expect("To decode data contract");
            assert_eq!(first_data_contract_update, original_data_contract);

            assert_eq!(second_entry.date, 2000);

            let second_entry_data_contract = second_entry.value;

            let second_data_contract_update = DataContract::versioned_deserialize(
                &second_entry_data_contract,
                true,
                platform_version,
            )
            .expect("To decode data contract");

            let updated_doc = second_data_contract_update
                .document_type_for_name("niceDocument")
                .expect("should return document type");

            assert!(
                updated_doc.properties().contains_key("newProp"),
                "expect data contract to have newProp field",
            );
        }

        #[test]
        pub fn should_return_contract_history_proofs_with_no_errors_if_parameters_are_valid() {
            let platform_version = PlatformVersion::latest();
            let TestData {
                platform,
                original_data_contract,
            } = set_up_test();

            let request = GetDataContractHistoryRequest {
                id: original_data_contract.id().to_vec(),
                prove: true,
                ..default_request()
            };
            let request_data = request.encode_to_vec();

            let result = platform
                .query_v0("/dataContractHistory", &request_data, platform_version)
                .expect("To return result");

            let ValidationResult { errors, data } = result;

            assert!(
                errors.is_empty(),
                "expect no errors to be returned from the query"
            );

            let data = data.expect("expect data to be returned from the query");
            let _data_ref = data.as_slice();

            let response = GetDataContractHistoryResponse::decode(data.as_slice())
                .expect("To decode response");

            let GetDataContractHistoryResponse {
                metadata: _,
                result,
            } = response;
            let res = result.expect("expect result to be returned from the query");

            let contract_proof = match res {
                get_data_contract_history_response::Result::DataContractHistory(_) => {
                    panic!("expect result to be Proof");
                }
                get_data_contract_history_response::Result::Proof(proof) => proof,
            };

            // Check that the proof has correct values inside
            let (_root_hash, contract_history) = Drive::verify_contract_history(
                &contract_proof.grovedb_proof,
                original_data_contract.id().to_buffer(),
                request.start_at_ms,
                Some(10),
                Some(0),
                platform_version,
            )
            .expect("To verify contract history");

            let mut history_entries = contract_history.expect("history to exist");

            assert_eq!(history_entries.len(), 2);

            // Taking entries by date
            let first_data_contract_update =
                history_entries.remove(&1000).expect("first entry to exist");
            let second_data_contract_update = history_entries
                .remove(&2000)
                .expect("second entry to exist");

            assert_eq!(first_data_contract_update, original_data_contract);

            let updated_doc = second_data_contract_update
                .document_type_for_name("niceDocument")
                .expect("To have niceDocument document");

            assert!(
                updated_doc.properties().contains_key("newProp"),
                "expect data contract to have newProp field",
            );
        }

        #[test]
        pub fn should_return_error_when_limit_is_larger_than_u16() {
            let platform_version = PlatformVersion::latest();
            let TestData {
                platform,
                original_data_contract,
            } = set_up_test();

            let request = GetDataContractHistoryRequest {
                id: original_data_contract.id().to_vec(),
                limit: Some(100000),
                ..default_request()
            };
            let request_data = request.encode_to_vec();

            let error = platform
                .query_v0("/dataContractHistory", &request_data, platform_version)
                .unwrap_err();

            match error {
                Error::Drive(drive_error) => match drive_error {
                    drive::error::Error::DataContract(contract_error) => match contract_error {
                        DataContractError::Overflow(error_message) => {
                            assert_eq!(
                                error_message,
                                "can't fit u16 limit from the supplied value"
                            );
                        }
                        _ => panic!("expect contract overflow error"),
                    },
                    _ => panic!("expect contract error"),
                },
                _ => panic!("expect drive error"),
            }
        }

        #[test]
        pub fn should_return_error_when_offset_is_larger_than_u16() {
            let platform_version = PlatformVersion::latest();

            let TestData {
                platform,
                original_data_contract,
            } = set_up_test();

            let request = GetDataContractHistoryRequest {
                id: original_data_contract.id().to_vec(),
                offset: Some(100000),
                ..default_request()
            };
            let request_data = request.encode_to_vec();

            let error = platform
                .query_v0("/dataContractHistory", &request_data, platform_version)
                .unwrap_err();

            match error {
                Error::Drive(drive_error) => match drive_error {
                    drive::error::Error::DataContract(contract_error) => match contract_error {
                        DataContractError::Overflow(error_message) => {
                            assert_eq!(
                                error_message,
                                "can't fit u16 offset from the supplied value"
                            );
                        }
                        _ => panic!("expect contract overflow error"),
                    },
                    _ => panic!("expect contract error"),
                },
                _ => panic!("expect drive error"),
            }
        }
    }
}<|MERGE_RESOLUTION|>--- conflicted
+++ resolved
@@ -72,20 +72,20 @@
             let purpose_map = search_key.purpose_map.into_iter().map(|(purpose, security_level_map)| {
                 let security_level_map = security_level_map.security_level_map.into_iter().map(|(security_level, key_kind_request_type)| {
                     if security_level > u8::MAX as u32 {
-                        return Err(QueryError::DocumentQuery(QuerySyntaxError::InvalidKeyParameter("security level out of bounds".to_string())));
-                    }
-                    let security_level = SecurityLevel::try_from(security_level as u8).map_err(|_| QueryError::DocumentQuery(QuerySyntaxError::InvalidKeyParameter(format!("security level {} not recognized", security_level))))?;
-
-                    let key_kind_request_type = from_i32_to_key_kind_request_type(key_kind_request_type).ok_or(QueryError::DocumentQuery(QuerySyntaxError::InvalidKeyParameter(format!("unknown key kind request type {}", key_kind_request_type))))?;
+                        return Err(QueryError::Query(QuerySyntaxError::InvalidKeyParameter("security level out of bounds".to_string())));
+                    }
+                    let security_level = SecurityLevel::try_from(security_level as u8).map_err(|_| QueryError::Query(QuerySyntaxError::InvalidKeyParameter(format!("security level {} not recognized", security_level))))?;
+
+                    let key_kind_request_type = from_i32_to_key_kind_request_type(key_kind_request_type).ok_or(QueryError::Query(QuerySyntaxError::InvalidKeyParameter(format!("unknown key kind request type {}", key_kind_request_type))))?;
                     Ok((
                         security_level as u8,
                         key_kind_request_type,
                     ))
                 }).collect::<Result<BTreeMap<SecurityLevelU8, KeyKindRequestType>, QueryError>>()?;
                 if purpose > u8::MAX as u32 {
-                    return Err(QueryError::DocumentQuery(QuerySyntaxError::InvalidKeyParameter("purpose out of bounds".to_string())));
+                    return Err(QueryError::Query(QuerySyntaxError::InvalidKeyParameter("purpose out of bounds".to_string())));
                 }
-                let purpose = Purpose::try_from(purpose as u8).map_err(|_| QueryError::DocumentQuery(QuerySyntaxError::InvalidKeyParameter(format!("purpose {} not recognized", purpose))))?;
+                let purpose = Purpose::try_from(purpose as u8).map_err(|_| QueryError::Query(QuerySyntaxError::InvalidKeyParameter(format!("purpose {} not recognized", purpose))))?;
 
                 Ok((purpose as u8, security_level_map))
             }).collect::<Result<BTreeMap<PurposeU8, BTreeMap<SecurityLevelU8, KeyKindRequestType>>, QueryError>>()?;
@@ -115,42 +115,24 @@
         match query_path {
             "/identity" => {
                 let GetIdentityRequest { id, prove } =
-<<<<<<< HEAD
                     check_validation_result_with_data!(GetIdentityRequest::decode(query_data)
                         .map_err(|e| QueryError::InvalidArgument(format!(
                             "invalid query proto message: {}",
                             e.to_string()
                         ))));
 
-=======
-                    check_validation_result_with_data!(GetIdentityRequest::decode(query_data));
->>>>>>> f32d4157
                 let identity_id: Identifier = check_validation_result_with_data!(id
                     .try_into()
                     .map_err(|_| QueryError::InvalidArgument(
                         "id must be a valid identifier (32 bytes long)".to_string()
                     )));
-<<<<<<< HEAD
-
-=======
->>>>>>> f32d4157
+
                 let response_data = if prove {
                     let proof = self.drive.prove_full_identity(
                         identity_id.into_buffer(),
                         None,
-<<<<<<< HEAD
                         &platform_version.drive,
                     )?;
-
-                    if proof.is_empty() {
-                        return Ok(QueryValidationResult::new_with_error(QueryError::NotFound(
-                            format!("identity {} proof not found", identity_id),
-                        )));
-                    }
-=======
-                        &platform_version.drive
-                    ));
->>>>>>> f32d4157
 
                     GetIdentityResponse {
                         result: Some(get_identity_response::Result::Proof(Proof {
@@ -165,7 +147,6 @@
                     }
                     .encode_to_vec()
                 } else {
-<<<<<<< HEAD
                     let maybe_identity = self
                         .drive
                         .fetch_full_identity(identity_id.into_buffer(), None, platform_version)
@@ -179,20 +160,6 @@
                     let serialzied_identity = identity
                         .serialize_consume_to_bytes()
                         .map_err(Error::Protocol)?;
-=======
-                    let maybe_identity = check_validation_result_with_data!(self
-                        .drive
-                        .fetch_full_identity(identity_id.into_buffer(), None, platform_version)
-                        .map_err(QueryError::Drive));
-
-                    let identity = check_validation_result_with_data!(maybe_identity
-                        .ok_or_else(|| {
-                            QueryError::NotFound(format!("identity {} not found", identity_id))
-                        })
-                        .and_then(|identity| identity
-                            .serialize_consume_to_bytes()
-                            .map_err(QueryError::Protocol)));
->>>>>>> f32d4157
 
                     GetIdentityResponse {
                         result: Some(get_identity_response::Result::Identity(serialzied_identity)),
@@ -222,10 +189,7 @@
                             })
                     })
                     .collect::<Result<Vec<[u8; 32]>, QueryError>>());
-<<<<<<< HEAD
-
-=======
->>>>>>> f32d4157
+
                 let response_data = if prove {
                     let proof = self.drive.prove_full_identities(
                         identity_ids.as_slice(),
@@ -296,15 +260,11 @@
             }
             "/identity/balance" => {
                 let GetIdentityRequest { id, prove } =
-<<<<<<< HEAD
                     check_validation_result_with_data!(GetIdentityRequest::decode(query_data)
                         .map_err(|e| QueryError::InvalidArgument(format!(
                             "invalid query proto message: {}",
                             e.to_string()
                         ))));
-=======
-                    check_validation_result_with_data!(GetIdentityRequest::decode(query_data));
->>>>>>> f32d4157
                 let identity_id: Identifier = check_validation_result_with_data!(id
                     .try_into()
                     .map_err(|_| QueryError::InvalidArgument(
@@ -358,24 +318,17 @@
             }
             "/identity/balanceAndRevision" => {
                 let GetIdentityRequest { id, prove } =
-<<<<<<< HEAD
                     check_validation_result_with_data!(GetIdentityRequest::decode(query_data)
                         .map_err(|e| QueryError::InvalidArgument(format!(
                             "invalid query proto message: {}",
                             e.to_string()
                         ))));
-=======
-                    check_validation_result_with_data!(GetIdentityRequest::decode(query_data));
->>>>>>> f32d4157
                 let identity_id: Identifier = check_validation_result_with_data!(id
                     .try_into()
                     .map_err(|_| QueryError::InvalidArgument(
                         "id must be a valid identifier (32 bytes long)".to_string()
                     )));
-<<<<<<< HEAD
-
-=======
->>>>>>> f32d4157
+
                 let response_data = if prove {
                     let proof = self.drive.prove_identity_balance_and_revision(
                         identity_id.into_buffer(),
@@ -451,65 +404,54 @@
                     limit,
                     offset,
                     prove,
-<<<<<<< HEAD
                 } = check_validation_result_with_data!(GetIdentityKeysRequest::decode(query_data)
                     .map_err(|e| QueryError::InvalidArgument(format!(
                         "invalid query proto message: {}",
                         e.to_string()
                     ))));
 
-=======
-                } = check_validation_result_with_data!(GetIdentityKeysRequest::decode(query_data));
->>>>>>> f32d4157
                 let identity_id: Identifier = check_validation_result_with_data!(identity_id
                     .try_into()
                     .map_err(|_| QueryError::InvalidArgument(
                         "id must be a valid identifier (32 bytes long)".to_string()
                     )));
-<<<<<<< HEAD
-
-=======
->>>>>>> f32d4157
+
                 if let Some(limit) = limit {
                     if limit > u16::MAX as u32 {
-                        return Ok(QueryValidationResult::new_with_error(
-                            QueryError::DocumentQuery(QuerySyntaxError::InvalidParameter(
-                                "limit out of bounds".to_string(),
-                            )),
-                        ));
+                        return Ok(QueryValidationResult::new_with_error(QueryError::Query(
+                            QuerySyntaxError::InvalidParameter("limit out of bounds".to_string()),
+                        )));
                     }
                     if limit as u16 > self.config.drive.max_query_limit {
-                        return Ok(QueryValidationResult::new_with_error(
-                            QueryError::DocumentQuery(QuerySyntaxError::InvalidLimit(format!(
+                        return Ok(QueryValidationResult::new_with_error(QueryError::Query(
+                            QuerySyntaxError::InvalidLimit(format!(
                                 "limit greater than max limit {}",
                                 self.config.drive.max_query_limit
-                            ))),
-                        ));
+                            )),
+                        )));
                     }
                 }
 
                 if let Some(offset) = offset {
                     if offset > u16::MAX as u32 {
-                        return Ok(QueryValidationResult::new_with_error(
-                            QueryError::DocumentQuery(QuerySyntaxError::InvalidParameter(
-                                "offset out of bounds".to_string(),
-                            )),
-                        ));
+                        return Ok(QueryValidationResult::new_with_error(QueryError::Query(
+                            QuerySyntaxError::InvalidParameter("offset out of bounds".to_string()),
+                        )));
                     }
                 }
                 let Some(request_type) = request_type else {
-                    return Ok(QueryValidationResult::new_with_error(
-                        QueryError::DocumentQuery(QuerySyntaxError::InvalidParameter(
+                    return Ok(QueryValidationResult::new_with_error(QueryError::Query(
+                        QuerySyntaxError::InvalidParameter(
                             "key request must be defined".to_string(),
-                        )),
-                    ));
+                        ),
+                    )));
                 };
                 let Some(request) = request_type.request else {
-                    return Ok(QueryValidationResult::new_with_error(
-                        QueryError::DocumentQuery(QuerySyntaxError::InvalidParameter(
+                    return Ok(QueryValidationResult::new_with_error(QueryError::Query(
+                        QuerySyntaxError::InvalidParameter(
                             "key request must be defined".to_string(),
-                        )),
-                    ));
+                        ),
+                    )));
                 };
                 let key_request_type =
                     check_validation_result_with_data!(convert_key_request_type(request));
@@ -555,15 +497,11 @@
             }
             "/dataContract" => {
                 let GetDataContractRequest { id, prove } =
-<<<<<<< HEAD
                     check_validation_result_with_data!(GetDataContractRequest::decode(query_data)
                         .map_err(|e| QueryError::InvalidArgument(format!(
                             "invalid query proto message: {}",
                             e.to_string()
                         ))));
-=======
-                    check_validation_result_with_data!(GetDataContractRequest::decode(query_data));
->>>>>>> f32d4157
                 let contract_id: Identifier = check_validation_result_with_data!(id
                     .try_into()
                     .map_err(|_| QueryError::InvalidArgument(
@@ -573,19 +511,8 @@
                     let proof = self.drive.prove_contract(
                         contract_id.into_buffer(),
                         None,
-<<<<<<< HEAD
                         platform_version,
                     )?;
-
-                    if proof.is_empty() {
-                        return Ok(QueryValidationResult::new_with_error(QueryError::NotFound(
-                            format!("data contract {} not found", contract_id),
-                        )));
-                    }
-=======
-                        platform_version
-                    ));
->>>>>>> f32d4157
 
                     GetDataContractResponse {
                         result: Some(get_data_contract_response::Result::Proof(Proof {
@@ -600,11 +527,7 @@
                     }
                     .encode_to_vec()
                 } else {
-<<<<<<< HEAD
                     let maybe_data_contract_fetch_info = self
-=======
-                    let maybe_data_contract = check_validation_result_with_data!(self
->>>>>>> f32d4157
                         .drive
                         .fetch_contract(
                             contract_id.into_buffer(),
@@ -613,7 +536,6 @@
                             None,
                             platform_version,
                         )
-<<<<<<< HEAD
                         .unwrap()?;
 
                     let data_contract_fetch_info =
@@ -633,22 +555,6 @@
                     GetDataContractResponse {
                         result: Some(get_data_contract_response::Result::DataContract(
                             serialized_data_contract,
-=======
-                        .unwrap());
-
-                    let data_contract = check_validation_result_with_data!(maybe_data_contract
-                        .ok_or_else(|| {
-                            QueryError::NotFound(format!("data contract {} not found", contract_id))
-                        })
-                        .and_then(|data_contract| data_contract
-                            .contract
-                            .serialize_to_bytes_with_platform_version(platform_version)
-                            .map_err(QueryError::Protocol)));
-
-                    GetDataContractResponse {
-                        result: Some(get_data_contract_response::Result::DataContract(
-                            data_contract,
->>>>>>> f32d4157
                         )),
                         metadata: Some(metadata),
                     }
@@ -676,10 +582,7 @@
                             })
                     })
                     .collect::<Result<Vec<[u8; 32]>, QueryError>>());
-<<<<<<< HEAD
-
-=======
->>>>>>> f32d4157
+
                 let response_data = if prove {
                     let proof = self.drive.prove_contracts(
                         contract_ids.as_slice(),
@@ -754,15 +657,11 @@
                     prove,
                 } = check_validation_result_with_data!(GetDataContractHistoryRequest::decode(
                     query_data
-<<<<<<< HEAD
                 )
                 .map_err(|e| QueryError::InvalidArgument(format!(
                     "invalid query proto message: {}",
                     e.to_string()
                 ))));
-=======
-                ));
->>>>>>> f32d4157
                 let contract_id: Identifier = check_validation_result_with_data!(id
                     .try_into()
                     .map_err(|_| QueryError::InvalidArgument(
@@ -874,22 +773,17 @@
                     limit,
                     prove,
                     start,
-<<<<<<< HEAD
                 } = check_validation_result_with_data!(GetDocumentsRequest::decode(query_data)
                     .map_err(|e| QueryError::InvalidArgument(format!(
                         "invalid query proto message: {}",
                         e.to_string()
                     ))));
 
-=======
-                } = check_validation_result_with_data!(GetDocumentsRequest::decode(query_data));
->>>>>>> f32d4157
                 let contract_id: Identifier = check_validation_result_with_data!(data_contract_id
                     .try_into()
                     .map_err(|_| QueryError::InvalidArgument(
                         "id must be a valid identifier (32 bytes long)".to_string()
                     )));
-<<<<<<< HEAD
 
                 let (_, contract) = self.drive.get_contract_with_fetch_info_and_fee(
                     contract_id.to_buffer(),
@@ -899,17 +793,6 @@
                     platform_version,
                 )?;
 
-=======
-                let (_, contract) = check_validation_result_with_data!(self
-                    .drive
-                    .get_contract_with_fetch_info_and_fee(
-                        contract_id.to_buffer(),
-                        None,
-                        true,
-                        None,
-                        platform_version,
-                    ));
->>>>>>> f32d4157
                 let contract = check_validation_result_with_data!(contract.ok_or(
                     QueryError::NotFound(format!("data contract {} not found", contract_id))
                 ));
@@ -927,7 +810,7 @@
                         r#where.as_slice()
                     )
                     .map_err(|_| {
-                        QueryError::DocumentQuery(QuerySyntaxError::DeserializationError(
+                        QueryError::Query(QuerySyntaxError::DeserializationError(
                             "unable to decode 'where' query from cbor".to_string(),
                         ))
                     }))
@@ -938,7 +821,7 @@
                         order_by.as_slice()
                     )
                     .map_err(|_| {
-                        QueryError::DocumentQuery(QuerySyntaxError::DeserializationError(
+                        QueryError::Query(QuerySyntaxError::DeserializationError(
                             "unable to decode 'order_by' query from cbor".to_string(),
                         ))
                     }))
@@ -952,7 +835,7 @@
                             false,
                             Some(check_validation_result_with_data!(after
                                 .try_into()
-                                .map_err(|_| QueryError::DocumentQuery(
+                                .map_err(|_| QueryError::Query(
                                     QuerySyntaxError::InvalidStartsWithClause(
                                         "start after should be a 32 byte identifier",
                                     )
@@ -961,11 +844,9 @@
                         Start::StartAt(at) => (
                             true,
                             Some(check_validation_result_with_data!(at.try_into().map_err(
-                                |_| QueryError::DocumentQuery(
-                                    QuerySyntaxError::InvalidStartsWithClause(
-                                        "start at should be a 32 byte identifier",
-                                    )
-                                )
+                                |_| QueryError::Query(QuerySyntaxError::InvalidStartsWithClause(
+                                    "start at should be a 32 byte identifier",
+                                ))
                             ))),
                         ),
                     }
@@ -974,12 +855,9 @@
                 };
 
                 if limit > u16::MAX as u32 {
-                    return Ok(QueryValidationResult::new_with_error(
-                        QueryError::DocumentQuery(QuerySyntaxError::InvalidLimit(format!(
-                            "limit {} out of bounds",
-                            limit
-                        ))),
-                    ));
+                    return Ok(QueryValidationResult::new_with_error(QueryError::Query(
+                        QuerySyntaxError::InvalidLimit(format!("limit {} out of bounds", limit)),
+                    )));
                 }
 
                 let drive_query = DriveQuery::from_decomposed_values(
@@ -1050,7 +928,6 @@
                         .map_err(|_| QueryError::InvalidArgument(
                             "public key hash must be 20 bytes long".to_string()
                         )));
-<<<<<<< HEAD
 
                 let response_data = if prove {
                     let proof = self.drive.prove_full_identity_by_unique_public_key_hash(
@@ -1064,16 +941,6 @@
                             format!("identity {} not found", hex::encode(public_key_hash)),
                         )));
                     }
-=======
-                let response_data = if prove {
-                    let proof = check_validation_result_with_data!(self
-                        .drive
-                        .prove_full_identity_by_unique_public_key_hash(
-                            public_key_hash,
-                            None,
-                            platform_version
-                        ));
->>>>>>> f32d4157
 
                     GetIdentityByPublicKeyHashesResponse {
                         metadata: Some(metadata),
@@ -1090,7 +957,6 @@
                     }
                     .encode_to_vec()
                 } else {
-<<<<<<< HEAD
                     let maybe_identity = self.drive.fetch_full_identity_by_unique_public_key_hash(
                         public_key_hash,
                         None,
@@ -1099,33 +965,15 @@
 
                     let identity =
                         check_validation_result_with_data!(maybe_identity.ok_or_else(|| {
-=======
-                    let maybe_identity = check_validation_result_with_data!(self
-                        .drive
-                        .fetch_full_identity_by_unique_public_key_hash(
-                            public_key_hash,
-                            None,
-                            platform_version
-                        ));
-                    let serialized_identity = check_validation_result_with_data!(maybe_identity
-                        .ok_or_else(|| {
->>>>>>> f32d4157
                             QueryError::NotFound(format!(
                                 "identity {} not found",
                                 hex::encode(public_key_hash)
                             ))
-<<<<<<< HEAD
                         }));
 
                     let serialized_identity = identity
                         .serialize_consume_to_bytes()
                         .map_err(Error::Protocol)?;
-=======
-                        })
-                        .and_then(|identity| identity
-                            .serialize_consume_to_bytes()
-                            .map_err(QueryError::Protocol)));
->>>>>>> f32d4157
 
                     GetIdentityByPublicKeyHashesResponse {
                         metadata: Some(metadata),
@@ -1164,10 +1012,7 @@
                             })
                     })
                     .collect::<Result<Vec<[u8; 20]>, QueryError>>());
-<<<<<<< HEAD
-
-=======
->>>>>>> f32d4157
+
                 let response_data = if prove {
                     let proof = self
                         .drive
@@ -1176,12 +1021,6 @@
                             None,
                             platform_version,
                         )?;
-
-                    if proof.is_empty() {
-                        return Ok(QueryValidationResult::new_with_error(QueryError::NotFound(
-                            "identities not found".to_string(),
-                        )));
-                    }
 
                     GetIdentitiesByPublicKeyHashesResponse {
                         result: Some(get_identities_by_public_key_hashes_response::Result::Proof(
@@ -1257,10 +1096,7 @@
                             })
                     })
                     .collect::<Result<Vec<[u8; 32]>, QueryError>>());
-<<<<<<< HEAD
-
-=======
->>>>>>> f32d4157
+
                 let identity_requests = check_validation_result_with_data!(identities
                     .into_iter()
                     .map(|identity_request| {
@@ -1305,12 +1141,8 @@
                         })
                     })
                     .collect::<Result<Vec<_>, QueryError>>());
-<<<<<<< HEAD
 
                 let proof = self.drive.prove_multiple(
-=======
-                let proof = check_validation_result_with_data!(self.drive.prove_multiple(
->>>>>>> f32d4157
                     &identity_requests,
                     &contract_ids,
                     &document_queries,
