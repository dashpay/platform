--- conflicted
+++ resolved
@@ -41,21 +41,16 @@
             "/documents" | "/dataContract/documents" => {
                 self.query_documents(&state, query_data, platform_version)
             }
-<<<<<<< HEAD
-            "/proofs" => self.query_proofs(&state, query_data, version, platform_version),
+            "/proofs" => self.query_proofs(&state, query_data, platform_version),
             "/versionUpgrade/state" => {
-                self.query_version_upgrade_state(&state, query_data, version, platform_version)
+                self.query_version_upgrade_state(&state, query_data, platform_version)
             }
             "/versionUpgrade/voteStatus" => self.query_version_upgrade_vote_status(
                 &state,
                 query_data,
-                version,
                 platform_version,
             ),
-            "/epochInfos" => self.query_epoch_infos(&state, query_data, version, platform_version),
-=======
-            "/proofs" => self.query_proofs(&state, query_data, platform_version),
->>>>>>> 54b5f5e5
+            "/epochInfos" => self.query_epoch_infos(&state, query_data, platform_version),
             other => Ok(QueryValidationResult::new_with_error(
                 QueryError::InvalidArgument(format!("query path '{}' is not supported", other)),
             )),
@@ -224,11 +219,7 @@
             let request_data = request.encode_to_vec();
 
             let result = platform
-<<<<<<< HEAD
-                .query_v0("/dataContractHistory", &request_data, 0, platform_version)
-=======
                 .query_v0("/dataContractHistory", &request_data, platform_version)
->>>>>>> 54b5f5e5
                 .expect("To return result");
 
             let ValidationResult { errors, data } = result;
@@ -322,11 +313,7 @@
             let request_data = request.encode_to_vec();
 
             let result = platform
-<<<<<<< HEAD
-                .query_v0("/dataContractHistory", &request_data, 0, platform_version)
-=======
                 .query_v0("/dataContractHistory", &request_data, platform_version)
->>>>>>> 54b5f5e5
                 .expect("To return result");
 
             let ValidationResult { errors, data } = result;
@@ -412,27 +399,6 @@
 
             let request_data = request.encode_to_vec();
 
-<<<<<<< HEAD
-            let error = platform
-                .query_v0("/dataContractHistory", &request_data, 0, platform_version)
-                .unwrap_err();
-
-            match error {
-                Error::Drive(drive_error) => match drive_error {
-                    drive::error::Error::DataContract(contract_error) => match contract_error {
-                        DataContractError::Overflow(error_message) => {
-                            assert_eq!(
-                                error_message,
-                                "can't fit u16 limit from the supplied value"
-                            );
-                        }
-                        _ => panic!("expect contract overflow error"),
-                    },
-                    _ => panic!("expect contract error"),
-                },
-                _ => panic!("expect drive error"),
-            }
-=======
             let validation_result = platform
                 .query_v0("/dataContractHistory", &request_data, platform_version)
                 .unwrap();
@@ -447,7 +413,6 @@
                 error.to_string(),
                 "invalid argument error: limit out of bounds"
             );
->>>>>>> 54b5f5e5
         }
 
         #[test]
@@ -471,27 +436,6 @@
 
             let request_data = request.encode_to_vec();
 
-<<<<<<< HEAD
-            let error = platform
-                .query_v0("/dataContractHistory", &request_data, 0, platform_version)
-                .unwrap_err();
-
-            match error {
-                Error::Drive(drive_error) => match drive_error {
-                    drive::error::Error::DataContract(contract_error) => match contract_error {
-                        DataContractError::Overflow(error_message) => {
-                            assert_eq!(
-                                error_message,
-                                "can't fit u16 offset from the supplied value"
-                            );
-                        }
-                        _ => panic!("expect contract overflow error"),
-                    },
-                    _ => panic!("expect contract error"),
-                },
-                _ => panic!("expect drive error"),
-            }
-=======
             let validation_result = platform
                 .query_v0("/dataContractHistory", &request_data, platform_version)
                 .unwrap();
@@ -506,7 +450,6 @@
                 error.to_string(),
                 "invalid argument error: offset out of bounds"
             );
->>>>>>> 54b5f5e5
         }
     }
 }