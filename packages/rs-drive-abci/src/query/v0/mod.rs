use crate::error::query::QueryError;
use crate::error::Error;
use crate::platform_types::platform::Platform;

use crate::query::QueryValidationResult;
use dpp::serialization::{PlatformSerializable, PlatformSerializableWithPlatformVersion};

use dpp::version::PlatformVersion;

impl<C> Platform<C> {
    /// Querying
    pub(super) fn query_v0(
        &self,
        query_path: &str,
        query_data: &[u8],
        platform_version: &PlatformVersion,
    ) -> Result<QueryValidationResult<Vec<u8>>, Error> {
        let state = self.state.read().unwrap();
        match query_path {
            "/identity" => self.query_identity(&state, query_data, platform_version),
            "/identities" => self.query_identities(&state, query_data, platform_version),
            "/identity/balance" => self.query_balance(&state, query_data, platform_version),
            "/identity/balanceAndRevision" => {
                self.query_balance_and_revision(&state, query_data, platform_version)
            }
            "/identity/keys" => self.query_keys(&state, query_data, platform_version),
            "/identity/by-public-key-hash" => {
                self.query_identity_by_public_key_hash(&state, query_data, platform_version)
            }
            "/identities/by-public-key-hash" => {
                self.query_identities_by_public_key_hashes(&state, query_data, platform_version)
            }
            "/dataContract" => self.query_data_contract(&state, query_data, platform_version),
            "/dataContracts" => self.query_data_contracts(&state, query_data, platform_version),
            "/dataContractHistory" => {
                self.query_data_contract_history(&state, query_data, platform_version)
            }
            "/documents" | "/dataContract/documents" => {
<<<<<<< HEAD
                let GetDocumentsRequest {
                    data_contract_id,
                    document_type: document_type_name,
                    r#where,
                    order_by,
                    limit,
                    prove,
                    start,
                } = check_validation_result_with_data!(GetDocumentsRequest::decode(query_data)
                    .map_err(|e| QueryError::InvalidArgument(format!(
                        "invalid query proto message: {}",
                        e
                    ))));

                let contract_id: Identifier = check_validation_result_with_data!(data_contract_id
                    .try_into()
                    .map_err(|_| QueryError::InvalidArgument(
                        "id must be a valid identifier (32 bytes long)".to_string()
                    )));

                let (_, contract) = self.drive.get_contract_with_fetch_info_and_fee(
                    contract_id.to_buffer(),
                    None,
                    true,
                    None,
                    platform_version,
                )?;

                let contract = check_validation_result_with_data!(contract.ok_or(
                    QueryError::NotFound(format!("data contract {} not found", contract_id))
                ));

                let contract_ref = &contract.contract;

                let document_type = check_validation_result_with_data!(contract_ref
                    .document_type_for_name(document_type_name.as_str())
                    .map_err(|_| QueryError::InvalidArgument(format!(
                        "document type {} not found for contract {}",
                        document_type_name, contract_id
                    ))));

                let where_clause = if r#where.is_empty() {
                    Value::Null
                } else {
                    check_validation_result_with_data!(ciborium::de::from_reader(
                        r#where.as_slice()
                    )
                    .map_err(|_| {
                        QueryError::Query(QuerySyntaxError::DeserializationError(
                            "unable to decode 'where' query from cbor".to_string(),
                        ))
                    }))
                };

                let order_by = if !order_by.is_empty() {
                    check_validation_result_with_data!(ciborium::de::from_reader(
                        order_by.as_slice()
                    )
                    .map_err(|_| {
                        QueryError::Query(QuerySyntaxError::DeserializationError(
                            "unable to decode 'order_by' query from cbor".to_string(),
                        ))
                    }))
                } else {
                    None
                };

                let (start_at_included, start_at) = if let Some(start) = start {
                    match start {
                        Start::StartAfter(after) => (
                            false,
                            Some(check_validation_result_with_data!(after
                                .try_into()
                                .map_err(|_| QueryError::Query(
                                    QuerySyntaxError::InvalidStartsWithClause(
                                        "start after should be a 32 byte identifier",
                                    )
                                )))),
                        ),
                        Start::StartAt(at) => (
                            true,
                            Some(check_validation_result_with_data!(at.try_into().map_err(
                                |_| QueryError::Query(QuerySyntaxError::InvalidStartsWithClause(
                                    "start at should be a 32 byte identifier",
                                ))
                            ))),
                        ),
                    }
                } else {
                    (true, None)
                };

                if limit > u16::MAX as u32 {
                    return Ok(QueryValidationResult::new_with_error(QueryError::Query(
                        QuerySyntaxError::InvalidLimit(format!("limit {} out of bounds", limit)),
                    )));
                }

                let drive_query = DriveQuery::from_decomposed_values(
                    where_clause,
                    order_by,
                    Some(if limit == 0 {
                        self.config.drive.default_query_limit
                    } else {
                        limit as u16
                    }),
                    start_at,
                    start_at_included,
                    None,
                    contract_ref,
                    document_type,
                    &self.config.drive,
                )?;

                let response_data = if prove {
                    let (proof, _) = drive_query.execute_with_proof(
                        &self.drive,
                        None,
                        None,
                        platform_version,
                    )?;

                    GetDocumentsResponse {
                        result: Some(get_documents_response::Result::Proof(Proof {
                            grovedb_proof: proof,
                            quorum_hash: state.last_quorum_hash().to_vec(),
                            quorum_type,
                            block_id_hash: state.last_block_id_hash().to_vec(),
                            signature: state.last_block_signature().to_vec(),
                            round: state.last_block_round(),
                        })),
                        metadata: Some(metadata),
                    }
                    .encode_to_vec()
                } else {
                    let results = drive_query
                        .execute_raw_results_no_proof(&self.drive, None, None, platform_version)?
                        .0;
                    GetDocumentsResponse {
                        result: Some(get_documents_response::Result::Documents(
                            get_documents_response::Documents { documents: results },
                        )),
                        metadata: Some(metadata),
                    }
                    .encode_to_vec()
                };
                Ok(QueryValidationResult::new_with_data(response_data))
            }
            "/identity/by-public-key-hash" => {
                let GetIdentityByPublicKeyHashesRequest {
                    public_key_hash,
                    prove,
                } = check_validation_result_with_data!(
                    GetIdentityByPublicKeyHashesRequest::decode(query_data).map_err(|e| {
                        QueryError::InvalidArgument(format!("invalid query proto message: {}", e))
                    })
                );
                let public_key_hash =
                    check_validation_result_with_data!(Bytes20::from_vec(public_key_hash)
                        .map(|bytes| bytes.0)
                        .map_err(|_| QueryError::InvalidArgument(
                            "public key hash must be 20 bytes long".to_string()
                        )));

                let response_data = if prove {
                    let proof = self.drive.prove_full_identity_by_unique_public_key_hash(
                        public_key_hash,
                        None,
                        platform_version,
                    )?;

                    GetIdentityByPublicKeyHashesResponse {
                        metadata: Some(metadata),
                        result: Some(get_identity_by_public_key_hashes_response::Result::Proof(
                            Proof {
                                grovedb_proof: proof,
                                quorum_hash: state.last_quorum_hash().to_vec(),
                                quorum_type,
                                block_id_hash: state.last_block_id_hash().to_vec(),
                                signature: state.last_block_signature().to_vec(),
                                round: state.last_block_round(),
                            },
                        )),
                    }
                    .encode_to_vec()
                } else {
                    let fetch_result = self.drive.fetch_full_identity_by_unique_public_key_hash(
                        public_key_hash,
                        None,
                        platform_version,
                    );

                    let maybe_identity = if let Err(err) = fetch_result {
                        match err {
                            drive::error::Error::GroveDB(
                                drive::grovedb::error::Error::PathKeyNotFound(_),
                            ) => None,
                            _ => return Err(Error::Drive(err)),
                        }
                    } else {
                        fetch_result.unwrap()
                    };

                    let identity =
                        check_validation_result_with_data!(maybe_identity.ok_or_else(|| {
                            QueryError::NotFound(format!(
                                "identity for public key hash {} not found",
                                hex::encode(public_key_hash)
                            ))
                        }));

                    let serialized_identity = identity
                        .serialize_consume_to_bytes()
                        .map_err(Error::Protocol)?;

                    GetIdentityByPublicKeyHashesResponse {
                        metadata: Some(metadata),
                        result: Some(
                            get_identity_by_public_key_hashes_response::Result::Identity(
                                serialized_identity,
                            ),
                        ),
                    }
                    .encode_to_vec()
                };
                Ok(QueryValidationResult::new_with_data(response_data))
            }
            "/identities/by-public-key-hash" => {
                let GetIdentitiesByPublicKeyHashesRequest {
                    public_key_hashes,
                    prove,
                } = check_validation_result_with_data!(
                    GetIdentitiesByPublicKeyHashesRequest::decode(query_data).map_err(|e| {
                        QueryError::InvalidArgument(format!("invalid query proto message: {}", e))
                    })
                );

                let public_key_hashes = check_validation_result_with_data!(public_key_hashes
                    .into_iter()
                    .map(|pub_key_hash_vec| {
                        Bytes20::from_vec(pub_key_hash_vec)
                            .map(|bytes| bytes.0)
                            .map_err(|_| {
                                QueryError::InvalidArgument(
                                    "public key hash must be 20 bytes long".to_string(),
                                )
                            })
                    })
                    .collect::<Result<Vec<[u8; 20]>, QueryError>>());

                let response_data = if prove {
                    let proof = self
                        .drive
                        .prove_full_identities_by_unique_public_key_hashes(
                            &public_key_hashes,
                            None,
                            platform_version,
                        )?;

                    GetIdentitiesByPublicKeyHashesResponse {
                        result: Some(get_identities_by_public_key_hashes_response::Result::Proof(
                            Proof {
                                grovedb_proof: proof,
                                quorum_hash: state.last_quorum_hash().to_vec(),
                                quorum_type,
                                block_id_hash: state.last_block_id_hash().to_vec(),
                                signature: state.last_block_signature().to_vec(),
                                round: state.last_block_round(),
                            },
                        )),
                        metadata: Some(metadata),
                    }
                    .encode_to_vec()
                } else {
                    //todo: fix this so we return optionals
                    let identities = self
                        .drive
                        .fetch_full_identities_by_unique_public_key_hashes(
                            public_key_hashes.as_slice(),
                            None,
                            platform_version,
                        )?;

                    let serialized_identities = identities
                        .into_values()
                        .filter_map(|maybe_identity| {
                            Some(maybe_identity?.serialize_consume_to_bytes())
                        })
                        .collect::<Result<Vec<Vec<u8>>, ProtocolError>>()?;

                    GetIdentitiesByPublicKeyHashesResponse {
                        result: Some(
                            get_identities_by_public_key_hashes_response::Result::Identities(
                                get_identities_by_public_key_hashes_response::Identities {
                                    identities: serialized_identities,
                                },
                            ),
                        ),
                        metadata: Some(metadata),
                    }
                    .encode_to_vec()
                };
                Ok(QueryValidationResult::new_with_data(response_data))
            }
            "/proofs" => {
                let GetProofsRequest {
                    identities,
                    contracts,
                    documents,
                } = check_validation_result_with_data!(GetProofsRequest::decode(query_data)
                    .map_err(|e| QueryError::InvalidArgument(format!(
                        "invalid query proto message: {}",
                        e
                    ))));

                let contract_ids = check_validation_result_with_data!(contracts
                    .into_iter()
                    .map(|contract_request| {
                        Bytes32::from_vec(contract_request.contract_id)
                            .map(|bytes| (bytes.0, contract_request.is_historical))
                            .map_err(|_| {
                                QueryError::InvalidArgument(
                                    "id must be a valid identifier (32 bytes long)".to_string(),
                                )
                            })
                    })
                    .collect::<Result<Vec<([u8; 32], bool)>, QueryError>>());

                let identity_requests = check_validation_result_with_data!(identities
                    .into_iter()
                    .map(|identity_request| {
                        Ok(IdentityDriveQuery {
                            identity_id: Bytes32::from_vec(identity_request.identity_id)
                                .map(|bytes| bytes.0)
                                .map_err(|_| {
                                    QueryError::InvalidArgument(
                                        "id must be a valid identifier (32 bytes long)".to_string(),
                                    )
                                })?,
                            prove_request_type: IdentityProveRequestType::try_from(
                                identity_request.request_type as u8,
                            )
                            .map_err(|_| {
                                QueryError::InvalidArgument(
                                    format!(
                                        "invalid prove request type '{}'",
                                        identity_request.request_type
                                    )
                                    .to_string(),
                                )
                            })?,
                        })
                    })
                    .collect::<Result<Vec<IdentityDriveQuery>, QueryError>>());

                let document_queries = check_validation_result_with_data!(documents
                    .into_iter()
                    .map(|document_proof_request| {
                        let contract_id: Identifier =
                            document_proof_request.contract_id.try_into().map_err(|_| {
                                QueryError::InvalidArgument(
                                    "id must be a valid identifier (32 bytes long)".to_string(),
                                )
                            })?;
                        let document_id: Identifier =
                            document_proof_request.document_id.try_into().map_err(|_| {
                                QueryError::InvalidArgument(
                                    "id must be a valid identifier (32 bytes long)".to_string(),
                                )
                            })?;

                        Ok(SingleDocumentDriveQuery {
                            contract_id: contract_id.into_buffer(),
                            document_type_name: document_proof_request.document_type,
                            document_type_keeps_history: document_proof_request
                                .document_type_keeps_history,
                            document_id: document_id.into_buffer(),
                            block_time_ms: None, //None because we want latest
                        })
                    })
                    .collect::<Result<Vec<_>, QueryError>>());

                let proof = self.drive.prove_multiple(
                    &identity_requests,
                    &contract_ids,
                    &document_queries,
                    None,
                    platform_version,
                )?;

                let response_data = GetProofsResponse {
                    proof: Some(Proof {
                        grovedb_proof: proof,
                        quorum_hash: state.last_quorum_hash().to_vec(),
                        quorum_type,
                        block_id_hash: state.last_block_id_hash().to_vec(),
                        signature: state.last_block_signature().to_vec(),
                        round: state.last_block_round(),
                    }),
                    metadata: Some(metadata),
                }
                .encode_to_vec();

                Ok(QueryValidationResult::new_with_data(response_data))
=======
                self.query_documents(&state, query_data, platform_version)
>>>>>>> a1333bb1
            }
            "/proofs" => self.query_proofs(&state, query_data, platform_version),
            other => Ok(QueryValidationResult::new_with_error(
                QueryError::InvalidArgument(format!("query path '{}' is not supported", other)),
            )),
        }
    }
}

#[cfg(test)]
mod test {
    pub mod query_data_contract_history {
        use crate::rpc::core::MockCoreRPCLike;
        use crate::test::helpers::setup::{TempPlatform, TestPlatformBuilder};
        use dapi_grpc::platform::v0::{
            get_data_contract_history_request, get_data_contract_history_response,
            GetDataContractHistoryRequest, GetDataContractHistoryResponse,
        };
        use dpp::block::block_info::BlockInfo;

        use crate::platform_types::platform_state::v0::PlatformStateV0Methods;
        use dpp::data_contract::accessors::v0::DataContractV0Getters;
        use dpp::data_contract::config::v0::DataContractConfigSettersV0;

        use crate::error::query::QueryError;
        use dapi_grpc::platform::v0::get_data_contract_history_request::GetDataContractHistoryRequestV0;
        use dapi_grpc::platform::v0::get_data_contract_history_response::{
            get_data_contract_history_response_v0, GetDataContractHistoryResponseV0,
        };
        use dpp::data_contract::document_type::accessors::DocumentTypeV0Getters;
        use dpp::data_contract::schema::DataContractSchemaMethodsV0;
        use dpp::data_contract::DataContract;
        use dpp::platform_value::platform_value;
        use dpp::serialization::PlatformDeserializableWithPotentialValidationFromVersionedStructure;
        use dpp::tests::fixtures::get_data_contract_fixture;
        use dpp::validation::ValidationResult;
        use dpp::version::PlatformVersion;
        use drive::drive::Drive;
        use prost::Message;

        fn default_request_v0() -> GetDataContractHistoryRequestV0 {
            GetDataContractHistoryRequestV0 {
                id: vec![1; 32],
                limit: Some(10),
                offset: Some(0),
                start_at_ms: 0,
                prove: false,
            }
        }

        /// Set up simple contract history with one update
        fn set_up_history(platform: &TempPlatform<MockCoreRPCLike>) -> DataContract {
            let state = platform.platform.state.read().unwrap();
            let current_protocol_version = state.current_protocol_version_in_consensus();
            let platform_version = PlatformVersion::get(current_protocol_version)
                .expect("expected to get platform version");
            drop(state);
            let mut data_contract =
                get_data_contract_fixture(None, current_protocol_version).data_contract_owned();
            data_contract.config_mut().set_keeps_history(true);
            data_contract.config_mut().set_readonly(false);

            platform
                .drive
                .apply_contract(
                    &data_contract,
                    BlockInfo {
                        time_ms: 1000,
                        height: 10,
                        core_height: 20,
                        epoch: Default::default(),
                    },
                    true,
                    None,
                    None,
                    platform_version,
                )
                .expect("To apply contract");

            let mut updated_data_contract = data_contract.clone();

            let updated_document_schema = platform_value!({
                "type": "object",
                "properties": {
                    "name": {
                        "type": "string"
                    },
                    "newProp": {
                        "type": "integer",
                        "minimum": 0
                    }
                },
                "required": [
                "$createdAt"
                ],
                "additionalProperties": false
            });

            updated_data_contract
                .set_document_schema(
                    "niceDocument",
                    updated_document_schema,
                    true,
                    platform_version,
                )
                .expect("to be able to set document schema");

            platform
                .drive
                .apply_contract(
                    &updated_data_contract,
                    BlockInfo {
                        time_ms: 2000,
                        height: 11,
                        core_height: 21,
                        epoch: Default::default(),
                    },
                    true,
                    None,
                    None,
                    platform_version,
                )
                .expect("To apply contract");

            data_contract
        }

        struct TestData {
            platform: TempPlatform<MockCoreRPCLike>,
            original_data_contract: DataContract,
        }

        fn set_up_test() -> TestData {
            let platform = TestPlatformBuilder::new()
                .build_with_mock_rpc()
                .set_initial_state_structure();

            let original_data_contract = set_up_history(&platform);

            TestData {
                platform,
                original_data_contract,
            }
        }

        #[test]
        pub fn should_return_contract_history_with_no_errors_if_parameters_are_valid() {
            let platform_version = PlatformVersion::latest();

            let TestData {
                platform,
                original_data_contract,
            } = set_up_test();

            let request = GetDataContractHistoryRequest {
                version: Some(get_data_contract_history_request::Version::V0(
                    GetDataContractHistoryRequestV0 {
                        id: original_data_contract.id().to_vec(),
                        ..default_request_v0()
                    },
                )),
            };

            let request_data = request.encode_to_vec();

            let result = platform
                .query_v0("/dataContractHistory", &request_data, platform_version)
                .expect("To return result");

            let ValidationResult { errors, data } = result;

            assert!(
                errors.is_empty(),
                "expect no errors to be returned from the query"
            );

            let data = data.expect("expect data to be returned from the query");
            let _data_ref = data.as_slice();

            let response = GetDataContractHistoryResponse::decode(data.as_slice())
                .expect("To decode response");

            let GetDataContractHistoryResponse { version } = response;

            let get_data_contract_history_response::Version::V0(GetDataContractHistoryResponseV0 {
                result,
                metadata: _,
            }) = version.expect("expected a versioned response");

            let res = result.expect("expect result to be returned from the query");

            let contract_history = match res {
                get_data_contract_history_response_v0::Result::DataContractHistory(
                    data_contract_history,
                ) => data_contract_history,
                get_data_contract_history_response_v0::Result::Proof(_) => {
                    panic!("expect result to be DataContractHistory");
                }
            };

            let mut history_entries = contract_history.data_contract_entries;
            assert_eq!(history_entries.len(), 2);

            let second_entry = history_entries.pop().unwrap();
            let first_entry = history_entries.pop().unwrap();

            assert_eq!(first_entry.date, 1000);
            let first_entry_data_contract = first_entry.value;
            let first_data_contract_update = DataContract::versioned_deserialize(
                &first_entry_data_contract,
                true,
                platform_version,
            )
            .expect("To decode data contract");
            assert_eq!(first_data_contract_update, original_data_contract);

            assert_eq!(second_entry.date, 2000);

            let second_entry_data_contract = second_entry.value;

            let second_data_contract_update = DataContract::versioned_deserialize(
                &second_entry_data_contract,
                true,
                platform_version,
            )
            .expect("To decode data contract");

            let updated_doc = second_data_contract_update
                .document_type_for_name("niceDocument")
                .expect("should return document type");

            assert!(
                updated_doc.properties().contains_key("newProp"),
                "expect data contract to have newProp field",
            );
        }

        #[test]
        pub fn should_return_contract_history_proofs_with_no_errors_if_parameters_are_valid() {
            let platform_version = PlatformVersion::latest();
            let TestData {
                platform,
                original_data_contract,
            } = set_up_test();

            let request_v0 = GetDataContractHistoryRequestV0 {
                id: original_data_contract.id().to_vec(),
                prove: true,
                ..default_request_v0()
            };

            let start_at_ms = request_v0.start_at_ms;

            let request = GetDataContractHistoryRequest {
                version: Some(get_data_contract_history_request::Version::V0(request_v0)),
            };

            let request_data = request.encode_to_vec();

            let result = platform
                .query_v0("/dataContractHistory", &request_data, platform_version)
                .expect("To return result");

            let ValidationResult { errors, data } = result;

            assert!(
                errors.is_empty(),
                "expect no errors to be returned from the query"
            );

            let data = data.expect("expect data to be returned from the query");
            let _data_ref = data.as_slice();

            let response = GetDataContractHistoryResponse::decode(data.as_slice())
                .expect("To decode response");

            let GetDataContractHistoryResponse { version } = response;

            let get_data_contract_history_response::Version::V0(GetDataContractHistoryResponseV0 {
                result,
                metadata: _,
            }) = version.expect("expected a versioned response");

            let res = result.expect("expect result to be returned from the query");

            let contract_proof = match res {
                get_data_contract_history_response_v0::Result::DataContractHistory(_) => {
                    panic!("expect result to be Proof");
                }
                get_data_contract_history_response_v0::Result::Proof(proof) => proof,
            };

            // Check that the proof has correct values inside
            let (_root_hash, contract_history) = Drive::verify_contract_history(
                &contract_proof.grovedb_proof,
                original_data_contract.id().to_buffer(),
                start_at_ms,
                Some(10),
                Some(0),
                platform_version,
            )
            .expect("To verify contract history");

            let mut history_entries = contract_history.expect("history to exist");

            assert_eq!(history_entries.len(), 2);

            // Taking entries by date
            let first_data_contract_update =
                history_entries.remove(&1000).expect("first entry to exist");
            let second_data_contract_update = history_entries
                .remove(&2000)
                .expect("second entry to exist");

            assert_eq!(first_data_contract_update, original_data_contract);

            let updated_doc = second_data_contract_update
                .document_type_for_name("niceDocument")
                .expect("To have niceDocument document");

            assert!(
                updated_doc.properties().contains_key("newProp"),
                "expect data contract to have newProp field",
            );
        }

        #[test]
        pub fn should_return_error_when_limit_is_larger_than_u16() {
            let platform_version = PlatformVersion::latest();
            let TestData {
                platform,
                original_data_contract,
            } = set_up_test();

            let request = GetDataContractHistoryRequest {
                version: Some(get_data_contract_history_request::Version::V0(
                    GetDataContractHistoryRequestV0 {
                        id: original_data_contract.id().to_vec(),
                        limit: Some(100000),
                        ..default_request_v0()
                    },
                )),
            };

            let request_data = request.encode_to_vec();

            let validation_result = platform
                .query_v0("/dataContractHistory", &request_data, platform_version)
                .expect("To return validation result with an error");

            assert!(!validation_result.is_valid());

            let error = validation_result
                .errors
                .first()
                .expect("expect error to exist");

            assert!(matches!(error, QueryError::InvalidArgument(_)));

            assert_eq!(
                error.to_string(),
                "invalid argument error: limit out of bounds"
            );
        }

        #[test]
        pub fn should_return_error_when_offset_is_larger_than_u16() {
            let platform_version = PlatformVersion::latest();

            let TestData {
                platform,
                original_data_contract,
            } = set_up_test();

            let request = GetDataContractHistoryRequest {
                version: Some(get_data_contract_history_request::Version::V0(
                    GetDataContractHistoryRequestV0 {
                        id: original_data_contract.id().to_vec(),
                        offset: Some(100000),
                        ..default_request_v0()
                    },
                )),
            };

            let request_data = request.encode_to_vec();

            let validation_result = platform
                .query_v0("/dataContractHistory", &request_data, platform_version)
                .expect("To return validation result with an error");

            assert!(!validation_result.is_valid());

            let error = validation_result
                .errors
                .first()
                .expect("expect error to exist");

            assert!(matches!(error, QueryError::InvalidArgument(_)));

            assert_eq!(
                error.to_string(),
                "invalid argument error: offset out of bounds"
            );
        }
    }
}<|MERGE_RESOLUTION|>--- conflicted
+++ resolved
@@ -36,414 +36,7 @@
                 self.query_data_contract_history(&state, query_data, platform_version)
             }
             "/documents" | "/dataContract/documents" => {
-<<<<<<< HEAD
-                let GetDocumentsRequest {
-                    data_contract_id,
-                    document_type: document_type_name,
-                    r#where,
-                    order_by,
-                    limit,
-                    prove,
-                    start,
-                } = check_validation_result_with_data!(GetDocumentsRequest::decode(query_data)
-                    .map_err(|e| QueryError::InvalidArgument(format!(
-                        "invalid query proto message: {}",
-                        e
-                    ))));
-
-                let contract_id: Identifier = check_validation_result_with_data!(data_contract_id
-                    .try_into()
-                    .map_err(|_| QueryError::InvalidArgument(
-                        "id must be a valid identifier (32 bytes long)".to_string()
-                    )));
-
-                let (_, contract) = self.drive.get_contract_with_fetch_info_and_fee(
-                    contract_id.to_buffer(),
-                    None,
-                    true,
-                    None,
-                    platform_version,
-                )?;
-
-                let contract = check_validation_result_with_data!(contract.ok_or(
-                    QueryError::NotFound(format!("data contract {} not found", contract_id))
-                ));
-
-                let contract_ref = &contract.contract;
-
-                let document_type = check_validation_result_with_data!(contract_ref
-                    .document_type_for_name(document_type_name.as_str())
-                    .map_err(|_| QueryError::InvalidArgument(format!(
-                        "document type {} not found for contract {}",
-                        document_type_name, contract_id
-                    ))));
-
-                let where_clause = if r#where.is_empty() {
-                    Value::Null
-                } else {
-                    check_validation_result_with_data!(ciborium::de::from_reader(
-                        r#where.as_slice()
-                    )
-                    .map_err(|_| {
-                        QueryError::Query(QuerySyntaxError::DeserializationError(
-                            "unable to decode 'where' query from cbor".to_string(),
-                        ))
-                    }))
-                };
-
-                let order_by = if !order_by.is_empty() {
-                    check_validation_result_with_data!(ciborium::de::from_reader(
-                        order_by.as_slice()
-                    )
-                    .map_err(|_| {
-                        QueryError::Query(QuerySyntaxError::DeserializationError(
-                            "unable to decode 'order_by' query from cbor".to_string(),
-                        ))
-                    }))
-                } else {
-                    None
-                };
-
-                let (start_at_included, start_at) = if let Some(start) = start {
-                    match start {
-                        Start::StartAfter(after) => (
-                            false,
-                            Some(check_validation_result_with_data!(after
-                                .try_into()
-                                .map_err(|_| QueryError::Query(
-                                    QuerySyntaxError::InvalidStartsWithClause(
-                                        "start after should be a 32 byte identifier",
-                                    )
-                                )))),
-                        ),
-                        Start::StartAt(at) => (
-                            true,
-                            Some(check_validation_result_with_data!(at.try_into().map_err(
-                                |_| QueryError::Query(QuerySyntaxError::InvalidStartsWithClause(
-                                    "start at should be a 32 byte identifier",
-                                ))
-                            ))),
-                        ),
-                    }
-                } else {
-                    (true, None)
-                };
-
-                if limit > u16::MAX as u32 {
-                    return Ok(QueryValidationResult::new_with_error(QueryError::Query(
-                        QuerySyntaxError::InvalidLimit(format!("limit {} out of bounds", limit)),
-                    )));
-                }
-
-                let drive_query = DriveQuery::from_decomposed_values(
-                    where_clause,
-                    order_by,
-                    Some(if limit == 0 {
-                        self.config.drive.default_query_limit
-                    } else {
-                        limit as u16
-                    }),
-                    start_at,
-                    start_at_included,
-                    None,
-                    contract_ref,
-                    document_type,
-                    &self.config.drive,
-                )?;
-
-                let response_data = if prove {
-                    let (proof, _) = drive_query.execute_with_proof(
-                        &self.drive,
-                        None,
-                        None,
-                        platform_version,
-                    )?;
-
-                    GetDocumentsResponse {
-                        result: Some(get_documents_response::Result::Proof(Proof {
-                            grovedb_proof: proof,
-                            quorum_hash: state.last_quorum_hash().to_vec(),
-                            quorum_type,
-                            block_id_hash: state.last_block_id_hash().to_vec(),
-                            signature: state.last_block_signature().to_vec(),
-                            round: state.last_block_round(),
-                        })),
-                        metadata: Some(metadata),
-                    }
-                    .encode_to_vec()
-                } else {
-                    let results = drive_query
-                        .execute_raw_results_no_proof(&self.drive, None, None, platform_version)?
-                        .0;
-                    GetDocumentsResponse {
-                        result: Some(get_documents_response::Result::Documents(
-                            get_documents_response::Documents { documents: results },
-                        )),
-                        metadata: Some(metadata),
-                    }
-                    .encode_to_vec()
-                };
-                Ok(QueryValidationResult::new_with_data(response_data))
-            }
-            "/identity/by-public-key-hash" => {
-                let GetIdentityByPublicKeyHashesRequest {
-                    public_key_hash,
-                    prove,
-                } = check_validation_result_with_data!(
-                    GetIdentityByPublicKeyHashesRequest::decode(query_data).map_err(|e| {
-                        QueryError::InvalidArgument(format!("invalid query proto message: {}", e))
-                    })
-                );
-                let public_key_hash =
-                    check_validation_result_with_data!(Bytes20::from_vec(public_key_hash)
-                        .map(|bytes| bytes.0)
-                        .map_err(|_| QueryError::InvalidArgument(
-                            "public key hash must be 20 bytes long".to_string()
-                        )));
-
-                let response_data = if prove {
-                    let proof = self.drive.prove_full_identity_by_unique_public_key_hash(
-                        public_key_hash,
-                        None,
-                        platform_version,
-                    )?;
-
-                    GetIdentityByPublicKeyHashesResponse {
-                        metadata: Some(metadata),
-                        result: Some(get_identity_by_public_key_hashes_response::Result::Proof(
-                            Proof {
-                                grovedb_proof: proof,
-                                quorum_hash: state.last_quorum_hash().to_vec(),
-                                quorum_type,
-                                block_id_hash: state.last_block_id_hash().to_vec(),
-                                signature: state.last_block_signature().to_vec(),
-                                round: state.last_block_round(),
-                            },
-                        )),
-                    }
-                    .encode_to_vec()
-                } else {
-                    let fetch_result = self.drive.fetch_full_identity_by_unique_public_key_hash(
-                        public_key_hash,
-                        None,
-                        platform_version,
-                    );
-
-                    let maybe_identity = if let Err(err) = fetch_result {
-                        match err {
-                            drive::error::Error::GroveDB(
-                                drive::grovedb::error::Error::PathKeyNotFound(_),
-                            ) => None,
-                            _ => return Err(Error::Drive(err)),
-                        }
-                    } else {
-                        fetch_result.unwrap()
-                    };
-
-                    let identity =
-                        check_validation_result_with_data!(maybe_identity.ok_or_else(|| {
-                            QueryError::NotFound(format!(
-                                "identity for public key hash {} not found",
-                                hex::encode(public_key_hash)
-                            ))
-                        }));
-
-                    let serialized_identity = identity
-                        .serialize_consume_to_bytes()
-                        .map_err(Error::Protocol)?;
-
-                    GetIdentityByPublicKeyHashesResponse {
-                        metadata: Some(metadata),
-                        result: Some(
-                            get_identity_by_public_key_hashes_response::Result::Identity(
-                                serialized_identity,
-                            ),
-                        ),
-                    }
-                    .encode_to_vec()
-                };
-                Ok(QueryValidationResult::new_with_data(response_data))
-            }
-            "/identities/by-public-key-hash" => {
-                let GetIdentitiesByPublicKeyHashesRequest {
-                    public_key_hashes,
-                    prove,
-                } = check_validation_result_with_data!(
-                    GetIdentitiesByPublicKeyHashesRequest::decode(query_data).map_err(|e| {
-                        QueryError::InvalidArgument(format!("invalid query proto message: {}", e))
-                    })
-                );
-
-                let public_key_hashes = check_validation_result_with_data!(public_key_hashes
-                    .into_iter()
-                    .map(|pub_key_hash_vec| {
-                        Bytes20::from_vec(pub_key_hash_vec)
-                            .map(|bytes| bytes.0)
-                            .map_err(|_| {
-                                QueryError::InvalidArgument(
-                                    "public key hash must be 20 bytes long".to_string(),
-                                )
-                            })
-                    })
-                    .collect::<Result<Vec<[u8; 20]>, QueryError>>());
-
-                let response_data = if prove {
-                    let proof = self
-                        .drive
-                        .prove_full_identities_by_unique_public_key_hashes(
-                            &public_key_hashes,
-                            None,
-                            platform_version,
-                        )?;
-
-                    GetIdentitiesByPublicKeyHashesResponse {
-                        result: Some(get_identities_by_public_key_hashes_response::Result::Proof(
-                            Proof {
-                                grovedb_proof: proof,
-                                quorum_hash: state.last_quorum_hash().to_vec(),
-                                quorum_type,
-                                block_id_hash: state.last_block_id_hash().to_vec(),
-                                signature: state.last_block_signature().to_vec(),
-                                round: state.last_block_round(),
-                            },
-                        )),
-                        metadata: Some(metadata),
-                    }
-                    .encode_to_vec()
-                } else {
-                    //todo: fix this so we return optionals
-                    let identities = self
-                        .drive
-                        .fetch_full_identities_by_unique_public_key_hashes(
-                            public_key_hashes.as_slice(),
-                            None,
-                            platform_version,
-                        )?;
-
-                    let serialized_identities = identities
-                        .into_values()
-                        .filter_map(|maybe_identity| {
-                            Some(maybe_identity?.serialize_consume_to_bytes())
-                        })
-                        .collect::<Result<Vec<Vec<u8>>, ProtocolError>>()?;
-
-                    GetIdentitiesByPublicKeyHashesResponse {
-                        result: Some(
-                            get_identities_by_public_key_hashes_response::Result::Identities(
-                                get_identities_by_public_key_hashes_response::Identities {
-                                    identities: serialized_identities,
-                                },
-                            ),
-                        ),
-                        metadata: Some(metadata),
-                    }
-                    .encode_to_vec()
-                };
-                Ok(QueryValidationResult::new_with_data(response_data))
-            }
-            "/proofs" => {
-                let GetProofsRequest {
-                    identities,
-                    contracts,
-                    documents,
-                } = check_validation_result_with_data!(GetProofsRequest::decode(query_data)
-                    .map_err(|e| QueryError::InvalidArgument(format!(
-                        "invalid query proto message: {}",
-                        e
-                    ))));
-
-                let contract_ids = check_validation_result_with_data!(contracts
-                    .into_iter()
-                    .map(|contract_request| {
-                        Bytes32::from_vec(contract_request.contract_id)
-                            .map(|bytes| (bytes.0, contract_request.is_historical))
-                            .map_err(|_| {
-                                QueryError::InvalidArgument(
-                                    "id must be a valid identifier (32 bytes long)".to_string(),
-                                )
-                            })
-                    })
-                    .collect::<Result<Vec<([u8; 32], bool)>, QueryError>>());
-
-                let identity_requests = check_validation_result_with_data!(identities
-                    .into_iter()
-                    .map(|identity_request| {
-                        Ok(IdentityDriveQuery {
-                            identity_id: Bytes32::from_vec(identity_request.identity_id)
-                                .map(|bytes| bytes.0)
-                                .map_err(|_| {
-                                    QueryError::InvalidArgument(
-                                        "id must be a valid identifier (32 bytes long)".to_string(),
-                                    )
-                                })?,
-                            prove_request_type: IdentityProveRequestType::try_from(
-                                identity_request.request_type as u8,
-                            )
-                            .map_err(|_| {
-                                QueryError::InvalidArgument(
-                                    format!(
-                                        "invalid prove request type '{}'",
-                                        identity_request.request_type
-                                    )
-                                    .to_string(),
-                                )
-                            })?,
-                        })
-                    })
-                    .collect::<Result<Vec<IdentityDriveQuery>, QueryError>>());
-
-                let document_queries = check_validation_result_with_data!(documents
-                    .into_iter()
-                    .map(|document_proof_request| {
-                        let contract_id: Identifier =
-                            document_proof_request.contract_id.try_into().map_err(|_| {
-                                QueryError::InvalidArgument(
-                                    "id must be a valid identifier (32 bytes long)".to_string(),
-                                )
-                            })?;
-                        let document_id: Identifier =
-                            document_proof_request.document_id.try_into().map_err(|_| {
-                                QueryError::InvalidArgument(
-                                    "id must be a valid identifier (32 bytes long)".to_string(),
-                                )
-                            })?;
-
-                        Ok(SingleDocumentDriveQuery {
-                            contract_id: contract_id.into_buffer(),
-                            document_type_name: document_proof_request.document_type,
-                            document_type_keeps_history: document_proof_request
-                                .document_type_keeps_history,
-                            document_id: document_id.into_buffer(),
-                            block_time_ms: None, //None because we want latest
-                        })
-                    })
-                    .collect::<Result<Vec<_>, QueryError>>());
-
-                let proof = self.drive.prove_multiple(
-                    &identity_requests,
-                    &contract_ids,
-                    &document_queries,
-                    None,
-                    platform_version,
-                )?;
-
-                let response_data = GetProofsResponse {
-                    proof: Some(Proof {
-                        grovedb_proof: proof,
-                        quorum_hash: state.last_quorum_hash().to_vec(),
-                        quorum_type,
-                        block_id_hash: state.last_block_id_hash().to_vec(),
-                        signature: state.last_block_signature().to_vec(),
-                        round: state.last_block_round(),
-                    }),
-                    metadata: Some(metadata),
-                }
-                .encode_to_vec();
-
-                Ok(QueryValidationResult::new_with_data(response_data))
-=======
                 self.query_documents(&state, query_data, platform_version)
->>>>>>> a1333bb1
             }
             "/proofs" => self.query_proofs(&state, query_data, platform_version),
             other => Ok(QueryValidationResult::new_with_error(
