--- conflicted
+++ resolved
@@ -5,20 +5,7 @@
 use crate::query::QueryValidationResult;
 use dpp::serialization::{PlatformSerializable, PlatformSerializableWithPlatformVersion};
 
-use dapi_grpc::platform::v0::get_data_contract_history_response::DataContractHistoryEntry;
-use dpp::data_contract::accessors::v0::DataContractV0Getters;
-use dpp::version::FeatureVersion;
 use dpp::version::PlatformVersion;
-<<<<<<< HEAD
-=======
-use drive::drive::identity::key::fetch::{
-    IdentityKeysRequest, KeyKindRequestType, KeyRequestType, PurposeU8, SecurityLevelU8,
-    SerializedKeyVec,
-};
-use drive::error::query::QuerySyntaxError;
-use drive::query::{DriveQuery, SingleDocumentDriveQuery};
->>>>>>> 619589cd
-use prost::Message;
 
 impl<C> Platform<C> {
     /// Querying
@@ -30,7 +17,6 @@
     ) -> Result<QueryValidationResult<Vec<u8>>, Error> {
         let state = self.state.read().unwrap();
         match query_path {
-<<<<<<< HEAD
             "/identity" => self.query_identity(&state, query_data, platform_version),
             "/identities" => self.query_identities(&state, query_data, platform_version),
             "/identity/balance" => self.query_balance(&state, query_data, platform_version),
@@ -43,1052 +29,14 @@
             }
             "/identities/by-public-key-hash" => {
                 self.query_identities_by_public_key_hashes(&state, query_data, platform_version)
-=======
-            "/identity" => {
-                let GetIdentityRequest { id, prove } =
-                    check_validation_result_with_data!(GetIdentityRequest::decode(query_data)
-                        .map_err(|e| QueryError::InvalidArgument(format!(
-                            "invalid query proto message: {}",
-                            e
-                        ))));
-
-                let identity_id: Identifier = check_validation_result_with_data!(id
-                    .try_into()
-                    .map_err(|_| QueryError::InvalidArgument(
-                        "id must be a valid identifier (32 bytes long)".to_string()
-                    )));
-
-                let response_data = if prove {
-                    let proof = self.drive.prove_full_identity(
-                        identity_id.into_buffer(),
-                        None,
-                        &platform_version.drive,
-                    )?;
-
-                    GetIdentityResponse {
-                        result: Some(get_identity_response::Result::Proof(Proof {
-                            grovedb_proof: proof,
-                            quorum_hash: state.last_quorum_hash().to_vec(),
-                            quorum_type,
-                            block_id_hash: state.last_block_id_hash().to_vec(),
-                            signature: state.last_block_signature().to_vec(),
-                            round: state.last_block_round(),
-                        })),
-                        metadata: Some(metadata),
-                    }
-                    .encode_to_vec()
-                } else {
-                    let maybe_identity = self
-                        .drive
-                        .fetch_full_identity(identity_id.into_buffer(), None, platform_version)
-                        .map_err(Error::Drive)?;
-
-                    let identity =
-                        check_validation_result_with_data!(maybe_identity.ok_or_else(|| {
-                            QueryError::NotFound(format!("identity {} not found", identity_id))
-                        }));
-
-                    let serialzied_identity = identity
-                        .serialize_consume_to_bytes()
-                        .map_err(Error::Protocol)?;
-
-                    GetIdentityResponse {
-                        result: Some(get_identity_response::Result::Identity(serialzied_identity)),
-                        metadata: Some(metadata),
-                    }
-                    .encode_to_vec()
-                };
-                Ok(QueryValidationResult::new_with_data(response_data))
-            }
-            "/identities" => {
-                let GetIdentitiesRequest { ids, prove } =
-                    check_validation_result_with_data!(GetIdentitiesRequest::decode(query_data)
-                        .map_err(|e| QueryError::InvalidArgument(format!(
-                            "invalid query proto message: {}",
-                            e
-                        ))));
-
-                let identity_ids = check_validation_result_with_data!(ids
-                    .into_iter()
-                    .map(|identity_id_vec| {
-                        Bytes32::from_vec(identity_id_vec)
-                            .map(|bytes| bytes.0)
-                            .map_err(|_| {
-                                QueryError::InvalidArgument(
-                                    "id must be a valid identifier (32 bytes long)".to_string(),
-                                )
-                            })
-                    })
-                    .collect::<Result<Vec<[u8; 32]>, QueryError>>());
-
-                let response_data = if prove {
-                    let proof = self.drive.prove_full_identities(
-                        identity_ids.as_slice(),
-                        None,
-                        &platform_version.drive,
-                    )?;
-                    GetIdentitiesResponse {
-                        metadata: Some(metadata),
-                        result: Some(get_identities_response::Result::Proof(Proof {
-                            grovedb_proof: proof,
-                            quorum_hash: state.last_quorum_hash().to_vec(),
-                            quorum_type,
-                            block_id_hash: state.last_block_id_hash().to_vec(),
-                            signature: state.last_block_signature().to_vec(),
-                            round: state.last_block_round(),
-                        })),
-                    }
-                    .encode_to_vec()
-                } else {
-                    let identities = self.drive.fetch_full_identities(
-                        identity_ids.as_slice(),
-                        None,
-                        platform_version,
-                    )?;
-
-                    let maybe_serialized_identities: Result<Vec<IdentityEntry>, ProtocolError> =
-                        identities
-                            .into_iter()
-                            .map(|(key, maybe_identity)| {
-                                Ok::<IdentityEntry, ProtocolError>(
-                                    get_identities_response::IdentityEntry {
-                                        key: key.to_vec(),
-                                        value: maybe_identity
-                                            .map(|identity| {
-                                                Ok::<
-                                                    get_identities_response::IdentityValue,
-                                                    ProtocolError,
-                                                >(
-                                                    get_identities_response::IdentityValue {
-                                                        value: identity
-                                                            .serialize_consume_to_bytes()?,
-                                                    },
-                                                )
-                                            })
-                                            .transpose()?,
-                                    },
-                                )
-                            })
-                            .collect();
-
-                    if let Err(e) = maybe_serialized_identities {
-                        return Err(Error::Protocol(e));
-                    }
-
-                    let serialized_identities = maybe_serialized_identities.unwrap();
-
-                    GetIdentitiesResponse {
-                        result: Some(get_identities_response::Result::Identities(
-                            get_identities_response::Identities {
-                                identity_entries: serialized_identities,
-                            },
-                        )),
-                        metadata: Some(metadata),
-                    }
-                    .encode_to_vec()
-                };
-                Ok(QueryValidationResult::new_with_data(response_data))
-            }
-            "/identity/balance" => {
-                let GetIdentityRequest { id, prove } =
-                    check_validation_result_with_data!(GetIdentityRequest::decode(query_data)
-                        .map_err(|e| QueryError::InvalidArgument(format!(
-                            "invalid query proto message: {}",
-                            e
-                        ))));
-                let identity_id: Identifier = check_validation_result_with_data!(id
-                    .try_into()
-                    .map_err(|_| QueryError::InvalidArgument(
-                        "id must be a valid identifier (32 bytes long)".to_string()
-                    )));
-                let response_data = if prove {
-                    let proof = self.drive.prove_identity_balance(
-                        identity_id.into_buffer(),
-                        None,
-                        &platform_version.drive,
-                    )?;
-
-                    GetIdentityBalanceResponse {
-                        result: Some(get_identity_balance_response::Result::Proof(Proof {
-                            grovedb_proof: proof,
-                            quorum_hash: state.last_quorum_hash().to_vec(),
-                            quorum_type,
-                            block_id_hash: state.last_block_id_hash().to_vec(),
-                            signature: state.last_block_signature().to_vec(),
-                            round: state.last_block_round(),
-                        })),
-                        metadata: Some(metadata),
-                    }
-                    .encode_to_vec()
-                } else {
-                    let maybe_balance = self.drive.fetch_identity_balance(
-                        identity_id.into_buffer(),
-                        None,
-                        platform_version,
-                    )?;
-
-                    if let Some(balance) = maybe_balance {
-                        GetIdentityBalanceResponse {
-                            result: Some(get_identity_balance_response::Result::Balance(balance)),
-                            metadata: Some(metadata),
-                        }
-                        .encode_to_vec()
-                    } else {
-                        return Ok(QueryValidationResult::new_with_error(QueryError::NotFound(
-                            format!("identity {} balance not found", identity_id),
-                        )));
-                    }
-                };
-                Ok(QueryValidationResult::new_with_data(response_data))
-            }
-            "/identity/balanceAndRevision" => {
-                let GetIdentityRequest { id, prove } =
-                    check_validation_result_with_data!(GetIdentityRequest::decode(query_data)
-                        .map_err(|e| QueryError::InvalidArgument(format!(
-                            "invalid query proto message: {}",
-                            e
-                        ))));
-                let identity_id: Identifier = check_validation_result_with_data!(id
-                    .try_into()
-                    .map_err(|_| QueryError::InvalidArgument(
-                        "id must be a valid identifier (32 bytes long)".to_string()
-                    )));
-
-                let response_data = if prove {
-                    let proof = self.drive.prove_identity_balance_and_revision(
-                        identity_id.into_buffer(),
-                        None,
-                        &platform_version.drive,
-                    )?;
-
-                    GetIdentityBalanceResponse {
-                        result: Some(get_identity_balance_response::Result::Proof(Proof {
-                            grovedb_proof: proof,
-                            quorum_hash: state.last_quorum_hash().to_vec(),
-                            quorum_type,
-                            block_id_hash: state.last_block_id_hash().to_vec(),
-                            signature: state.last_block_signature().to_vec(),
-                            round: state.last_block_round(),
-                        })),
-                        metadata: Some(metadata),
-                    }
-                    .encode_to_vec()
-                } else {
-                    let maybe_balance = self.drive.fetch_identity_balance(
-                        identity_id.into_buffer(),
-                        None,
-                        platform_version,
-                    )?;
-
-                    let maybe_revision = self.drive.fetch_identity_revision(
-                        identity_id.into_buffer(),
-                        true,
-                        None,
-                        platform_version,
-                    )?;
-
-                    match (maybe_balance, maybe_revision) {
-                        (Some(balance), Some(revision)) => {
-                            GetIdentityBalanceAndRevisionResponse {
-                                result: Some(
-                                    get_identity_balance_and_revision_response::Result::BalanceAndRevision(
-                                        BalanceAndRevision {
-                                            balance: Some(balance),
-                                            revision: Some(revision)
-                                        }
-                                    ),
-                                ),
-                                metadata: Some(metadata),
-                            }
-                                .encode_to_vec()
-                        },
-                        _ => return Ok(QueryValidationResult::new_with_error(QueryError::NotFound(
-                            format!(
-                                "identity {} balance and revision not found",
-                                identity_id
-                            ),
-                        )))
-                    }
-                };
-
-                Ok(QueryValidationResult::new_with_data(response_data))
-            }
-            "/identity/keys" => {
-                let GetIdentityKeysRequest {
-                    identity_id,
-                    request_type,
-                    limit,
-                    offset,
-                    prove,
-                } = check_validation_result_with_data!(GetIdentityKeysRequest::decode(query_data)
-                    .map_err(|e| QueryError::InvalidArgument(format!(
-                        "invalid query proto message: {}",
-                        e
-                    ))));
-
-                let identity_id: Identifier = check_validation_result_with_data!(identity_id
-                    .try_into()
-                    .map_err(|_| QueryError::InvalidArgument(
-                        "id must be a valid identifier (32 bytes long)".to_string()
-                    )));
-
-                if let Some(limit) = limit {
-                    if limit > u16::MAX as u32 {
-                        return Ok(QueryValidationResult::new_with_error(QueryError::Query(
-                            QuerySyntaxError::InvalidParameter("limit out of bounds".to_string()),
-                        )));
-                    }
-                    if limit as u16 > self.config.drive.max_query_limit {
-                        return Ok(QueryValidationResult::new_with_error(QueryError::Query(
-                            QuerySyntaxError::InvalidLimit(format!(
-                                "limit greater than max limit {}",
-                                self.config.drive.max_query_limit
-                            )),
-                        )));
-                    }
-                }
-
-                if let Some(offset) = offset {
-                    if offset > u16::MAX as u32 {
-                        return Ok(QueryValidationResult::new_with_error(QueryError::Query(
-                            QuerySyntaxError::InvalidParameter("offset out of bounds".to_string()),
-                        )));
-                    }
-                }
-                let Some(request_type) = request_type else {
-                    return Ok(QueryValidationResult::new_with_error(QueryError::Query(
-                        QuerySyntaxError::InvalidParameter(
-                            "key request must be defined".to_string(),
-                        ),
-                    )));
-                };
-                let Some(request) = request_type.request else {
-                    return Ok(QueryValidationResult::new_with_error(QueryError::Query(
-                        QuerySyntaxError::InvalidParameter(
-                            "key request must be defined".to_string(),
-                        ),
-                    )));
-                };
-                let key_request_type =
-                    check_validation_result_with_data!(convert_key_request_type(request));
-
-                let key_request = IdentityKeysRequest {
-                    identity_id: identity_id.into_buffer(),
-                    request_type: key_request_type,
-                    limit: limit.map(|l| l as u16),
-                    offset: offset.map(|o| o as u16),
-                };
-
-                let response_data = if prove {
-                    let proof =
-                        self.drive
-                            .prove_identity_keys(key_request, None, platform_version)?;
-
-                    GetIdentityKeysResponse {
-                        result: Some(get_identity_keys_response::Result::Proof(Proof {
-                            grovedb_proof: proof,
-                            quorum_hash: state.last_quorum_hash().to_vec(),
-                            signature: state.last_block_signature().to_vec(),
-                            round: state.last_block_round(),
-                            block_id_hash: state.last_block_id_hash().to_vec(),
-                            quorum_type,
-                        })),
-                        metadata: Some(metadata),
-                    }
-                    .encode_to_vec()
-                } else {
-                    let keys: SerializedKeyVec =
-                        self.drive
-                            .fetch_identity_keys(key_request, None, platform_version)?;
-
-                    GetIdentityKeysResponse {
-                        result: Some(get_identity_keys_response::Result::Keys(
-                            get_identity_keys_response::Keys { keys_bytes: keys },
-                        )),
-                        metadata: Some(metadata),
-                    }
-                    .encode_to_vec()
-                };
-                Ok(QueryValidationResult::new_with_data(response_data))
-            }
-            "/dataContract" => {
-                let GetDataContractRequest { id, prove } =
-                    check_validation_result_with_data!(GetDataContractRequest::decode(query_data)
-                        .map_err(|e| QueryError::InvalidArgument(format!(
-                            "invalid query proto message: {}",
-                            e
-                        ))));
-                let contract_id: Identifier = check_validation_result_with_data!(id
-                    .try_into()
-                    .map_err(|_| QueryError::InvalidArgument(
-                        "id must be a valid identifier (32 bytes long)".to_string()
-                    )));
-                let response_data = if prove {
-                    let proof = self.drive.prove_contract(
-                        contract_id.into_buffer(),
-                        None,
-                        platform_version,
-                    )?;
-
-                    GetDataContractResponse {
-                        result: Some(get_data_contract_response::Result::Proof(Proof {
-                            grovedb_proof: proof,
-                            quorum_hash: state.last_quorum_hash().to_vec(),
-                            quorum_type,
-                            block_id_hash: state.last_block_id_hash().to_vec(),
-                            signature: state.last_block_signature().to_vec(),
-                            round: state.last_block_round(),
-                        })),
-                        metadata: Some(metadata),
-                    }
-                    .encode_to_vec()
-                } else {
-                    let maybe_data_contract_fetch_info = self
-                        .drive
-                        .fetch_contract(
-                            contract_id.into_buffer(),
-                            None,
-                            None,
-                            None,
-                            platform_version,
-                        )
-                        .unwrap()?;
-
-                    let data_contract_fetch_info =
-                        check_validation_result_with_data!(maybe_data_contract_fetch_info
-                            .ok_or_else(|| {
-                                QueryError::NotFound(format!(
-                                    "data contract {} not found",
-                                    contract_id
-                                ))
-                            }));
-
-                    let serialized_data_contract = data_contract_fetch_info
-                        .contract
-                        .serialize_to_bytes_with_platform_version(platform_version)
-                        .map_err(Error::Protocol)?;
-
-                    GetDataContractResponse {
-                        result: Some(get_data_contract_response::Result::DataContract(
-                            serialized_data_contract,
-                        )),
-                        metadata: Some(metadata),
-                    }
-                    .encode_to_vec()
-                };
-                Ok(QueryValidationResult::new_with_data(response_data))
-            }
-            "/dataContracts" => {
-                let GetDataContractsRequest { ids, prove } =
-                    check_validation_result_with_data!(GetDataContractsRequest::decode(query_data)
-                        .map_err(|e| QueryError::InvalidArgument(format!(
-                            "invalid query proto message: {}",
-                            e
-                        ))));
-
-                let contract_ids = check_validation_result_with_data!(ids
-                    .into_iter()
-                    .map(|contract_id_vec| {
-                        Bytes32::from_vec(contract_id_vec)
-                            .map(|bytes| bytes.0)
-                            .map_err(|_| {
-                                QueryError::InvalidArgument(
-                                    "id must be a valid identifier (32 bytes long)".to_string(),
-                                )
-                            })
-                    })
-                    .collect::<Result<Vec<[u8; 32]>, QueryError>>());
-
-                let response_data = if prove {
-                    let proof = self.drive.prove_contracts(
-                        contract_ids.as_slice(),
-                        None,
-                        platform_version,
-                    )?;
-                    GetDataContractsResponse {
-                        metadata: Some(metadata),
-                        result: Some(get_data_contracts_response::Result::Proof(Proof {
-                            grovedb_proof: proof,
-                            quorum_hash: state.last_quorum_hash().to_vec(),
-                            quorum_type,
-                            block_id_hash: state.last_block_id_hash().to_vec(),
-                            signature: state.last_block_signature().to_vec(),
-                            round: state.last_block_round(),
-                        })),
-                    }
-                    .encode_to_vec()
-                } else {
-                    let contracts = self.drive.get_contracts_with_fetch_info(
-                        contract_ids.as_slice(),
-                        false,
-                        None,
-                        platform_version,
-                    )?;
-
-                    let contracts = contracts
-                        .into_iter()
-                        .map(|(key, maybe_contract)| {
-                            Ok::<DataContractEntry, ProtocolError>(
-                                get_data_contracts_response::DataContractEntry {
-                                    key: key.to_vec(),
-                                    value: maybe_contract
-                                        .map(|contract| {
-                                            Ok::<
-                                                get_data_contracts_response::DataContractValue,
-                                                ProtocolError,
-                                            >(
-                                                get_data_contracts_response::DataContractValue {
-                                                    value: contract
-                                                        .contract
-                                                        .serialize_to_bytes_with_platform_version(
-                                                            platform_version,
-                                                        )?,
-                                                },
-                                            )
-                                        })
-                                        .transpose()?,
-                                },
-                            )
-                        })
-                        .collect::<Result<Vec<DataContractEntry>, ProtocolError>>()?;
-
-                    GetDataContractsResponse {
-                        result: Some(get_data_contracts_response::Result::DataContracts(
-                            get_data_contracts_response::DataContracts {
-                                data_contract_entries: contracts,
-                            },
-                        )),
-                        metadata: Some(metadata),
-                    }
-                    .encode_to_vec()
-                };
-                Ok(QueryValidationResult::new_with_data(response_data))
->>>>>>> 619589cd
             }
             "/dataContract" => self.query_data_contract(&state, query_data, platform_version),
             "/dataContracts" => self.query_data_contracts(&state, query_data, platform_version),
             "/dataContractHistory" => {
-<<<<<<< HEAD
                 self.query_data_contract_history(&state, query_data, platform_version)
             }
             "/documents" | "/dataContract/documents" => {
                 self.query_documents(&state, query_data, platform_version)
-=======
-                let GetDataContractHistoryRequest {
-                    id,
-                    limit,
-                    offset,
-                    start_at_ms,
-                    prove,
-                } = check_validation_result_with_data!(GetDataContractHistoryRequest::decode(
-                    query_data
-                )
-                .map_err(|e| QueryError::InvalidArgument(format!(
-                    "invalid query proto message: {}",
-                    e
-                ))));
-                let contract_id: Identifier = check_validation_result_with_data!(id
-                    .try_into()
-                    .map_err(|_| QueryError::InvalidArgument(
-                        "id must be a valid identifier (32 bytes long)".to_string()
-                    )));
-
-                // TODO: make a cast safe
-                let limit = check_validation_result_with_data!(limit
-                    .map(|limit| {
-                        u16::try_from(limit).map_err(|_| {
-                            QueryError::InvalidArgument(
-                                "can't fit u16 limit from the supplied value".to_string(),
-                            )
-                        })
-                    })
-                    .transpose());
-
-                let offset = check_validation_result_with_data!(offset
-                    .map(|offset| {
-                        u16::try_from(offset).map_err(|_| {
-                            QueryError::InvalidArgument(
-                                "can't fit u16 offset from the supplied value".to_string(),
-                            )
-                        })
-                    })
-                    .transpose());
-
-                let response_data = if prove {
-                    let proof = self.drive.prove_contract_history(
-                        contract_id.to_buffer(),
-                        None,
-                        start_at_ms,
-                        limit,
-                        offset,
-                        platform_version,
-                    )?;
-
-                    GetDataContractHistoryResponse {
-                        metadata: Some(metadata),
-                        result: Some(get_data_contract_history_response::Result::Proof(Proof {
-                            grovedb_proof: proof,
-                            quorum_hash: state.last_quorum_hash().to_vec(),
-                            quorum_type,
-                            block_id_hash: state.last_block_id_hash().to_vec(),
-                            signature: state.last_block_signature().to_vec(),
-                            round: state.last_block_round(),
-                        })),
-                    }
-                    .encode_to_vec()
-                } else {
-                    let contracts = self.drive.fetch_contract_with_history(
-                        contract_id.to_buffer(),
-                        None,
-                        start_at_ms,
-                        limit,
-                        offset,
-                        platform_version,
-                    )?;
-
-                    if contracts.is_empty() {
-                        return Ok(QueryValidationResult::new_with_error(QueryError::NotFound(
-                            format!("data contract {} history not found", contract_id),
-                        )));
-                    }
-
-                    let contract_historical_entries: Vec<DataContractHistoryEntry> = contracts
-                        .into_iter()
-                        .map(|(date_in_seconds, data_contract)| {
-                            Ok::<
-                                get_data_contract_history_response::DataContractHistoryEntry,
-                                ProtocolError,
-                            >(
-                                get_data_contract_history_response::DataContractHistoryEntry {
-                                    date: date_in_seconds,
-                                    value: data_contract.serialize_to_bytes_with_platform_version(
-                                        platform_version,
-                                    )?,
-                                },
-                            )
-                        })
-                        .collect::<Result<Vec<DataContractHistoryEntry>, ProtocolError>>()?;
-
-                    GetDataContractHistoryResponse {
-                        result: Some(
-                            get_data_contract_history_response::Result::DataContractHistory(
-                                get_data_contract_history_response::DataContractHistory {
-                                    data_contract_entries: contract_historical_entries,
-                                },
-                            ),
-                        ),
-                        metadata: Some(metadata),
-                    }
-                    .encode_to_vec()
-                };
-                Ok(QueryValidationResult::new_with_data(response_data))
-            }
-            "/documents" | "/dataContract/documents" => {
-                let GetDocumentsRequest {
-                    data_contract_id,
-                    document_type: document_type_name,
-                    r#where,
-                    order_by,
-                    limit,
-                    prove,
-                    start,
-                } = check_validation_result_with_data!(GetDocumentsRequest::decode(query_data)
-                    .map_err(|e| QueryError::InvalidArgument(format!(
-                        "invalid query proto message: {}",
-                        e
-                    ))));
-
-                let contract_id: Identifier = check_validation_result_with_data!(data_contract_id
-                    .try_into()
-                    .map_err(|_| QueryError::InvalidArgument(
-                        "id must be a valid identifier (32 bytes long)".to_string()
-                    )));
-
-                let (_, contract) = self.drive.get_contract_with_fetch_info_and_fee(
-                    contract_id.to_buffer(),
-                    None,
-                    true,
-                    None,
-                    platform_version,
-                )?;
-
-                let contract = check_validation_result_with_data!(contract.ok_or(
-                    QueryError::NotFound(format!("data contract {} not found", contract_id))
-                ));
-
-                let contract_ref = &contract.contract;
-
-                let document_type = check_validation_result_with_data!(contract_ref
-                    .document_type_for_name(document_type_name.as_str())
-                    .map_err(|_| QueryError::InvalidArgument(format!(
-                        "document type {} not found for contract {}",
-                        document_type_name, contract_id
-                    ))));
-
-                let where_clause = if r#where.is_empty() {
-                    Value::Null
-                } else {
-                    check_validation_result_with_data!(ciborium::de::from_reader(
-                        r#where.as_slice()
-                    )
-                    .map_err(|_| {
-                        QueryError::Query(QuerySyntaxError::DeserializationError(
-                            "unable to decode 'where' query from cbor".to_string(),
-                        ))
-                    }))
-                };
-
-                let order_by = if !order_by.is_empty() {
-                    check_validation_result_with_data!(ciborium::de::from_reader(
-                        order_by.as_slice()
-                    )
-                    .map_err(|_| {
-                        QueryError::Query(QuerySyntaxError::DeserializationError(
-                            "unable to decode 'order_by' query from cbor".to_string(),
-                        ))
-                    }))
-                } else {
-                    None
-                };
-
-                let (start_at_included, start_at) = if let Some(start) = start {
-                    match start {
-                        Start::StartAfter(after) => (
-                            false,
-                            Some(check_validation_result_with_data!(after
-                                .try_into()
-                                .map_err(|_| QueryError::Query(
-                                    QuerySyntaxError::InvalidStartsWithClause(
-                                        "start after should be a 32 byte identifier",
-                                    )
-                                )))),
-                        ),
-                        Start::StartAt(at) => (
-                            true,
-                            Some(check_validation_result_with_data!(at.try_into().map_err(
-                                |_| QueryError::Query(QuerySyntaxError::InvalidStartsWithClause(
-                                    "start at should be a 32 byte identifier",
-                                ))
-                            ))),
-                        ),
-                    }
-                } else {
-                    (true, None)
-                };
-
-                if limit > u16::MAX as u32 {
-                    return Ok(QueryValidationResult::new_with_error(QueryError::Query(
-                        QuerySyntaxError::InvalidLimit(format!("limit {} out of bounds", limit)),
-                    )));
-                }
-
-                let drive_query = DriveQuery::from_decomposed_values(
-                    where_clause,
-                    order_by,
-                    Some(if limit == 0 {
-                        self.config.drive.default_query_limit
-                    } else {
-                        limit as u16
-                    }),
-                    start_at,
-                    start_at_included,
-                    None,
-                    contract_ref,
-                    document_type,
-                    &self.config.drive,
-                )?;
-
-                let response_data = if prove {
-                    let (proof, _) = drive_query.execute_with_proof(
-                        &self.drive,
-                        None,
-                        None,
-                        platform_version,
-                    )?;
-
-                    GetDocumentsResponse {
-                        result: Some(get_documents_response::Result::Proof(Proof {
-                            grovedb_proof: proof,
-                            quorum_hash: state.last_quorum_hash().to_vec(),
-                            quorum_type,
-                            block_id_hash: state.last_block_id_hash().to_vec(),
-                            signature: state.last_block_signature().to_vec(),
-                            round: state.last_block_round(),
-                        })),
-                        metadata: Some(metadata),
-                    }
-                    .encode_to_vec()
-                } else {
-                    let results = drive_query
-                        .execute_raw_results_no_proof(&self.drive, None, None, platform_version)?
-                        .0;
-                    GetDocumentsResponse {
-                        result: Some(get_documents_response::Result::Documents(
-                            get_documents_response::Documents { documents: results },
-                        )),
-                        metadata: Some(metadata),
-                    }
-                    .encode_to_vec()
-                };
-                Ok(QueryValidationResult::new_with_data(response_data))
-            }
-            "/identity/by-public-key-hash" => {
-                let GetIdentityByPublicKeyHashesRequest {
-                    public_key_hash,
-                    prove,
-                } = check_validation_result_with_data!(
-                    GetIdentityByPublicKeyHashesRequest::decode(query_data).map_err(|e| {
-                        QueryError::InvalidArgument(format!("invalid query proto message: {}", e))
-                    })
-                );
-                let public_key_hash =
-                    check_validation_result_with_data!(Bytes20::from_vec(public_key_hash)
-                        .map(|bytes| bytes.0)
-                        .map_err(|_| QueryError::InvalidArgument(
-                            "public key hash must be 20 bytes long".to_string()
-                        )));
-
-                let response_data = if prove {
-                    let proof = self.drive.prove_full_identity_by_unique_public_key_hash(
-                        public_key_hash,
-                        None,
-                        platform_version,
-                    )?;
-
-                    GetIdentityByPublicKeyHashesResponse {
-                        metadata: Some(metadata),
-                        result: Some(get_identity_by_public_key_hashes_response::Result::Proof(
-                            Proof {
-                                grovedb_proof: proof,
-                                quorum_hash: state.last_quorum_hash().to_vec(),
-                                quorum_type,
-                                block_id_hash: state.last_block_id_hash().to_vec(),
-                                signature: state.last_block_signature().to_vec(),
-                                round: state.last_block_round(),
-                            },
-                        )),
-                    }
-                    .encode_to_vec()
-                } else {
-                    let fetch_result = self.drive.fetch_full_identity_by_unique_public_key_hash(
-                        public_key_hash,
-                        None,
-                        platform_version,
-                    );
-
-                    let maybe_identity = if let Err(err) = fetch_result {
-                        match err {
-                            drive::error::Error::GroveDB(
-                                drive::grovedb::error::Error::PathKeyNotFound(_),
-                            ) => None,
-                            _ => return Err(Error::Drive(err)),
-                        }
-                    } else {
-                        fetch_result.unwrap()
-                    };
-
-                    let identity =
-                        check_validation_result_with_data!(maybe_identity.ok_or_else(|| {
-                            QueryError::NotFound(format!(
-                                "identity for public key hash {} not found",
-                                hex::encode(public_key_hash)
-                            ))
-                        }));
-
-                    let serialized_identity = identity
-                        .serialize_consume_to_bytes()
-                        .map_err(Error::Protocol)?;
-
-                    GetIdentityByPublicKeyHashesResponse {
-                        metadata: Some(metadata),
-                        result: Some(
-                            get_identity_by_public_key_hashes_response::Result::Identity(
-                                serialized_identity,
-                            ),
-                        ),
-                    }
-                    .encode_to_vec()
-                };
-                Ok(QueryValidationResult::new_with_data(response_data))
-            }
-            "/identities/by-public-key-hash" => {
-                let GetIdentitiesByPublicKeyHashesRequest {
-                    public_key_hashes,
-                    prove,
-                } = check_validation_result_with_data!(
-                    GetIdentitiesByPublicKeyHashesRequest::decode(query_data).map_err(|e| {
-                        QueryError::InvalidArgument(format!("invalid query proto message: {}", e))
-                    })
-                );
-
-                let public_key_hashes = check_validation_result_with_data!(public_key_hashes
-                    .into_iter()
-                    .map(|pub_key_hash_vec| {
-                        Bytes20::from_vec(pub_key_hash_vec)
-                            .map(|bytes| bytes.0)
-                            .map_err(|_| {
-                                QueryError::InvalidArgument(
-                                    "public key hash must be 20 bytes long".to_string(),
-                                )
-                            })
-                    })
-                    .collect::<Result<Vec<[u8; 20]>, QueryError>>());
-
-                let response_data = if prove {
-                    let proof = self
-                        .drive
-                        .prove_full_identities_by_unique_public_key_hashes(
-                            &public_key_hashes,
-                            None,
-                            platform_version,
-                        )?;
-
-                    GetIdentitiesByPublicKeyHashesResponse {
-                        result: Some(get_identities_by_public_key_hashes_response::Result::Proof(
-                            Proof {
-                                grovedb_proof: proof,
-                                quorum_hash: state.last_quorum_hash().to_vec(),
-                                quorum_type,
-                                block_id_hash: state.last_block_id_hash().to_vec(),
-                                signature: state.last_block_signature().to_vec(),
-                                round: state.last_block_round(),
-                            },
-                        )),
-                        metadata: Some(metadata),
-                    }
-                    .encode_to_vec()
-                } else {
-                    //todo: fix this so we return optionals
-                    let identities = self
-                        .drive
-                        .fetch_full_identities_by_unique_public_key_hashes(
-                            public_key_hashes.as_slice(),
-                            None,
-                            platform_version,
-                        )?;
-
-                    let serialized_identities = identities
-                        .into_values()
-                        .filter_map(|maybe_identity| {
-                            Some(maybe_identity?.serialize_consume_to_bytes())
-                        })
-                        .collect::<Result<Vec<Vec<u8>>, ProtocolError>>()?;
-
-                    GetIdentitiesByPublicKeyHashesResponse {
-                        result: Some(
-                            get_identities_by_public_key_hashes_response::Result::Identities(
-                                get_identities_by_public_key_hashes_response::Identities {
-                                    identities: serialized_identities,
-                                },
-                            ),
-                        ),
-                        metadata: Some(metadata),
-                    }
-                    .encode_to_vec()
-                };
-                Ok(QueryValidationResult::new_with_data(response_data))
-            }
-            "/proofs" => {
-                let GetProofsRequest {
-                    identities,
-                    contracts,
-                    documents,
-                } = check_validation_result_with_data!(GetProofsRequest::decode(query_data)
-                    .map_err(|e| QueryError::InvalidArgument(format!(
-                        "invalid query proto message: {}",
-                        e
-                    ))));
-
-                let contract_ids = check_validation_result_with_data!(contracts
-                    .into_iter()
-                    .map(|contract_request| {
-                        Bytes32::from_vec(contract_request.contract_id)
-                            .map(|bytes| bytes.0)
-                            .map_err(|_| {
-                                QueryError::InvalidArgument(
-                                    "id must be a valid identifier (32 bytes long)".to_string(),
-                                )
-                            })
-                    })
-                    .collect::<Result<Vec<[u8; 32]>, QueryError>>());
-
-                let identity_requests = check_validation_result_with_data!(identities
-                    .into_iter()
-                    .map(|identity_request| {
-                        Ok(IdentityDriveQuery {
-                            identity_id: Bytes32::from_vec(identity_request.identity_id)
-                                .map(|bytes| bytes.0)
-                                .map_err(|_| {
-                                    QueryError::InvalidArgument(
-                                        "id must be a valid identifier (32 bytes long)".to_string(),
-                                    )
-                                })?,
-                            prove_request_type: IdentityProveRequestType::try_from(
-                                identity_request.request_type as u8,
-                            )
-                            .map_err(|_| {
-                                QueryError::InvalidArgument(
-                                    format!(
-                                        "invalid prove request type '{}'",
-                                        identity_request.request_type
-                                    )
-                                    .to_string(),
-                                )
-                            })?,
-                        })
-                    })
-                    .collect::<Result<Vec<IdentityDriveQuery>, QueryError>>());
-
-                let document_queries = check_validation_result_with_data!(documents
-                    .into_iter()
-                    .map(|document_proof_request| {
-                        let contract_id: Identifier =
-                            document_proof_request.contract_id.try_into().map_err(|_| {
-                                QueryError::InvalidArgument(
-                                    "id must be a valid identifier (32 bytes long)".to_string(),
-                                )
-                            })?;
-                        let document_id: Identifier =
-                            document_proof_request.document_id.try_into().map_err(|_| {
-                                QueryError::InvalidArgument(
-                                    "id must be a valid identifier (32 bytes long)".to_string(),
-                                )
-                            })?;
-
-                        Ok(SingleDocumentDriveQuery {
-                            contract_id: contract_id.into_buffer(),
-                            document_type_name: document_proof_request.document_type,
-                            document_type_keeps_history: document_proof_request
-                                .document_type_keeps_history,
-                            document_id: document_id.into_buffer(),
-                            block_time_ms: None, //None because we want latest
-                        })
-                    })
-                    .collect::<Result<Vec<_>, QueryError>>());
-
-                let proof = self.drive.prove_multiple(
-                    &identity_requests,
-                    &contract_ids,
-                    &document_queries,
-                    None,
-                    platform_version,
-                )?;
-
-                let response_data = GetProofsResponse {
-                    proof: Some(Proof {
-                        grovedb_proof: proof,
-                        quorum_hash: state.last_quorum_hash().to_vec(),
-                        quorum_type,
-                        block_id_hash: state.last_block_id_hash().to_vec(),
-                        signature: state.last_block_signature().to_vec(),
-                        round: state.last_block_round(),
-                    }),
-                    metadata: Some(metadata),
-                }
-                .encode_to_vec();
-
-                Ok(QueryValidationResult::new_with_data(response_data))
->>>>>>> 619589cd
             }
             "/proofs" => self.query_proofs(&state, query_data, platform_version),
             other => Ok(QueryValidationResult::new_with_error(
@@ -1101,10 +49,8 @@
 #[cfg(test)]
 mod test {
     pub mod query_data_contract_history {
-        use crate::error::Error;
         use crate::rpc::core::MockCoreRPCLike;
         use crate::test::helpers::setup::{TempPlatform, TestPlatformBuilder};
-        use chrono::expect;
         use dapi_grpc::platform::v0::{
             get_data_contract_history_request, get_data_contract_history_response,
             GetDataContractHistoryRequest, GetDataContractHistoryResponse,
@@ -1116,14 +62,6 @@
         use dpp::data_contract::config::v0::DataContractConfigSettersV0;
 
         use crate::error::query::QueryError;
-<<<<<<< HEAD
-        use crate::query::QueryValidationResult;
-        use dapi_grpc::platform::v0::get_data_contract_history_request::GetDataContractHistoryRequestV0;
-        use dapi_grpc::platform::v0::get_data_contract_history_response::{
-            get_data_contract_history_response_v0, GetDataContractHistoryResponseV0,
-        };
-=======
->>>>>>> 619589cd
         use dpp::data_contract::document_type::accessors::DocumentTypeV0Getters;
         use dpp::data_contract::schema::DataContractSchemaMethodsV0;
         use dpp::data_contract::DataContract;
@@ -1134,6 +72,8 @@
         use dpp::version::PlatformVersion;
         use drive::drive::Drive;
         use prost::Message;
+        use dapi_grpc::platform::v0::get_data_contract_history_request::GetDataContractHistoryRequestV0;
+        use dapi_grpc::platform::v0::get_data_contract_history_response::{get_data_contract_history_response_v0, GetDataContractHistoryResponseV0};
 
         fn default_request_v0() -> GetDataContractHistoryRequestV0 {
             GetDataContractHistoryRequestV0 {
@@ -1443,12 +383,11 @@
 
             let validation_result = platform
                 .query_v0("/dataContractHistory", &request_data, platform_version)
-<<<<<<< HEAD
-                .unwrap();
+                .expect("To return validation result with an error");
 
             assert!(!validation_result.is_valid());
 
-            let error = validation_result.errors.first().unwrap();
+            let error = validation_result.errors.first().expect("expect error to exist");
 
             assert!(matches!(error, QueryError::InvalidArgument(_)));
 
@@ -1456,20 +395,6 @@
                 error.to_string(),
                 "invalid argument error: limit out of bounds"
             );
-=======
-                .expect("To return validation result with an error");
-
-            let error = validation_result
-                .first_error()
-                .expect("expect error to exist");
-
-            match error {
-                QueryError::InvalidArgument(error_message) => {
-                    assert_eq!(error_message, "can't fit u16 limit from the supplied value");
-                }
-                _ => panic!("expect query error"),
-            }
->>>>>>> 619589cd
         }
 
         #[test]
@@ -1495,12 +420,11 @@
 
             let validation_result = platform
                 .query_v0("/dataContractHistory", &request_data, platform_version)
-<<<<<<< HEAD
-                .unwrap();
+                .expect("To return validation result with an error");
 
             assert!(!validation_result.is_valid());
 
-            let error = validation_result.errors.first().unwrap();
+            let error = validation_result.errors.first().expect("expect error to exist");
 
             assert!(matches!(error, QueryError::InvalidArgument(_)));
 
@@ -1508,23 +432,6 @@
                 error.to_string(),
                 "invalid argument error: offset out of bounds"
             );
-=======
-                .expect("To return validation result with an error");
-
-            let error = validation_result
-                .first_error()
-                .expect("expect error to exist");
-
-            match error {
-                QueryError::InvalidArgument(error_message) => {
-                    assert_eq!(
-                        error_message,
-                        "can't fit u16 offset from the supplied value"
-                    );
-                }
-                _ => panic!("expect query error"),
-            }
->>>>>>> 619589cd
         }
     }
 }