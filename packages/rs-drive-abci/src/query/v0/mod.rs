--- conflicted
+++ resolved
@@ -56,10 +56,6 @@
 #[cfg(test)]
 mod test {
     pub mod query_data_contract_history {
-<<<<<<< HEAD
-
-=======
->>>>>>> 112b62bd
         use crate::rpc::core::MockCoreRPCLike;
         use crate::test::helpers::setup::{TempPlatform, TestPlatformBuilder};
         use dapi_grpc::platform::v0::{
