--- conflicted
+++ resolved
@@ -458,10 +458,6 @@
 
     mod identity_balance_and_revision {
         use crate::error::query::QueryError;
-<<<<<<< HEAD
-
-=======
->>>>>>> 7fc1cd9f
         use dapi_grpc::platform::v0::get_identity_balance_and_revision_request::{
             GetIdentityBalanceAndRevisionRequestV0, Version,
         };
