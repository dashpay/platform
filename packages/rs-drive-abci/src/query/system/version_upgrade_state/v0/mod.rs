use crate::error::Error;
use crate::platform_types::platform::Platform;
use crate::query::QueryValidationResult;
use dpp::check_validation_result_with_data;

use dpp::validation::ValidationResult;
use dpp::version::PlatformVersion;
use dapi_grpc::platform::v0::get_protocol_version_upgrade_state_request::GetProtocolVersionUpgradeStateRequestV0;
use dapi_grpc::platform::v0::get_protocol_version_upgrade_state_response::get_protocol_version_upgrade_state_response_v0::{VersionEntry, Versions};
use dapi_grpc::platform::v0::get_protocol_version_upgrade_state_response::{get_protocol_version_upgrade_state_response_v0, GetProtocolVersionUpgradeStateResponseV0};

impl<C> Platform<C> {
    pub(super) fn query_version_upgrade_state_v0(
        &self,
        GetProtocolVersionUpgradeStateRequestV0 { prove }: GetProtocolVersionUpgradeStateRequestV0,
        platform_version: &PlatformVersion,
    ) -> Result<QueryValidationResult<GetProtocolVersionUpgradeStateResponseV0>, Error> {
        let response = if prove {
            let proof = check_validation_result_with_data!(self
                .drive
                .fetch_proved_versions_with_counter(None, &platform_version.drive));

            let (metadata, proof) = self.response_metadata_and_proof_v0(proof);

            GetProtocolVersionUpgradeStateResponseV0 {
                result: Some(get_protocol_version_upgrade_state_response_v0::Result::Proof(proof)),
                metadata: Some(metadata),
            }
        } else {
<<<<<<< HEAD
            let protocol_versions_counter =
                self.drive.cache.protocol_versions_counter.read().unwrap();
=======
            let protocol_versions_counter = self.drive.cache.protocol_versions_counter.read();
>>>>>>> 0c3f75f7

            let versions = protocol_versions_counter
                .global_cache
                .iter()
                .map(|(protocol_version, count)| VersionEntry {
                    version_number: *protocol_version,
                    vote_count: *count as u32,
                })
                .collect();

            drop(protocol_versions_counter);

            GetProtocolVersionUpgradeStateResponseV0 {
                result: Some(
                    get_protocol_version_upgrade_state_response_v0::Result::Versions(Versions {
                        versions,
                    }),
                ),
                metadata: Some(self.response_metadata_v0()),
            }
        };

        Ok(QueryValidationResult::new_with_data(response))
    }
}

#[cfg(test)]
mod tests {
    use super::*;
    use crate::query::tests::setup_platform;
    use drive::drive::grove_operations::BatchInsertApplyType;
    use drive::drive::object_size_info::PathKeyElementInfo;
    use drive::drive::protocol_upgrade::{
        desired_version_for_validators_path, versions_counter_path, versions_counter_path_vec,
    };
    use drive::drive::Drive;
    use drive::grovedb::{Element, GroveDb, PathQuery};
    use drive::query::{Query, QueryItem};
    use integer_encoding::VarInt;
    use rand::rngs::StdRng;
    use rand::{Rng, SeedableRng};
    use std::ops::RangeFull;

    #[test]
    fn test_query_empty_upgrade_state() {
        let (platform, version) = setup_platform();

        let request = GetProtocolVersionUpgradeStateRequestV0 { prove: false };

        let validation_result = platform
            .query_version_upgrade_state_v0(request, version)
            .expect("expected query to succeed");

        assert!(matches!(
            validation_result.data,
            Some(GetProtocolVersionUpgradeStateResponseV0 {
                result: Some(get_protocol_version_upgrade_state_response_v0::Result::Versions(versions)),
                metadata: Some(_)
            }) if versions.versions.is_empty()
        ));
    }

    #[test]
    fn test_query_upgrade_state() {
        let (platform, version) = setup_platform();

        let mut rand = StdRng::seed_from_u64(10);

        let drive = &platform.drive;

<<<<<<< HEAD
        let mut version_counter = drive.cache.protocol_versions_counter.write().unwrap();
=======
        let mut version_counter = drive.cache.protocol_versions_counter.write();
>>>>>>> 0c3f75f7

        let transaction = drive.grove.start_transaction();

        version_counter
            .load_if_needed(drive, Some(&transaction), &version.drive)
            .expect("expected to load version counter");

        let path = desired_version_for_validators_path();
        let version_bytes = version.protocol_version.encode_var_vec();
        let version_element = Element::new_item(version_bytes.clone());

        let validator_pro_tx_hash: [u8; 32] = rand.gen();

        let mut operations = vec![];
        drive
            .batch_insert_if_changed_value(
                PathKeyElementInfo::PathFixedSizeKeyRefElement((
                    path,
                    validator_pro_tx_hash.as_slice(),
                    version_element,
                )),
                BatchInsertApplyType::StatefulBatchInsert,
                Some(&transaction),
                &mut operations,
                &version.drive,
            )
            .expect("expected batch to insert");

        let mut version_count = version_counter
            .get(&version.protocol_version)
            .cloned()
            .unwrap_or_default();

        version_count += 1;

        version_counter.set_block_cache_version_count(version.protocol_version, version_count); // push to block_cache

        drive
            .batch_insert(
                PathKeyElementInfo::PathFixedSizeKeyRefElement((
                    versions_counter_path(),
                    version_bytes.as_slice(),
                    Element::new_item(version_count.encode_var_vec()),
                )),
                &mut operations,
                &version.drive,
            )
            .expect("expected batch to insert");

        drive
            .apply_batch_low_level_drive_operations(
                None,
                Some(&transaction),
                operations,
                &mut vec![],
                &version.drive,
            )
            .expect("expected to apply operations");

        drive
            .commit_transaction(transaction, &version.drive)
            .expect("expected to commit");

        version_counter.merge_block_cache();
        drop(version_counter);

        let request = GetProtocolVersionUpgradeStateRequestV0 { prove: false };

        let validation_result = platform
            .query_version_upgrade_state_v0(request, version)
            .expect("expected query to succeed");

        assert!(matches!(
            validation_result.data,
            Some(GetProtocolVersionUpgradeStateResponseV0 {
                result: Some(get_protocol_version_upgrade_state_response_v0::Result::Versions(versions)),
                metadata: Some(_)
            }) if versions.versions.len() == 1
        ));
    }

    #[test]
    fn test_prove_empty_upgrade_state() {
        let (platform, version) = setup_platform();

        let request = GetProtocolVersionUpgradeStateRequestV0 { prove: true };

        let validation_result = platform
            .query_version_upgrade_state_v0(request, version)
            .expect("expected query to succeed");

        let path_query = PathQuery::new_unsized(
            versions_counter_path_vec(),
            Query::new_single_query_item(QueryItem::RangeFull(RangeFull)),
        );

        // we just started chain, there should be no versions

        if let Some(GetProtocolVersionUpgradeStateResponseV0 {
            result: Some(get_protocol_version_upgrade_state_response_v0::Result::Proof(proof)),
            metadata: Some(_),
        }) = validation_result.data
        {
            let elements = GroveDb::verify_query(proof.grovedb_proof.as_slice(), &path_query)
                .expect("expected to be able to verify query")
                .1;

            assert!(elements.is_empty());
        } else {
            panic!("expected a proof");
        }
    }

    #[test]
    fn test_prove_upgrade_state() {
        let (platform, version) = setup_platform();

        let mut rand = StdRng::seed_from_u64(10);

        let drive = &platform.drive;

<<<<<<< HEAD
        let version_counter = &mut drive.cache.protocol_versions_counter.write().unwrap();
=======
        let version_counter = &mut drive.cache.protocol_versions_counter.write();
>>>>>>> 0c3f75f7

        let transaction = drive.grove.start_transaction();

        version_counter
            .load_if_needed(drive, Some(&transaction), &version.drive)
            .expect("expected to load version counter");

        let path = desired_version_for_validators_path();
        let version_bytes = version.protocol_version.encode_var_vec();
        let version_element = Element::new_item(version_bytes.clone());

        let validator_pro_tx_hash: [u8; 32] = rand.gen();

        let mut operations = vec![];
        drive
            .batch_insert_if_changed_value(
                PathKeyElementInfo::PathFixedSizeKeyRefElement((
                    path,
                    validator_pro_tx_hash.as_slice(),
                    version_element,
                )),
                BatchInsertApplyType::StatefulBatchInsert,
                Some(&transaction),
                &mut operations,
                &version.drive,
            )
            .expect("expected batch to insert");

        let mut version_count = version_counter
            .get(&version.protocol_version)
            .cloned()
            .unwrap_or_default();

        version_count += 1;

        version_counter.set_block_cache_version_count(version.protocol_version, version_count); // push to block_cache

        drive
            .batch_insert(
                PathKeyElementInfo::PathFixedSizeKeyRefElement((
                    versions_counter_path(),
                    version_bytes.as_slice(),
                    Element::new_item(version_count.encode_var_vec()),
                )),
                &mut operations,
                &version.drive,
            )
            .expect("expected batch to insert");

        drive
            .apply_batch_low_level_drive_operations(
                None,
                Some(&transaction),
                operations,
                &mut vec![],
                &version.drive,
            )
            .expect("expected to apply operations");

        drive
            .commit_transaction(transaction, &version.drive)
            .expect("expected to commit");

        version_counter.merge_block_cache();

        let request = GetProtocolVersionUpgradeStateRequestV0 { prove: true };

        let validation_result = platform
            .query_version_upgrade_state_v0(request, version)
            .expect("expected query to succeed");

        let Some(GetProtocolVersionUpgradeStateResponseV0 {
            result: Some(get_protocol_version_upgrade_state_response_v0::Result::Proof(proof)),
            metadata: Some(_),
        }) = validation_result.data
        else {
            panic!("expected a proof");
        };

        let path_query = PathQuery::new_unsized(
            versions_counter_path_vec(),
            Query::new_single_query_item(QueryItem::RangeFull(RangeFull)),
        );

        let elements = GroveDb::verify_query(proof.grovedb_proof.as_slice(), &path_query)
            .expect("expected to be able to verify query")
            .1;

        // we just started chain, there should be no versions

        assert_eq!(elements.len(), 1);

        let (_, _, element) = elements.first().unwrap();

        assert!(element.is_some());

        let element = element.clone().unwrap();

        let count_bytes = element.as_item_bytes().expect("expected item bytes");

        let count = u16::decode_var(count_bytes)
            .expect("expected to decode var int")
            .0;

        assert_eq!(count, 1);

        let upgrade = Drive::verify_upgrade_state(proof.grovedb_proof.as_slice(), version)
            .expect("expected to verify the upgrade counts")
            .1;

        assert_eq!(upgrade.len(), 1);
        assert_eq!(upgrade.get(&1), Some(1).as_ref());
    }
}<|MERGE_RESOLUTION|>--- conflicted
+++ resolved
@@ -27,12 +27,7 @@
                 metadata: Some(metadata),
             }
         } else {
-<<<<<<< HEAD
-            let protocol_versions_counter =
-                self.drive.cache.protocol_versions_counter.read().unwrap();
-=======
             let protocol_versions_counter = self.drive.cache.protocol_versions_counter.read();
->>>>>>> 0c3f75f7
 
             let versions = protocol_versions_counter
                 .global_cache
@@ -103,11 +98,7 @@
 
         let drive = &platform.drive;
 
-<<<<<<< HEAD
-        let mut version_counter = drive.cache.protocol_versions_counter.write().unwrap();
-=======
         let mut version_counter = drive.cache.protocol_versions_counter.write();
->>>>>>> 0c3f75f7
 
         let transaction = drive.grove.start_transaction();
 
@@ -229,11 +220,7 @@
 
         let drive = &platform.drive;
 
-<<<<<<< HEAD
-        let version_counter = &mut drive.cache.protocol_versions_counter.write().unwrap();
-=======
         let version_counter = &mut drive.cache.protocol_versions_counter.write();
->>>>>>> 0c3f75f7
 
         let transaction = drive.grove.start_transaction();
 
