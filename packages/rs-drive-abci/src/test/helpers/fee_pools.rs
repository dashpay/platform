--- conflicted
+++ resolved
@@ -77,13 +77,9 @@
         id,
         properties,
         owner_id: identity_id,
-<<<<<<< HEAD
-        revision: Some(1),
+        revision: Some(INITIAL_REVISION as u64),
         created_at: None,
         updated_at: None,
-=======
-        revision: INITIAL_REVISION as u64,
->>>>>>> 253c0468
     };
 
     let document_type = contract
