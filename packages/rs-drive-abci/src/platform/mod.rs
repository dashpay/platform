--- conflicted
+++ resolved
@@ -45,17 +45,12 @@
 use crate::error::serialization::SerializationError;
 use crate::error::Error::Serialization;
 use crate::rpc::core::MockCoreRPCLike;
-<<<<<<< HEAD
 use dashcore::hashes::hex::FromHex;
 use dashcore::hashes::Hash;
 use dashcore::{BlockHash, QuorumHash};
 use drive::drive::block_info::BlockInfo;
 use drive::error::drive::DriveError;
 use drive::error::Error::GroveDB;
-=======
-use dpp::dashcore::hashes::hex::FromHex;
-use dpp::dashcore::BlockHash;
->>>>>>> 0d87c931
 use serde_json::json;
 
 mod state_repository;
@@ -309,14 +304,12 @@
             hpmn_masternode_list: Default::default(),
         };
 
-        let platform = Platform {
+        Ok(Platform {
             drive,
             state: RwLock::new(state),
             config,
             block_execution_context: RwLock::new(None),
             core_rpc,
-        };
-
-        return Ok(platform);
+        })
     }
 }