--- conflicted
+++ resolved
@@ -270,13 +270,9 @@
             id: DPNS_DASH_TLD_DOCUMENT_ID,
             properties: document_stub_properties,
             owner_id: contract.owner_id.to_buffer(),
-<<<<<<< HEAD
             revision: None,
             created_at: None,
             updated_at: None,
-=======
-            revision: 1,
->>>>>>> 253c0468
         };
 
         let document_type = contract.document_type_for_name("domain")?;
