--- conflicted
+++ resolved
@@ -11,11 +11,9 @@
 
 const DEFAULT_NUMBER_OF_SNAPSHOTS: usize = 10;
 
-<<<<<<< HEAD
 const CHUNK_SIZE_16MB: usize = 16 * 1024 * 1024;
-=======
+
 const SNAPSHOT_VERSION: u16 = 1;
->>>>>>> ce23f988
 
 /// Snapshot entity
 #[derive(Clone, Encode, Decode, PartialEq, Debug)]
