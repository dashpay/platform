--- conflicted
+++ resolved
@@ -3,11 +3,8 @@
 use drive::error::drive::DriveError;
 use drive::error::Error::{Drive, GroveDB};
 use drive::grovedb::GroveDb;
-<<<<<<< HEAD
 use prost::Message;
 use std::collections::HashMap;
-=======
->>>>>>> 29539d16
 use std::mem::take;
 use std::path::{Path, PathBuf};
 use tenderdash_abci::proto::abci;
@@ -44,8 +41,6 @@
     pub app_hash: Vec<u8>,
 }
 
-<<<<<<< HEAD
-=======
 impl From<Snapshot> for abci::Snapshot {
     fn from(snapshot: Snapshot) -> Self {
         abci::Snapshot {
@@ -57,7 +52,6 @@
     }
 }
 
->>>>>>> 29539d16
 /// Snapshot manager is responsible for creating and managing snapshots to keep only the certain
 /// number of snapshots and remove the old ones
 pub struct Manager {
@@ -65,7 +59,6 @@
     number_stored_snapshots: usize,
     checkpoints_path: String,
     offered_snapshot: Option<OfferedSnapshot>,
-<<<<<<< HEAD
     sender_metrics: Option<HashMap<String, Metrics>>,
 }
 
@@ -93,8 +86,6 @@
             MetricType::Error => self.error += 1,
         }
     }
-=======
->>>>>>> 29539d16
 }
 
 impl Manager {
@@ -109,10 +100,7 @@
             number_stored_snapshots: DEFAULT_NUMBER_OF_SNAPSHOTS,
             checkpoints_path,
             offered_snapshot: None,
-<<<<<<< HEAD
             sender_metrics: None,
-=======
->>>>>>> 29539d16
         };
         match freq {
             Some(freq) => manager.freq = freq,
@@ -134,20 +122,12 @@
         app_hash: Vec<u8>,
     ) -> Result<response_offer_snapshot::Result, Error> {
         match take(&mut self.offered_snapshot) {
-<<<<<<< HEAD
-            Some(mut offered_snapshot) => {
+            Some(offered_snapshot) => {
                 self.sender_metrics = None;
                 if offered_snapshot.snapshot.height == snapshot.height {
                     return Ok(response_offer_snapshot::Result::Reject);
                 }
                 if offered_snapshot.snapshot.version != snapshot.version {
-=======
-            Some(offered_snapshot) => {
-                if offered_snapshot.snapshot.height == snapshot.height {
-                    return Ok(response_offer_snapshot::Result::Reject);
-                }
-                if snapshot.version != SNAPSHOT_VERSION {
->>>>>>> 29539d16
                     return Ok(response_offer_snapshot::Result::Reject);
                 }
                 grove.wipe().map_err(|e| GroveDB(e))?;
@@ -155,10 +135,7 @@
             _ => {}
         };
         self.offered_snapshot = Some(OfferedSnapshot { snapshot, app_hash });
-<<<<<<< HEAD
         self.sender_metrics = Some(HashMap::new());
-=======
->>>>>>> 29539d16
         Ok(response_offer_snapshot::Result::Accept)
     }
 
@@ -259,8 +236,7 @@
             .map_err(|e| Error::Drive(GroveDB(e)))?;
         Ok(())
     }
-
-<<<<<<< HEAD
+  
     fn update_sender_metric(&mut self, sender: String, metric_type: MetricType) {
         let ref mut metrics = match self.sender_metrics {
             Some(ref mut metrics) => metrics, //metrics.get_mut(&sender),
@@ -278,7 +254,7 @@
             }
         };
         sender_metrics.incr(metric_type);
-=======
+  }
     pub(crate) fn load_snapshot_chunk(
         &self,
         grove: &GroveDb,
@@ -287,7 +263,6 @@
         grove
             .get_chunk(chunk_id, Some(CHUNK_SIZE_16MB))
             .map_err(|e| Error::Drive(GroveDB(e)))
->>>>>>> 29539d16
     }
 }
 
