use dpp::consensus::ConsensusError;

use crate::error::Error;
use crate::platform_types::event_execution_result::EstimatedFeeResult;
use dpp::fee::fee_result::FeeResult;

/// State Transition Execution Result represents a result of the single state transition execution.
/// There are four possible outcomes of the state transition execution described by this enum
#[derive(Debug, Clone)]
pub enum StateTransitionExecutionResult {
    /// State Transition is invalid, but we have a proved identity associated with it,
    /// and we can deduct processing fees calculated until this validation error happened
    PaidConsensusError(ConsensusError, FeeResult),
    /// State Transition is invalid, and is not paid for because we either :
    ///     * don't have a proved identity associated with it so we can't deduct balance.
    ///     * the state transition revision causes this transaction to not be valid
    /// These state transitions can appear in prepare proposal but must never appear in process
    /// proposal.
    UnpaidConsensusError(ConsensusError),
    /// State Transition execution failed due to the internal drive-abci error
    DriveAbciError(String),
    /// State Transition was successfully executed
    SuccessfulExecution(EstimatedFeeResult, FeeResult),
}

/// State Transitions Processing Result produced by [process_raw_state_transitions] and represents
/// a result of a batch state transitions execution. It contains [StateTransitionExecutionResult] for
/// each state transition and aggregated fees.
#[derive(Debug, Default, Clone)]
pub struct StateTransitionsProcessingResult {
    execution_results: Vec<StateTransitionExecutionResult>,
    invalid_paid_count: usize,
    invalid_unpaid_count: usize,
    valid_count: usize,
    failed_count: usize,
    fees: FeeResult,
}

impl StateTransitionsProcessingResult {
    /// Add a new execution result
    pub fn add(&mut self, execution_result: StateTransitionExecutionResult) -> Result<(), Error> {
        match &execution_result {
            StateTransitionExecutionResult::DriveAbciError(_) => {
                self.failed_count += 1;
            }
<<<<<<< HEAD
            StateTransitionExecutionResult::PaidConsensusError(_, actual_fees) => {
                self.invalid_count += 1;
                self.fees.checked_add_assign(actual_fees.clone())?;
            }
            StateTransitionExecutionResult::UnpaidConsensusError(_) => {
                self.invalid_count += 1;
=======
            StateTransitionExecutionResult::PaidConsensusError(_) => {
                self.invalid_paid_count += 1;
            }
            StateTransitionExecutionResult::UnpaidConsensusError(_) => {
                self.invalid_unpaid_count += 1;
>>>>>>> 95917529
            }
            StateTransitionExecutionResult::SuccessfulExecution(_, actual_fees) => {
                self.valid_count += 1;

                self.fees.checked_add_assign(actual_fees.clone())?;
            }
        }

        self.execution_results.push(execution_result);

        Ok(())
    }

    /// Returns the number of paid invalid state transitions
    pub fn invalid_paid_count(&self) -> usize {
        self.invalid_paid_count
    }

    /// Returns the number of unpaid invalid state transitions
    pub fn invalid_unpaid_count(&self) -> usize {
        self.invalid_unpaid_count
    }

    /// Returns the number of valid state transitions
    pub fn valid_count(&self) -> usize {
        self.valid_count
    }

    /// Returns the number of failed state transitions
    pub fn failed_count(&self) -> usize {
        self.failed_count
    }

    /// Returns the aggregated fees
    pub fn aggregated_fees(&self) -> &FeeResult {
        &self.fees
    }

    /// Transform into the state transition execution results
    pub fn into_execution_results(self) -> Vec<StateTransitionExecutionResult> {
        self.execution_results
    }
}<|MERGE_RESOLUTION|>--- conflicted
+++ resolved
@@ -43,20 +43,12 @@
             StateTransitionExecutionResult::DriveAbciError(_) => {
                 self.failed_count += 1;
             }
-<<<<<<< HEAD
             StateTransitionExecutionResult::PaidConsensusError(_, actual_fees) => {
-                self.invalid_count += 1;
+                self.invalid_paid_count += 1;
                 self.fees.checked_add_assign(actual_fees.clone())?;
             }
             StateTransitionExecutionResult::UnpaidConsensusError(_) => {
-                self.invalid_count += 1;
-=======
-            StateTransitionExecutionResult::PaidConsensusError(_) => {
-                self.invalid_paid_count += 1;
-            }
-            StateTransitionExecutionResult::UnpaidConsensusError(_) => {
                 self.invalid_unpaid_count += 1;
->>>>>>> 95917529
             }
             StateTransitionExecutionResult::SuccessfulExecution(_, actual_fees) => {
                 self.valid_count += 1;
