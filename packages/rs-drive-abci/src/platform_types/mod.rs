// MIT LICENSE
//
// Copyright (c) 2021 Dash Core Group
//
// Permission is hereby granted, free of charge, to any
// person obtaining a copy of this software and associated
// documentation files (the "Software"), to deal in the
// Software without restriction, including without
// limitation the rights to use, copy, modify, merge,
// publish, distribute, sublicense, and/or sell copies of
// the Software, and to permit persons to whom the Software
// is furnished to do so, subject to the following
// conditions:
//
// The above copyright notice and this permission notice
// shall be included in all copies or substantial portions
// of the Software.
//
// THE SOFTWARE IS PROVIDED "AS IS", WITHOUT WARRANTY OF
// ANY KIND, EXPRESS OR IMPLIED, INCLUDING BUT NOT LIMITED
// TO THE WARRANTIES OF MERCHANTABILITY, FITNESS FOR A
// PARTICULAR PURPOSE AND NONINFRINGEMENT. IN NO EVENT
// SHALL THE AUTHORS OR COPYRIGHT HOLDERS BE LIABLE FOR ANY
// CLAIM, DAMAGES OR OTHER LIABILITY, WHETHER IN AN ACTION
// OF CONTRACT, TORT OR OTHERWISE, ARISING FROM, OUT OF OR
// IN CONNECTION WITH THE SOFTWARE OR THE USE OR OTHER
// DEALINGS IN THE SOFTWARE.
//

/// The outcome of a block execution
pub mod block_execution_outcome;
/// The block proposal
pub mod block_proposal;
/// A clean version of the the requst to finalize a block
pub mod cleaned_abci_messages;
/// The commit
pub mod commit;
/// Epoch
pub mod epoch_info;
/// The execution event result
pub mod event_execution_result;
/// Masternode
pub mod masternode;
/// Main platform structs, not versioned
pub mod platform;
/// Platform state
pub mod platform_state;
/// Required identity public key set for system identities
pub mod required_identity_public_key_set;
<<<<<<< HEAD
/// Snapshot module
pub mod snapshot;
=======
/// The state transition execution result as part of the block execution outcome
pub mod state_transitions_processing_result;
>>>>>>> 4ea0310b
/// System identity public keys
pub mod system_identity_public_keys;
/// The validator module
/// A validator is a masternode that can participate in consensus by being part of a validator set
pub mod validator;
/// Quorum methods
pub mod validator_set;
/// Withdrawal types
pub mod withdrawal;

/// Verify chain lock result
pub mod verify_chain_lock_result;<|MERGE_RESOLUTION|>--- conflicted
+++ resolved
@@ -47,13 +47,10 @@
 pub mod platform_state;
 /// Required identity public key set for system identities
 pub mod required_identity_public_key_set;
-<<<<<<< HEAD
 /// Snapshot module
 pub mod snapshot;
-=======
 /// The state transition execution result as part of the block execution outcome
 pub mod state_transitions_processing_result;
->>>>>>> 4ea0310b
 /// System identity public keys
 pub mod system_identity_public_keys;
 /// The validator module
