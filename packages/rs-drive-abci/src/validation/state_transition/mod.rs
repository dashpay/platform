--- conflicted
+++ resolved
@@ -150,7 +150,6 @@
         tx: TransactionArg,
     ) -> Result<SimpleConsensusValidationResult, Error> {
         match self {
-<<<<<<< HEAD
             StateTransition::DataContractCreate(st) => st.validate_structure(platform, context, tx),
             StateTransition::DataContractUpdate(st) => st.validate_structure(platform, context, tx),
             StateTransition::IdentityCreate(st) => st.validate_structure(platform, context, tx),
@@ -160,16 +159,7 @@
                 st.validate_structure(platform, context, tx)
             }
             StateTransition::DocumentsBatch(st) => st.validate_structure(platform, context, tx),
-=======
-            StateTransition::DataContractCreate(st) => st.validate_structure(drive, tx),
-            StateTransition::DataContractUpdate(st) => st.validate_structure(drive, tx),
-            StateTransition::IdentityCreate(st) => st.validate_structure(drive, tx),
-            StateTransition::IdentityUpdate(st) => st.validate_structure(drive, tx),
-            StateTransition::IdentityTopUp(st) => st.validate_structure(drive, tx),
-            StateTransition::IdentityCreditWithdrawal(st) => st.validate_structure(drive, tx),
-            StateTransition::DocumentsBatch(st) => st.validate_structure(drive, tx),
             StateTransition::IdentityCreditTransfer(st) => st.validate_structure(drive, tx),
->>>>>>> 19705451
         }
     }
 
@@ -199,15 +189,11 @@
                 st.validate_identity_and_signatures(platform, context, tx)
             }
             StateTransition::DocumentsBatch(st) => {
-                st.validate_identity_and_signatures(platform, context, tx)
-            }
-<<<<<<< HEAD
-=======
-            StateTransition::DocumentsBatch(st) => st.validate_identity_and_signatures(drive, tx),
+                st.validate_identity_and_signatures(drive, context, tx)
+            }
             StateTransition::IdentityCreditTransfer(st) => {
-                st.validate_identity_and_signatures(drive, tx)
-            }
->>>>>>> 19705451
+                st.validate_identity_and_signatures(drive, context, tx)
+            }
         }
     }
 
@@ -218,7 +204,6 @@
         tx: TransactionArg,
     ) -> Result<ConsensusValidationResult<StateTransitionAction>, Error> {
         match self {
-<<<<<<< HEAD
             StateTransition::DataContractCreate(st) => st.validate_state(platform, context, tx),
             StateTransition::DataContractUpdate(st) => st.validate_state(platform, context, tx),
             StateTransition::IdentityCreate(st) => st.validate_state(platform, context, tx),
@@ -228,16 +213,7 @@
                 st.validate_state(platform, context, tx)
             }
             StateTransition::DocumentsBatch(st) => st.validate_state(platform, context, tx),
-=======
-            StateTransition::DataContractCreate(st) => st.validate_state(platform, tx),
-            StateTransition::DataContractUpdate(st) => st.validate_state(platform, tx),
-            StateTransition::IdentityCreate(st) => st.validate_state(platform, tx),
-            StateTransition::IdentityUpdate(st) => st.validate_state(platform, tx),
-            StateTransition::IdentityTopUp(st) => st.validate_state(platform, tx),
-            StateTransition::IdentityCreditWithdrawal(st) => st.validate_state(platform, tx),
-            StateTransition::DocumentsBatch(st) => st.validate_state(platform, tx),
             StateTransition::IdentityCreditTransfer(st) => st.validate_state(platform, tx),
->>>>>>> 19705451
         }
     }
 
@@ -248,7 +224,6 @@
         tx: TransactionArg,
     ) -> Result<ConsensusValidationResult<StateTransitionAction>, Error> {
         match self {
-<<<<<<< HEAD
             StateTransition::DataContractCreate(st) => {
                 st.transform_into_action(platform, context, tx)
             }
@@ -262,16 +237,7 @@
                 st.transform_into_action(platform, context, tx)
             }
             StateTransition::DocumentsBatch(st) => st.transform_into_action(platform, context, tx),
-=======
-            StateTransition::DataContractCreate(st) => st.transform_into_action(platform, tx),
-            StateTransition::DataContractUpdate(st) => st.transform_into_action(platform, tx),
-            StateTransition::IdentityCreate(st) => st.transform_into_action(platform, tx),
-            StateTransition::IdentityUpdate(st) => st.transform_into_action(platform, tx),
-            StateTransition::IdentityTopUp(st) => st.transform_into_action(platform, tx),
-            StateTransition::IdentityCreditWithdrawal(st) => st.transform_into_action(platform, tx),
-            StateTransition::DocumentsBatch(st) => st.transform_into_action(platform, tx),
             StateTransition::IdentityCreditTransfer(st) => st.transform_into_action(platform, tx),
->>>>>>> 19705451
         }
     }
 }