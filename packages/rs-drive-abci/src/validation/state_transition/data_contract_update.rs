use std::sync::Arc;

use dpp::{
<<<<<<< HEAD
    data_contract::state_transition::data_contract_update_transition::DataContractUpdateTransition,
    state_transition::StateTransitionAction, validation::SimpleConsensusValidationResult,
=======
    consensus::basic::{
        data_contract::{
            DataContractImmutablePropertiesUpdateError, IncompatibleDataContractSchemaError,
        },
        invalid_data_contract_version_error::InvalidDataContractVersionError,
        BasicError,
    },
    data_contract::{
        property_names,
        state_transition::data_contract_update_transition::{
            validation::basic::{
                get_operation_and_property_name, get_operation_and_property_name_json,
                schema_compatibility_validator::{
                    validate_schema_compatibility, DiffVAlidatorError,
                },
                validate_indices_are_backward_compatible, DATA_CONTRACT_UPDATE_SCHEMA, EMPTY_JSON,
            },
            DataContractUpdateTransition,
        },
        validation::data_contract_validator::DataContractValidator,
    },
    platform_value::{self, Value},
    state_transition::{StateTransitionAction, StateTransitionConvert},
    validation::{JsonSchemaValidator, SimpleValidationResult, ValidationResult},
    version::ProtocolVersionValidator,
    Convertible, ProtocolError,
>>>>>>> d3d2078c
};
use drive::{drive::Drive, grovedb::Transaction};
use serde_json::Value as JsonValue;

use crate::error::Error;

use super::StateTransitionValidation;

impl StateTransitionValidation for DataContractUpdateTransition {
<<<<<<< HEAD
    fn validate_type(&self, drive: &Drive) -> Result<SimpleConsensusValidationResult, Error> {
        todo!()
    }

    fn validate_signature(
        &self,
        drive: &Drive,
        bls: &DriveBls,
    ) -> Result<SimpleConsensusValidationResult, Error> {
        todo!()
    }

    fn validate_key_signature(&self, bls: &DriveBls) -> Result<SimpleConsensusValidationResult, Error> {
=======
    fn validate_type(
        &self,
        drive: &Drive,
        tx: &Transaction,
    ) -> Result<SimpleValidationResult, Error> {
        // Reuse jsonschema validation on a whole state transition
        let json_schema_validator = JsonSchemaValidator::new(DATA_CONTRACT_UPDATE_SCHEMA.clone())
            .expect("unable to compile jsonschema");
        let result = json_schema_validator
            .validate(
                &(self
                    .to_object(true)
                    .expect("data contract is serializable")
                    .try_into_validating_json()
                    .expect("TODO")),
            )
            .expect("TODO: how jsonschema validation will ever fail?");
        if !result.is_valid() {
            return Ok(result);
        }

        // Validate protocol version
        let protocol_version_validator = ProtocolVersionValidator::default();
        let result = protocol_version_validator
            .validate(self.protocol_version)
            .expect("TODO: again, how this will ever fail, why do we even need a validator trait");
        if !result.is_valid() {
            return Ok(result);
        }

        let new_data_contract_object = self
            .data_contract
            .clone()
            .into_object()
            .expect("TODO: why would we fail to serialize it?");

        // Validate data contract
        let data_contract_validator =
            DataContractValidator::new(Arc::new(protocol_version_validator));
        let result = data_contract_validator.validate(&new_data_contract_object)?;
        if !result.is_valid() {
            return Ok(result);
        }

        let mut validation_result = ValidationResult::default();

        // Data contract should exist
        let Some(contract_fetch_info) =
            drive
            .get_contract_with_fetch_info(self.data_contract.id.0 .0, None, Some(tx))?
            .1
        else {
            validation_result
                .add_error(BasicError::DataContractNotPresent {
                    data_contract_id: self.data_contract.id.0.0.into()
                });
            return Ok(validation_result);
        };

        let existing_data_contract = &contract_fetch_info.contract;

        let new_version = self.data_contract.version;
        let old_version = existing_data_contract.version;
        if (new_version - old_version) != 1 {
            validation_result.add_error(BasicError::InvalidDataContractVersionError(
                InvalidDataContractVersionError::new(old_version + 1, new_version),
            ))
        }

        let mut existing_data_contract_object = existing_data_contract.to_object()?;

        existing_data_contract_object
            .remove_many(&vec![
                property_names::DEFINITIONS,
                property_names::DOCUMENTS,
                property_names::VERSION,
            ])
            .map_err(ProtocolError::ValueError)?;

        let mut new_base_data_contract = new_data_contract_object.clone();
        new_base_data_contract
            .remove(property_names::DEFINITIONS)
            .ok();
        new_base_data_contract
            .remove(property_names::DOCUMENTS)
            .ok();
        new_base_data_contract.remove(property_names::VERSION).ok();

        let base_data_contract_diff =
            platform_value::patch::diff(&existing_data_contract_object, &new_base_data_contract);

        for diff in base_data_contract_diff.0.iter() {
            let (operation, property_name) = get_operation_and_property_name(diff);
            validation_result.add_error(BasicError::DataContractImmutablePropertiesUpdateError(
                DataContractImmutablePropertiesUpdateError::new(
                    operation.to_owned(),
                    property_name.to_owned(),
                    existing_data_contract_object
                        .get(property_name.split_at(1).1)
                        .ok()
                        .flatten()
                        .cloned()
                        .unwrap_or(Value::Null),
                    new_base_data_contract
                        .get(property_name.split_at(1).1)
                        .ok()
                        .flatten()
                        .cloned()
                        .unwrap_or(Value::Null),
                ),
            ))
        }
        if !validation_result.is_valid() {
            return Ok(validation_result);
        }

        // Schema should be backward compatible
        let old_schema = &existing_data_contract.documents;
        let new_schema: JsonValue = new_data_contract_object
            .get_value("documents")
            .map_err(ProtocolError::ValueError)?
            .clone()
            .try_into()
            .map_err(ProtocolError::ValueError)?;

        for (document_type, document_schema) in old_schema.iter() {
            let new_document_schema = new_schema.get(document_type).unwrap_or(&EMPTY_JSON);
            let result = validate_schema_compatibility(document_schema, new_document_schema);
            match result {
                Ok(_) => {}
                Err(DiffVAlidatorError::SchemaCompatibilityError { diffs }) => {
                    let (operation_name, property_name) =
                        get_operation_and_property_name_json(&diffs[0]);
                    validation_result.add_error(BasicError::IncompatibleDataContractSchemaError(
                        IncompatibleDataContractSchemaError::new(
                            existing_data_contract.id,
                            operation_name.to_owned(),
                            property_name.to_owned(),
                            document_schema.clone(),
                            new_document_schema.clone(),
                        ),
                    ));
                }
                Err(DiffVAlidatorError::DataStructureError(e)) => {
                    return Err(ProtocolError::ParsingError(e.to_string()).into())
                }
            }
        }

        if !validation_result.is_valid() {
            return Ok(validation_result);
        }

        // check indices are not changed
        let new_documents: JsonValue = new_data_contract_object
            .get_value("documents")
            .and_then(|a| a.clone().try_into())
            .map_err(ProtocolError::ValueError)?;
        let new_documents = new_documents.as_object().ok_or_else(|| {
            ProtocolError::ParsingError("new documents is not a json object".to_owned())
        })?;
        let result = validate_indices_are_backward_compatible(
            existing_data_contract.documents.iter(),
            new_documents,
        )?;
        if !result.is_valid() {
            return Ok(result);
        }

        Ok(validation_result)
    }

    fn validate_signature(&self, drive: &Drive) -> Result<SimpleValidationResult, Error> {
        todo!()
    }

    fn validate_key_signature(&self) -> Result<SimpleValidationResult, Error> {
>>>>>>> d3d2078c
        todo!()
    }

    fn validate_state(
        &self,
        drive: &Drive,
<<<<<<< HEAD
    ) -> Result<dpp::validation::ConsensusValidationResult<StateTransitionAction>, Error> {
=======
        tx: &Transaction,
    ) -> Result<ValidationResult<StateTransitionAction>, Error> {
>>>>>>> d3d2078c
        todo!()
    }
}<|MERGE_RESOLUTION|>--- conflicted
+++ resolved
@@ -1,10 +1,7 @@
 use std::sync::Arc;
 
+use dpp::validation::{ConsensusValidationResult, SimpleConsensusValidationResult};
 use dpp::{
-<<<<<<< HEAD
-    data_contract::state_transition::data_contract_update_transition::DataContractUpdateTransition,
-    state_transition::StateTransitionAction, validation::SimpleConsensusValidationResult,
-=======
     consensus::basic::{
         data_contract::{
             DataContractImmutablePropertiesUpdateError, IncompatibleDataContractSchemaError,
@@ -31,7 +28,6 @@
     validation::{JsonSchemaValidator, SimpleValidationResult, ValidationResult},
     version::ProtocolVersionValidator,
     Convertible, ProtocolError,
->>>>>>> d3d2078c
 };
 use drive::{drive::Drive, grovedb::Transaction};
 use serde_json::Value as JsonValue;
@@ -41,26 +37,11 @@
 use super::StateTransitionValidation;
 
 impl StateTransitionValidation for DataContractUpdateTransition {
-<<<<<<< HEAD
-    fn validate_type(&self, drive: &Drive) -> Result<SimpleConsensusValidationResult, Error> {
-        todo!()
-    }
-
-    fn validate_signature(
-        &self,
-        drive: &Drive,
-        bls: &DriveBls,
-    ) -> Result<SimpleConsensusValidationResult, Error> {
-        todo!()
-    }
-
-    fn validate_key_signature(&self, bls: &DriveBls) -> Result<SimpleConsensusValidationResult, Error> {
-=======
     fn validate_type(
         &self,
         drive: &Drive,
         tx: &Transaction,
-    ) -> Result<SimpleValidationResult, Error> {
+    ) -> Result<SimpleConsensusValidationResult, Error> {
         // Reuse jsonschema validation on a whole state transition
         let json_schema_validator = JsonSchemaValidator::new(DATA_CONTRACT_UPDATE_SCHEMA.clone())
             .expect("unable to compile jsonschema");
@@ -228,24 +209,19 @@
         Ok(validation_result)
     }
 
-    fn validate_signature(&self, drive: &Drive) -> Result<SimpleValidationResult, Error> {
+    fn validate_signature(&self, drive: &Drive) -> Result<SimpleConsensusValidationResult, Error> {
         todo!()
     }
 
-    fn validate_key_signature(&self) -> Result<SimpleValidationResult, Error> {
->>>>>>> d3d2078c
+    fn validate_key_signature(&self) -> Result<SimpleConsensusValidationResult, Error> {
         todo!()
     }
 
     fn validate_state(
         &self,
         drive: &Drive,
-<<<<<<< HEAD
-    ) -> Result<dpp::validation::ConsensusValidationResult<StateTransitionAction>, Error> {
-=======
         tx: &Transaction,
-    ) -> Result<ValidationResult<StateTransitionAction>, Error> {
->>>>>>> d3d2078c
+    ) -> Result<ConsensusValidationResult<StateTransitionAction>, Error> {
         todo!()
     }
 }