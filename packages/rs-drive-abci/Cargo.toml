--- conflicted
+++ resolved
@@ -28,11 +28,7 @@
 tempfile = "3.3.0"
 hex = "0.4.3"
 indexmap = { version = "2.2.6", features = ["serde"] }
-<<<<<<< HEAD
-dashcore-rpc = { git = "https://github.com/pankcuf/rust-dashcore-rpc", branch = "feat/ferment" }
-=======
 dashcore-rpc = { git = "https://github.com/dashpay/rust-dashcore", tag = "v0.37.0" }
->>>>>>> 67766514
 dpp = { path = "../rs-dpp", features = ["abci"] }
 platform-version = { path = "../rs-platform-version" }
 simple-signer = { path = "../simple-signer" }
@@ -82,13 +78,9 @@
 derive_more = { version = "1.0", features = ["from", "deref", "deref_mut"] }
 async-trait = "0.1.77"
 console-subscriber = { version = "0.4", optional = true }
-<<<<<<< HEAD
 bls-signatures = { git = "https://github.com/dashpay/bls-signatures", rev = "4e070243aed142bc458472f8807ab77527dd879a", features = ["legacy", "bip32", "apple", "use_serde" ]  }
 
 versioned-feature-core = "1.0.0"
-=======
-bls-signatures = { git = "https://github.com/dashpay/bls-signatures", tag = "1.3.3", optional = true }
->>>>>>> 67766514
 
 [dev-dependencies]
 bs58 = { version = "0.5.0" }
@@ -125,6 +117,7 @@
 console = ["console-subscriber", "tokio/tracing"]
 testing-config = []
 grovedbg = ["drive/grovedbg"]
+apple = ["bls-signatures/apple", "bls-signatures/bip32", "bls-signatures/use_serde", "bls-signatures/legacy"]
 
 [[bin]]
 name = "drive-abci"
