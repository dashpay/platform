--- conflicted
+++ resolved
@@ -52,12 +52,7 @@
   "registry",
   "tracing-log",
 ], optional = false }
-<<<<<<< HEAD
-tenderdash-abci = { git = "https://github.com/dashpay/rs-tenderdash-abci", version = "1.3.0", tag = "v1.3.0+1.3.0", features = [
-  "crypto",
-=======
 tenderdash-abci = { git = "https://github.com/dashpay/rs-tenderdash-abci", version = "1.4.0", tag = "v1.4.0", features = [
->>>>>>> d36184f6
   "grpc",
   "serde",
 ] }
@@ -83,8 +78,7 @@
 derive_more = { version = "1.0", features = ["from", "deref", "deref_mut"] }
 async-trait = "0.1.77"
 console-subscriber = { version = "0.4", optional = true }
-bls-signatures = { git = "https://github.com/dashpay/bls-signatures", tag = "1.3.3", optional = true}
-
+bls-signatures = { git = "https://github.com/dashpay/bls-signatures", tag = "1.3.3", optional = true }
 
 
 [dev-dependencies]
