[package]
name = "drive-abci"
version = "1.8.0"
authors = [
  "Samuel Westrich <sam@dash.org>",
  "Ivan Shumkov <ivan@shumkov.ru>",
  "Djavid Gabibiyan <djavid@dash.org>",
  "Lukasz Klimek <lukasz.klimek@dash.org>",
  "Igor Markin <igor.markin@dash.org>",
]
edition = "2021"
rust-version.workspace = true
license = "MIT"

[dependencies]
arc-swap = "1.7.0"
bincode = { version = "2.0.0-rc.3", features = ["serde"] }
ciborium = { version = "0.2.2" }
chrono = "0.4.35"
serde = { version = "1.0.197", features = ["derive"] }
serde_json = { version = "1.0", features = ["preserve_order"] }
drive = { path = "../rs-drive", default-features = false, features = [
  "server",
  "grovedb_operations_logging",
] }
thiserror = "1.0.64"
rand = "0.8.5"
tempfile = "3.3.0"
hex = "0.4.3"
indexmap = { version = "2.2.6", features = ["serde"] }
dashcore-rpc = { git = "https://github.com/dashpay/rust-dashcore", tag = "v0.37.0" }
dpp = { path = "../rs-dpp", features = ["abci"] }
platform-version = { path = "../rs-platform-version" }
simple-signer = { path = "../simple-signer" }
rust_decimal = "1.2.5"
rust_decimal_macros = "1.25.0"
mockall = { version = "0.13", optional = true }
prost = { version = "0.13", default-features = false }
tracing = { version = "0.1.37", default-features = false, features = [] }
clap = { version = "4.4.10", features = ["derive"] }
envy = { version = "0.4.2" }
dotenvy = { version = "0.15.7" }
dapi-grpc = { path = "../dapi-grpc", default-features = false, features = [
  "server",
  "platform",
] }
tracing-subscriber = { version = "0.3.16", default-features = false, features = [
  "env-filter",
  "ansi",
  "json",
  "fmt",
  "std",
  "registry",
  "tracing-log",
], optional = false }
tenderdash-abci = { git = "https://github.com/dashpay/rs-tenderdash-abci", version = "1.3.0", tag = "v1.3.0+1.3.0", features = [
  "grpc",
] }

lazy_static = "1.4.0"
itertools = { version = "0.13" }
file-rotate = { version = "0.7.3" }
reopen = { version = "1.0.3" }
delegate = { version = "0.13" }
regex = { version = "1.8.1" }
metrics = { version = "0.24" }
metrics-exporter-prometheus = { version = "0.16", default-features = false, features = [
  "http-listener",
] }
url = { version = "2.3.1" }
tokio = { version = "1.40", features = [
  "macros",
  "signal",
  "rt-multi-thread",
  "time",
] }
tokio-util = { version = "0.7" }
derive_more = { version = "1.0", features = ["from", "deref", "deref_mut"] }
async-trait = "0.1.77"
console-subscriber = { version = "0.4", optional = true }
<<<<<<< HEAD
bls-signatures = { git = "https://github.com/dashpay/bls-signatures", rev = "4e070243aed142bc458472f8807ab77527dd879a", features = ["legacy", "bip32", "apple", "use_serde" ], optional = true  }
=======
bls-signatures = { git = "https://github.com/dashpay/bls-signatures", tag = "1.3.3", optional = true }
>>>>>>> edd7f6ac

versioned-feature-core = "1.0.0"

[dev-dependencies]
bs58 = { version = "0.5.0" }
base64 = "0.22.1"
platform-version = { path = "../rs-platform-version", features = [
  "mock-versions",
] }
dpp = { path = "../rs-dpp", features = [
  "abci",
  "random-documents",
  "state-transition-signing",
  "random-identities",
  "random-public-keys",
  "random-document-types",
  "fixtures-and-mocks",
  "identity-value-conversion",
  "data-contract-json-conversion",
  "data-contract-cbor-conversion",
] }
drive = { path = "../rs-drive", features = ["fixtures-and-mocks"] }
strategy-tests = { path = "../strategy-tests" }
assert_matches = "1.5.0"
drive-abci = { path = ".", features = ["testing-config", "mocks"] }
bls-signatures = { git = "https://github.com/dashpay/bls-signatures", rev = "4e070243aed142bc458472f8807ab77527dd879a", features = ["legacy", "bip32", "apple", "use_serde" ]  }
mockall = { version = "0.13" }

# For tests of grovedb verify
rocksdb = { version = "0.23.0" }
integer-encoding = { version = "4.0.0" }

[features]
default = []
mocks = ["mockall", "drive/fixtures-and-mocks", "bls-signatures"]
console = ["console-subscriber", "tokio/tracing"]
testing-config = []
grovedbg = ["drive/grovedbg"]
apple = ["bls-signatures/apple", "bls-signatures/bip32", "bls-signatures/use_serde", "bls-signatures/legacy"]

[[bin]]
name = "drive-abci"
path = "src/main.rs"


[lints.rust]
unexpected_cfgs = { level = "warn", check-cfg = ['cfg(tokio_unstable)'] }<|MERGE_RESOLUTION|>--- conflicted
+++ resolved
@@ -78,11 +78,7 @@
 derive_more = { version = "1.0", features = ["from", "deref", "deref_mut"] }
 async-trait = "0.1.77"
 console-subscriber = { version = "0.4", optional = true }
-<<<<<<< HEAD
-bls-signatures = { git = "https://github.com/dashpay/bls-signatures", rev = "4e070243aed142bc458472f8807ab77527dd879a", features = ["legacy", "bip32", "apple", "use_serde" ], optional = true  }
-=======
 bls-signatures = { git = "https://github.com/dashpay/bls-signatures", tag = "1.3.3", optional = true }
->>>>>>> edd7f6ac
 
 versioned-feature-core = "1.0.0"
 
@@ -108,7 +104,7 @@
 strategy-tests = { path = "../strategy-tests" }
 assert_matches = "1.5.0"
 drive-abci = { path = ".", features = ["testing-config", "mocks"] }
-bls-signatures = { git = "https://github.com/dashpay/bls-signatures", rev = "4e070243aed142bc458472f8807ab77527dd879a", features = ["legacy", "bip32", "apple", "use_serde" ]  }
+bls-signatures = { git = "https://github.com/dashpay/bls-signatures", tag = "1.3.3"}
 mockall = { version = "0.13" }
 
 # For tests of grovedb verify
