--- conflicted
+++ resolved
@@ -19,16 +19,14 @@
 chrono = "0.4.20"
 serde = { version = "1.0.152", features = ["derive"] }
 serde_json = { version = "1.0", features = ["preserve_order"] }
-<<<<<<< HEAD
 serde_with = { version = "3.1.0", features = [
     "hex",
     "macros",
 ], default-features = false }
-drive = { path = "../rs-drive", features = ["fixtures-and-mocks"] }
-=======
-serde_with = { version = "2.3.1", features = ["hex"], default-features = false }
-drive = { path = "../rs-drive", features = ["full", "grovedb_operations_logging"] }
->>>>>>> 46209411
+drive = { path = "../rs-drive", features = [
+    "full",
+    "grovedb_operations_logging",
+] }
 thiserror = "1.0.30"
 rand = "0.8.5"
 tempfile = "3.3.0"
