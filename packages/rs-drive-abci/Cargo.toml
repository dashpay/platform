[package]
name = "drive-abci"
version = "0.25.13"
authors = [
    "Samuel Westrich <sam@dash.org>",
    "Ivan Shumkov <ivan@shumkov.ru>",
    "Djavid Gabibiyan <djavid@dash.org>",
    "Lukasz Klimek <lukasz.klimek@dash.org>",
    "Igor Markin <igor.markin@dash.org>",
]
edition = "2021"
rust-version = "1.73"
license = "MIT"

# See more keys and their definitions at https://doc.rust-lang.org/cargo/reference/manifest.html

[dependencies]
bincode = { version = "2.0.0-rc.3", features = ["serde"] }
ciborium = { git = "https://github.com/qrayven/ciborium", branch = "feat-ser-null-as-undefined" }
chrono = "0.4.20"
serde = { version = "1.0.152", features = ["derive"] }
serde_json = { version = "1.0", features = ["preserve_order"] }
serde_with = { version = "3.1.0", features = [
    "hex",
    "macros",
], default-features = false }
drive = { path = "../rs-drive", features = [
    "full",
    "grovedb_operations_logging",
] }
thiserror = "1.0.30"
rand = "0.8.5"
tempfile = "3.3.0"
bs58 = "0.4.0"
hex = "0.4.3"
indexmap = { version = "1.9.3", features = ["serde"] }
sha2 = "0.10.6"
dashcore-rpc = { git = "https://github.com/dashpay/rust-dashcore-rpc", branch = "master" }
dpp = { path = "../rs-dpp", features = ["abci"] }
simple-signer = { path = "../simple-signer" }
rust_decimal = "1.2.5"
rust_decimal_macros = "1.25.0"
mockall = { version = "0.11", optional = true }
bytes = { version = "1.4.0", default-features = false }
prost = { version = "0.12", default-features = false }
tracing = { version = "0.1.37", default-features = false, features = [] }
clap = { version = "4.1.8", optional = true, features = ["derive"] }
envy = { version = "0.4.2" }
dotenvy = { version = "0.15.7", optional = true }
dapi-grpc = { path = "../dapi-grpc" }
tracing-subscriber = { version = "0.3.16", default-features = false, features = [
    "env-filter",
    "ansi",
    "json",
    "fmt",
    "std",
    "registry",
    "tracing-log",
], optional = false }
atty = { version = "0.2.14", optional = false }
tenderdash-abci = { git = "https://github.com/dashpay/rs-tenderdash-abci", version = "0.13.1" }
<<<<<<< HEAD
# tenderdash-abci = { path = "../../../rs-tenderdash-abci/abci" }
=======
>>>>>>> 80dfa6c7
lazy_static = "1.4.0"
itertools = { version = "0.10.5" }
file-rotate = { version = "0.7.3" }
reopen = { version = "1.0.3" }
delegate = { version = "0.9.0" }
regex = { version = "1.8.1" }
metrics = { version = "0.21" }
metrics-exporter-prometheus = { version = "0.12" }
url = { version = "2.3.1" }
ureq = { "version" = "2.6.2" }
tokio = { version = "1", features = [
    "macros",
    "signal",
    "rt-multi-thread",
    "time",
] }
tokio-util = { version = "0.7.8" }
derive_more = "0.99.17"

[dev-dependencies]
base64 = "0.20.0"
platform-version = { path = "../rs-platform-version", features = [
    "mock-versions",
] }
dpp = { path = "../rs-dpp", features = [
    "abci",
    "random-documents",
    "state-transition-signing",
    "random-identities",
    "random-public-keys",
    "random-document-types",
    "fixtures-and-mocks",
    "identity-value-conversion",
    "data-contract-json-conversion",
    "data-contract-cbor-conversion",
] }
drive = { path = "../rs-drive" }
strategy-tests = { path = "../strategy-tests" }

# For tests of grovedb verify
rocksdb = { version = "0.21.0" }
integer-encoding = { version = "4.0.0" }

[features]
default = ["server", "mocks"]
server = ["clap", "dotenvy"]
mocks = ["mockall", "drive/fixtures-and-mocks"]


[[bin]]
name = "drive-abci"
path = "src/main.rs"
required-features = ["server"]<|MERGE_RESOLUTION|>--- conflicted
+++ resolved
@@ -59,10 +59,6 @@
 ], optional = false }
 atty = { version = "0.2.14", optional = false }
 tenderdash-abci = { git = "https://github.com/dashpay/rs-tenderdash-abci", version = "0.13.1" }
-<<<<<<< HEAD
-# tenderdash-abci = { path = "../../../rs-tenderdash-abci/abci" }
-=======
->>>>>>> 80dfa6c7
 lazy_static = "1.4.0"
 itertools = { version = "0.10.5" }
 file-rotate = { version = "0.7.3" }
