[package]
name = "drive-abci"
version = "0.1.0"
edition = "2021"
license = "MIT"

# See more keys and their definitions at https://doc.rust-lang.org/cargo/reference/manifest.html

[dependencies]
<<<<<<< HEAD
rust_decimal = "1.2.5"
ciborium = { git="https://github.com/qrayven/ciborium", branch="feat-ser-null-as-undefined"}
# ciborium = "0.2.0"
rust_decimal_macros = "1.25.0"
=======
ciborium = "0.2.0"
>>>>>>> 2a38d641
chrono = "0.4.20"
serde = { version = "1.0.132", features = ["derive"] }
serde_json = { version="1.0", features=["preserve_order"] }
drive = { path = "../rs-drive" }
thiserror = "1.0.30"
rand = "0.8.4"
tempfile = "3"
bs58 = "0.4.0"
base64 = "0.13.0"
hex = "0.4.3"
dashcore = { git="https://github.com/dashpay/rust-dashcore", features=["no-std", "secp-recovery", "rand", "signer"], default-features = false, branch="master" }
rust_decimal = "1.2.5"
rust_decimal_macros = "1.25.0"
<|MERGE_RESOLUTION|>--- conflicted
+++ resolved
@@ -7,14 +7,7 @@
 # See more keys and their definitions at https://doc.rust-lang.org/cargo/reference/manifest.html
 
 [dependencies]
-<<<<<<< HEAD
-rust_decimal = "1.2.5"
 ciborium = { git="https://github.com/qrayven/ciborium", branch="feat-ser-null-as-undefined"}
-# ciborium = "0.2.0"
-rust_decimal_macros = "1.25.0"
-=======
-ciborium = "0.2.0"
->>>>>>> 2a38d641
 chrono = "0.4.20"
 serde = { version = "1.0.132", features = ["derive"] }
 serde_json = { version="1.0", features=["preserve_order"] }
