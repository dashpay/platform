[package]
name = "drive-abci"
version = "0.1.0"
authors = [
    "Samuel Westrich <sam@dash.org>",
    "Ivan Shumkov <ivan@shumkov.ru>",
    "Djavid Gabibiyan <djavid@dash.org>",
    "Lukasz Klimek <lukasz.klimek@dash.org>",
    "Igor Markin <igor.markin@dash.org>",
]
edition = "2021"
license = "MIT"

# See more keys and their definitions at https://doc.rust-lang.org/cargo/reference/manifest.html


[dependencies]
bincode = { version = "2.0.0-rc.3", features = ["serde"] }
ciborium = { git = "https://github.com/qrayven/ciborium", branch = "feat-ser-null-as-undefined" }
chrono = "0.4.20"
serde = { version = "1.0.152", features = ["derive"] }
serde_json = { version = "1.0", features = ["preserve_order"] }
<<<<<<< HEAD
serde_with = { version = "3.1.0", features = [
    "hex",
    "macros",
], default-features = false }
drive = { path = "../rs-drive", features = ["fixtures-and-mocks"] }
=======
serde_with = { version = "2.3.1", features = ["hex"], default-features = false }
drive = { path = "../rs-drive" }
>>>>>>> e7dcde33
thiserror = "1.0.30"
rand = "0.8.5"
tempfile = "3.3.0"
bs58 = "0.4.0"
hex = "0.4.3"
indexmap = { version = "1.9.3", features = ["serde"] }
sha2 = "0.10.6"
dashcore-rpc = { git = "https://github.com/dashpay/rust-dashcore-rpc", rev="408bef25fd229dbb6b9f1b3d380e2afbc77d812c" }
dpp = { path = "../rs-dpp" , features = ["abci"] }
rust_decimal = "1.2.5"
rust_decimal_macros = "1.25.0"
mockall = { version = "0.11", optional = true }
bytes = { version = "1.4.0", default-features = false }
prost = { version = "0.11.6", default-features = false }
tracing = { version = "0.1.37", default-features = false, features = [] }
clap = { version = "4.1.8", optional = true, features = ["derive"] }
envy = { version = "0.4.2" }
dotenvy = { version = "0.15.6", optional = true }
dapi-grpc = { path = "../dapi-grpc" }
platform-serialization = { path = "../rs-platform-serialization" }
platform-serialization-derive = { path = "../rs-platform-serialization-derive" }
tracing-subscriber = { version = "0.3.16", default-features = false, features = [
    "env-filter",
    "ansi",
    "json",
    "fmt",
    "std",
    "registry",
    "tracing-log",
], optional = true }
atty = { version = "0.2.14", optional = true }
tenderdash-abci = { git = "https://github.com/dashpay/rs-tenderdash-abci" }
# tenderdash-abci = { path = "../../../rs-tenderdash-abci/abci" }
anyhow = { version = "1.0.70" }
lazy_static = "1.4.0"
itertools = { version = "0.10.5" }
file-rotate = { version = "0.7.3" }
delegate = { version = "0.9.0" }
regex = { version = "1.8.1" }
metrics = { version = "0.21" }
metrics-exporter-prometheus = { version = "0.12" }
url = { version = "2.3.1" }
ureq = { "version" = "2.6.2" }
tokio = { version = "1", features = [
    "macros",
    "signal",
    "rt-multi-thread",
    "time",
] }
tokio-util = { version = "0.7.8" }
derive_more = "0.99.17"

[dev-dependencies]
base64 = "0.20.0"
platform-version = { path = "../rs-platform-version", features = ["mock-versions"]}
dpp = { path = "../rs-dpp" , features = ["abci", "random-documents", "state-transition-signing", "random-identities",
  "random-public-keys", "random-document-types", "fixtures-and-mocks", "identity-value-conversion",
  "data-contract-json-conversion", "data-contract-cbor-conversion"] }
drive = { path = "../rs-drive", features = ["fixtures-and-mocks"] }

[features]
default = ["server"]
server = ["clap", "dotenvy", "tracing-subscriber", "atty", "mockall"]

[[bin]]
name = "drive-abci"
path = "src/main.rs"
required-features = ["server"]<|MERGE_RESOLUTION|>--- conflicted
+++ resolved
@@ -20,16 +20,11 @@
 chrono = "0.4.20"
 serde = { version = "1.0.152", features = ["derive"] }
 serde_json = { version = "1.0", features = ["preserve_order"] }
-<<<<<<< HEAD
 serde_with = { version = "3.1.0", features = [
     "hex",
     "macros",
 ], default-features = false }
 drive = { path = "../rs-drive", features = ["fixtures-and-mocks"] }
-=======
-serde_with = { version = "2.3.1", features = ["hex"], default-features = false }
-drive = { path = "../rs-drive" }
->>>>>>> e7dcde33
 thiserror = "1.0.30"
 rand = "0.8.5"
 tempfile = "3.3.0"
@@ -37,8 +32,8 @@
 hex = "0.4.3"
 indexmap = { version = "1.9.3", features = ["serde"] }
 sha2 = "0.10.6"
-dashcore-rpc = { git = "https://github.com/dashpay/rust-dashcore-rpc", rev="408bef25fd229dbb6b9f1b3d380e2afbc77d812c" }
-dpp = { path = "../rs-dpp" , features = ["abci"] }
+dashcore-rpc = { git = "https://github.com/dashpay/rust-dashcore-rpc", rev = "408bef25fd229dbb6b9f1b3d380e2afbc77d812c" }
+dpp = { path = "../rs-dpp", features = ["abci"] }
 rust_decimal = "1.2.5"
 rust_decimal_macros = "1.25.0"
 mockall = { version = "0.11", optional = true }
@@ -84,10 +79,21 @@
 
 [dev-dependencies]
 base64 = "0.20.0"
-platform-version = { path = "../rs-platform-version", features = ["mock-versions"]}
-dpp = { path = "../rs-dpp" , features = ["abci", "random-documents", "state-transition-signing", "random-identities",
-  "random-public-keys", "random-document-types", "fixtures-and-mocks", "identity-value-conversion",
-  "data-contract-json-conversion", "data-contract-cbor-conversion"] }
+platform-version = { path = "../rs-platform-version", features = [
+    "mock-versions",
+] }
+dpp = { path = "../rs-dpp", features = [
+    "abci",
+    "random-documents",
+    "state-transition-signing",
+    "random-identities",
+    "random-public-keys",
+    "random-document-types",
+    "fixtures-and-mocks",
+    "identity-value-conversion",
+    "data-contract-json-conversion",
+    "data-contract-cbor-conversion",
+] }
 drive = { path = "../rs-drive", features = ["fixtures-and-mocks"] }
 
 [features]
