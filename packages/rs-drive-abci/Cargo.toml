--- conflicted
+++ resolved
@@ -20,11 +20,7 @@
 bs58 = "0.4.0"
 base64 = "0.13.0"
 hex = "0.4.3"
-<<<<<<< HEAD
-dashcore = { git="https://github.com/dashevo/rust-dashcore", features=["no-std", "secp-recovery", "rand", "signer"], default-features = false, branch="master" }
+dashcore = { git="https://github.com/dashpay/rust-dashcore", features=["no-std", "secp-recovery", "rand", "signer"], default-features = false, branch="master" }
 
 [dev-dependencies]
-dpp = { path = "../rs-dpp", features = ["testing-utils"]}
-=======
-dashcore = { git="https://github.com/dashpay/rust-dashcore", features=["no-std", "secp-recovery", "rand", "signer"], default-features = false, branch="master" }
->>>>>>> 14f06b2d
+dpp = { path = "../rs-dpp", features = ["testing-utils"]}