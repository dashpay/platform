[package]
name = "drive-abci"
version = "0.1.0"
edition = "2021"
license = "MIT"

# See more keys and their definitions at https://doc.rust-lang.org/cargo/reference/manifest.html

[dependencies]
ciborium = "0.2.0"
chrono = "0.4.20"
serde = { version = "1.0.132", features = ["derive"] }
serde_json = { version="1.0", features=["preserve_order"] }
drive = { path = "../rs-drive", features = ["fixtures-and-mocks"]}
thiserror = "1.0.30"
rand = "0.8.4"
tempfile = "3"
bs58 = "0.4.0"
base64 = "0.13.0"
hex = "0.4.3"
<<<<<<< HEAD
dashcore = { git="https://github.com/dashevo/rust-dashcore", features=["std", "secp-recovery", "rand", "signer", "use-serde"], default-features = false, rev = "6092d584487918c5330fec93152e4df06a714067" }
dpp = { path = "../rs-dpp", features = ["fixtures-and-mocks"]}

[features]
fixtures-and-mocks = []
=======
dashcore = { git="https://github.com/dashpay/rust-dashcore", features=["no-std", "secp-recovery", "rand", "signer"], default-features = false, branch="master" }
rust_decimal = "1.2.5"
rust_decimal_macros = "1.25.0"
>>>>>>> 2a38d641
<|MERGE_RESOLUTION|>--- conflicted
+++ resolved
@@ -18,14 +18,10 @@
 bs58 = "0.4.0"
 base64 = "0.13.0"
 hex = "0.4.3"
-<<<<<<< HEAD
 dashcore = { git="https://github.com/dashevo/rust-dashcore", features=["std", "secp-recovery", "rand", "signer", "use-serde"], default-features = false, rev = "6092d584487918c5330fec93152e4df06a714067" }
 dpp = { path = "../rs-dpp", features = ["fixtures-and-mocks"]}
+rust_decimal = "1.2.5"
+rust_decimal_macros = "1.25.0"
 
 [features]
-fixtures-and-mocks = []
-=======
-dashcore = { git="https://github.com/dashpay/rust-dashcore", features=["no-std", "secp-recovery", "rand", "signer"], default-features = false, branch="master" }
-rust_decimal = "1.2.5"
-rust_decimal_macros = "1.25.0"
->>>>>>> 2a38d641
+fixtures-and-mocks = []