[package]
name = "drive-abci"
<<<<<<< HEAD
version = "2.1.0-dev.7"
=======
version = "2.0.1"
>>>>>>> 4f408405
authors = [
  "Samuel Westrich <sam@dash.org>",
  "Ivan Shumkov <ivan@shumkov.ru>",
  "Djavid Gabibiyan <djavid@dash.org>",
  "Lukasz Klimek <lukasz.klimek@dash.org>",
  "Igor Markin <igor.markin@dash.org>",
]
edition = "2021"
rust-version.workspace = true
license = "MIT"

[dependencies]
arc-swap = "1.7.0"
bincode = { version = "=2.0.0-rc.3", features = ["serde"] }
ciborium = { version = "0.2.2" }
chrono = "0.4.35"
serde = { version = "1.0.219", features = ["derive"] }
serde_json = { version = "1.0", features = ["preserve_order"] }
drive = { path = "../rs-drive", default-features = false, features = [
  "server",
  "grovedb_operations_logging",
] }
thiserror = "1.0.64"
rand = "0.8.5"
tempfile = "3.3.0"
hex = "0.4.3"
indexmap = { version = "2.2.6", features = ["serde"] }
dpp = { path = "../rs-dpp", default-features = false, features = ["abci"] }
simple-signer = { path = "../simple-signer", features = ["state-transitions"] }
rust_decimal = "1.2.5"
rust_decimal_macros = "1.25.0"
mockall = { version = "0.13", optional = true }
prost = { version = "0.14", default-features = false }
tracing = { version = "0.1.41", default-features = false, features = [] }
clap = { version = "4.4.10", features = ["derive"] }
envy = { version = "0.4.2" }
dotenvy = { version = "0.15.7" }
dapi-grpc = { path = "../dapi-grpc", default-features = false, features = [
  "server",
  "platform",
] }
tracing-subscriber = { version = "0.3.16", default-features = false, features = [
  "env-filter",
  "ansi",
  "json",
  "fmt",
  "std",
  "registry",
  "tracing-log",
], optional = false }
tenderdash-abci = { git = "https://github.com/dashpay/rs-tenderdash-abci", tag = "v1.5.0-dev.2", features = [
  "grpc",
] }

lazy_static = "1.4.0"
itertools = { version = "0.13" }
file-rotate = { version = "0.7.3" }
reopen = { version = "1.0.3" }
delegate = { version = "0.13" }
regex = { version = "1.8.1" }
metrics = { version = "0.24" }
metrics-exporter-prometheus = { version = "0.16", default-features = false, features = [
  "http-listener",
] }
url = { version = "2.3.1" }
tokio = { version = "1.40", features = [
  "macros",
  "signal",
  "rt-multi-thread",
  "time",
] }
tokio-util = { version = "0.7" }
derive_more = { version = "1.0", features = ["from", "deref", "deref_mut"] }
async-trait = "0.1.77"
console-subscriber = { version = "0.4", optional = true }
bls-signatures = { git = "https://github.com/dashpay/bls-signatures", rev="0842b17583888e8f46c252a4ee84cdfd58e0546f", optional = true }

[dev-dependencies]
bs58 = { version = "0.5.0" }
base64 = "0.22.1"
platform-version = { path = "../rs-platform-version", features = [
  "mock-versions",
] }
dpp = { path = "../rs-dpp", default-features = false, features = [
  "abci",
  "random-documents",
  "state-transition-signing",
  "random-identities",
  "random-public-keys",
  "random-document-types",
  "fixtures-and-mocks",
  "identity-value-conversion",
  "data-contract-json-conversion",
  "data-contract-cbor-conversion",
] }
drive = { path = "../rs-drive", features = ["fixtures-and-mocks"] }
strategy-tests = { path = "../strategy-tests" }
assert_matches = "1.5.0"
drive-abci = { path = ".", features = ["testing-config", "mocks"] }
bls-signatures = { git = "https://github.com/dashpay/bls-signatures", rev="0842b17583888e8f46c252a4ee84cdfd58e0546f" }
mockall = { version = "0.13" }

# For tests of grovedb verify
rocksdb = { version = "0.23.0" }
integer-encoding = { version = "4.0.0" }

[features]
default = ["bls-signatures"]
mocks = ["mockall", "drive/fixtures-and-mocks", "bls-signatures"]
console = ["console-subscriber", "tokio/tracing"]
testing-config = []
grovedbg = ["drive/grovedbg"]

[[bin]]
name = "drive-abci"
path = "src/main.rs"

[lints.rust]
unexpected_cfgs = { level = "warn", check-cfg = [
  'cfg(tokio_unstable)',
  'cfg(create_sdk_test_data)',
] }<|MERGE_RESOLUTION|>--- conflicted
+++ resolved
@@ -1,10 +1,6 @@
 [package]
 name = "drive-abci"
-<<<<<<< HEAD
 version = "2.1.0-dev.7"
-=======
-version = "2.0.1"
->>>>>>> 4f408405
 authors = [
   "Samuel Westrich <sam@dash.org>",
   "Ivan Shumkov <ivan@shumkov.ru>",
@@ -80,7 +76,7 @@
 derive_more = { version = "1.0", features = ["from", "deref", "deref_mut"] }
 async-trait = "0.1.77"
 console-subscriber = { version = "0.4", optional = true }
-bls-signatures = { git = "https://github.com/dashpay/bls-signatures", rev="0842b17583888e8f46c252a4ee84cdfd58e0546f", optional = true }
+bls-signatures = { git = "https://github.com/dashpay/bls-signatures", rev = "0842b17583888e8f46c252a4ee84cdfd58e0546f", optional = true }
 
 [dev-dependencies]
 bs58 = { version = "0.5.0" }
@@ -104,7 +100,7 @@
 strategy-tests = { path = "../strategy-tests" }
 assert_matches = "1.5.0"
 drive-abci = { path = ".", features = ["testing-config", "mocks"] }
-bls-signatures = { git = "https://github.com/dashpay/bls-signatures", rev="0842b17583888e8f46c252a4ee84cdfd58e0546f" }
+bls-signatures = { git = "https://github.com/dashpay/bls-signatures", rev = "0842b17583888e8f46c252a4ee84cdfd58e0546f" }
 mockall = { version = "0.13" }
 
 # For tests of grovedb verify
