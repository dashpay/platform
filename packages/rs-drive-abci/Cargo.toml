--- conflicted
+++ resolved
@@ -28,11 +28,7 @@
 tempfile = "3.3.0"
 hex = "0.4.3"
 indexmap = { version = "2.2.6", features = ["serde"] }
-<<<<<<< HEAD
 dashcore-rpc = { git = "https://github.com/dashpay/rust-dashcore", branch = "feat/ferment" }
-=======
-dashcore-rpc = { git = "https://github.com/dashpay/rust-dashcore", tag = "v0.38.0" }
->>>>>>> a2bba667
 dpp = { path = "../rs-dpp", features = ["abci"] }
 platform-version = { path = "../rs-platform-version" }
 simple-signer = { path = "../simple-signer" }
