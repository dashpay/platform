--- conflicted
+++ resolved
@@ -79,11 +79,7 @@
         file: P,
     ) -> Result<(T, MockResult<T>), std::io::Error>
     where
-<<<<<<< HEAD
-        T: Mockable + TransportRequest,
-=======
         T: TransportRequest + Mockable,
->>>>>>> ffc2aeaf
         T::Response: Mockable,
     {
         use crate::DumpData;
@@ -293,7 +289,6 @@
             address: None,
         })
     }
-<<<<<<< HEAD
 }
 
 /// Create full wrapping object from inner type, using defaults for
@@ -319,6 +314,4 @@
             ..Default::default()
         }
     }
-=======
->>>>>>> ffc2aeaf
 }