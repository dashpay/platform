--- conflicted
+++ resolved
@@ -79,11 +79,7 @@
         file: P,
     ) -> Result<(T, MockResult<T>), std::io::Error>
     where
-<<<<<<< HEAD
         T: TransportRequest + Mockable,
-=======
-        T: Mockable + TransportRequest,
->>>>>>> 723b1c5f
         T::Response: Mockable,
     {
         use crate::DumpData;
