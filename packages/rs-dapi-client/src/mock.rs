--- conflicted
+++ resolved
@@ -11,15 +11,8 @@
 //!
 //! See `tests/mock_dapi_client.rs` for an example.
 
-<<<<<<< HEAD
-use crate::{transport::TransportRequest, DapiClientError, DapiRequestExecutor, RequestSettings};
-=======
-use crate::{
-    transport::{TransportClient, TransportRequest},
-    DapiClientError, DapiRequestExecutor, ExecutionError, ExecutionResponse, ExecutionResult,
-    RequestSettings,
-};
->>>>>>> 4dbdc1fc
+use crate::{transport::TransportRequest, DapiClientError, DapiRequestExecutor, ExecutionError, ExecutionResponse, ExecutionResult,
+    RequestSettings};
 use dapi_grpc::mock::Mockable;
 use dapi_grpc::tonic::async_trait;
 use hex::ToHex;
@@ -40,14 +33,7 @@
     expectations: Expectations,
 }
 /// Result of executing a mock request
-<<<<<<< HEAD
 pub type MockResult<T> = Result<<T as TransportRequest>::Response, DapiClientError>;
-=======
-pub type MockResult<R> = ExecutionResult<
-    <R as TransportRequest>::Response,
-    DapiClientError<<<R as TransportRequest>::Client as TransportClient>::Error>,
->;
->>>>>>> 4dbdc1fc
 
 impl MockDapiClient {
     /// Create a new mock client
