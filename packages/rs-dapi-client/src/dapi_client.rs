//! [DapiClient] definition.

use backon::{ConstantBuilder, Retryable};
use dapi_grpc::mock::Mockable;
use dapi_grpc::tonic::async_trait;
use std::fmt::Debug;
use std::sync::atomic::AtomicUsize;
use std::sync::{Arc, RwLock};
use std::time::Duration;
use tracing::Instrument;

use crate::address_list::AddressListError;
use crate::connection_pool::ConnectionPool;
use crate::transport::TransportError;
use crate::{
    transport::{TransportClient, TransportRequest},
    Address, AddressList, CanRetry, DapiRequestExecutor, ExecutionError, ExecutionResponse,
    ExecutionResult, RequestSettings,
};

/// General DAPI request error type.
#[derive(Debug, thiserror::Error)]
#[cfg_attr(feature = "mocks", derive(serde::Serialize, serde::Deserialize))]
pub enum DapiClientError {
    /// The error happened on transport layer
<<<<<<< HEAD
    #[error("transport error with {1}: {0}")]
    Transport(
        #[cfg_attr(feature = "mocks", serde(with = "dapi_grpc::mock::serde_mockable"))]
        TransportError,
        Address,
    ),
=======
    #[error("transport error: {0}")]
    Transport(#[cfg_attr(feature = "mocks", serde(with = "dapi_grpc::mock::serde_mockable"))] TE),
>>>>>>> 4dbdc1fc
    /// There are no valid DAPI addresses to use.
    #[error("no available addresses to use")]
    NoAvailableAddresses,
    /// [AddressListError] errors
    #[error("address list error: {0}")]
    AddressList(AddressListError),

    #[cfg(feature = "mocks")]
    #[error("mock error: {0}")]
    /// Error happened in mock client
    Mock(#[from] crate::mock::MockError),
}

impl CanRetry for DapiClientError {
    fn can_retry(&self) -> bool {
        use DapiClientError::*;
        match self {
            NoAvailableAddresses => false,
            Transport(transport_error) => transport_error.can_retry(),
            AddressList(_) => false,
            #[cfg(feature = "mocks")]
            Mock(_) => false,
        }
    }
}

/// Serialization of [DapiClientError].
///
/// We need to do manual serialization because of the generic type parameter which doesn't support serde derive.
impl Mockable for DapiClientError {
    #[cfg(feature = "mocks")]
    fn mock_serialize(&self) -> Option<Vec<u8>> {
        Some(serde_json::to_vec(self).expect("serialize DAPI client error"))
    }

    #[cfg(feature = "mocks")]
    fn mock_deserialize(data: &[u8]) -> Option<Self> {
        Some(serde_json::from_slice(data).expect("deserialize DAPI client error"))
    }
}

<<<<<<< HEAD
#[async_trait]
/// DAPI client executor trait.
pub trait DapiRequestExecutor {
    /// Execute request using this DAPI client.
    async fn execute<R>(
        &self,
        request: R,
        settings: RequestSettings,
    ) -> Result<R::Response, DapiClientError>
    where
        R: TransportRequest + Mockable,
        R::Response: Mockable,
        TransportError: Mockable;
}

=======
>>>>>>> 4dbdc1fc
/// Access point to DAPI.
#[derive(Debug, Clone)]
pub struct DapiClient {
    address_list: Arc<RwLock<AddressList>>,
    settings: RequestSettings,
    pool: ConnectionPool,
    #[cfg(feature = "dump")]
    pub(crate) dump_dir: Option<std::path::PathBuf>,
}

impl DapiClient {
    /// Initialize new [DapiClient] and optionally override default settings.
    pub fn new(address_list: AddressList, settings: RequestSettings) -> Self {
        // multiply by 3 as we need to store core and platform addresses, and we want some spare capacity just in case
        let address_count = 3 * address_list.len();

        Self {
            address_list: Arc::new(RwLock::new(address_list)),
            settings,
            pool: ConnectionPool::new(address_count),
            #[cfg(feature = "dump")]
            dump_dir: None,
        }
    }

    /// Return the [DapiClient] address list.
    pub fn address_list(&self) -> &Arc<RwLock<AddressList>> {
        &self.address_list
    }
}

#[async_trait]
impl DapiRequestExecutor for DapiClient {
    /// Execute the [DapiRequest](crate::DapiRequest).
    async fn execute<R>(
        &self,
        request: R,
        settings: RequestSettings,
<<<<<<< HEAD
    ) -> Result<R::Response, DapiClientError>
=======
    ) -> ExecutionResult<R::Response, DapiClientError<<R::Client as TransportClient>::Error>>
>>>>>>> 4dbdc1fc
    where
        R: TransportRequest + Mockable,
        R::Response: Mockable,
        TransportError: Mockable,
    {
        // Join settings of different sources to get final version of the settings for this execution:
        let applied_settings = self
            .settings
            .override_by(R::SETTINGS_OVERRIDES)
            .override_by(settings)
            .finalize();

        // Setup retry policy:
        let retry_settings = ConstantBuilder::default()
            .with_max_times(applied_settings.retries)
            .with_delay(Duration::from_millis(10));

        // Save dump dir for later use, as self is moved into routine
        #[cfg(feature = "dump")]
        let dump_dir = self.dump_dir.clone();
        #[cfg(feature = "dump")]
        let dump_request = request.clone();

        let retries_counter_arc = Arc::new(AtomicUsize::new(0));
        let retries_counter_arc_ref = &retries_counter_arc;

        // Setup DAPI request execution routine future. It's a closure that will be called
        // more once to build new future on each retry.
        let routine = move || {
            let retries_counter = Arc::clone(retries_counter_arc_ref);

            // Try to get an address to initialize transport on:
            let address_list = self
                .address_list
                .read()
                .expect("can't get address list for read");

            let address_result = address_list
                .get_live_address()
                .cloned()
                .ok_or(DapiClientError::NoAvailableAddresses);

            drop(address_list);

            let _span = tracing::trace_span!(
                "execute request",
                address = ?address_result,
                settings = ?applied_settings,
                method = request.method_name(),
            )
            .entered();

            tracing::trace!(
                ?request,
                "calling {} with {} request",
                request.method_name(),
                request.request_name(),
            );

            let transport_request = request.clone();
            let response_name = request.response_name();

            // Create a future using `async` block that will be returned from the closure on
            // each retry. Could be just a request future, but need to unpack client first.
            async move {
                // It stays wrapped in `Result` since we want to return
                // `impl Future<Output = Result<...>`, not a `Result` itself.
                let address = address_result.map_err(|inner| ExecutionError {
                    inner,
                    retries: retries_counter.load(std::sync::atomic::Ordering::Acquire),
                    address: None,
                })?;

                let pool = self.pool.clone();

                let mut transport_client = R::Client::with_uri_and_settings(
                    address.uri().clone(),
                    &applied_settings,
                    &pool,
                )
<<<<<<< HEAD
                .map_err(|e| DapiClientError::Transport(e, address.clone()))?;
=======
                .map_err(|error| ExecutionError {
                    inner: DapiClientError::Transport(error),
                    retries: retries_counter.load(std::sync::atomic::Ordering::Acquire),
                    address: Some(address.clone()),
                })?;
>>>>>>> 4dbdc1fc

                let response = transport_request
                    .execute_transport(&mut transport_client, &applied_settings)
                    .await
<<<<<<< HEAD
                    .map_err(|e| DapiClientError::Transport(e, address.clone()));
=======
                    .map_err(DapiClientError::Transport);
>>>>>>> 4dbdc1fc

                match &response {
                    Ok(_) => {
                        // Unban the address if it was banned and node responded successfully this time
                        if address.is_banned() {
                            let mut address_list = self
                                .address_list
                                .write()
                                .expect("can't get address list for write");

<<<<<<< HEAD
                            address_list
                                .unban_address(&address)
                                .map_err(DapiClientError::AddressList)?;
=======
                            address_list.unban_address(&address).map_err(|error| {
                                ExecutionError {
                                    inner: DapiClientError::AddressList(error),
                                    retries: retries_counter
                                        .load(std::sync::atomic::Ordering::Acquire),
                                    address: Some(address.clone()),
                                }
                            })?;
>>>>>>> 4dbdc1fc
                        }

                        tracing::trace!(?response, "received {} response", response_name);
                    }
                    Err(error) => {
                        if error.can_retry() {
                            if applied_settings.ban_failed_address {
                                let mut address_list = self
                                    .address_list
                                    .write()
                                    .expect("can't get address list for write");

<<<<<<< HEAD
                                address_list
                                    .ban_address(&address)
                                    .map_err(DapiClientError::AddressList)?;
=======
                                address_list.ban_address(&address).map_err(|error| {
                                    ExecutionError {
                                        inner: DapiClientError::AddressList(error),
                                        retries: retries_counter
                                            .load(std::sync::atomic::Ordering::Acquire),
                                        address: Some(address.clone()),
                                    }
                                })?;
>>>>>>> 4dbdc1fc
                            }
                        } else {
                            tracing::trace!(?error, "received error");
                        }
                    }
                };

                let retries = retries_counter.load(std::sync::atomic::Ordering::Acquire);

                response
                    .map(|inner| ExecutionResponse {
                        inner,
                        retries,
                        address: address.clone(),
                    })
                    .map_err(|inner| ExecutionError {
                        inner,
                        retries,
                        address: Some(address),
                    })
            }
        };

        // Start the routine with retry policy applied:
        // We allow let_and_return because `result` is used later if dump feature is enabled
        let result = routine
            .retry(retry_settings)
            .notify(|error, duration| {
                let retries_counter = Arc::clone(&retries_counter_arc);
                retries_counter.fetch_add(1, std::sync::atomic::Ordering::AcqRel);

                tracing::warn!(
                    ?error,
                    "retrying error with sleeping {} secs",
                    duration.as_secs_f32()
                );
            })
            .when(|e| e.can_retry())
            .instrument(tracing::info_span!("request routine"))
            .await;

        if let Err(error) = &result {
            if !error.can_retry() {
                tracing::error!(?error, "request failed");
            }
        }

        // Dump request and response to disk if dump_dir is set:
        #[cfg(feature = "dump")]
        Self::dump_request_response(&dump_request, &result, dump_dir);

        result
    }
}<|MERGE_RESOLUTION|>--- conflicted
+++ resolved
@@ -23,17 +23,11 @@
 #[cfg_attr(feature = "mocks", derive(serde::Serialize, serde::Deserialize))]
 pub enum DapiClientError {
     /// The error happened on transport layer
-<<<<<<< HEAD
-    #[error("transport error with {1}: {0}")]
+    #[error("transport error: {0}")]
     Transport(
         #[cfg_attr(feature = "mocks", serde(with = "dapi_grpc::mock::serde_mockable"))]
         TransportError,
-        Address,
     ),
-=======
-    #[error("transport error: {0}")]
-    Transport(#[cfg_attr(feature = "mocks", serde(with = "dapi_grpc::mock::serde_mockable"))] TE),
->>>>>>> 4dbdc1fc
     /// There are no valid DAPI addresses to use.
     #[error("no available addresses to use")]
     NoAvailableAddresses,
@@ -75,24 +69,6 @@
     }
 }
 
-<<<<<<< HEAD
-#[async_trait]
-/// DAPI client executor trait.
-pub trait DapiRequestExecutor {
-    /// Execute request using this DAPI client.
-    async fn execute<R>(
-        &self,
-        request: R,
-        settings: RequestSettings,
-    ) -> Result<R::Response, DapiClientError>
-    where
-        R: TransportRequest + Mockable,
-        R::Response: Mockable,
-        TransportError: Mockable;
-}
-
-=======
->>>>>>> 4dbdc1fc
 /// Access point to DAPI.
 #[derive(Debug, Clone)]
 pub struct DapiClient {
@@ -131,11 +107,7 @@
         &self,
         request: R,
         settings: RequestSettings,
-<<<<<<< HEAD
-    ) -> Result<R::Response, DapiClientError>
-=======
-    ) -> ExecutionResult<R::Response, DapiClientError<<R::Client as TransportClient>::Error>>
->>>>>>> 4dbdc1fc
+    ) -> ExecutionResult<R::Response, DapiClientError>
     where
         R: TransportRequest + Mockable,
         R::Response: Mockable,
@@ -216,24 +188,16 @@
                     &applied_settings,
                     &pool,
                 )
-<<<<<<< HEAD
-                .map_err(|e| DapiClientError::Transport(e, address.clone()))?;
-=======
                 .map_err(|error| ExecutionError {
                     inner: DapiClientError::Transport(error),
                     retries: retries_counter.load(std::sync::atomic::Ordering::Acquire),
                     address: Some(address.clone()),
                 })?;
->>>>>>> 4dbdc1fc
 
                 let response = transport_request
                     .execute_transport(&mut transport_client, &applied_settings)
                     .await
-<<<<<<< HEAD
-                    .map_err(|e| DapiClientError::Transport(e, address.clone()));
-=======
                     .map_err(DapiClientError::Transport);
->>>>>>> 4dbdc1fc
 
                 match &response {
                     Ok(_) => {
@@ -244,11 +208,6 @@
                                 .write()
                                 .expect("can't get address list for write");
 
-<<<<<<< HEAD
-                            address_list
-                                .unban_address(&address)
-                                .map_err(DapiClientError::AddressList)?;
-=======
                             address_list.unban_address(&address).map_err(|error| {
                                 ExecutionError {
                                     inner: DapiClientError::AddressList(error),
@@ -257,7 +216,6 @@
                                     address: Some(address.clone()),
                                 }
                             })?;
->>>>>>> 4dbdc1fc
                         }
 
                         tracing::trace!(?response, "received {} response", response_name);
@@ -270,11 +228,6 @@
                                     .write()
                                     .expect("can't get address list for write");
 
-<<<<<<< HEAD
-                                address_list
-                                    .ban_address(&address)
-                                    .map_err(DapiClientError::AddressList)?;
-=======
                                 address_list.ban_address(&address).map_err(|error| {
                                     ExecutionError {
                                         inner: DapiClientError::AddressList(error),
@@ -283,7 +236,6 @@
                                         address: Some(address.clone()),
                                     }
                                 })?;
->>>>>>> 4dbdc1fc
                             }
                         } else {
                             tracing::trace!(?error, "received error");
