--- conflicted
+++ resolved
@@ -98,7 +98,6 @@
         }
     }
 
-<<<<<<< HEAD
     /// Set CA certificate to use when verifying the server's certificate.
     ///
     /// # Arguments
@@ -111,11 +110,11 @@
         self.ca_certificate = Some(Certificate::from_pem(pem_ca_cert));
 
         self
-=======
+    }
+
     /// Return the [DapiClient] address list.
     pub fn address_list(&self) -> &Arc<RwLock<AddressList>> {
         &self.address_list
->>>>>>> d8eb951c
     }
 }
 
@@ -161,12 +160,7 @@
         // Setup DAPI request execution routine future. It's a closure that will be called
         // more once to build new future on each retry.
         let routine = move || {
-<<<<<<< HEAD
-            let applied_settings = applied_settings.clone();
-            // Try to get an address to initialize transport on:
-=======
             let retries_counter = Arc::clone(retries_counter_arc_ref);
->>>>>>> d8eb951c
 
             // Try to get an address to initialize transport on:
             let address_list = self
