//! [DapiClient] definition.

use backon::{ConstantBuilder, Retryable};
use dapi_grpc::mock::Mockable;
use dapi_grpc::tonic::async_trait;
<<<<<<< HEAD
use dapi_grpc::tonic::transport::Certificate;
use std::fmt::Debug;
=======
use std::fmt::{Debug, Display};
>>>>>>> bf6282d4
use std::sync::atomic::AtomicUsize;
use std::sync::Arc;
use std::time::Duration;
use tracing::Instrument;

use crate::address_list::AddressListError;
use crate::connection_pool::ConnectionPool;
use crate::request_settings::AppliedRequestSettings;
use crate::transport::TransportError;
use crate::{
    transport::{TransportClient, TransportRequest},
    AddressList, CanRetry, DapiRequestExecutor, ExecutionError, ExecutionResponse, ExecutionResult,
    RequestSettings,
};

/// General DAPI request error type.
#[derive(Debug, thiserror::Error)]
#[cfg_attr(feature = "mocks", derive(serde::Serialize, serde::Deserialize))]
pub enum DapiClientError {
    /// The error happened on transport layer
    #[error("transport error: {0}")]
    Transport(
        #[cfg_attr(feature = "mocks", serde(with = "dapi_grpc::mock::serde_mockable"))]
        TransportError,
    ),
    /// There are no valid DAPI addresses to use.
    #[error("no available addresses to use")]
    NoAvailableAddresses,
    /// [AddressListError] errors
    #[error("address list error: {0}")]
    AddressList(AddressListError),

    #[cfg(feature = "mocks")]
    #[error("mock error: {0}")]
    /// Error happened in mock client
    Mock(#[from] crate::mock::MockError),
}

impl CanRetry for DapiClientError {
    fn can_retry(&self) -> bool {
        use DapiClientError::*;
        match self {
            NoAvailableAddresses => false,
            Transport(transport_error) => transport_error.can_retry(),
            AddressList(_) => false,
            #[cfg(feature = "mocks")]
            Mock(_) => false,
        }
    }
}

/// Serialization of [DapiClientError].
///
/// We need to do manual serialization because of the generic type parameter which doesn't support serde derive.
impl Mockable for DapiClientError {
    #[cfg(feature = "mocks")]
    fn mock_serialize(&self) -> Option<Vec<u8>> {
        Some(serde_json::to_vec(self).expect("serialize DAPI client error"))
    }

    #[cfg(feature = "mocks")]
    fn mock_deserialize(data: &[u8]) -> Option<Self> {
        Some(serde_json::from_slice(data).expect("deserialize DAPI client error"))
    }
}

/// Access point to DAPI.
#[derive(Debug, Clone)]
pub struct DapiClient {
    address_list: AddressList,
    settings: RequestSettings,
    pool: ConnectionPool,
    /// Certificate Authority certificate to use for verifying the server's certificate.
    pub ca_certificate: Option<Certificate>,
    #[cfg(feature = "dump")]
    pub(crate) dump_dir: Option<std::path::PathBuf>,
}

impl DapiClient {
    /// Initialize new [DapiClient] and optionally override default settings.
    pub fn new(address_list: AddressList, settings: RequestSettings) -> Self {
        // multiply by 3 as we need to store core and platform addresses, and we want some spare capacity just in case
        let address_count = 3 * address_list.len();

        Self {
            address_list,
            settings,
            pool: ConnectionPool::new(address_count),
            #[cfg(feature = "dump")]
            dump_dir: None,
            ca_certificate: None,
        }
    }

    /// Set CA certificate to use when verifying the server's certificate.
    ///
    /// # Arguments
    ///
    /// * `pem_ca_cert` - CA certificate in PEM format.
    ///
    /// # Returns
    /// [DapiClient] with CA certificate set.
    pub fn with_ca_certificate(mut self, ca_cert: Certificate) -> Self {
        self.ca_certificate = Some(ca_cert);

        self
    }

    /// Return the [DapiClient] address list.
    pub fn address_list(&self) -> &AddressList {
        &self.address_list
    }
}

/// Ban address in case of retryable error or unban it
/// if it was banned, and the request was successful.
pub fn update_address_ban_status<R, E>(
    address_list: &AddressList,
    result: &ExecutionResult<R, E>,
    applied_settings: &AppliedRequestSettings,
) where
    E: CanRetry + Display + Debug,
{
    match &result {
        Ok(response) => {
            // Unban the address if it was banned and node responded successfully this time
            if address_list.is_banned(&response.address) {
                if address_list.unban(&response.address) {
                    tracing::debug!(address = ?response.address, "unban successfully responded address {}", response.address);
                } else {
                    // The address might be already removed from the list
                    // by background process (i.e., SML update), and it's fine.
                    tracing::debug!(
                        address = ?response.address,
                        "unable to unban address {} because it's not in the list anymore",
                        response.address
                    );
                }
            }
        }
        Err(error) => {
            if error.can_retry() {
                if let Some(address) = error.address.as_ref() {
                    if applied_settings.ban_failed_address {
                        if address_list.ban(address) {
                            tracing::warn!(
                                ?address,
                                ?error,
                                "ban address {address} due to error: {error}"
                            );
                        } else {
                            // The address might be already removed from the list
                            // by background process (i.e., SML update), and it's fine.
                            tracing::debug!(
                                ?address,
                                ?error,
                                "unable to ban address {address} because it's not in the list anymore"
                            );
                        }
                    } else {
                        tracing::debug!(
                            ?error,
                            ?address,
                            "we should ban the address {address} due to the error but banning is disabled"
                        );
                    }
                } else {
                    tracing::debug!(
                        ?error,
                        "we should ban an address due to the error but address is absent"
                    );
                }
            }
        }
    };
}

#[async_trait]
impl DapiRequestExecutor for DapiClient {
    /// Execute the [DapiRequest](crate::DapiRequest).
    async fn execute<R>(
        &self,
        request: R,
        settings: RequestSettings,
    ) -> ExecutionResult<R::Response, DapiClientError>
    where
        R: TransportRequest + Mockable,
        R::Response: Mockable,
        TransportError: Mockable,
    {
        // Join settings of different sources to get final version of the settings for this execution:
        let mut applied_settings = self
            .settings
            .override_by(R::SETTINGS_OVERRIDES)
            .override_by(settings)
            .finalize();

        // Setup CA certificate
        if let Some(ca_certificate) = &self.ca_certificate {
            applied_settings = applied_settings.with_ca_certificate(ca_certificate.clone());
        }

        // Setup retry policy:
        let retry_settings = ConstantBuilder::default()
            .with_max_times(applied_settings.retries)
            .with_delay(Duration::from_millis(10));

        // Save dump dir for later use, as self is moved into routine
        #[cfg(feature = "dump")]
        let dump_dir = self.dump_dir.clone();
        #[cfg(feature = "dump")]
        let dump_request = request.clone();

        let retries_counter_arc = Arc::new(AtomicUsize::new(0));
        let retries_counter_arc_ref = &retries_counter_arc;

        // We need reference so that the closure is FnMut
        let applied_settings = &applied_settings;

        // Setup DAPI request execution routine future. It's a closure that will be called
        // more once to build new future on each retry.
        let routine = move || {
            let retries_counter = Arc::clone(retries_counter_arc_ref);

            // Try to get an address to initialize transport on:
            let address_result = self
                .address_list
                .get_live_address()
                .ok_or(DapiClientError::NoAvailableAddresses);

            let _span = tracing::trace_span!(
                "execute request",
                address = ?address_result,
                settings = ?applied_settings,
                method = request.method_name(),
            )
            .entered();

            tracing::trace!(
                ?request,
                "calling {} with {} request",
                request.method_name(),
                request.request_name(),
            );

            let transport_request = request.clone();
            let response_name = request.response_name();

            // Create a future using `async` block that will be returned from the closure on
            // each retry. Could be just a request future, but need to unpack client first.
            async move {
                // It stays wrapped in `Result` since we want to return
                // `impl Future<Output = Result<...>`, not a `Result` itself.
                let address = address_result.map_err(|inner| ExecutionError {
                    inner,
                    retries: retries_counter.load(std::sync::atomic::Ordering::Relaxed),
                    address: None,
                })?;

                let pool = self.pool.clone();

                let mut transport_client = R::Client::with_uri_and_settings(
                    address.uri().clone(),
                    applied_settings,
                    &pool,
                )
                .map_err(|error| ExecutionError {
                    inner: DapiClientError::Transport(error),
                    retries: retries_counter.load(std::sync::atomic::Ordering::Relaxed),
                    address: Some(address.clone()),
                })?;

<<<<<<< HEAD
                let response = transport_request
                    .execute_transport(&mut transport_client, applied_settings)
=======
                let result = transport_request
                    .execute_transport(&mut transport_client, &applied_settings)
>>>>>>> bf6282d4
                    .await
                    .map_err(DapiClientError::Transport);

                let retries = retries_counter.load(std::sync::atomic::Ordering::Relaxed);

                let execution_result = result
                    .map(|inner| {
                        tracing::trace!(response = ?inner, "received {} response", response_name);

                        ExecutionResponse {
                            inner,
                            retries,
                            address: address.clone(),
                        }
                    })
                    .map_err(|inner| {
                        tracing::debug!(error = ?inner, "received error: {inner}");

                        ExecutionError {
                            inner,
                            retries,
                            address: Some(address.clone()),
                        }
                    });

                update_address_ban_status::<R::Response, DapiClientError>(
                    &self.address_list,
                    &execution_result,
                    &applied_settings,
                );

                execution_result
            }
        };

        // Start the routine with retry policy applied:
        // We allow let_and_return because `result` is used later if dump feature is enabled
        let result = routine
            .retry(retry_settings)
            .notify(|error, duration| {
                let retries_counter = Arc::clone(&retries_counter_arc);
                retries_counter.fetch_add(1, std::sync::atomic::Ordering::Relaxed);

                tracing::warn!(
                    ?error,
                    "retrying error with sleeping {} secs",
                    duration.as_secs_f32()
                );
            })
            .when(|e| e.can_retry())
            .instrument(tracing::info_span!("request routine"))
            .await;

        if let Err(error) = &result {
            if !error.can_retry() {
                tracing::error!(?error, "request failed");
            }
        }

        // Dump request and response to disk if dump_dir is set:
        #[cfg(feature = "dump")]
        Self::dump_request_response(&dump_request, &result, dump_dir);

        result
    }
}<|MERGE_RESOLUTION|>--- conflicted
+++ resolved
@@ -3,12 +3,8 @@
 use backon::{ConstantBuilder, Retryable};
 use dapi_grpc::mock::Mockable;
 use dapi_grpc::tonic::async_trait;
-<<<<<<< HEAD
 use dapi_grpc::tonic::transport::Certificate;
-use std::fmt::Debug;
-=======
 use std::fmt::{Debug, Display};
->>>>>>> bf6282d4
 use std::sync::atomic::AtomicUsize;
 use std::sync::Arc;
 use std::time::Duration;
@@ -281,13 +277,8 @@
                     address: Some(address.clone()),
                 })?;
 
-<<<<<<< HEAD
-                let response = transport_request
+                let result = transport_request
                     .execute_transport(&mut transport_client, applied_settings)
-=======
-                let result = transport_request
-                    .execute_transport(&mut transport_client, &applied_settings)
->>>>>>> bf6282d4
                     .await
                     .map_err(DapiClientError::Transport);
 
@@ -316,7 +307,7 @@
                 update_address_ban_status::<R::Response, DapiClientError>(
                     &self.address_list,
                     &execution_result,
-                    &applied_settings,
+                    applied_settings,
                 );
 
                 execution_result
