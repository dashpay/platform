//! Listing of gRPC requests used in DAPI.

<<<<<<< HEAD
use super::{CanRetry, TransportClient, TransportRequest};
=======
use std::time::Duration;

use super::{CanRetry, TransportClient, TransportError, TransportRequest};
>>>>>>> d8eb951c
use crate::connection_pool::{ConnectionPool, PoolPrefix};
use crate::{request_settings::AppliedRequestSettings, RequestSettings};
use dapi_grpc::core::v0::core_client::CoreClient;
use dapi_grpc::core::v0::{self as core_proto};
use dapi_grpc::platform::v0::{self as platform_proto, platform_client::PlatformClient};
<<<<<<< HEAD
use dapi_grpc::tonic::transport::Uri;
use dapi_grpc::tonic::transport::{Certificate, ClientTlsConfig};
=======
use dapi_grpc::tonic::transport::{ClientTlsConfig, Uri};
>>>>>>> d8eb951c
use dapi_grpc::tonic::Streaming;
use dapi_grpc::tonic::{transport::Channel, IntoRequest};
use futures::{future::BoxFuture, FutureExt, TryFutureExt};
use std::time::Duration;

/// Platform Client using gRPC transport.
pub type PlatformGrpcClient = PlatformClient<Channel>;
/// Core Client using gRPC transport.
pub type CoreGrpcClient = CoreClient<Channel>;

<<<<<<< HEAD
fn create_channel(uri: Uri, settings: Option<&AppliedRequestSettings>) -> Channel {
    let host = uri.host().expect("Failed to get host from URI").to_string();

    let mut builder = Channel::builder(uri);
=======
fn create_channel(
    uri: Uri,
    settings: Option<&AppliedRequestSettings>,
) -> Result<Channel, dapi_grpc::tonic::transport::Error> {
    let mut builder = Channel::builder(uri).tls_config(
        ClientTlsConfig::new()
            .with_native_roots()
            .with_webpki_roots()
            .assume_http2(true),
    )?;
>>>>>>> d8eb951c

    if let Some(settings) = settings {
        if let Some(timeout) = settings.connect_timeout {
            builder = builder.connect_timeout(timeout);
        }
        if let Some(pem) = settings.ca_certificate.as_ref() {
            let cert = Certificate::from_pem(pem);
            let tls_config = ClientTlsConfig::new()
                .domain_name(host)
                .ca_certificate(cert);
            builder = builder
                .tls_config(tls_config)
                .expect("Failed to set TLS config");
        }
    }

    Ok(builder.connect_lazy())
}

impl TransportClient for PlatformGrpcClient {
    fn with_uri(uri: Uri, pool: &ConnectionPool) -> Result<Self, TransportError> {
        Ok(pool
            .get_or_create(PoolPrefix::Platform, &uri, None, || {
                match create_channel(uri.clone(), None) {
                    Ok(channel) => Ok(Self::new(channel).into()),
                    Err(e) => Err(dapi_grpc::tonic::Status::failed_precondition(format!(
                        "Channel creation failed: {}",
                        e
                    ))),
                }
            })?
            .into())
    }

    fn with_uri_and_settings(
        uri: Uri,
        settings: &AppliedRequestSettings,
        pool: &ConnectionPool,
    ) -> Result<Self, TransportError> {
        Ok(pool
            .get_or_create(
                PoolPrefix::Platform,
                &uri,
                Some(settings),
                || match create_channel(uri.clone(), Some(settings)) {
                    Ok(channel) => Ok(Self::new(channel).into()),
                    Err(e) => Err(dapi_grpc::tonic::Status::failed_precondition(format!(
                        "Channel creation failed: {}",
                        e
                    ))),
                },
            )?
            .into())
    }
}

impl TransportClient for CoreGrpcClient {
    fn with_uri(uri: Uri, pool: &ConnectionPool) -> Result<Self, TransportError> {
        Ok(pool
            .get_or_create(PoolPrefix::Core, &uri, None, || {
                match create_channel(uri.clone(), None) {
                    Ok(channel) => Ok(Self::new(channel).into()),
                    Err(e) => Err(dapi_grpc::tonic::Status::failed_precondition(format!(
                        "Channel creation failed: {}",
                        e
                    ))),
                }
            })?
            .into())
    }

    fn with_uri_and_settings(
        uri: Uri,
        settings: &AppliedRequestSettings,
        pool: &ConnectionPool,
    ) -> Result<Self, TransportError> {
        Ok(pool
            .get_or_create(
                PoolPrefix::Core,
                &uri,
                Some(settings),
                || match create_channel(uri.clone(), Some(settings)) {
                    Ok(channel) => Ok(Self::new(channel).into()),
                    Err(e) => Err(dapi_grpc::tonic::Status::failed_precondition(format!(
                        "Channel creation failed: {}",
                        e
                    ))),
                },
            )?
            .into())
    }
}

impl CanRetry for dapi_grpc::tonic::Status {
    fn can_retry(&self) -> bool {
        let code = self.code();

        use dapi_grpc::tonic::Code::*;

        matches!(
            code,
            Ok | DataLoss
                | Cancelled
                | Unknown
                | DeadlineExceeded
                | ResourceExhausted
                | Aborted
                | Internal
                | Unavailable
        )
    }
}

/// Macro to implement the `TransportRequest` trait for a given request type, response type, client type, and settings.
///
/// # Parameters
///
/// - `$request:ty`: The request type for which the `TransportRequest` trait will be implemented.
/// - `$response:ty`: The response type returned by the transport request.
/// - `$client:ty`: The client type used to execute the transport request (eg. generated by `tonic` crate).
/// - `$settings:expr`: The settings to be used for the transport request; these settings will override client's
///   default settings, but can still be overriden by arguments to
///   the [`DapiRequestExecutor::execute`](crate::DapiRequestExecutor::execute) method.
/// - `$($method:tt)+`: The method of `$client` to be called to execute the request.
///
/// # Example
///
/// ```compile_fail
/// impl_transport_request_grpc!(
///     MyRequestType,
///     MyResponseType,
///     MyClientType,
///     my_settings,
///     my_method
/// );
/// ```
///
/// This will generate an implementation of the `TransportRequest` trait for `MyRequestType`
/// that uses `MyClientType` to execute the `my_method` method, with the specified `my_settings`.
///
/// The generated implementation will:
/// - Define the associated types `Client` and `Response`.
/// - Set the `SETTINGS_OVERRIDES` constant to the provided settings.
/// - Implement the `method_name` function to return the name of the method as a string.
/// - Implement the `execute_transport` function to execute the transport request using the provided client and settings.
macro_rules! impl_transport_request_grpc {
    ($request:ty, $response:ty, $client:ty, $settings:expr, $($method:tt)+) => {
        impl TransportRequest for $request {
            type Client = $client;

            type Response = $response;

            const SETTINGS_OVERRIDES: RequestSettings = $settings;

            fn method_name(&self) -> &'static str {
                stringify!($($method)+)
            }

            fn execute_transport<'c>(
                self,
                client: &'c mut Self::Client,
                settings: &AppliedRequestSettings,
            ) -> BoxFuture<'c, Result<Self::Response, TransportError>>
            {
                let mut grpc_request = self.into_request();

                if !settings.timeout.is_zero() {
                    grpc_request.set_timeout(settings.timeout);
                }

                client
                    .$($method)+(grpc_request)
                    .map_err(TransportError::Grpc)
                    .map_ok(|response| response.into_inner())
                    .boxed()
            }
        }
    };
}

// Link to each platform gRPC request what client and method to use:

const STREAMING_TIMEOUT: Duration = Duration::from_secs(5 * 60);

impl_transport_request_grpc!(
    platform_proto::GetIdentityRequest,
    platform_proto::GetIdentityResponse,
    PlatformGrpcClient,
    RequestSettings::default(),
    get_identity
);

impl_transport_request_grpc!(
    platform_proto::GetDocumentsRequest,
    platform_proto::GetDocumentsResponse,
    PlatformGrpcClient,
    RequestSettings::default(),
    get_documents
);

impl_transport_request_grpc!(
    platform_proto::GetDataContractRequest,
    platform_proto::GetDataContractResponse,
    PlatformGrpcClient,
    RequestSettings::default(),
    get_data_contract
);

impl_transport_request_grpc!(
    platform_proto::GetConsensusParamsRequest,
    platform_proto::GetConsensusParamsResponse,
    PlatformGrpcClient,
    RequestSettings::default(),
    get_consensus_params
);

impl_transport_request_grpc!(
    platform_proto::GetDataContractHistoryRequest,
    platform_proto::GetDataContractHistoryResponse,
    PlatformGrpcClient,
    RequestSettings::default(),
    get_data_contract_history
);

impl_transport_request_grpc!(
    platform_proto::BroadcastStateTransitionRequest,
    platform_proto::BroadcastStateTransitionResponse,
    PlatformGrpcClient,
    RequestSettings::default(),
    broadcast_state_transition
);

impl_transport_request_grpc!(
    platform_proto::WaitForStateTransitionResultRequest,
    platform_proto::WaitForStateTransitionResultResponse,
    PlatformGrpcClient,
    RequestSettings {
        timeout: Some(Duration::from_secs(80)),
        retries: Some(0),
        ban_failed_address: None,
        connect_timeout: None,
    },
    wait_for_state_transition_result
);

impl_transport_request_grpc!(
    platform_proto::GetIdentityByPublicKeyHashRequest,
    platform_proto::GetIdentityByPublicKeyHashResponse,
    PlatformGrpcClient,
    RequestSettings::default(),
    get_identity_by_public_key_hash
);

impl_transport_request_grpc!(
    platform_proto::GetIdentityBalanceRequest,
    platform_proto::GetIdentityBalanceResponse,
    PlatformGrpcClient,
    RequestSettings::default(),
    get_identity_balance
);

impl_transport_request_grpc!(
    platform_proto::GetIdentitiesBalancesRequest,
    platform_proto::GetIdentitiesBalancesResponse,
    PlatformGrpcClient,
    RequestSettings::default(),
    get_identities_balances
);

impl_transport_request_grpc!(
    platform_proto::GetIdentityNonceRequest,
    platform_proto::GetIdentityNonceResponse,
    PlatformGrpcClient,
    RequestSettings::default(),
    get_identity_nonce
);

impl_transport_request_grpc!(
    platform_proto::GetIdentityContractNonceRequest,
    platform_proto::GetIdentityContractNonceResponse,
    PlatformGrpcClient,
    RequestSettings::default(),
    get_identity_contract_nonce
);

impl_transport_request_grpc!(
    platform_proto::GetIdentityBalanceAndRevisionRequest,
    platform_proto::GetIdentityBalanceAndRevisionResponse,
    PlatformGrpcClient,
    RequestSettings::default(),
    get_identity_balance_and_revision
);

impl_transport_request_grpc!(
    platform_proto::GetIdentitiesContractKeysRequest,
    platform_proto::GetIdentitiesContractKeysResponse,
    PlatformGrpcClient,
    RequestSettings::default(),
    get_identities_contract_keys
);

impl_transport_request_grpc!(
    platform_proto::GetIdentityKeysRequest,
    platform_proto::GetIdentityKeysResponse,
    PlatformGrpcClient,
    RequestSettings::default(),
    get_identity_keys
);

impl_transport_request_grpc!(
    platform_proto::GetEpochsInfoRequest,
    platform_proto::GetEpochsInfoResponse,
    PlatformGrpcClient,
    RequestSettings::default(),
    get_epochs_info
);

impl_transport_request_grpc!(
    platform_proto::GetProtocolVersionUpgradeStateRequest,
    platform_proto::GetProtocolVersionUpgradeStateResponse,
    PlatformGrpcClient,
    RequestSettings::default(),
    get_protocol_version_upgrade_state
);

impl_transport_request_grpc!(
    platform_proto::GetProtocolVersionUpgradeVoteStatusRequest,
    platform_proto::GetProtocolVersionUpgradeVoteStatusResponse,
    PlatformGrpcClient,
    RequestSettings::default(),
    get_protocol_version_upgrade_vote_status
);

impl_transport_request_grpc!(
    platform_proto::GetDataContractsRequest,
    platform_proto::GetDataContractsResponse,
    PlatformGrpcClient,
    RequestSettings::default(),
    get_data_contracts
);

// rpc getContestedResources(GetContestedResourcesRequest) returns (GetContestedResourcesResponse);
impl_transport_request_grpc!(
    platform_proto::GetContestedResourcesRequest,
    platform_proto::GetContestedResourcesResponse,
    PlatformGrpcClient,
    RequestSettings::default(),
    get_contested_resources
);

//  rpc getContestedResourceVoteState(GetContestedResourceVoteStateRequest) returns (GetContestedResourceVoteStateResponse);
impl_transport_request_grpc!(
    platform_proto::GetContestedResourceVoteStateRequest,
    platform_proto::GetContestedResourceVoteStateResponse,
    PlatformGrpcClient,
    RequestSettings::default(),
    get_contested_resource_vote_state
);

// rpc getContestedResourceVotersForIdentity(GetContestedResourceVotersForIdentityRequest) returns (GetContestedResourceVotersForIdentityResponse);
impl_transport_request_grpc!(
    platform_proto::GetContestedResourceVotersForIdentityRequest,
    platform_proto::GetContestedResourceVotersForIdentityResponse,
    PlatformGrpcClient,
    RequestSettings::default(),
    get_contested_resource_voters_for_identity
);
// rpc getContestedResourceIdentityVoteStatus(GetContestedResourceIdentityVoteStatusRequest) returns (GetContestedResourceIdentityVoteStatusResponse);
impl_transport_request_grpc!(
    platform_proto::GetContestedResourceIdentityVotesRequest,
    platform_proto::GetContestedResourceIdentityVotesResponse,
    PlatformGrpcClient,
    RequestSettings::default(),
    get_contested_resource_identity_votes
);
// rpc GetVotePollsByEndDateRequest(GetVotePollsByEndDateRequest) returns (GetVotePollsByEndDateResponse);
impl_transport_request_grpc!(
    platform_proto::GetVotePollsByEndDateRequest,
    platform_proto::GetVotePollsByEndDateResponse,
    PlatformGrpcClient,
    RequestSettings::default(),
    get_vote_polls_by_end_date
);

// rpc GetEvonodesProposedEpochBlocksByIdsRequest(GetEvonodesProposedEpochBlocksByIdsRequest) returns (GetEvonodesProposedEpochBlocksResponse);
impl_transport_request_grpc!(
    platform_proto::GetEvonodesProposedEpochBlocksByIdsRequest,
    platform_proto::GetEvonodesProposedEpochBlocksResponse,
    PlatformGrpcClient,
    RequestSettings::default(),
    get_evonodes_proposed_epoch_blocks_by_ids
);

// rpc GetEvonodesProposedEpochBlocksByRangeRequest(GetEvonodesProposedEpochBlocksByRangeRequest) returns (GetEvonodesProposedEpochBlocksResponse);
impl_transport_request_grpc!(
    platform_proto::GetEvonodesProposedEpochBlocksByRangeRequest,
    platform_proto::GetEvonodesProposedEpochBlocksResponse,
    PlatformGrpcClient,
    RequestSettings::default(),
    get_evonodes_proposed_epoch_blocks_by_range
);

// rpc getPrefundedSpecializedBalance(GetPrefundedSpecializedBalanceRequest) returns (GetPrefundedSpecializedBalanceResponse);
impl_transport_request_grpc!(
    platform_proto::GetPrefundedSpecializedBalanceRequest,
    platform_proto::GetPrefundedSpecializedBalanceResponse,
    PlatformGrpcClient,
    RequestSettings::default(),
    get_prefunded_specialized_balance
);

// rpc getPathElements(GetPathElementsRequest) returns (GetPathElementsResponse);
impl_transport_request_grpc!(
    platform_proto::GetPathElementsRequest,
    platform_proto::GetPathElementsResponse,
    PlatformGrpcClient,
    RequestSettings::default(),
    get_path_elements
);

// rpc getTotalCreditsInPlatform(GetTotalCreditsInPlatformRequest) returns (GetTotalCreditsInPlatformResponse);
impl_transport_request_grpc!(
    platform_proto::GetTotalCreditsInPlatformRequest,
    platform_proto::GetTotalCreditsInPlatformResponse,
    PlatformGrpcClient,
    RequestSettings::default(),
    get_total_credits_in_platform
);

// rpc getCurrentQuorumsInfo(GetCurrentQuorumsInfoRequest) returns (GetCurrentQuorumsInfoResponse);
impl_transport_request_grpc!(
    platform_proto::GetCurrentQuorumsInfoRequest,
    platform_proto::GetCurrentQuorumsInfoResponse,
    PlatformGrpcClient,
    RequestSettings::default(),
    get_current_quorums_info
);

// Link to each core gRPC request what client and method to use:

impl_transport_request_grpc!(
    core_proto::GetTransactionRequest,
    core_proto::GetTransactionResponse,
    CoreGrpcClient,
    RequestSettings::default(),
    get_transaction
);

impl_transport_request_grpc!(
    core_proto::GetBlockchainStatusRequest,
    core_proto::GetBlockchainStatusResponse,
    CoreGrpcClient,
    RequestSettings::default(),
    get_blockchain_status
);

impl_transport_request_grpc!(
    core_proto::BroadcastTransactionRequest,
    core_proto::BroadcastTransactionResponse,
    CoreGrpcClient,
    RequestSettings::default(),
    broadcast_transaction
);

impl_transport_request_grpc!(
    core_proto::TransactionsWithProofsRequest,
    Streaming<core_proto::TransactionsWithProofsResponse>,
    CoreGrpcClient,
    RequestSettings {
        timeout: Some(STREAMING_TIMEOUT),
        ban_failed_address: None,
        connect_timeout: None,
        retries: None,
    },
    subscribe_to_transactions_with_proofs
);

// rpc getStatus(GetStatusRequest) returns (GetStatusResponse);
impl_transport_request_grpc!(
    platform_proto::GetStatusRequest,
    platform_proto::GetStatusResponse,
    PlatformGrpcClient,
    RequestSettings::default(),
    get_status
);<|MERGE_RESOLUTION|>--- conflicted
+++ resolved
@@ -1,65 +1,49 @@
 //! Listing of gRPC requests used in DAPI.
 
-<<<<<<< HEAD
-use super::{CanRetry, TransportClient, TransportRequest};
-=======
 use std::time::Duration;
 
 use super::{CanRetry, TransportClient, TransportError, TransportRequest};
->>>>>>> d8eb951c
 use crate::connection_pool::{ConnectionPool, PoolPrefix};
 use crate::{request_settings::AppliedRequestSettings, RequestSettings};
 use dapi_grpc::core::v0::core_client::CoreClient;
 use dapi_grpc::core::v0::{self as core_proto};
 use dapi_grpc::platform::v0::{self as platform_proto, platform_client::PlatformClient};
-<<<<<<< HEAD
-use dapi_grpc::tonic::transport::Uri;
-use dapi_grpc::tonic::transport::{Certificate, ClientTlsConfig};
-=======
-use dapi_grpc::tonic::transport::{ClientTlsConfig, Uri};
->>>>>>> d8eb951c
+use dapi_grpc::tonic::transport::{Certificate, ClientTlsConfig, Uri};
 use dapi_grpc::tonic::Streaming;
 use dapi_grpc::tonic::{transport::Channel, IntoRequest};
 use futures::{future::BoxFuture, FutureExt, TryFutureExt};
-use std::time::Duration;
 
 /// Platform Client using gRPC transport.
 pub type PlatformGrpcClient = PlatformClient<Channel>;
 /// Core Client using gRPC transport.
 pub type CoreGrpcClient = CoreClient<Channel>;
 
-<<<<<<< HEAD
-fn create_channel(uri: Uri, settings: Option<&AppliedRequestSettings>) -> Channel {
-    let host = uri.host().expect("Failed to get host from URI").to_string();
-
-    let mut builder = Channel::builder(uri);
-=======
 fn create_channel(
     uri: Uri,
     settings: Option<&AppliedRequestSettings>,
 ) -> Result<Channel, dapi_grpc::tonic::transport::Error> {
-    let mut builder = Channel::builder(uri).tls_config(
-        ClientTlsConfig::new()
-            .with_native_roots()
-            .with_webpki_roots()
-            .assume_http2(true),
-    )?;
->>>>>>> d8eb951c
+    let host = uri.host().expect("Failed to get host from URI").to_string();
+
+    let mut builder = Channel::builder(uri);
+    let mut tls_config = ClientTlsConfig::new()
+        .with_native_roots()
+        .with_webpki_roots()
+        .assume_http2(true);
 
     if let Some(settings) = settings {
         if let Some(timeout) = settings.connect_timeout {
             builder = builder.connect_timeout(timeout);
         }
+
         if let Some(pem) = settings.ca_certificate.as_ref() {
             let cert = Certificate::from_pem(pem);
-            let tls_config = ClientTlsConfig::new()
-                .domain_name(host)
-                .ca_certificate(cert);
-            builder = builder
-                .tls_config(tls_config)
-                .expect("Failed to set TLS config");
-        }
+            tls_config = tls_config.ca_certificate(cert).domain_name(host);
+        };
     }
+
+    builder = builder
+        .tls_config(tls_config)
+        .expect("Failed to set TLS config");
 
     Ok(builder.connect_lazy())
 }
