--- conflicted
+++ resolved
@@ -93,10 +93,7 @@
     /// Specified address is not present in the list
     #[error("address {0} not found in the list")]
     AddressNotFound(#[cfg_attr(feature = "mocks", serde(with = "http_serde::uri"))] Uri),
-<<<<<<< HEAD
-=======
     /// A valid uri is required to create an Address
->>>>>>> ffc2aeaf
     #[error("unable parse address: {0}")]
     #[cfg_attr(feature = "mocks", serde(skip))]
     InvalidAddressUri(#[from] http::uri::InvalidUri),
