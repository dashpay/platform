//! Subsystem to manage DAPI nodes.

use chrono::Utc;
use dapi_grpc::tonic::transport::Uri;
use rand::{rngs::SmallRng, seq::IteratorRandom, SeedableRng};
use std::collections::hash_map::Entry;
use std::collections::HashMap;
use std::hash::{Hash, Hasher};
use std::mem;
use std::str::FromStr;
use std::sync::{Arc, RwLock};
use std::time::Duration;

const DEFAULT_BASE_BAN_PERIOD: Duration = Duration::from_secs(60);

/// DAPI address.
#[derive(Debug, Clone, Eq)]
#[cfg_attr(feature = "mocks", derive(serde::Serialize, serde::Deserialize))]
pub struct Address(#[cfg_attr(feature = "mocks", serde(with = "http_serde::uri"))] Uri);

impl FromStr for Address {
    type Err = AddressListError;

    fn from_str(s: &str) -> Result<Self, Self::Err> {
        Uri::from_str(s)
            .map_err(|e| AddressListError::InvalidAddressUri(e.to_string()))
            .map(Address::try_from)?
    }
}

impl PartialEq<Self> for Address {
    fn eq(&self, other: &Self) -> bool {
        self.0 == other.0
    }
}

impl PartialEq<Uri> for Address {
    fn eq(&self, other: &Uri) -> bool {
        self.0 == *other
    }
}

impl Hash for Address {
    fn hash<H: Hasher>(&self, state: &mut H) {
        self.0.hash(state);
    }
}

<<<<<<< HEAD
impl TryFrom<Uri> for Address {
    type Error = AddressListError;

    fn try_from(value: Uri) -> Result<Self, Self::Error> {
        if value.host().is_none() {
            return Err(AddressListError::InvalidAddressUri(
                "uri must contain host".to_string(),
            ));
        }

        Ok(Address {
            ban_count: 0,
            banned_until: None,
            uri: value,
        })
=======
impl From<Uri> for Address {
    fn from(uri: Uri) -> Self {
        Address(uri)
>>>>>>> 5c9b3fc1
    }
}

impl Address {
    /// Get [Uri] of a node.
    pub fn uri(&self) -> &Uri {
        &self.0
    }
}

/// Address status
/// Contains information about the number of bans and the time until the next ban is lifted.
#[derive(Debug, Default, Clone)]
pub struct AddressStatus {
    ban_count: usize,
    banned_until: Option<chrono::DateTime<Utc>>,
}

impl AddressStatus {
    /// Ban the [Address] so it won't be available through [AddressList::get_live_address] for some time.
    pub fn ban(&mut self, base_ban_period: &Duration) {
        let coefficient = (self.ban_count as f64).exp();
        let ban_period = Duration::from_secs_f64(base_ban_period.as_secs_f64() * coefficient);

        self.banned_until = Some(chrono::Utc::now() + ban_period);
        self.ban_count += 1;
    }

    /// Check if [Address] is banned.
    pub fn is_banned(&self) -> bool {
        self.ban_count > 0
    }

    /// Clears ban record.
    pub fn unban(&mut self) {
        self.ban_count = 0;
        self.banned_until = None;
    }
}

/// [AddressList] errors
#[derive(Debug, thiserror::Error)]
#[cfg_attr(feature = "mocks", derive(serde::Serialize, serde::Deserialize))]
pub enum AddressListError {
    /// A valid uri is required to create an Address
    #[error("unable parse address: {0}")]
    #[cfg_attr(feature = "mocks", serde(skip))]
    InvalidAddressUri(String),
}

/// A structure to manage DAPI addresses to select from
/// for [DapiRequest](crate::DapiRequest) execution.
#[derive(Debug, Clone)]
pub struct AddressList {
    addresses: Arc<RwLock<HashMap<Address, AddressStatus>>>,
    base_ban_period: Duration,
}

impl Default for AddressList {
    fn default() -> Self {
        Self::new()
    }
}

impl std::fmt::Display for Address {
    fn fmt(&self, f: &mut std::fmt::Formatter<'_>) -> std::fmt::Result {
        self.0.fmt(f)
    }
}

impl AddressList {
    /// Creates an empty [AddressList] with default base ban time.
    pub fn new() -> Self {
        AddressList::with_settings(DEFAULT_BASE_BAN_PERIOD)
    }

    /// Creates an empty [AddressList] with adjustable base ban time.
    pub fn with_settings(base_ban_period: Duration) -> Self {
        AddressList {
            addresses: Arc::new(RwLock::new(HashMap::new())),
            base_ban_period,
        }
    }

    /// Bans address
    /// Returns false if the address is not in the list.
    pub fn ban(&self, address: &Address) -> bool {
        let mut guard = self.addresses.write().unwrap();

        let Some(status) = guard.get_mut(address) else {
            return false;
        };

        status.ban(&self.base_ban_period);

        true
    }

    /// Clears address' ban record
    /// Returns false if the address is not in the list.
    pub fn unban(&self, address: &Address) -> bool {
        let mut guard = self.addresses.write().unwrap();

        let Some(status) = guard.get_mut(address) else {
            return false;
        };

        status.unban();

        true
    }

    /// Check if the address is banned.
    pub fn is_banned(&self, address: &Address) -> bool {
        let guard = self.addresses.read().unwrap();

        guard
            .get(address)
            .map(|status| status.is_banned())
            .unwrap_or(false)
    }

    /// Adds a node [Address] to [AddressList]
    /// Returns false if the address is already in the list.
    pub fn add(&mut self, address: Address) -> bool {
        let mut guard = self.addresses.write().unwrap();

        match guard.entry(address) {
            Entry::Occupied(_) => false,
            Entry::Vacant(e) => {
                e.insert(AddressStatus::default());

                true
            }
        }
    }

    /// Remove address from the list
    /// Returns [AddressStatus] if the address was in the list.
    pub fn remove(&mut self, address: &Address) -> Option<AddressStatus> {
        let mut guard = self.addresses.write().unwrap();

        guard.remove(address)
    }

    #[deprecated]
    // TODO: Remove in favor of add
    /// Add a node [Address] to [AddressList] by [Uri].
    /// Returns false if the address is already in the list.
    pub fn add_uri(&mut self, uri: Uri) -> bool {
<<<<<<< HEAD
        self.addresses.insert(uri.try_into().expect("valid uri"))
=======
        self.add(Address::from(uri))
>>>>>>> 5c9b3fc1
    }

    /// Randomly select a not banned address.
    pub fn get_live_address(&self) -> Option<Address> {
        let guard = self.addresses.read().unwrap();

        let mut rng = SmallRng::from_entropy();

<<<<<<< HEAD
    /// Get all addresses that are not banned.
    fn unbanned(&self) -> Vec<&Address> {
        let now = Utc::now();
=======
        let now = chrono::Utc::now();
>>>>>>> 5c9b3fc1

        guard
            .iter()
            .filter(|(_, status)| {
                status
                    .banned_until
                    .map(|banned_until| banned_until < now)
                    .unwrap_or(true)
            })
            .choose(&mut rng)
            .map(|(addr, _)| addr.clone())
    }

    /// Get number of all addresses, both banned and not banned.
    pub fn len(&self) -> usize {
        self.addresses.read().unwrap().len()
    }

    /// Check if the list is empty.
    /// Returns true if there are no addresses in the list.
    /// Returns false if there is at least one address in the list.
    /// Banned addresses are also counted.
    pub fn is_empty(&self) -> bool {
        self.addresses.read().unwrap().is_empty()
    }
}

impl IntoIterator for AddressList {
    type Item = (Address, AddressStatus);
    type IntoIter = std::collections::hash_map::IntoIter<Address, AddressStatus>;

    fn into_iter(self) -> Self::IntoIter {
        let mut guard = self.addresses.write().unwrap();

        let addresses_map = mem::take(&mut *guard);

        addresses_map.into_iter()
    }
}

impl FromStr for AddressList {
    type Err = AddressListError;

    fn from_str(s: &str) -> Result<Self, Self::Err> {
        let uri_list: Vec<Address> = s
            .split(',')
            .map(Address::from_str)
            .collect::<Result<_, _>>()?;

        Ok(Self::from_iter(uri_list))
    }
}

impl FromIterator<Address> for AddressList {
    fn from_iter<T: IntoIterator<Item = Address>>(iter: T) -> Self {
        let mut address_list = Self::new();
        for uri in iter {
            address_list.add(uri);
        }

        address_list
    }
}<|MERGE_RESOLUTION|>--- conflicted
+++ resolved
@@ -46,7 +46,6 @@
     }
 }
 
-<<<<<<< HEAD
 impl TryFrom<Uri> for Address {
     type Error = AddressListError;
 
@@ -57,16 +56,7 @@
             ));
         }
 
-        Ok(Address {
-            ban_count: 0,
-            banned_until: None,
-            uri: value,
-        })
-=======
-impl From<Uri> for Address {
-    fn from(uri: Uri) -> Self {
-        Address(uri)
->>>>>>> 5c9b3fc1
+        Ok(Address(value))
     }
 }
 
@@ -217,11 +207,7 @@
     /// Add a node [Address] to [AddressList] by [Uri].
     /// Returns false if the address is already in the list.
     pub fn add_uri(&mut self, uri: Uri) -> bool {
-<<<<<<< HEAD
         self.addresses.insert(uri.try_into().expect("valid uri"))
-=======
-        self.add(Address::from(uri))
->>>>>>> 5c9b3fc1
     }
 
     /// Randomly select a not banned address.
@@ -230,13 +216,7 @@
 
         let mut rng = SmallRng::from_entropy();
 
-<<<<<<< HEAD
-    /// Get all addresses that are not banned.
-    fn unbanned(&self) -> Vec<&Address> {
-        let now = Utc::now();
-=======
         let now = chrono::Utc::now();
->>>>>>> 5c9b3fc1
 
         guard
             .iter()
