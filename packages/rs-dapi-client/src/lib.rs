//! This crate provides [DapiClient] --- transport layer for a decentralized API for Dash.

#![deny(missing_docs)]

mod address_list;
mod connection_pool;
mod dapi_client;
#[cfg(feature = "dump")]
pub mod dump;
mod executor;
#[cfg(feature = "mocks")]
pub mod mock;
mod request_settings;
pub mod transport;

pub use address_list::Address;
pub use address_list::AddressList;
pub use address_list::AddressListError;
pub use address_list::AddressStatus;
pub use connection_pool::ConnectionPool;
pub use dapi_client::{update_address_ban_status, DapiClient, DapiClientError};
#[cfg(feature = "dump")]
pub use dump::DumpData;
pub use executor::{
    DapiRequestExecutor, ExecutionError, ExecutionResponse, ExecutionResult, InnerInto, IntoInner,
    WrapToExecutionResult,
};
use futures::{future::BoxFuture, FutureExt};
pub use request_settings::RequestSettings;

/// A DAPI request could be executed with an initialized [DapiClient].
///
/// # Examples
/// ```
/// use rs_dapi_client::{RequestSettings, AddressList, mock::MockDapiClient, DapiClientError, DapiRequest, ExecutionError};
/// use dapi_grpc::platform::v0::{self as proto};
///
/// # let _ = async {
/// let mut client = MockDapiClient::new();
/// let request: proto::GetIdentityRequest = proto::get_identity_request::GetIdentityRequestV0 { id: b"0".to_vec(), prove: true }.into();
/// let response = request.execute(&mut client, RequestSettings::default()).await?;
/// # Ok::<(), ExecutionError<DapiClientError>>(())
/// # };
/// ```
pub trait DapiRequest {
    /// Response from DAPI for this specific request.
    type Response;

    /// Executes the request.
    fn execute<'c, D: DapiRequestExecutor>(
        self,
        dapi_client: &'c D,
        settings: RequestSettings,
    ) -> BoxFuture<'c, ExecutionResult<Self::Response, DapiClientError>>
    where
        Self: 'c;
}

/// The trait is intentionally made sealed since it defines what is possible to send to DAPI.
impl<T: transport::TransportRequest + Send> DapiRequest for T {
    type Response = T::Response;

    fn execute<'c, D: DapiRequestExecutor>(
        self,
        dapi_client: &'c D,
        settings: RequestSettings,
    ) -> BoxFuture<'c, ExecutionResult<Self::Response, DapiClientError>>
    where
        Self: 'c,
    {
        dapi_client.execute(self, settings).boxed()
    }
}

/// Returns true if the operation can be retried.
pub trait CanRetry {
<<<<<<< HEAD
    /// Returns true if the operation can be retried safely, false means it's unspecified
=======
    /// Returns true if the operation can be retried safely.
>>>>>>> 6270ef01
    fn can_retry(&self) -> bool;

    /// Get boolean flag that indicates if the error is retryable.
    ///
    /// Depreacted in favor of [CanRetry::can_retry].
    #[deprecated = "Use !can_retry() instead"]
    fn is_node_failure(&self) -> bool {
        !self.can_retry()
    }
}<|MERGE_RESOLUTION|>--- conflicted
+++ resolved
@@ -74,11 +74,7 @@
 
 /// Returns true if the operation can be retried.
 pub trait CanRetry {
-<<<<<<< HEAD
-    /// Returns true if the operation can be retried safely, false means it's unspecified
-=======
     /// Returns true if the operation can be retried safely.
->>>>>>> 6270ef01
     fn can_retry(&self) -> bool;
 
     /// Get boolean flag that indicates if the error is retryable.
