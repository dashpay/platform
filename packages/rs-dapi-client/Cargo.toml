--- conflicted
+++ resolved
@@ -54,13 +54,8 @@
 sha2 = { version = "0.10", optional = true }
 hex = { version = "0.4.3", optional = true }
 lru = { version = "0.12.3" }
-<<<<<<< HEAD
-serde = { version = "1.0.197", optional = true, features = ["derive"] }
-serde_json = { version = "1.0", optional = true }
-=======
 serde = { version = "1.0.219", optional = true, features = ["derive"] }
 serde_json = { version = "1.0.140", optional = true }
->>>>>>> 396abd80
 chrono = { version = "0.4.38", features = ["serde"] }
 
 [dev-dependencies]
