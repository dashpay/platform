--- conflicted
+++ resolved
@@ -20,10 +20,6 @@
 offline-testing = []
 
 [dependencies]
-<<<<<<< HEAD
-backon = { version = "1.2.0"}
-dapi-grpc = { path = "../dapi-grpc", features = ["client"], default-features = false }
-=======
 backon = { version = "1.2", default-features = false, features = [
     "tokio-sleep",
 ] }
@@ -32,7 +28,6 @@
     "platform",
     "client",
 ], default-features = false }
->>>>>>> 5aed75a4
 futures = "0.3.28"
 http-serde = { version = "2.1", optional = true }
 rand = { version = "0.8.5", features = ["small_rng"] }
