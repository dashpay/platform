--- conflicted
+++ resolved
@@ -4,21 +4,12 @@
 edition = "2021"
 
 [features]
-<<<<<<< HEAD
-
-default = ["mocks"]
-mocks = ["dep:sha2", "dep:hex"]
+default = ["mocks", "offline-testing"]
+mocks = ["dep:sha2", "dep:hex", "dapi-grpc/mocks"]
 # dump requests and responses to file
-dump = ["mocks", "dep:sha2", "dep:chrono", "dep:hex"]
-platform_integration_tests = []
-=======
-default = ["mocks", "offline-testing"]
-mocks = ["dep:serde_json", "dep:sha2", "dep:hex"]
-# dump requests and responses to file
-dump = ["mocks", "dep:serde_json", "dep:sha2", "dep:chrono", "dep:hex"]
+dump = ["mocks", "dep:chrono"]
 # skip tests that require connection to the platform; enabled by default
 offline-testing = []
->>>>>>> 734df29a
 
 
 [dependencies]
