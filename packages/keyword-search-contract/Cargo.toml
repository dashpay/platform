--- conflicted
+++ resolved
@@ -1,11 +1,7 @@
 [package]
 name = "keyword-search-contract"
 description = "Search data contract schema and tools. Keyword Search contract is used to find other contracts and tokens"
-<<<<<<< HEAD
-version = "2.1.0-dev.3"
-=======
 version = "2.1.0-dev.4"
->>>>>>> aa20d17e
 edition = "2021"
 rust-version.workspace = true
 license = "MIT"
