use crate::{Error, Sdk};
use bip37_bloom_filter::{BloomFilter, BloomFilterData};
use dapi_grpc::core::v0::{
    transactions_with_proofs_request, transactions_with_proofs_response, GetStatusRequest,
    GetTransactionRequest, GetTransactionResponse, TransactionsWithProofsRequest,
    TransactionsWithProofsResponse,
};
use dapi_grpc::platform::v0::{
    get_epochs_info_request, get_epochs_info_response, GetEpochsInfoRequest, GetEpochsInfoResponse,
};
<<<<<<< HEAD

use dpp::dashcore::consensus::Decodable;
use dpp::dashcore::{Address, InstantLock, Transaction};
=======
use dpp::dashcore::consensus::Decodable;
use dpp::dashcore::{Address, InstantLock, MerkleBlock, OutPoint, Transaction, Txid};
use dpp::identity::state_transition::asset_lock_proof::chain::ChainAssetLockProof;
>>>>>>> 1344af20
use dpp::identity::state_transition::asset_lock_proof::InstantAssetLockProof;
use dpp::prelude::AssetLockProof;
use rs_dapi_client::transport::TransportRequest;
use rs_dapi_client::{Dapi, RequestSettings};
<<<<<<< HEAD

use std::time::Duration;
=======
use std::time::Duration;
use tokio::time::{sleep, timeout};
>>>>>>> 1344af20

impl Sdk {
    /// Starts the stream to listen for instant send lock messages
    pub async fn start_instant_send_lock_stream(
        &self,
        from_block_hash: Vec<u8>,
        address: &Address,
    ) -> Result<dapi_grpc::tonic::Streaming<TransactionsWithProofsResponse>, Error> {
        let address_bytes = address.as_unchecked().payload_to_vec();

        // create the bloom filter
        let bloom_filter = BloomFilter::builder(1, 0.001)
            .expect("this FP rate allows up to 10000 items")
            .add_element(&address_bytes)
            .build();

        let bloom_filter_proto = {
            let BloomFilterData {
                v_data,
                n_hash_funcs,
                n_tweak,
                n_flags,
            } = bloom_filter.into();
            dapi_grpc::core::v0::BloomFilter {
                v_data,
                n_hash_funcs,
                n_tweak,
                n_flags,
            }
        };

        let core_transactions_stream = TransactionsWithProofsRequest {
            bloom_filter: Some(bloom_filter_proto),
            count: 0, // Subscribing to new transactions as well
            send_transaction_hashes: true,
            from_block: Some(transactions_with_proofs_request::FromBlock::FromBlockHash(
                from_block_hash,
            )),
        };
        self.execute(core_transactions_stream, RequestSettings::default())
            .await
            .map_err(|e| Error::DapiClientError(e.to_string()))
    }

    /// Waits for a response for the asset lock proof
    pub async fn wait_for_asset_lock_proof_for_transaction(
        &self,
        mut stream: dapi_grpc::tonic::Streaming<TransactionsWithProofsResponse>,
        transaction: &Transaction,
<<<<<<< HEAD
        timeout: Option<Duration>,
        // core_chain_locked_height: u32,
=======
        time_out: Option<Duration>,
>>>>>>> 1344af20
    ) -> Result<AssetLockProof, Error> {
        let transaction_id = transaction.txid();

        let _span = tracing::debug_span!(
            "wait_for_asset_lock_proof_for_transaction",
            transaction_id = transaction_id.to_string(),
        )
        .entered();

        tracing::debug!("waiting for messages from stream");

        // Define an inner async block to handle the stream processing.
        let stream_processing = async {
            loop {
                // TODO: We should retry if Err is returned
                let message = stream
                    .message()
                    .await
                    .map_err(|e| Error::DapiClientError(format!("can't receive message: {e}")))?;

                let Some(TransactionsWithProofsResponse { responses }) = message else {
                    return Err(Error::DapiClientError(
                        "stream closed unexpectedly".to_string(),
                    ));
                };

                match responses {
                    Some(
                        transactions_with_proofs_response::Responses::InstantSendLockMessages(
                            instant_send_lock_messages,
                        ),
                    ) => {
                        tracing::debug!(
                            "received {} instant lock message(s)",
                            instant_send_lock_messages.messages.len()
                        );

                        for instant_lock_bytes in instant_send_lock_messages.messages {
                            let instant_lock =
                                InstantLock::consensus_decode(&mut instant_lock_bytes.as_slice())
                                    .map_err(|e| {
                                    tracing::error!("invalid asset lock: {}", e);

                                    Error::CoreError(e.into())
                                })?;

                            if instant_lock.txid == transaction_id {
                                let asset_lock_proof =
                                    AssetLockProof::Instant(InstantAssetLockProof {
                                        instant_lock,
                                        transaction: transaction.clone(),
                                        output_index: 0,
                                    });

                                tracing::debug!(
                                    ?asset_lock_proof,
                                    "instant lock is matching to the broadcasted transaction, returning instant asset lock proof"
                                );

                                return Ok(asset_lock_proof);
                            } else {
                                tracing::debug!(
                                    "instant lock is not matching, waiting for the next message"
                                );
                            }
                        }
                    }
                    Some(transactions_with_proofs_response::Responses::RawMerkleBlock(
                        _raw_merkle_block,
                    )) => {
                        tracing::debug!("received merkle block");

<<<<<<< HEAD
                        // let merkle_block =
                        //     MerkleBlock::consensus_decode(&mut raw_merkle_block.as_slice())
                        //         .map_err(|e| {
                        //             tracing::error!("can't decode merkle block: {}", error);
                        //
                        //             Error::CoreError(e.into())
                        //         })?;
                        //
                        // let mut matches: Vec<Txid> = vec![];
                        // let mut index: Vec<u32> = vec![];
                        //
                        // merkle_block.extract_matches(&mut matches, &mut index)?;
                        //
                        // if matches.contains(&transaction_id) {
                        //     let asset_lock_proof = AssetLockProof::Chain(ChainAssetLockProof {
                        //         core_chain_locked_height: 0,   //todo
                        //         out_point: Default::default(), //todo
                        //     });
                        //
                        //     tracing::debug!(
                        //               ?asset_lock_proof,
                        //               "merkle block contains the broadcasted transaction, returning chain asset lock proof"
                        //           );
                        //
                        //     return Ok(asset_lock_proof);
                        // }
                    }
                    None => tracing::trace!(
                        "received None when waiting for asset lock, it can be safely ignored as it's our workaround for tonic bug"
                    ),
                    _ => {
                        tracing::debug!(response=?responses, "received unexpected response");
=======
                        let merkle_block =
                            MerkleBlock::consensus_decode(&mut raw_merkle_block.as_slice())
                                .map_err(|e| {
                                    tracing::error!("can't decode merkle block: {}", e);

                                    Error::CoreError(e.into())
                                })?;

                        let mut matches: Vec<Txid> = vec![];
                        let mut index: Vec<u32> = vec![];

                        merkle_block.extract_matches(&mut matches, &mut index)?;
>>>>>>> 1344af20

                        // Continue receiving messages until we find the transaction
                        if !matches.contains(&transaction_id) {
                            tracing::debug!(
                                "merkle block doesn't contain the transaction, waiting for the next message"
                            );

                            continue;
                        }

                        tracing::debug!(
                            "merkle block contains the transaction, obtaining core chain locked height"
                        );

                        // TODO: This a temporary implementation until we have headers stream running in background
                        //  so we can always get actual height and chain locks

                        // Wait until the block is chainlocked
                        let mut core_chain_locked_height;
                        loop {
                            let GetTransactionResponse {
                                height,
                                is_chain_locked,
                                ..
                            } = self
                                .execute(
                                    GetTransactionRequest {
                                        id: transaction_id.to_string(),
                                    },
                                    RequestSettings::default(),
                                )
                                .await?;

                            core_chain_locked_height = height;

                            if is_chain_locked {
                                break;
                            }

                            tracing::trace!("the transaction is on height {} but not chainlocked. try again in 1 sec", height);

                            sleep(Duration::from_secs(1)).await;
                        }

                        tracing::debug!(
                            "the transaction is chainlocked on height {}, waiting platform for reaching the same core height",
                            core_chain_locked_height
                        );

                        // Wait until platform chain is on the block's chain locked height
                        loop {
                            let request = GetEpochsInfoRequest {
                                version: Some(get_epochs_info_request::Version::V0(
                                    get_epochs_info_request::GetEpochsInfoRequestV0 {
                                        start_epoch: Some(0),
                                        count: 1,
                                        ..Default::default()
                                    },
                                )),
                            };

                            let GetEpochsInfoResponse {
                                version:
                                    Some(get_epochs_info_response::Version::V0(
                                        get_epochs_info_response::GetEpochsInfoResponseV0 {
                                            metadata: Some(metadata),
                                            ..
                                        },
                                    )),
                            } = self.execute(request, RequestSettings::default()).await?
                            else {
                                return Err(Error::DapiClientError(String::from(
                                    "missing V0 `metadata` field",
                                )));
                            };

                            if metadata.core_chain_locked_height >= core_chain_locked_height {
                                break;
                            }

                            tracing::trace!(
                                "platform chain locked core height {} but we need {}. try again in 1 sec",
                                metadata.core_chain_locked_height,
                                core_chain_locked_height,
                            );

                            sleep(Duration::from_secs(1)).await;
                        }

                        let asset_lock_proof = AssetLockProof::Chain(ChainAssetLockProof {
                            core_chain_locked_height,
                            out_point: OutPoint {
                                txid: transaction.txid(),
                                vout: 0,
                            },
                        });

                        tracing::debug!(
                                ?asset_lock_proof,
                                "merkle block contains the broadcasted transaction, returning chain asset lock proof"
                            );

                        return Ok(asset_lock_proof);
                    }
<<<<<<< HEAD
                };
            }
            // Err(Error::DapiClientError(
            //     "Asset lock proof not found".to_string(),
            // ))
=======
                    Some(transactions_with_proofs_response::Responses::RawTransactions(_)) => {
                        tracing::trace!("received transaction(s), ignoring")
                    }
                    None => tracing::trace!(
                        "received empty response as a workaround for the bug in tonic, ignoring"
                    ),
                }
            }
>>>>>>> 1344af20
        };

        // Apply the timeout if `time_out_ms` is Some, otherwise just await the processing.
<<<<<<< HEAD
        match timeout {
            Some(t) => tokio::time::timeout(t, stream_processing)
                .await
                .map_err(|_| Error::DapiClientError("Timeout reached".to_string()))?,
=======
        match time_out {
            Some(duration) => timeout(duration, stream_processing).await.map_err(|_| {
                Error::TimeoutReached(duration, String::from("receiving asset lock proof"))
            })?,
>>>>>>> 1344af20
            None => stream_processing.await,
        }
    }
}<|MERGE_RESOLUTION|>--- conflicted
+++ resolved
@@ -8,26 +8,15 @@
 use dapi_grpc::platform::v0::{
     get_epochs_info_request, get_epochs_info_response, GetEpochsInfoRequest, GetEpochsInfoResponse,
 };
-<<<<<<< HEAD
-
-use dpp::dashcore::consensus::Decodable;
-use dpp::dashcore::{Address, InstantLock, Transaction};
-=======
 use dpp::dashcore::consensus::Decodable;
 use dpp::dashcore::{Address, InstantLock, MerkleBlock, OutPoint, Transaction, Txid};
 use dpp::identity::state_transition::asset_lock_proof::chain::ChainAssetLockProof;
->>>>>>> 1344af20
 use dpp::identity::state_transition::asset_lock_proof::InstantAssetLockProof;
 use dpp::prelude::AssetLockProof;
 use rs_dapi_client::transport::TransportRequest;
 use rs_dapi_client::{Dapi, RequestSettings};
-<<<<<<< HEAD
-
-use std::time::Duration;
-=======
 use std::time::Duration;
 use tokio::time::{sleep, timeout};
->>>>>>> 1344af20
 
 impl Sdk {
     /// Starts the stream to listen for instant send lock messages
@@ -77,12 +66,7 @@
         &self,
         mut stream: dapi_grpc::tonic::Streaming<TransactionsWithProofsResponse>,
         transaction: &Transaction,
-<<<<<<< HEAD
-        timeout: Option<Duration>,
-        // core_chain_locked_height: u32,
-=======
         time_out: Option<Duration>,
->>>>>>> 1344af20
     ) -> Result<AssetLockProof, Error> {
         let transaction_id = transaction.txid();
 
@@ -151,44 +135,10 @@
                         }
                     }
                     Some(transactions_with_proofs_response::Responses::RawMerkleBlock(
-                        _raw_merkle_block,
+                        raw_merkle_block,
                     )) => {
                         tracing::debug!("received merkle block");
 
-<<<<<<< HEAD
-                        // let merkle_block =
-                        //     MerkleBlock::consensus_decode(&mut raw_merkle_block.as_slice())
-                        //         .map_err(|e| {
-                        //             tracing::error!("can't decode merkle block: {}", error);
-                        //
-                        //             Error::CoreError(e.into())
-                        //         })?;
-                        //
-                        // let mut matches: Vec<Txid> = vec![];
-                        // let mut index: Vec<u32> = vec![];
-                        //
-                        // merkle_block.extract_matches(&mut matches, &mut index)?;
-                        //
-                        // if matches.contains(&transaction_id) {
-                        //     let asset_lock_proof = AssetLockProof::Chain(ChainAssetLockProof {
-                        //         core_chain_locked_height: 0,   //todo
-                        //         out_point: Default::default(), //todo
-                        //     });
-                        //
-                        //     tracing::debug!(
-                        //               ?asset_lock_proof,
-                        //               "merkle block contains the broadcasted transaction, returning chain asset lock proof"
-                        //           );
-                        //
-                        //     return Ok(asset_lock_proof);
-                        // }
-                    }
-                    None => tracing::trace!(
-                        "received None when waiting for asset lock, it can be safely ignored as it's our workaround for tonic bug"
-                    ),
-                    _ => {
-                        tracing::debug!(response=?responses, "received unexpected response");
-=======
                         let merkle_block =
                             MerkleBlock::consensus_decode(&mut raw_merkle_block.as_slice())
                                 .map_err(|e| {
@@ -201,7 +151,6 @@
                         let mut index: Vec<u32> = vec![];
 
                         merkle_block.extract_matches(&mut matches, &mut index)?;
->>>>>>> 1344af20
 
                         // Continue receiving messages until we find the transaction
                         if !matches.contains(&transaction_id) {
@@ -306,13 +255,6 @@
 
                         return Ok(asset_lock_proof);
                     }
-<<<<<<< HEAD
-                };
-            }
-            // Err(Error::DapiClientError(
-            //     "Asset lock proof not found".to_string(),
-            // ))
-=======
                     Some(transactions_with_proofs_response::Responses::RawTransactions(_)) => {
                         tracing::trace!("received transaction(s), ignoring")
                     }
@@ -321,21 +263,13 @@
                     ),
                 }
             }
->>>>>>> 1344af20
         };
 
         // Apply the timeout if `time_out_ms` is Some, otherwise just await the processing.
-<<<<<<< HEAD
-        match timeout {
-            Some(t) => tokio::time::timeout(t, stream_processing)
-                .await
-                .map_err(|_| Error::DapiClientError("Timeout reached".to_string()))?,
-=======
         match time_out {
             Some(duration) => timeout(duration, stream_processing).await.map_err(|_| {
                 Error::TimeoutReached(duration, String::from("receiving asset lock proof"))
             })?,
->>>>>>> 1344af20
             None => stream_processing.await,
         }
     }
