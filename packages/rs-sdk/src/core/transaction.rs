use crate::platform::fetch_current_no_parameters::FetchCurrent;
use crate::platform::types::epoch::Epoch;
use crate::{Error, Sdk};
use bip37_bloom_filter::{BloomFilter, BloomFilterData};
use dapi_grpc::core::v0::{
    transactions_with_proofs_request, transactions_with_proofs_response, GetTransactionRequest,
    GetTransactionResponse, TransactionsWithProofsRequest, TransactionsWithProofsResponse,
};
use dpp::dashcore::consensus::Decodable;
use dpp::dashcore::{Address, InstantLock, MerkleBlock, OutPoint, Transaction, Txid};
use dpp::identity::state_transition::asset_lock_proof::chain::ChainAssetLockProof;
use dpp::identity::state_transition::asset_lock_proof::InstantAssetLockProof;
use dpp::prelude::AssetLockProof;

use rs_dapi_client::{DapiRequestExecutor, IntoInner, RequestSettings};
use std::time::Duration;
use tokio::time::{sleep, timeout};

impl Sdk {
    /// Starts the stream to listen for instant send lock messages
    pub async fn start_instant_send_lock_stream(
        &self,
        from_block_hash: Vec<u8>,
        address: &Address,
    ) -> Result<dapi_grpc::tonic::Streaming<TransactionsWithProofsResponse>, Error> {
        let address_bytes = address.as_unchecked().payload_to_vec();

        // create the bloom filter
        let bloom_filter = BloomFilter::builder(1, 0.001)
            .expect("this FP rate allows up to 10000 items")
            .add_element(&address_bytes)
            .build();

        let bloom_filter_proto = {
            let BloomFilterData {
                v_data,
                n_hash_funcs,
                n_tweak,
                n_flags,
            } = bloom_filter.into();
            dapi_grpc::core::v0::BloomFilter {
                v_data,
                n_hash_funcs,
                n_tweak,
                n_flags,
            }
        };

        let core_transactions_stream = TransactionsWithProofsRequest {
            bloom_filter: Some(bloom_filter_proto),
            count: 0, // Subscribing to new transactions as well
            send_transaction_hashes: true,
            from_block: Some(transactions_with_proofs_request::FromBlock::FromBlockHash(
                from_block_hash,
            )),
        };
        self.execute(core_transactions_stream, RequestSettings::default())
            .await
<<<<<<< HEAD
            .map(|execution_response| execution_response.into_inner())
=======
            // TODO: We need better way to handle execution response and errors
            .map(|execution_response| execution_response.into_inner())
            .map_err(|execution_error| execution_error.into_inner())
>>>>>>> ffc2aeaf
            .map_err(|e| Error::DapiClientError(e.to_string()))
    }

    /// Waits for a response for the asset lock proof
    pub async fn wait_for_asset_lock_proof_for_transaction(
        &self,
        mut stream: dapi_grpc::tonic::Streaming<TransactionsWithProofsResponse>,
        transaction: &Transaction,
        time_out: Option<Duration>,
    ) -> Result<AssetLockProof, Error> {
        let transaction_id = transaction.txid();

        let _span = tracing::debug_span!(
            "wait_for_asset_lock_proof_for_transaction",
            transaction_id = transaction_id.to_string(),
        )
        .entered();

        tracing::debug!("waiting for messages from stream");

        // Define an inner async block to handle the stream processing.
        let stream_processing = async {
            loop {
                // TODO: We should retry if Err is returned
                let message = stream
                    .message()
                    .await
                    .map_err(|e| Error::DapiClientError(format!("can't receive message: {e}")))?;

                let Some(TransactionsWithProofsResponse { responses }) = message else {
                    return Err(Error::DapiClientError(
                        "stream closed unexpectedly".to_string(),
                    ));
                };

                match responses {
                    Some(
                        transactions_with_proofs_response::Responses::InstantSendLockMessages(
                            instant_send_lock_messages,
                        ),
                    ) => {
                        tracing::debug!(
                            "received {} instant lock message(s)",
                            instant_send_lock_messages.messages.len()
                        );

                        for instant_lock_bytes in instant_send_lock_messages.messages {
                            let instant_lock =
                                InstantLock::consensus_decode(&mut instant_lock_bytes.as_slice())
                                    .map_err(|e| {
                                    tracing::error!("invalid asset lock: {}", e);

                                    Error::CoreError(e.into())
                                })?;

                            if instant_lock.txid == transaction_id {
                                let asset_lock_proof =
                                    AssetLockProof::Instant(InstantAssetLockProof {
                                        instant_lock,
                                        transaction: transaction.clone(),
                                        output_index: 0,
                                    });

                                tracing::debug!(
                                    ?asset_lock_proof,
                                    "instant lock is matching to the broadcasted transaction, returning instant asset lock proof"
                                );

                                return Ok(asset_lock_proof);
                            } else {
                                tracing::debug!(
                                    "instant lock is not matching, waiting for the next message"
                                );
                            }
                        }
                    }
                    Some(transactions_with_proofs_response::Responses::RawMerkleBlock(
                        raw_merkle_block,
                    )) => {
                        tracing::debug!("received merkle block");

                        let merkle_block =
                            MerkleBlock::consensus_decode(&mut raw_merkle_block.as_slice())
                                .map_err(|e| {
                                    tracing::error!("can't decode merkle block: {}", e);

                                    Error::CoreError(e.into())
                                })?;

                        let mut matches: Vec<Txid> = vec![];
                        let mut index: Vec<u32> = vec![];

                        merkle_block.extract_matches(&mut matches, &mut index)?;

                        // Continue receiving messages until we find the transaction
                        if !matches.contains(&transaction_id) {
                            tracing::debug!(
                                "merkle block doesn't contain the transaction, waiting for the next message"
                            );

                            continue;
                        }

                        tracing::debug!(
                            "merkle block contains the transaction, obtaining core chain locked height"
                        );

                        // TODO: This a temporary implementation until we have headers stream running in background
                        //  so we can always get actual height and chain locks

                        // Wait until the block is chainlocked
                        let mut core_chain_locked_height;
                        loop {
                            let GetTransactionResponse {
                                height,
                                is_chain_locked,
                                ..
                            } = self
                                .execute(
                                    GetTransactionRequest {
                                        id: transaction_id.to_string(),
                                    },
                                    RequestSettings::default(),
                                )
                                .await // TODO: We need better way to handle execution errors
<<<<<<< HEAD
                                .into_inner()?;
=======
                                .map_err(|error| error.into_inner())?
                                .into_inner();
>>>>>>> ffc2aeaf

                            core_chain_locked_height = height;

                            if is_chain_locked {
                                break;
                            }

                            tracing::trace!("the transaction is on height {} but not chainlocked. try again in 1 sec", height);

                            sleep(Duration::from_secs(1)).await;
                        }

                        tracing::debug!(
                            "the transaction is chainlocked on height {}, waiting platform for reaching the same core height",
                            core_chain_locked_height
                        );

                        // Wait until platform chain is on the block's chain locked height
                        loop {
                            let (_epoch, metadata) =
                                Epoch::fetch_current_with_metadata(self).await?;

                            if metadata.core_chain_locked_height >= core_chain_locked_height {
                                break;
                            }

                            tracing::trace!(
                                "platform chain locked core height {} but we need {}. try again in 1 sec",
                                metadata.core_chain_locked_height,
                                core_chain_locked_height,
                            );

                            sleep(Duration::from_secs(1)).await;
                        }

                        let asset_lock_proof = AssetLockProof::Chain(ChainAssetLockProof {
                            core_chain_locked_height,
                            out_point: OutPoint {
                                txid: transaction.txid(),
                                vout: 0,
                            },
                        });

                        tracing::debug!(
                                ?asset_lock_proof,
                                "merkle block contains the broadcasted transaction, returning chain asset lock proof"
                            );

                        return Ok(asset_lock_proof);
                    }
                    Some(transactions_with_proofs_response::Responses::RawTransactions(_)) => {
                        tracing::trace!("received transaction(s), ignoring")
                    }
                    None => tracing::trace!(
                        "received empty response as a workaround for the bug in tonic, ignoring"
                    ),
                }
            }
        };

        // Apply the timeout if `time_out_ms` is Some, otherwise just await the processing.
        match time_out {
            Some(duration) => timeout(duration, stream_processing).await.map_err(|_| {
                Error::TimeoutReached(duration, String::from("receiving asset lock proof"))
            })?,
            None => stream_processing.await,
        }
    }
}<|MERGE_RESOLUTION|>--- conflicted
+++ resolved
@@ -56,13 +56,7 @@
         };
         self.execute(core_transactions_stream, RequestSettings::default())
             .await
-<<<<<<< HEAD
-            .map(|execution_response| execution_response.into_inner())
-=======
-            // TODO: We need better way to handle execution response and errors
-            .map(|execution_response| execution_response.into_inner())
-            .map_err(|execution_error| execution_error.into_inner())
->>>>>>> ffc2aeaf
+            .into_inner()
             .map_err(|e| Error::DapiClientError(e.to_string()))
     }
 
@@ -188,12 +182,7 @@
                                     RequestSettings::default(),
                                 )
                                 .await // TODO: We need better way to handle execution errors
-<<<<<<< HEAD
                                 .into_inner()?;
-=======
-                                .map_err(|error| error.into_inner())?
-                                .into_inner();
->>>>>>> ffc2aeaf
 
                             core_chain_locked_height = height;
 
