--- conflicted
+++ resolved
@@ -18,15 +18,10 @@
 //! ```
 //!
 //! See tests/mock_*.rs for more detailed examples.
-<<<<<<< HEAD
-#[cfg(feature = "mocks")]
-pub mod config;
+
 #[cfg(not(feature = "mocks"))]
 mod noop;
 pub mod provider;
-=======
-
->>>>>>> 1afd0a1b
 #[cfg(feature = "mocks")]
 mod requests;
 #[cfg(feature = "mocks")]
