--- conflicted
+++ resolved
@@ -3,10 +3,7 @@
 use crate::core_client::CoreClient;
 use crate::platform::Fetch;
 use crate::{Error, Sdk};
-<<<<<<< HEAD
-=======
 use arc_swap::ArcSwapAny;
->>>>>>> e34bd3b8
 use dpp::prelude::{DataContract, Identifier};
 use drive_proof_verifier::error::ContextProviderError;
 use drive_proof_verifier::ContextProvider;
@@ -15,10 +12,6 @@
 use std::future::Future;
 use std::hash::Hash;
 use std::num::NonZeroUsize;
-<<<<<<< HEAD
-use std::ops::{Deref, DerefMut};
-=======
->>>>>>> e34bd3b8
 use std::sync::Arc;
 use std::task::{Context, Poll};
 
@@ -34,11 +27,7 @@
     /// values set by the user in the caches: `data_contracts_cache`, `quorum_public_keys_cache`.
     ///
     /// We use [Arc] as we have circular dependencies between Sdk and ContextProvider.
-<<<<<<< HEAD
-    sdk: std::sync::RwLock<Option<Sdk>>,
-=======
     sdk: ArcSwapAny<Arc<Option<Sdk>>>,
->>>>>>> e34bd3b8
 
     /// Data contracts cache.
     ///
@@ -79,11 +68,7 @@
         let core_client = CoreClient::new(core_ip, core_port, core_user, core_password)?;
         Ok(Self {
             core: core_client,
-<<<<<<< HEAD
-            sdk: std::sync::RwLock::new(sdk),
-=======
             sdk: ArcSwapAny::new(Arc::new(sdk)),
->>>>>>> e34bd3b8
             data_contracts_cache: Cache::new(data_contracts_cache_size),
             quorum_public_keys_cache: Cache::new(quorum_public_keys_cache_size),
             #[cfg(feature = "mocks")]
@@ -97,13 +82,7 @@
     /// Note that if the `sdk` is `None`, the context provider will not be able to fetch data itself and will rely on
     /// values set by the user in the caches: `data_contracts_cache`, `quorum_public_keys_cache`.
     pub fn set_sdk(&self, sdk: Option<Sdk>) {
-<<<<<<< HEAD
-        let mut guard = self.sdk.write().expect("lock poisoned");
-        let item = guard.deref_mut();
-        *item = sdk;
-=======
         self.sdk.store(Arc::new(sdk));
->>>>>>> e34bd3b8
     }
     /// Set the directory where to store dumped data.
     ///
@@ -181,15 +160,8 @@
         if let Some(contract) = self.data_contracts_cache.get(data_contract_id) {
             return Ok(Some(contract));
         };
-<<<<<<< HEAD
-        let sdk_guard = self.sdk.read().expect("lock poisoned");
-        let sdk = match &sdk_guard.deref() {
-=======
-        // let sdk_guard = self.sdk.read().expect("lock poisoned");
         let sdk_guard = self.sdk.load();
-
         let sdk = match sdk_guard.as_ref() {
->>>>>>> e34bd3b8
             Some(sdk) => sdk,
             None => {
                 tracing::warn!("data contract cache miss and no sdk provided, skipping fetch");
@@ -202,11 +174,7 @@
 
         let data_contract: Option<DataContract> =
             poll_future(DataContract::fetch(&sdk_cloned, contract_id))
-<<<<<<< HEAD
                 .map_err(|e| ContextProviderError::DataContractFailure(e.to_string()))?;
-=======
-                .map_err(|e| ContextProviderError::InvalidDataContract(e.to_string()))?;
->>>>>>> e34bd3b8
 
         if let Some(ref dc) = data_contract {
             self.data_contracts_cache.put(*data_contract_id, dc.clone());
@@ -216,12 +184,9 @@
     }
 }
 
-<<<<<<< HEAD
-=======
 /// Waker that uses a mutex and a condition variable to wake up a task.
 ///
 /// See [Condvar] documentation for more details.
->>>>>>> e34bd3b8
 struct MtxWaker {
     mtx: std::sync::Mutex<bool>,
     cvar: std::sync::Condvar,
@@ -235,10 +200,7 @@
         }
     }
 
-<<<<<<< HEAD
-=======
     /// Block until the task is woken up.
->>>>>>> e34bd3b8
     fn wait(&self) {
         let mut started = self.mtx.lock().expect("lock poisoned");
         while !*started {
@@ -261,19 +223,10 @@
 /// that sync code cannot call block_on(). This function is a workaround for this that allows to run async code in a
 /// sync context.
 ///
-<<<<<<< HEAD
-/// Note it uses a busy loop to poll the future, so it's not efficient and should be used only for testing purposes.
-fn poll_future<F: Future>(future: F) -> F::Output {
-    let mtx_waker = Arc::new(MtxWaker::new());
-    let waker = futures::task::waker(mtx_waker.clone());
-    // let waker = futures::task::noop_waker();
-
-=======
 /// Note it's not as efficient as calling `.await` on a future, and should be used only for testing purposes.
 fn poll_future<F: Future>(future: F) -> F::Output {
     let mtx_waker = Arc::new(MtxWaker::new());
     let waker = futures::task::waker(mtx_waker.clone());
->>>>>>> e34bd3b8
     let mut context = Context::from_waker(&waker);
 
     let mut future = Box::pin(future).fuse();
