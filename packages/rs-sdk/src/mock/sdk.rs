--- conflicted
+++ resolved
@@ -317,28 +317,16 @@
         objects: Option<R>,
     ) -> Result<&mut Self, Error>
     where
-<<<<<<< HEAD
-        <<O as FetchMany<K, R>>::Request as TransportRequest>::Response: Default,
-        R: FromIterator<(K, Option<O>)>
-=======
         R: FromIterator<(K, Option<O>)>
             + MockResponse
->>>>>>> af542f7a
             + FromProof<
                 <O as FetchMany<K, R>>::Request,
                 Request = <O as FetchMany<K, R>>::Request,
                 Response = <<O as FetchMany<K, R>>::Request as TransportRequest>::Response,
-<<<<<<< HEAD
-            > + MockResponse
-            + Sync
-            + Send
-            + Default,
-=======
             > + Sync
             + Send
             + Default,
         <<O as FetchMany<K, R>>::Request as TransportRequest>::Response: Default,
->>>>>>> af542f7a
     {
         let grpc_request = query.query(self.prove()).expect("query must be correct");
         self.expect(grpc_request, objects).await?;
