use super::MockDashPlatformSdk;
use dpp::{
    bincode,
    block::extended_epoch_info::ExtendedEpochInfo,
<<<<<<< HEAD
    data_contract::DataContract,
    document::serialization_traits::DocumentCborMethodsV0,
    document::Document,
    identity::Identity,
    platform_serialization::{
        platform_encode_to_vec, platform_versioned_decode_from_slice, PlatformVersionEncode,
        PlatformVersionedDecode,
    },
=======
    dashcore::{hashes::Hash, ProTxHash},
    document::{serialization_traits::DocumentCborMethodsV0, Document},
    identifier::Identifier,
    identity::IdentityPublicKey,
    platform_serialization::{platform_encode_to_vec, platform_versioned_decode_from_slice},
    prelude::{DataContract, Identity},
>>>>>>> 05c4d9d9
    serialization::{
        PlatformDeserializableWithPotentialValidationFromVersionedStructure,
        PlatformSerializableWithPlatformVersion,
    },
    voting::votes::{resource_vote::ResourceVote, Vote},
};
use drive_proof_verifier::types::{
    Contenders, ContestedResources, IdentityBalanceAndRevision, MasternodeProtocolVote,
    PrefundedSpecializedBalance, VotePollsGroupedByTimestamp, Voters,
};
use std::collections::BTreeMap;

static BINCODE_CONFIG: bincode::config::Configuration = bincode::config::standard();

/// Trait implemented by objects that can be used in mock expectation responses.
///
/// ## Panics
///
/// Can panic on errors.
pub trait MockResponse {
    /// Serialize the object to save into expectations
    ///
    /// ## Panics
    ///
    /// Can panic on errors.
    fn mock_serialize(&self, mock_sdk: &MockDashPlatformSdk) -> Vec<u8>;

    /// Deserialize the object from expectations
    ///
    /// ## Panics
    ///
    /// Can panic on errors.
    fn mock_deserialize(mock_sdk: &MockDashPlatformSdk, buf: &[u8]) -> Self
    where
        Self: Sized;
}

impl<T: MockResponse> MockResponse for Option<T> {
    fn mock_deserialize(mock_sdk: &MockDashPlatformSdk, buf: &[u8]) -> Self
    where
        Self: Sized,
    {
        if buf.is_empty() {
            return None;
        }

        Some(T::mock_deserialize(mock_sdk, buf))
    }
    fn mock_serialize(&self, mock_sdk: &MockDashPlatformSdk) -> Vec<u8> {
        match self {
            Some(item) => item.mock_serialize(mock_sdk),
            None => vec![],
        }
    }
}

impl<T: MockResponse> MockResponse for Vec<T> {
    fn mock_deserialize(mock_sdk: &MockDashPlatformSdk, buf: &[u8]) -> Self
    where
        Self: Sized,
    {
        let items: Vec<Vec<u8>> = bincode::decode_from_slice(buf, BINCODE_CONFIG)
            .expect("decode vec of data")
            .0;
        items
            .into_iter()
            .map(|item| T::mock_deserialize(mock_sdk, &item))
            .collect()
    }

    fn mock_serialize(&self, mock_sdk: &MockDashPlatformSdk) -> Vec<u8> {
        let data: Vec<Vec<u8>> = self
            .iter()
            .map(|item| item.mock_serialize(mock_sdk))
            .collect();

        bincode::encode_to_vec(data, BINCODE_CONFIG).expect("encode vec of data")
    }
}

impl<K: Ord + MockResponse, V: MockResponse> MockResponse for BTreeMap<K, V> {
    fn mock_deserialize(sdk: &MockDashPlatformSdk, buf: &[u8]) -> Self
    where
        Self: Sized,
    {
        let (data, _): (BTreeMap<Vec<u8>, Vec<u8>>, _) =
            bincode::decode_from_slice(buf, BINCODE_CONFIG).expect("decode BTreeMap");

        data.into_iter()
            .map(|(k, v)| (K::mock_deserialize(sdk, &k), V::mock_deserialize(sdk, &v)))
            .collect()
    }

    fn mock_serialize(&self, sdk: &MockDashPlatformSdk) -> Vec<u8> {
        let data: BTreeMap<Vec<u8>, Vec<u8>> = self
            .iter()
            .map(|(k, v)| (k.mock_serialize(sdk), v.mock_serialize(sdk)))
            .collect();

        bincode::encode_to_vec(data, BINCODE_CONFIG).expect("encode BTreeMap")
    }
}

/// Serialize and deserialize the object for mocking using bincode.
///
/// Use this macro when the object implements platform serialization.
macro_rules! impl_mock_response {
    ($name:ident) => {
        impl MockResponse for $name {
            fn mock_serialize(&self, sdk: &MockDashPlatformSdk) -> Vec<u8> {
                platform_encode_to_vec(self, BINCODE_CONFIG, sdk.version())
                    .expect(concat!("encode ", stringify!($name)))
            }
            fn mock_deserialize(sdk: &MockDashPlatformSdk, buf: &[u8]) -> Self
            where
                Self: Sized,
            {
                platform_versioned_decode_from_slice(buf, BINCODE_CONFIG, sdk.version())
                    .expect(concat!("decode ", stringify!($name)))
            }
        }
    };
}

// FIXME: Seems that DataContract doesn't implement PlatformVersionedDecode + PlatformVersionEncode,
// so we just use some methods implemented directly on these objects.
impl MockResponse for DataContract {
    fn mock_serialize(&self, sdk: &MockDashPlatformSdk) -> Vec<u8> {
        self.serialize_to_bytes_with_platform_version(sdk.version())
            .expect("encode data")
    }

    fn mock_deserialize(sdk: &MockDashPlatformSdk, buf: &[u8]) -> Self
    where
        Self: Sized,
    {
        DataContract::versioned_deserialize(buf, true, sdk.version()).expect("decode data")
    }
}

// FIXME: Seems that Document doesn't implement PlatformVersionedDecode + PlatformVersionEncode,
// so we use cbor.
impl MockResponse for Document {
    fn mock_serialize(&self, _sdk: &MockDashPlatformSdk) -> Vec<u8> {
        self.to_cbor().expect("encode data")
    }

    fn mock_deserialize(sdk: &MockDashPlatformSdk, buf: &[u8]) -> Self
    where
        Self: Sized,
    {
        Self::from_cbor(buf, None, None, sdk.version()).expect("decode data")
    }
}

impl MockResponse for drive_proof_verifier::types::IdentityNonceFetcher {
    fn mock_serialize(&self, _sdk: &MockDashPlatformSdk) -> Vec<u8> {
        (self.0).to_be_bytes().to_vec()
    }

    fn mock_deserialize(_sdk: &MockDashPlatformSdk, buf: &[u8]) -> Self
    where
        Self: Sized,
    {
        drive_proof_verifier::types::IdentityNonceFetcher(u64::from_be_bytes(
            buf.try_into()
                .expect("identity contract nonce should be should be 8 bytes"),
        ))
    }
}

impl MockResponse for drive_proof_verifier::types::IdentityContractNonceFetcher {
    fn mock_serialize(&self, _sdk: &MockDashPlatformSdk) -> Vec<u8> {
        (self.0).to_be_bytes().to_vec()
    }

    fn mock_deserialize(_sdk: &MockDashPlatformSdk, buf: &[u8]) -> Self
    where
        Self: Sized,
    {
        drive_proof_verifier::types::IdentityContractNonceFetcher(u64::from_be_bytes(
            buf.try_into()
                .expect("identity contract nonce should be should be 8 bytes"),
        ))
    }
}
impl MockResponse for ProTxHash {
    fn mock_serialize(&self, sdk: &MockDashPlatformSdk) -> Vec<u8> {
        let data = self.as_raw_hash().as_byte_array();
        platform_encode_to_vec(data, BINCODE_CONFIG, sdk.version()).expect("encode ProTxHash")
    }
    fn mock_deserialize(sdk: &MockDashPlatformSdk, buf: &[u8]) -> Self
    where
        Self: Sized,
    {
        let data = platform_versioned_decode_from_slice(buf, BINCODE_CONFIG, sdk.version())
            .expect("decode ProTxHash");
        ProTxHash::from_raw_hash(Hash::from_byte_array(data))
    }
}

impl_mock_response!(Identity);
impl_mock_response!(IdentityPublicKey);
impl_mock_response!(Identifier);
impl_mock_response!(MasternodeProtocolVote);
impl_mock_response!(ResourceVote);
impl_mock_response!(u16);
impl_mock_response!(u32);
impl_mock_response!(u64);
impl_mock_response!(Vote);
impl_mock_response!(ExtendedEpochInfo);
impl_mock_response!(ContestedResources);
impl_mock_response!(IdentityBalanceAndRevision);
impl_mock_response!(Contenders);
impl_mock_response!(Voters);
impl_mock_response!(VotePollsGroupedByTimestamp);
impl_mock_response!(PrefundedSpecializedBalance);<|MERGE_RESOLUTION|>--- conflicted
+++ resolved
@@ -2,23 +2,11 @@
 use dpp::{
     bincode,
     block::extended_epoch_info::ExtendedEpochInfo,
-<<<<<<< HEAD
+    dashcore::{hashes::Hash, ProTxHash},
     data_contract::DataContract,
-    document::serialization_traits::DocumentCborMethodsV0,
-    document::Document,
-    identity::Identity,
-    platform_serialization::{
-        platform_encode_to_vec, platform_versioned_decode_from_slice, PlatformVersionEncode,
-        PlatformVersionedDecode,
-    },
-=======
-    dashcore::{hashes::Hash, ProTxHash},
     document::{serialization_traits::DocumentCborMethodsV0, Document},
-    identifier::Identifier,
-    identity::IdentityPublicKey,
+    identity::{Identity, IdentityPublicKey},
     platform_serialization::{platform_encode_to_vec, platform_versioned_decode_from_slice},
-    prelude::{DataContract, Identity},
->>>>>>> 05c4d9d9
     serialization::{
         PlatformDeserializableWithPotentialValidationFromVersionedStructure,
         PlatformSerializableWithPlatformVersion,
@@ -29,6 +17,7 @@
     Contenders, ContestedResources, IdentityBalanceAndRevision, MasternodeProtocolVote,
     PrefundedSpecializedBalance, VotePollsGroupedByTimestamp, Voters,
 };
+use platform_value::Identifier;
 use std::collections::BTreeMap;
 
 static BINCODE_CONFIG: bincode::config::Configuration = bincode::config::standard();
