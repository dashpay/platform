--- conflicted
+++ resolved
@@ -8,10 +8,7 @@
 //!
 //! ## Error Handling
 //! Any errors encountered during the execution are returned as Error instances.
-<<<<<<< HEAD
-=======
 use std::{fmt::Debug, ops::DerefMut};
->>>>>>> 6f556fc0
 
 use dpp::document::Document;
 use drive_proof_verifier::proof::from_proof::FromProof;
@@ -69,11 +66,7 @@
 
         let response = request
             .clone()
-<<<<<<< HEAD
-            .execute(api, RequestSettings::default())
-=======
             .execute(client.deref_mut(), RequestSettings::default())
->>>>>>> 6f556fc0
             .await?;
 
         let object_type = std::any::type_name::<Self>().to_string();
@@ -99,15 +92,10 @@
     ) -> Result<Option<Vec<Self>>, Error> {
         let document_query: DocumentQuery = query.query()?;
 
-<<<<<<< HEAD
-        let request = document_query.clone();
-        let response = request.execute(api, RequestSettings::default()).await?;
-=======
         let mut client = api.platform_client().await;
         let response: GetDocumentsResponse = request
             .execute(client.deref_mut(), RequestSettings::default())
             .await?;
->>>>>>> 6f556fc0
 
         tracing::trace!(request=?document_query, response=?response, "list documents");
 
