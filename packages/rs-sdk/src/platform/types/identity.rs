--- conflicted
+++ resolved
@@ -88,10 +88,7 @@
     }
 }
 
-<<<<<<< HEAD
-impl Query<GetIdentityBalanceAndRevisionRequest> for platform_value::Identifier {
-=======
-impl Query<GetIdentityNonceRequest> for dpp::prelude::Identifier {
+impl Query<GetIdentityNonceRequest> for platform_value::Identifier {
     fn query(self, prove: bool) -> Result<GetIdentityNonceRequest, Error> {
         if !prove {
             unimplemented!("queries without proofs are not supported yet");
@@ -133,8 +130,7 @@
     }
 }
 
-impl Query<GetIdentityBalanceAndRevisionRequest> for dpp::prelude::Identifier {
->>>>>>> e80854cf
+impl Query<GetIdentityBalanceAndRevisionRequest> for platform_value::Identifier {
     fn query(self, prove: bool) -> Result<GetIdentityBalanceAndRevisionRequest, Error> {
         if !prove {
             unimplemented!("queries without proofs are not supported yet");
