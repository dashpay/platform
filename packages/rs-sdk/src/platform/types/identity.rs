//! Identity related types and functions

use crate::delegate_enum;
use crate::{
    platform::{proto, Query},
    Error,
};

use dapi_grpc::platform::v0::get_identities_balances_request::GetIdentitiesBalancesRequestV0;
use dapi_grpc::platform::v0::get_identity_balance_and_revision_request::GetIdentityBalanceAndRevisionRequestV0;
use dapi_grpc::platform::v0::get_identity_balance_request::GetIdentityBalanceRequestV0;
use dapi_grpc::platform::v0::get_identity_by_public_key_hash_request::GetIdentityByPublicKeyHashRequestV0;
use dapi_grpc::platform::v0::get_identity_contract_nonce_request::GetIdentityContractNonceRequestV0;
use dapi_grpc::platform::v0::get_identity_nonce_request::GetIdentityNonceRequestV0;
use dapi_grpc::platform::v0::get_identity_request::GetIdentityRequestV0;
use dapi_grpc::platform::v0::{
    get_identities_balances_request, get_identity_balance_and_revision_request,
    get_identity_balance_request, get_identity_by_public_key_hash_request,
    get_identity_contract_nonce_request, get_identity_nonce_request, get_identity_request,
    GetIdentitiesBalancesRequest, GetIdentityBalanceAndRevisionRequest, GetIdentityBalanceRequest,
    GetIdentityByPublicKeyHashRequest, GetIdentityContractNonceRequest, GetIdentityNonceRequest,
    GetIdentityRequest, ResponseMetadata,
};
<<<<<<< HEAD
use dpp::platform_value;
use dpp::identity::Identity;
use crate::delegate_enum;
use crate::{
    platform::{proto, Query},
    Error,
};
=======
use dpp::prelude::Identity;
>>>>>>> 7da5601e

// Create enum [IdentityRequest] and [IdentityResponse] that will wrap all possible
// request/response types for [Identity] object.
delegate_enum! {
    IdentityRequest,
    IdentityResponse,
    Identity,
    (GetIdentity,proto::GetIdentityRequest,proto::GetIdentityResponse),
    (GetIdentityByPublicKeyHash, proto::GetIdentityByPublicKeyHashRequest, proto::GetIdentityByPublicKeyHashResponse)
}

impl Query<IdentityRequest> for platform_value::Identifier {
    fn query(self, prove: bool) -> Result<IdentityRequest, Error> {
        if !prove {
            unimplemented!("queries without proofs are not supported yet");
        }
        let id = self.to_vec();
        Ok(IdentityRequest::GetIdentity(GetIdentityRequest {
            version: Some(get_identity_request::Version::V0(GetIdentityRequestV0 {
                id,
                prove,
            })),
        }))
    }
}

/// Public key hash that can be used as a [Query] to find an identity.
///
/// You can use [`Fetch::fetch(PublicKeyHash)`](crate::platform::Fetch::fetch()) to fetch an identity
/// by its public key hash.
#[derive(Clone, Debug, PartialEq, Eq)]
#[ferment_macro::export]
pub struct PublicKeyHash(pub [u8; 20]);

impl Query<IdentityRequest> for PublicKeyHash {
    fn query(self, prove: bool) -> Result<IdentityRequest, Error> {
        if !prove {
            unimplemented!("queries without proofs are not supported yet");
        }
        let request: GetIdentityByPublicKeyHashRequest = GetIdentityByPublicKeyHashRequest {
            version: Some(get_identity_by_public_key_hash_request::Version::V0(
                GetIdentityByPublicKeyHashRequestV0 {
                    prove,
                    public_key_hash: self.0.to_vec(),
                },
            )),
        };

        Ok(request.into())
    }
}

impl Query<GetIdentityBalanceRequest> for platform_value::Identifier {
    fn query(self, prove: bool) -> Result<GetIdentityBalanceRequest, Error> {
        if !prove {
            unimplemented!("queries without proofs are not supported yet");
        }
        let id = self.to_vec();

        let request: GetIdentityBalanceRequest = GetIdentityBalanceRequest {
            version: Some(get_identity_balance_request::Version::V0(
                GetIdentityBalanceRequestV0 { id, prove },
            )),
        };

        Ok(request)
    }
}

impl Query<GetIdentityNonceRequest> for platform_value::Identifier {
    fn query(self, prove: bool) -> Result<GetIdentityNonceRequest, Error> {
        if !prove {
            unimplemented!("queries without proofs are not supported yet");
        }

        let request: GetIdentityNonceRequest = GetIdentityNonceRequest {
            version: Some(get_identity_nonce_request::Version::V0(
                GetIdentityNonceRequestV0 {
                    identity_id: self.to_vec(),
                    prove,
                },
            )),
        };

        Ok(request)
    }
}

impl Query<GetIdentityContractNonceRequest>
    for (platform_value::Identifier, platform_value::Identifier)
{
    fn query(self, prove: bool) -> Result<GetIdentityContractNonceRequest, Error> {
        if !prove {
            unimplemented!("queries without proofs are not supported yet");
        }
        let (identity_id, contract_id) = self;

        let request: GetIdentityContractNonceRequest = GetIdentityContractNonceRequest {
            version: Some(get_identity_contract_nonce_request::Version::V0(
                GetIdentityContractNonceRequestV0 {
                    identity_id: identity_id.to_vec(),
                    contract_id: contract_id.to_vec(),
                    prove,
                },
            )),
        };

        Ok(request)
    }
}

impl Query<GetIdentityBalanceAndRevisionRequest> for platform_value::Identifier {
    fn query(self, prove: bool) -> Result<GetIdentityBalanceAndRevisionRequest, Error> {
        if !prove {
            unimplemented!("queries without proofs are not supported yet");
        }
        let id = self.to_vec();
        let request: GetIdentityBalanceAndRevisionRequest = GetIdentityBalanceAndRevisionRequest {
            version: Some(get_identity_balance_and_revision_request::Version::V0(
                GetIdentityBalanceAndRevisionRequestV0 { id, prove },
            )),
        };

        Ok(request)
    }
}

impl Query<GetIdentitiesBalancesRequest> for Vec<dpp::prelude::Identifier> {
    fn query(self, prove: bool) -> Result<GetIdentitiesBalancesRequest, Error> {
        if !prove {
            unimplemented!("queries without proofs are not supported yet");
        }
        let ids = self.into_iter().map(|a| a.to_vec()).collect();

        let request: GetIdentitiesBalancesRequest = GetIdentitiesBalancesRequest {
            version: Some(get_identities_balances_request::Version::V0(
                GetIdentitiesBalancesRequestV0 { ids, prove },
            )),
        };

        Ok(request)
    }
}<|MERGE_RESOLUTION|>--- conflicted
+++ resolved
@@ -21,17 +21,7 @@
     GetIdentityByPublicKeyHashRequest, GetIdentityContractNonceRequest, GetIdentityNonceRequest,
     GetIdentityRequest, ResponseMetadata,
 };
-<<<<<<< HEAD
-use dpp::platform_value;
 use dpp::identity::Identity;
-use crate::delegate_enum;
-use crate::{
-    platform::{proto, Query},
-    Error,
-};
-=======
-use dpp::prelude::Identity;
->>>>>>> 7da5601e
 
 // Create enum [IdentityRequest] and [IdentityResponse] that will wrap all possible
 // request/response types for [Identity] object.
