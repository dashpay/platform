--- conflicted
+++ resolved
@@ -1,34 +1,30 @@
-//! Save documents to the platform
-// TODO: move to ../types/
+use crate::platform::transition::broadcast_request::BroadcastRequestForStateTransition;
+use std::sync::Arc;
 
 use crate::{Error, Sdk};
 
+use dapi_grpc::platform::VersionedGrpcResponse;
 use dpp::data_contract::document_type::DocumentType;
+use dpp::data_contract::DataContract;
 use dpp::document::{Document, DocumentV0Getters};
+use dpp::identity::signer::Signer;
+use dpp::identity::IdentityPublicKey;
 use dpp::state_transition::documents_batch_transition::methods::v0::DocumentsBatchTransitionMethodsV0;
 use dpp::state_transition::documents_batch_transition::DocumentsBatchTransition;
 use dpp::state_transition::proof_result::StateTransitionProofResult;
-<<<<<<< HEAD
-
-use super::broadcast::BroadcastStateTransition;
-=======
 use dpp::state_transition::StateTransition;
 use drive::drive::Drive;
 use rs_dapi_client::{DapiRequest, RequestSettings};
->>>>>>> 6e7bc10d
 
 #[async_trait::async_trait]
 /// A trait for putting an identity to platform
-pub trait PutDocument {
+pub trait PutDocument<S: Signer> {
     /// Puts an identity on platform
     async fn put_to_platform(
         &self,
         sdk: &Sdk,
         document_type: DocumentType,
         document_state_transition_entropy: [u8; 32],
-<<<<<<< HEAD
-    ) -> Result<(), Error>;
-=======
         identity_public_key: IdentityPublicKey,
         signer: &S,
     ) -> Result<StateTransition, Error>;
@@ -41,17 +37,15 @@
         data_contract: Arc<DataContract>,
     ) -> Result<Document, Error>;
 
->>>>>>> 6e7bc10d
     /// Puts an identity on platform and waits for the confirmation proof
-    ///
-    /// ## Requirements
-    ///
-    /// Data contract must be available inside the `ContextProvider` configured inside the `Sdk`.
     async fn put_to_platform_and_wait_for_response(
         &self,
         sdk: &Sdk,
         document_type: DocumentType,
-        document_state_transition_entropy: [u8; 32], // TODO: ask why we need this as input; maybe rng should be provided via sdk / context provider?
+        document_state_transition_entropy: [u8; 32],
+        identity_public_key: IdentityPublicKey,
+        data_contract: Arc<DataContract>,
+        signer: &S,
     ) -> Result<Document, Error>;
 
     async fn put_to_platform_with_settings(
@@ -66,27 +60,12 @@
 }
 
 #[async_trait::async_trait]
-impl PutDocument for Document {
+impl<S: Signer> PutDocument<S> for Document {
     async fn put_to_platform(
         &self,
         sdk: &Sdk,
         document_type: DocumentType,
         document_state_transition_entropy: [u8; 32],
-<<<<<<< HEAD
-    ) -> Result<(), Error> {
-        let mut lock = sdk.wallet.lock().await;
-        let wallet = lock
-            .as_mut()
-            .ok_or(Error::Config("wallet not configured in sdk".to_string()))?;
-
-        let identity_public_key = wallet
-            .identity_public_key(&dpp::identity::Purpose::AUTHENTICATION)
-            .await
-            .ok_or(Error::Config(
-                "cannot retrieve identity public key from wallet".to_string(),
-            ))?;
-
-=======
         identity_public_key: IdentityPublicKey,
         signer: &S,
     ) -> Result<StateTransition, Error> {
@@ -110,22 +89,18 @@
         signer: &S,
         settings: RequestSettings,
     ) -> Result<StateTransition, Error> {
->>>>>>> 6e7bc10d
         let transition = DocumentsBatchTransition::new_document_creation_transition_from_document(
             self.clone(),
             document_type.as_ref(),
             document_state_transition_entropy,
             &identity_public_key,
-            wallet,
+            signer,
             sdk.version(),
             None,
             None,
             None,
         )?;
 
-<<<<<<< HEAD
-        transition.broadcast(sdk).await
-=======
         let request = transition.broadcast_request_for_state_transition()?;
 
         request.clone().execute(sdk, settings).await?;
@@ -133,43 +108,11 @@
         // response is empty for a broadcast, result comes from the stream wait for state transition result
 
         Ok(transition)
->>>>>>> 6e7bc10d
     }
 
     async fn wait_for_response(
         &self,
         sdk: &Sdk,
-<<<<<<< HEAD
-        document_type: DocumentType,
-        document_state_transition_entropy: [u8; 32],
-    ) -> Result<Document, Error> {
-        let mut lock = sdk.wallet.lock().await;
-        let wallet = lock
-            .as_mut()
-            .ok_or(Error::Config("wallet not configured in sdk".to_string()))?;
-
-        let identity_public_key = wallet
-            .identity_public_key(&dpp::identity::Purpose::AUTHENTICATION)
-            .await
-            .ok_or(Error::Config(
-                "cannot retrieve identity public key from wallet".to_string(),
-            ))?;
-
-        let state_transition =
-            DocumentsBatchTransition::new_document_creation_transition_from_document(
-                self.clone(),
-                document_type.as_ref(),
-                document_state_transition_entropy,
-                &identity_public_key,
-                wallet,
-                sdk.version(),
-                None,
-                None,
-                None,
-            )?;
-
-        let result = state_transition.broadcast_and_wait(sdk, None).await?;
-=======
         state_transition: StateTransition,
         data_contract: Arc<DataContract>,
     ) -> Result<Document, Error> {
@@ -187,7 +130,6 @@
         )?;
 
         //todo verify
->>>>>>> 6e7bc10d
 
         match result {
             StateTransitionProofResult::VerifiedDocuments(mut documents) => {
