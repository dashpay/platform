--- conflicted
+++ resolved
@@ -1,118 +1,5 @@
-<<<<<<< HEAD
-//! TODO: Not sure if it's needed at all
-use dpp::{bls_signatures::PrivateKey, prelude::AssetLockProof};
-
-use tokio_util::sync::CancellationToken;
-
-use crate::wallet::Wallet;
-
-#[derive(Clone)]
-/// Various context information required for transition execution.
-// TODO: Remove?
-pub enum TransitionContext {
-    /// Create identity with provided amount in Dash
-    CreateIdentity { amount: u64 },
-}
-pub struct TransitionContext1<'a> {
-    /// Cancellation token for transition execution.
-    ///
-    /// If this token is cancelled, transition execution will be aborted.
-    pub cancellation_token: CancellationToken,
-    /// Asset lock proof.
-    ///
-    /// Required to create an identity.
-    pub asset_lock_proof: Option<AssetLockProof>,
-
-    /// Asset lock private key.
-    ///
-    /// Required to create an identity.
-    pub asset_lock_private_key: Option<PrivateKey>,
-
-    /// Wallet to use for transition execution.
-    ///
-    /// If not provided, defaults from [Sdk] will be used.
-    pub wallet: &'a dyn Wallet,
-}
-
-// impl<'a> TransitionContext<'a> {
-//     /// Creates a new [TransitionContext], using defaults from provided [Sdk].
-//     pub fn new(sdk: &'a Sdk) -> Self {
-//         Self {
-//             cancellation_token: CancellationToken::new(),
-//             asset_lock_proof: None,
-//             asset_lock_private_key: None,
-//             wallet: sdk.wallet.as_ref().expect("Wallet not set in Sdk").as_ref(),
-//         }
-//     }
-
-//     /// Provide instance of wallet to use for transition execution.
-//     pub fn with_wallet(&mut self, wallet: &'a dyn Wallet) -> &mut Self {
-//         self.wallet = wallet;
-//         self
-//     }
-
-//     /// Locks some assets (funds) on Dash Core using the wallet.
-//     ///
-//     /// This is a conveniance method that calls [Wallet::lock_assets] and stores the returned proof and private key.
-//     ///
-//     /// If self.asset_lock_proof is already set and the amount is the same or higher, this method will return existing
-//     /// proof and key.
-//     pub async fn lock_assets(&mut self, amount: u64) -> Result<(), Error> {
-//         if let Some(proof) = &self.asset_lock_proof {
-//             if let Some(tx) = proof.transaction() {
-//                 if let Some(TransactionPayload::AssetLockPayloadType(ref payload)) =
-//                     tx.special_transaction_payload
-//                 {
-//                     if amount <= payload.credit_outputs.iter().map(|out| out.value).sum() {
-//                         return Ok(());
-//                     }
-//                 }
-//             }
-//         }
-
-//         let assets = self.wallet.lock_assets(amount).await?;
-//         self.asset_lock_proof = Some(assets.0);
-//         self.asset_lock_private_key = Some(assets.1);
-
-//         Ok(())
-//     }
-// }
-
-// #[derive(Debug)]
-// pub struct TransitionContextBuilder<'a> {
-//     stub_transition_context: TransitionContext<'a>,
-// }
-
-// impl<'a> TransitionContextBuilder<'a> {
-//     pub fn new(sdk: &'a Sdk) -> Self {
-//         Self {
-//             stub_transition_context: TransitionContext {
-//                 cancellation_token: CancellationToken::new(),
-//                 asset_lock_proof_and_key: None,
-//                 sdk,
-//             },
-//         }
-//     }
-
-//     pub fn with_asset_lock_proof(
-//         &mut self,
-//         asset_lock_proof: AssetLockProof,
-//         asset_lock_one_time_private_key: PrivateKey,
-//     ) -> &mut Self {
-//         self.stub_transition_context.asset_lock_proof_and_key =
-//             Some((asset_lock_proof, asset_lock_one_time_private_key));
-
-//         self
-//     }
-
-//     pub fn build(self) -> TransitionContext<'a> {
-//         self.stub_transition_context
-//     }
-// }
-=======
 //! Not sure if we need it at all
 
 pub enum TransitionContext {
     Todo,
-}
->>>>>>> 6e7bc10d
+}