--- conflicted
+++ resolved
@@ -1,15 +1,7 @@
-<<<<<<< HEAD
-use crate::{Error, Sdk};
-
 use super::broadcast::BroadcastStateTransition;
 use super::waitable::Waitable;
-=======
-use std::sync::Arc;
-
+use crate::platform::transition::put_settings::PutSettings;
 use crate::{Error, Sdk};
-
->>>>>>> 840dcec3
-use crate::platform::transition::put_settings::PutSettings;
 use dpp::data_contract::document_type::accessors::DocumentTypeV0Getters;
 use dpp::data_contract::document_type::DocumentType;
 use dpp::document::Document;
@@ -20,11 +12,6 @@
 use dpp::state_transition::documents_batch_transition::methods::v0::DocumentsBatchTransitionMethodsV0;
 use dpp::state_transition::documents_batch_transition::DocumentsBatchTransition;
 use dpp::state_transition::StateTransition;
-<<<<<<< HEAD
-=======
-
-use super::broadcast::BroadcastStateTransition;
->>>>>>> 840dcec3
 
 #[async_trait::async_trait]
 /// A trait for purchasing a document on Platform
@@ -98,33 +85,6 @@
         Ok(transition)
     }
 
-<<<<<<< HEAD
-=======
-    async fn wait_for_response(
-        &self,
-        sdk: &Sdk,
-        state_transition: StateTransition,
-        _data_contract: Arc<DataContract>,
-    ) -> Result<Document, Error> {
-        let result = state_transition.wait_for_response(sdk, None).await?;
-
-        match result {
-            StateTransitionProofResult::VerifiedDocuments(mut documents) => {
-                let document = documents
-                    .remove(self.id_ref())
-                    .ok_or(Error::InvalidProvedResponse(
-                        "did not prove the sent document".to_string(),
-                    ))?
-                    .ok_or(Error::InvalidProvedResponse(
-                        "expected there to actually be a document".to_string(),
-                    ))?;
-                Ok(document)
-            }
-            _ => Err(Error::DapiClientError("proved a non document".to_string())),
-        }
-    }
-
->>>>>>> 840dcec3
     async fn purchase_document_and_wait_for_response(
         &self,
         price: Credits,
