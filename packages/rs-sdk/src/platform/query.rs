--- conflicted
+++ resolved
@@ -3,20 +3,11 @@
 //! [Query] trait is used to specify individual objects as well as search criteria for fetching multiple objects from the platform.
 use std::fmt::Debug;
 
-<<<<<<< HEAD
-use dapi_grpc::{
-    mock::Mockable,
-    platform::v0::{
-        self as proto, get_identity_keys_request,
-        get_identity_keys_request::GetIdentityKeysRequestV0, AllKeys, GetIdentityKeysRequest,
-        KeyRequestType,
-    },
-=======
+use dapi_grpc::mock::Mockable;
 use dapi_grpc::platform::v0::{
     self as proto, get_identity_keys_request, get_identity_keys_request::GetIdentityKeysRequestV0,
     AllKeys, GetEpochsInfoRequest, GetIdentityKeysRequest, GetProtocolVersionUpgradeStateRequest,
     GetProtocolVersionUpgradeVoteStatusRequest, KeyRequestType,
->>>>>>> 734df29a
 };
 use dashcore_rpc::dashcore::{hashes::Hash, ProTxHash};
 use dpp::{block::epoch::EpochIndex, prelude::Identifier};
@@ -162,7 +153,7 @@
 /// ## Example
 ///
 /// ```rust
-/// use rs_sdk::{Sdk, platform::{Query, LimitQuery, Identifier, FetchMany, Identity}};
+/// use dash_platform_sdk::{Sdk, platform::{Query, LimitQuery, Identifier, FetchMany, Identity}};
 /// use drive_proof_verifier::types::ExtendedEpochInfos;
 /// use dpp::block::extended_epoch_info::ExtendedEpochInfo;
 ///
