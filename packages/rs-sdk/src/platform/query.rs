//! Query trait representing criteria for fetching data from Platform.
//!
//! [Query] trait is used to specify individual objects as well as search criteria for fetching multiple objects from Platform.
use super::types::epoch::EpochQuery;
use crate::{error::Error, platform::document_query::DocumentQuery};
use dapi_grpc::mock::Mockable;
use dapi_grpc::platform::v0::get_contested_resource_identity_votes_request::GetContestedResourceIdentityVotesRequestV0;
use dapi_grpc::platform::v0::get_contested_resource_voters_for_identity_request::GetContestedResourceVotersForIdentityRequestV0;
use dapi_grpc::platform::v0::get_contested_resources_request::GetContestedResourcesRequestV0;
use dapi_grpc::platform::v0::get_evonodes_proposed_epoch_blocks_by_range_request::GetEvonodesProposedEpochBlocksByRangeRequestV0;
use dapi_grpc::platform::v0::get_path_elements_request::GetPathElementsRequestV0;
use dapi_grpc::platform::v0::get_status_request::GetStatusRequestV0;
use dapi_grpc::platform::v0::get_total_credits_in_platform_request::GetTotalCreditsInPlatformRequestV0;
use dapi_grpc::platform::v0::{
    self as proto, get_identity_keys_request, get_identity_keys_request::GetIdentityKeysRequestV0,
    get_path_elements_request, get_total_credits_in_platform_request, AllKeys,
    GetContestedResourceVoteStateRequest, GetContestedResourceVotersForIdentityRequest,
    GetContestedResourcesRequest, GetEpochsInfoRequest,
    GetEvonodesProposedEpochBlocksByRangeRequest, GetIdentityKeysRequest, GetPathElementsRequest,
    GetProtocolVersionUpgradeStateRequest, GetProtocolVersionUpgradeVoteStatusRequest,
    GetTotalCreditsInPlatformRequest, KeyRequestType,
};
use dapi_grpc::platform::v0::{
    get_status_request, GetContestedResourceIdentityVotesRequest,
    GetPrefundedSpecializedBalanceRequest, GetStatusRequest, GetVotePollsByEndDateRequest,
};
use dashcore_rpc::dashcore::{hashes::Hash, ProTxHash};
use dpp::node::status::EvonodeStatus;
use dpp::version::PlatformVersionError;
use dpp::{block::epoch::EpochIndex, prelude::Identifier};
use drive::query::contested_resource_votes_given_by_identity_query::ContestedResourceVotesGivenByIdentityQuery;
use drive::query::vote_poll_contestant_votes_query::ContestedDocumentVotePollVotesDriveQuery;
use drive::query::vote_poll_vote_state_query::ContestedDocumentVotePollDriveQuery;
use drive::query::vote_polls_by_document_type_query::VotePollsByDocumentTypeQuery;
use drive::query::{DriveDocumentQuery, VotePollsByEndDateDriveQuery};
use drive_proof_verifier::from_request::TryFromRequest;
use drive_proof_verifier::types::{KeysInPath, NoParamQuery};
use rs_dapi_client::transport::TransportRequest;
use std::fmt::Debug;

/// Default limit of epoch records returned by Platform.
pub const DEFAULT_EPOCH_QUERY_LIMIT: u32 = 100;
/// Default limit of epoch records returned by Platform.
pub const DEFAULT_NODES_VOTING_LIMIT: u32 = 100;

/// Trait implemented by objects that can be used as queries.
///
/// [Query] trait is used to specify criteria for fetching data from Platform.
/// It can be used to specify individual objects as well as search criteria for fetching multiple objects from Platform.
///
/// Some examples of queries include:
///
/// 1. [`Identifier`](crate::platform::Identifier) - fetches an object by its identifier; implemented for
///    [Identity](dpp::prelude::Identity), [DataContract](dpp::prelude::DataContract) and [Document](dpp::document::Document).
/// 2. [`DocumentQuery`] - fetches [Document](dpp::document::Document) based on search conditions; see
///    [query syntax documentation](https://docs.dash.org/projects/platform/en/stable/docs/reference/query-syntax.html)
///    for more details.
///
/// ## Example
///
/// To fetch individual [Identity](dpp::prelude::Identity) object by its [Identifier](crate::platform::Identifier),
/// you just need to create it and use [Fetch](crate::platform::Fetch)
/// or [FetchMany](crate::platform::FetchMany) trait:
///
/// ```rust
/// use dash_sdk::{Sdk, platform::{Query, Identifier, Fetch, Identity}};
///
/// # const SOME_IDENTIFIER : [u8; 32] = [0; 32];
/// let sdk = Sdk::new_mock();
/// let query = Identifier::new(SOME_IDENTIFIER);
/// let identity = Identity::fetch(&sdk, query);
/// ```
///
/// As [Identifier](crate::platform::Identifier) implements [Query], the `query` variable in the code
/// above can be used as a parameter for [Fetch::fetch()](crate::platform::Fetch::fetch())
/// and [FetchMany::fetch_many()](crate::platform::FetchMany::fetch_many()) methods.
pub trait Query<T: TransportRequest + Mockable>: Send + Debug + Clone {
    /// Converts the current instance into an instance of the `TransportRequest` type.
    ///
    /// This method takes ownership of the instance upon which it's called (hence `self`), and attempts to perform the conversion.
    ///
    /// # Arguments
    ///
    /// * `prove` - Whether to include proofs in the response. Only `true` is supported at the moment.
    ///
    /// # Returns
    /// On success, this method yields an instance of the `TransportRequest` type (`T`).
    /// On failure, it yields an [`Error`].
    ///
    /// # Error Handling
    /// This method propagates any errors encountered during the conversion process.
    /// These are returned as [`Error`] instances.
    fn query(self, prove: bool) -> Result<T, Error>;
}

impl<T> Query<T> for T
where
    T: TransportRequest + Sized + Send + Sync + Clone + Debug,
    T::Response: Send + Sync + Debug,
{
    fn query(self, prove: bool) -> Result<T, Error> {
        if !prove {
            unimplemented!("queries without proofs are not supported yet");
        }
        Ok(self)
    }
}

impl Query<proto::GetDataContractRequest> for Identifier {
    fn query(self, prove: bool) -> Result<proto::GetDataContractRequest, Error> {
        if !prove {
            unimplemented!("queries without proofs are not supported yet");
        }
        let id = self.to_vec();
        Ok(proto::GetDataContractRequest {
            version: Some(proto::get_data_contract_request::Version::V0(
                proto::get_data_contract_request::GetDataContractRequestV0 { id, prove },
            )),
        })
    }
}

impl Query<proto::GetDataContractsRequest> for Vec<Identifier> {
    fn query(self, prove: bool) -> Result<proto::GetDataContractsRequest, Error> {
        if !prove {
            unimplemented!("queries without proofs are not supported yet");
        }
        let ids = self.into_iter().map(|id| id.to_vec()).collect();
        Ok(proto::GetDataContractsRequest {
            version: Some(proto::get_data_contracts_request::Version::V0(
                proto::get_data_contracts_request::GetDataContractsRequestV0 { ids, prove },
            )),
        })
    }
}

impl Query<proto::GetDataContractHistoryRequest> for LimitQuery<(Identifier, u64)> {
    fn query(self, prove: bool) -> Result<proto::GetDataContractHistoryRequest, Error> {
        if !prove {
            unimplemented!("queries without proofs are not supported yet");
        }
        let (id, start_at_ms) = self.query;

        Ok(proto::GetDataContractHistoryRequest {
            version: Some(proto::get_data_contract_history_request::Version::V0(
                proto::get_data_contract_history_request::GetDataContractHistoryRequestV0 {
                    id: id.to_vec(),
                    limit: self.limit,
                    offset: None,
                    start_at_ms,
                    prove,
                },
            )),
        })
    }
}

impl Query<proto::GetIdentityKeysRequest> for Identifier {
    /// Get all keys for an identity with provided identifier.
    fn query(self, prove: bool) -> Result<proto::GetIdentityKeysRequest, Error> {
        if !prove {
            unimplemented!("queries without proofs are not supported yet");
        }
        let identity_id = self.to_vec();
        Ok(GetIdentityKeysRequest {
            version: Some(get_identity_keys_request::Version::V0(
                GetIdentityKeysRequestV0 {
                    identity_id,
                    prove,
                    limit: None,
                    offset: None,
                    request_type: Some(KeyRequestType {
                        request: Some(proto::key_request_type::Request::AllKeys(AllKeys {})),
                    }),
                },
            )),
        })
    }
}

impl<'a> Query<DocumentQuery> for DriveDocumentQuery<'a> {
    fn query(self, prove: bool) -> Result<DocumentQuery, Error> {
        if !prove {
            unimplemented!("queries without proofs are not supported yet");
        }
        let q: DocumentQuery = (&self).into();
        Ok(q)
    }
}

#[derive(Debug, Clone)]
pub struct QueryStartInfo {
    pub start_key: Vec<u8>,
    pub start_included: bool,
}

/// Wrapper around query that allows to specify limit.
///
/// A query that can be used specify limit when fetching multiple objects from Platform
/// using [`FetchMany`](crate::platform::FetchMany) trait.
///
/// ## Example
///
/// ```rust
/// use dash_sdk::{Sdk, platform::{Query, LimitQuery, Identifier, FetchMany, Identity}};
/// use drive_proof_verifier::types::ExtendedEpochInfos;
/// use dpp::block::extended_epoch_info::ExtendedEpochInfo;
///
/// # const SOME_IDENTIFIER : [u8; 32] = [0; 32];
/// let sdk = Sdk::new_mock();
/// let query = LimitQuery {
///    query: 1,
///    start_info: None,
///    limit: Some(10),
/// };
/// let epoch = ExtendedEpochInfo::fetch_many(&sdk, query);
/// ```
#[derive(Debug, Clone)]
pub struct LimitQuery<Q> {
    /// Actual query to execute
    pub query: Q,
    /// Start info
    pub start_info: Option<QueryStartInfo>,
    /// Max number of records returned
    pub limit: Option<u32>,
}

impl<Q> From<Q> for LimitQuery<Q> {
    fn from(query: Q) -> Self {
        Self {
            query,
            start_info: None,
            limit: None,
        }
    }
}

impl<E: Into<EpochQuery> + Clone + Debug + Send> Query<GetEpochsInfoRequest> for LimitQuery<E> {
    fn query(self, prove: bool) -> Result<GetEpochsInfoRequest, Error> {
        if !prove {
            unimplemented!("queries without proofs are not supported yet");
        }
        let inner: EpochQuery = self.query.into();
        Ok(GetEpochsInfoRequest {
            version: Some(proto::get_epochs_info_request::Version::V0(
                proto::get_epochs_info_request::GetEpochsInfoRequestV0 {
                    prove,
                    start_epoch: inner.start.map(|v| v as u32),
                    count: self.limit.unwrap_or(DEFAULT_EPOCH_QUERY_LIMIT),
                    ascending: inner.ascending,
                },
            )),
        })
    }
}

impl Query<GetEpochsInfoRequest> for EpochIndex {
    fn query(self, prove: bool) -> Result<GetEpochsInfoRequest, Error> {
        LimitQuery {
            query: self,
            start_info: None,
            limit: Some(1),
        }
        .query(prove)
    }
}

impl Query<GetProtocolVersionUpgradeStateRequest> for () {
    fn query(self, prove: bool) -> Result<GetProtocolVersionUpgradeStateRequest, Error> {
        if !prove {
            unimplemented!("queries without proofs are not supported yet");
        }

        Ok(proto::get_protocol_version_upgrade_state_request::GetProtocolVersionUpgradeStateRequestV0 {prove}.into())
    }
}

impl Query<GetProtocolVersionUpgradeVoteStatusRequest> for LimitQuery<Option<ProTxHash>> {
    fn query(self, prove: bool) -> Result<GetProtocolVersionUpgradeVoteStatusRequest, Error> {
        if !prove {
            unimplemented!("queries without proofs are not supported yet");
        }

        Ok(proto::get_protocol_version_upgrade_vote_status_request::GetProtocolVersionUpgradeVoteStatusRequestV0 {
            prove,
            // start_pro_tx_hash == [] means "start from beginning"
            start_pro_tx_hash: self.query.map(|v|v.to_byte_array().to_vec()).unwrap_or_default(),
            count: self.limit.unwrap_or(DEFAULT_NODES_VOTING_LIMIT),
        }
        .into())
    }
}

/// Convenience method that allows direct use of a ProTxHash
impl Query<GetProtocolVersionUpgradeVoteStatusRequest> for Option<ProTxHash> {
    fn query(self, prove: bool) -> Result<GetProtocolVersionUpgradeVoteStatusRequest, Error> {
        LimitQuery::from(self).query(prove)
    }
}

/// Convenience method that allows direct use of a ProTxHash
impl Query<GetProtocolVersionUpgradeVoteStatusRequest> for ProTxHash {
    fn query(self, prove: bool) -> Result<GetProtocolVersionUpgradeVoteStatusRequest, Error> {
        Some(self).query(prove)
    }
}

/// Convenience method that allows direct use of a ProTxHash
impl Query<GetProtocolVersionUpgradeVoteStatusRequest> for LimitQuery<ProTxHash> {
    fn query(self, prove: bool) -> Result<GetProtocolVersionUpgradeVoteStatusRequest, Error> {
        LimitQuery {
            query: Some(self.query),
            start_info: None,
            limit: self.limit,
        }
        .query(prove)
    }
}

impl Query<GetContestedResourcesRequest> for VotePollsByDocumentTypeQuery {
    fn query(self, prove: bool) -> Result<GetContestedResourcesRequest, Error> {
        if !prove {
            unimplemented!("queries without proofs are not supported yet");
        }

        self.try_to_request().map_err(|e| e.into())
    }
}

impl Query<GetContestedResourcesRequest> for LimitQuery<GetContestedResourcesRequest> {
    fn query(self, prove: bool) -> Result<GetContestedResourcesRequest, Error> {
        use proto::get_contested_resources_request::{
            get_contested_resources_request_v0::StartAtValueInfo, Version,
        };
        let query = match self.query.query(prove)?.version {
            Some(Version::V0(v0)) => GetContestedResourcesRequestV0 {
                start_at_value_info: self.start_info.map(|v| StartAtValueInfo {
                    start_value: v.start_key,
                    start_value_included: v.start_included,
                }),
                ..v0
            }
            .into(),
            None => {
                return Err(Error::Protocol(
                    PlatformVersionError::UnknownVersionError(
                        "version not present in request".into(),
                    )
                    .into(),
                ))
            }
        };

        Ok(query)
    }
}

impl Query<GetContestedResourceVoteStateRequest> for ContestedDocumentVotePollDriveQuery {
    fn query(self, prove: bool) -> Result<GetContestedResourceVoteStateRequest, Error> {
        if !prove {
            unimplemented!("queries without proofs are not supported yet");
        }

        if self.offset.is_some() {
            return Err(Error::Generic("ContestedDocumentVotePollDriveQuery.offset field is internal and must be set to None".into()));
        }
        self.try_to_request().map_err(|e| e.into())
    }
}

impl Query<GetContestedResourceVoteStateRequest>
    for LimitQuery<ContestedDocumentVotePollDriveQuery>
{
    fn query(self, prove: bool) -> Result<GetContestedResourceVoteStateRequest, Error> {
        use proto::get_contested_resource_vote_state_request::get_contested_resource_vote_state_request_v0::StartAtIdentifierInfo;
        if !prove {
            unimplemented!("queries without proofs are not supported yet");
        }
        let result = match  self.query.query(prove)?.version {
            Some(proto::get_contested_resource_vote_state_request::Version::V0(v0)) =>
                    proto::get_contested_resource_vote_state_request::GetContestedResourceVoteStateRequestV0 {
                        start_at_identifier_info: self.start_info.map(|v| StartAtIdentifierInfo {
                            start_identifier: v.start_key,
                            start_identifier_included: v.start_included,
                        }),
                        ..v0
                    }.into(),

            None =>return  Err(Error::Protocol(
                PlatformVersionError::UnknownVersionError("version not present in request".into()).into(),
            )),
        };

        Ok(result)
    }
}

impl Query<GetContestedResourceVotersForIdentityRequest>
    for ContestedDocumentVotePollVotesDriveQuery
{
    fn query(self, prove: bool) -> Result<GetContestedResourceVotersForIdentityRequest, Error> {
        if !prove {
            unimplemented!("queries without proofs are not supported yet");
        }
        if self.offset.is_some() {
            return Err(Error::Generic("ContestedDocumentVotePollVotesDriveQuery.offset field is internal and must be set to None".into()));
        }

        self.try_to_request().map_err(|e| e.into())
    }
}

impl Query<GetContestedResourceVotersForIdentityRequest>
    for LimitQuery<GetContestedResourceVotersForIdentityRequest>
{
    fn query(self, prove: bool) -> Result<GetContestedResourceVotersForIdentityRequest, Error> {
        use proto::get_contested_resource_voters_for_identity_request::{
            get_contested_resource_voters_for_identity_request_v0::StartAtIdentifierInfo, Version,
        };
        let query = match self.query.query(prove)?.version {
            Some(Version::V0(v0)) => GetContestedResourceVotersForIdentityRequestV0 {
                start_at_identifier_info: self.start_info.map(|v| StartAtIdentifierInfo {
                    start_identifier: v.start_key,
                    start_identifier_included: v.start_included,
                }),
                ..v0
            }
            .into(),
            None => {
                return Err(Error::Protocol(
                    PlatformVersionError::UnknownVersionError(
                        "version not present in request".into(),
                    )
                    .into(),
                ))
            }
        };

        Ok(query)
    }
}

impl Query<GetEvonodesProposedEpochBlocksByRangeRequest>
    for LimitQuery<GetEvonodesProposedEpochBlocksByRangeRequest>
{
    fn query(self, prove: bool) -> Result<GetEvonodesProposedEpochBlocksByRangeRequest, Error> {
        use proto::get_evonodes_proposed_epoch_blocks_by_range_request::{
            get_evonodes_proposed_epoch_blocks_by_range_request_v0::Start, Version,
        };
        let query = match self.query.query(prove)?.version {
            Some(Version::V0(v0)) => GetEvonodesProposedEpochBlocksByRangeRequestV0 {
                start: self.start_info.map(|v| {
                    if v.start_included {
                        Start::StartAt(v.start_key)
                    } else {
                        Start::StartAfter(v.start_key)
                    }
                }),
                ..v0
            }
            .into(),
            None => {
                return Err(Error::Protocol(
                    PlatformVersionError::UnknownVersionError(
                        "version not present in request".into(),
                    )
                    .into(),
                ))
            }
        };

        Ok(query)
    }
}

impl Query<GetContestedResourceIdentityVotesRequest>
    for ContestedResourceVotesGivenByIdentityQuery
{
    fn query(self, prove: bool) -> Result<GetContestedResourceIdentityVotesRequest, Error> {
        if !prove {
            unimplemented!("queries without proofs are not supported yet");
        }
        if self.offset.is_some() {
            return Err(Error::Generic("ContestedResourceVotesGivenByIdentityQuery.offset field is internal and must be set to None".into()));
        }

        self.try_to_request().map_err(|e| e.into())
    }
}

impl Query<GetContestedResourceIdentityVotesRequest> for ProTxHash {
    fn query(self, prove: bool) -> Result<GetContestedResourceIdentityVotesRequest, Error> {
        if !prove {
            unimplemented!("queries without proofs are not supported yet");
        }
        Ok(GetContestedResourceIdentityVotesRequestV0 {
            identity_id: self.to_byte_array().to_vec(),
            prove,
            limit: None,
            offset: None,
            order_ascending: true,
            start_at_vote_poll_id_info: None,
        }
        .into())
    }
}

impl Query<GetVotePollsByEndDateRequest> for VotePollsByEndDateDriveQuery {
    fn query(self, prove: bool) -> Result<GetVotePollsByEndDateRequest, Error> {
        if !prove {
            unimplemented!("queries without proofs are not supported yet");
        }

        self.try_to_request().map_err(|e| e.into())
    }
}

impl Query<GetPrefundedSpecializedBalanceRequest> for Identifier {
    fn query(self, prove: bool) -> Result<GetPrefundedSpecializedBalanceRequest, Error> {
        if !prove {
            unimplemented!("queries without proofs are not supported yet");
        }
        self.try_to_request().map_err(|e| e.into())
    }
}

/// Query for single vote.
#[derive(Debug, Clone)]
pub struct VoteQuery {
    pub identity_id: Identifier,
    pub vote_poll_id: Identifier,
}
impl VoteQuery {
    pub fn new(identity_id: Identifier, vote_poll_id: Identifier) -> Self {
        Self {
            identity_id,
            vote_poll_id,
        }
    }
}

impl Query<GetContestedResourceIdentityVotesRequest> for VoteQuery {
    fn query(self, prove: bool) -> Result<GetContestedResourceIdentityVotesRequest, Error> {
        if !prove {
            unimplemented!("queries without proofs are not supported yet");
        }
        use proto::get_contested_resource_identity_votes_request::get_contested_resource_identity_votes_request_v0::StartAtVotePollIdInfo;

        Ok(GetContestedResourceIdentityVotesRequestV0 {
            identity_id: self.identity_id.to_vec(),
            prove,
            limit: Some(1),
            offset: None,
            order_ascending: true,
            start_at_vote_poll_id_info: Some(StartAtVotePollIdInfo {
                start_at_poll_identifier: self.vote_poll_id.to_vec(),
                start_poll_identifier_included: true,
            }),
        }
        .into())
    }
}

impl Query<GetContestedResourceIdentityVotesRequest> for LimitQuery<VoteQuery> {
    fn query(self, prove: bool) -> Result<GetContestedResourceIdentityVotesRequest, Error> {
        if !prove {
            unimplemented!("queries without proofs are not supported yet");
        }
        use proto::get_contested_resource_identity_votes_request::{
            get_contested_resource_identity_votes_request_v0::StartAtVotePollIdInfo, Version,
        };

        Ok(match self.query.query(prove)?.version {
            None => return Err(Error::Protocol(dpp::ProtocolError::NoProtocolVersionError)),
            Some(Version::V0(v0)) => GetContestedResourceIdentityVotesRequestV0 {
                limit: self.limit,
                start_at_vote_poll_id_info: self.start_info.map(|v| StartAtVotePollIdInfo {
                    start_at_poll_identifier: v.start_key.to_vec(),
                    start_poll_identifier_included: v.start_included,
                }),
                ..v0
            },
        }
        .into())
    }
}

impl Query<GetPathElementsRequest> for KeysInPath {
    fn query(self, prove: bool) -> Result<GetPathElementsRequest, Error> {
        if !prove {
            unimplemented!("queries without proofs are not supported yet");
        }

        let request: GetPathElementsRequest = GetPathElementsRequest {
            version: Some(get_path_elements_request::Version::V0(
                GetPathElementsRequestV0 {
                    path: self.path,
                    keys: self.keys,
                    prove,
                },
            )),
        };

        Ok(request)
    }
}

impl Query<GetTotalCreditsInPlatformRequest> for NoParamQuery {
    fn query(self, prove: bool) -> Result<GetTotalCreditsInPlatformRequest, Error> {
        if !prove {
            unimplemented!("queries without proofs are not supported yet");
        }

        let request: GetTotalCreditsInPlatformRequest = GetTotalCreditsInPlatformRequest {
            version: Some(get_total_credits_in_platform_request::Version::V0(
                GetTotalCreditsInPlatformRequestV0 { prove },
            )),
        };

        Ok(request)
    }
}

<<<<<<< HEAD
impl Query<GetStatusRequest> for () {
    fn query(self, prove: bool) -> Result<GetStatusRequest, Error> {
        // ignore proof

        let request: GetStatusRequest = GetStatusRequest {
            version: Some(get_status_request::Version::V0(GetStatusRequestV0 {})),
        };

        Ok(request)
=======
impl Query<GetEvonodesProposedEpochBlocksByRangeRequest> for LimitQuery<Option<EpochIndex>> {
    fn query(self, prove: bool) -> Result<GetEvonodesProposedEpochBlocksByRangeRequest, Error> {
        if !prove {
            unimplemented!("queries without proofs are not supported yet");
        }

        Ok(GetEvonodesProposedEpochBlocksByRangeRequest {
            version: Some(proto::get_evonodes_proposed_epoch_blocks_by_range_request::Version::V0(
                GetEvonodesProposedEpochBlocksByRangeRequestV0 {
                    epoch: self.query.map(|v| v as u32),
                    start: self.start_info.map(|v| {
                        use proto::get_evonodes_proposed_epoch_blocks_by_range_request::get_evonodes_proposed_epoch_blocks_by_range_request_v0::Start;
                        if v.start_included {
                            Start::StartAt(v.start_key)
                        } else {
                            Start::StartAfter(v.start_key)
                        }
                    }),
                    limit: self.limit,

                    prove,
                },
            )),
        })
>>>>>>> f2ded52c
    }
}<|MERGE_RESOLUTION|>--- conflicted
+++ resolved
@@ -25,7 +25,6 @@
     GetPrefundedSpecializedBalanceRequest, GetStatusRequest, GetVotePollsByEndDateRequest,
 };
 use dashcore_rpc::dashcore::{hashes::Hash, ProTxHash};
-use dpp::node::status::EvonodeStatus;
 use dpp::version::PlatformVersionError;
 use dpp::{block::epoch::EpochIndex, prelude::Identifier};
 use drive::query::contested_resource_votes_given_by_identity_query::ContestedResourceVotesGivenByIdentityQuery;
@@ -621,17 +620,6 @@
     }
 }
 
-<<<<<<< HEAD
-impl Query<GetStatusRequest> for () {
-    fn query(self, prove: bool) -> Result<GetStatusRequest, Error> {
-        // ignore proof
-
-        let request: GetStatusRequest = GetStatusRequest {
-            version: Some(get_status_request::Version::V0(GetStatusRequestV0 {})),
-        };
-
-        Ok(request)
-=======
 impl Query<GetEvonodesProposedEpochBlocksByRangeRequest> for LimitQuery<Option<EpochIndex>> {
     fn query(self, prove: bool) -> Result<GetEvonodesProposedEpochBlocksByRangeRequest, Error> {
         if !prove {
@@ -656,6 +644,17 @@
                 },
             )),
         })
->>>>>>> f2ded52c
+    }
+}
+
+impl Query<GetStatusRequest> for () {
+    fn query(self, _prove: bool) -> Result<GetStatusRequest, Error> {
+        // ignore proof
+
+        let request: GetStatusRequest = GetStatusRequest {
+            version: Some(get_status_request::Version::V0(GetStatusRequestV0 {})),
+        };
+
+        Ok(request)
     }
 }