//! Fetch multiple objects from the Platform.
//!
//! This module provides a trait to fetch multiple objects from the platform.
//!
//! ## Traits
//! - `[FetchMany]`: An async trait that fetches multiple items of a specific type from the platform.

use crate::mock::MockResponse;
use crate::{
    error::Error,
    platform::{document_query::DocumentQuery, query::Query},
    Sdk,
};
use dapi_grpc::platform::v0::{
    GetDataContractsRequest, GetDocumentsResponse, GetEpochsInfoRequest, GetIdentityKeysRequest,
    GetProtocolVersionUpgradeStateRequest, GetProtocolVersionUpgradeVoteStatusRequest,
};
use dashcore_rpc::dashcore::ProTxHash;
use dpp::block::epoch::EpochIndex;
use dpp::block::extended_epoch_info::ExtendedEpochInfo;
use dpp::data_contract::DataContract;
use dpp::document::Document;
use dpp::identity::KeyID;
use dpp::prelude::{Identifier, IdentityPublicKey};
use dpp::util::deserializer::ProtocolVersion;
use drive_proof_verifier::types::{
    MasternodeProtocolVote, ProtocolVersionVoteCount, RetrievedObjects,
};
use drive_proof_verifier::{types::Documents, FromProof};
use rs_dapi_client::{transport::TransportRequest, DapiRequest, RequestSettings};
use std::collections::BTreeMap;

use super::LimitQuery;

/// Fetch multiple objects from the Platform.
///
/// To fetch multiple objects from the platform, you need to define some query (criteria that fetched objects must match)
/// and use [FetchMany::fetch_many()] for your object type.
///
/// You can also use conveniance methods:
/// * [FetchMany::fetch_many_by_identifiers()] - to fetch multiple objects by their identifiers,
/// * [FetchMany::fetch_many_with_limit()] - to fetch not more than `limit` objects.
///
/// ## Generic Parameters
///
/// - `K`: The type of the key used to index the object
///
/// ## Example
///
/// An example use case is to fetch multiple [Data Contracts](dpp::prelude::DataContract) by their [Identifiers](Identifier).
/// As [`&[Identifier]`] implements [Query] for this type of requests, you need to:
///
/// * define [Identifier]s of data contracts to fetch,
/// * create a query by grouping identifiers in a collection, like a [Vec] or a slice,
<<<<<<< HEAD
/// * call [DataContract::fetch_many()] with the query and an instance of [Sdk].
///
/// ```rust
/// use rs_sdk::{Sdk, platform::{Query, Identifier, FetchMany, DataContract}};
=======
/// * call [DataContract::fetch_many()](FetchMany::fetch_many()) with the query and an instance of [Sdk].
/// // TODO: UN-ignore after implementing DataContract::fetch_many
/// ```rust,ignore
/// use rs_sdk::{Sdk, platform::{Query, Identifier, Fetch, DataContract}};
>>>>>>> 0bb51af4
///
/// # const SOME_IDENTIFIER_1 : [u8; 32] = [1; 32];
/// # const SOME_IDENTIFIER_2 : [u8; 32] = [2; 32];
/// let mut sdk = Sdk::new_mock();
///
/// let id1 = Identifier::new(SOME_IDENTIFIER_1);
/// let id2 = Identifier::new(SOME_IDENTIFIER_2);
///
/// let query = vec![id1, id2];
///
/// let data_contract = DataContract::fetch_many(&mut sdk, query);
/// ```
#[async_trait::async_trait]
pub trait FetchMany<K: Ord>
where
    Self: Sized,
    BTreeMap<K, Option<Self>>: MockResponse
        + FromProof<
            Self::Request,
            Request = Self::Request,
            Response = <<Self as FetchMany<K>>::Request as TransportRequest>::Response,
        > + Sync,
{
    /// Type of request used to fetch multiple objects from the platform.
    ///
    /// Most likely, one of the types defined in [`dapi_grpc::platform::v0`].
    ///
    /// This type must implement [`TransportRequest`] and [`MockRequest`](crate::mock::MockRequest).
    type Request: TransportRequest
        + Into<<BTreeMap<K, Option<Self>> as FromProof<<Self as FetchMany<K>>::Request>>::Request>;

    /// Fetch (or search) multiple objects on the Dash Platform
    ///
    /// [`FetchMany::fetch_many()`] is an asynchronous method that fetches multiple objects from the Dash Platform.
    ///
    /// Note that this method might introduce some predefined limit on the number of objects returned.
    /// If you need to specify the limit yourself, use [FetchMany::fetch_many_with_limit()] or [LimitQuery] instead.
    ///
    /// ## Per-object type documentation
    ///
    /// See documentation of [FetchMany trait implementations](FetchMany#foreign-impls) for each object type
    /// for more details, including list of supported [queries](Query).
    ///
    /// ## Generic Parameters
    ///
    /// - `K`: The type of the key used to index the object in the returned collection
    ///
    /// ## Parameters
    ///
    /// - `sdk`: An instance of [Sdk].
    /// - `query`: A query parameter implementing [`Query`](crate::platform::query::Query) to specify the data to be retrieved.
    ///
    /// ## Returns
    ///
    /// Returns a `Result` containing either :
    ///
    /// * list of objects matching the [Query] indexed by a key type `K`, where an item can be None of
    /// the object was not found for provided key
    /// *  [`Error`](crate::error::Error).
    ///
    /// Note that behavior when no items are found can be either empty collection or collection containing None values.
    ///
    /// ## Usage
    ///
    /// See `tests/fetch/document.rs` for a full example.
    ///
    /// ## Error Handling
    ///
    /// Any errors encountered during the execution are returned as [`Error`](crate::error::Error) instances.
    async fn fetch_many<Q: Query<<Self as FetchMany<K>>::Request>>(
        sdk: &mut Sdk,
        query: Q,
    ) -> Result<RetrievedObjects<K, Self>, Error> {
        let request = query.query(sdk.prove())?;

        let response = request
            .clone()
            .execute(sdk, RequestSettings::default())
            .await?;

        let object_type = std::any::type_name::<Self>().to_string();
        tracing::trace!(request = ?request, response = ?response, object_type, "fetched object from platform");

        let object: BTreeMap<K, Option<Self>> = sdk
            .parse_proof::<<Self as FetchMany<K>>::Request, BTreeMap<K, Option<Self>>>(
                request, response,
            )?
            .unwrap_or_default();

        Ok(object)
    }

    /// Fetch multiple objects from the Platform by their identifiers.
    ///
    /// Conveniance method to fetch multiple objects by their identifiers.
    /// See [FetchMany] and [FetchMany::fetch_many()] for more detailed documentation.
    ///
    /// ## Parameters
    ///
    /// - `sdk`: An instance of [Sdk].
    /// - `identifiers`: A collection of [Identifier](crate::platform::Identifier) to fetch.
    async fn fetch_many_by_identifiers<I: IntoIterator<Item = Identifier>>(
        sdk: &mut Sdk,
        identifiers: I,
    ) -> Result<RetrievedObjects<K, Self>, Error>
    where
        I: Query<<Self as FetchMany<K>>::Request>,
    {
        Self::fetch_many(sdk, identifiers).await
    }

    /// Fetch multiple objects from the Platform with limit.
    ///
    /// Fetches up to `limit` objects matching the `query`.    
    /// See [FetchMany] and [FetchMany::fetch_many()] for more detailed documentation.
    ///
    /// ## Parameters
    ///
    /// - `sdk`: An instance of [Sdk].
    /// - `query`: A query parameter implementing [`Query`](crate::platform::query::Query) to specify the data to be retrieved.
    /// - `limit`: Maximum number of objects to fetch.
    async fn fetch_many_with_limit<Q: Query<<Self as FetchMany<K>>::Request>>(
        sdk: &mut Sdk,
        query: Q,
        limit: u32,
    ) -> Result<RetrievedObjects<K, Self>, Error>
    where
        LimitQuery<Q>: Query<<Self as FetchMany<K>>::Request>,
    {
        let limit_query = LimitQuery {
            limit: Some(limit),
            query,
        };

        Self::fetch_many(sdk, limit_query).await
    }
}

/// Fetch documents from the Platform.
///
/// Returns [Documents](dpp::document::Document) indexed by their [Identifier](dpp::prelude::Identifier).
///
/// ## Supported query types
///
/// * [DriveQuery](crate::platform::DriveQuery) - query that specifies document matching criteria
/// * [DocumentQuery](crate::platform::document_query::DocumentQuery) -
#[async_trait::async_trait]
impl FetchMany<Identifier> for Document {
    // We need to use the DocumentQuery type here because the DocumentQuery
    // type stores full contract, which is missing in the GetDocumentsRequest type.
    // TODO: Refactor to use ContextProvider
    type Request = DocumentQuery;
    async fn fetch_many<Q: Query<<Self as FetchMany<Identifier>>::Request>>(
        sdk: &mut Sdk,
        query: Q,
    ) -> Result<BTreeMap<Identifier, Option<Self>>, Error> {
        let document_query: DocumentQuery = query.query(sdk.prove())?;

        let request = document_query.clone();
        let response: GetDocumentsResponse =
            request.execute(sdk, RequestSettings::default()).await?;

        tracing::trace!(request=?document_query, response=?response, "fetch multiple documents");

        // let object: Option<BTreeMap<K,Document>> = sdk
        let documents: BTreeMap<Identifier, Option<Document>> = sdk
            .parse_proof::<DocumentQuery, Documents>(document_query, response)?
            .unwrap_or_default();

        Ok(documents)
    }
}

/// Retrieve public keys for a given identity.
///
/// Returns [IdentityPublicKeys](drive_proof_verifier::types::IdentityPublicKeys) indexed by
/// [KeyID](dpp::identity::KeyID).
///
/// ## Supported query types
///
/// * [Identifier] - [Identity](crate::platform::Identity) ID for which to retrieve keys
impl FetchMany<KeyID> for IdentityPublicKey {
    type Request = GetIdentityKeysRequest;
}

/// Retrieve epochs.
///
/// Returns [ExtendedEpochInfos](drive_proof_verifier::types::ExtendedEpochInfos).
///
/// ## Supported query types
///
/// * [EpochIndex](dpp::block::epoch::EpochIndex) - epoch index of first object to find; will return up to
/// [DEFAULT_EPOCH_QUERY_LIMIT](super::query::DEFAULT_EPOCH_QUERY_LIMIT) objects starting from this index
/// * [`LimitQuery<EpochIndex>`](super::LimitQuery) - limit query that allows to specify maximum number of objects
/// to fetch; see also [FetchMany::fetch_many_with_limit()].
///
impl FetchMany<EpochIndex> for ExtendedEpochInfo {
    type Request = GetEpochsInfoRequest;
}

/// Fetch information about number of votes for each protocol version upgrade.
///
/// Returns [ProtocolVersionUpgrades](drive_proof_verifier::types::ProtocolVersionUpgrades)
/// indexed by [ProtocolVersion](dpp::util::deserializer::ProtocolVersion).
///
/// ## Supported query types
///
/// It requires no query, so you can use `()` as the query parameter.
///
/// ## Example
///
/// ```rust
/// use rs_sdk::{Sdk, platform::FetchMany};
/// use drive_proof_verifier::types::ProtocolVersionVoteCount;
///
/// # tokio_test::block_on(async {
/// let mut sdk = Sdk::new_mock();
/// let result = ProtocolVersionVoteCount::fetch_many(&mut sdk, ()).await;
/// # });
/// ```
impl FetchMany<ProtocolVersion> for ProtocolVersionVoteCount {
    type Request = GetProtocolVersionUpgradeStateRequest;
}

/// Fetch information about protocol version upgrade voted by each node.
///
/// Returns list of [MasternodeProtocolVotes](drive_proof_verifier::types::MasternodeProtocolVote)
/// indexed by [ProTxHash](dashcore_rpc::dashcore::ProTxHash). Each item in this list represents
/// node protxhash and its preferred protocol version.
///
/// ## Supported query types
///
/// * [ProTxHash](dashcore_rpc::dashcore::ProTxHash) - proTxHash of first object to find; will return up to
/// [DEFAULT_NODES_VOTING_LIMIT](super::query::DEFAULT_NODES_VOTING_LIMIT) objects
/// * [`Option<ProTxHash>`](dashcore_rpc::dashcore::ProTxHash) - proTxHash that can be and [Option]; if it is `None`,
/// the query will return all objects
/// * [`LimitQuery<ProTxHash>`](super::LimitQuery) - limit query that allows to specify maximum number of objects
/// to fetch; see also [FetchMany::fetch_many_with_limit()].
impl FetchMany<ProTxHash> for MasternodeProtocolVote {
    type Request = GetProtocolVersionUpgradeVoteStatusRequest;
}

/// Fetch multiple data contracts.
///
/// Returns [DataContracts](drive_proof_verifier::types::DataContracts) indexed by [Identifier](dpp::prelude::Identifier).
impl FetchMany<Identifier> for DataContract {
    type Request = GetDataContractsRequest;
}<|MERGE_RESOLUTION|>--- conflicted
+++ resolved
@@ -52,17 +52,10 @@
 ///
 /// * define [Identifier]s of data contracts to fetch,
 /// * create a query by grouping identifiers in a collection, like a [Vec] or a slice,
-<<<<<<< HEAD
-/// * call [DataContract::fetch_many()] with the query and an instance of [Sdk].
+/// * call [DataContract::fetch_many()](FetchMany::fetch_many()) with the query and an instance of [Sdk].
 ///
 /// ```rust
 /// use rs_sdk::{Sdk, platform::{Query, Identifier, FetchMany, DataContract}};
-=======
-/// * call [DataContract::fetch_many()](FetchMany::fetch_many()) with the query and an instance of [Sdk].
-/// // TODO: UN-ignore after implementing DataContract::fetch_many
-/// ```rust,ignore
-/// use rs_sdk::{Sdk, platform::{Query, Identifier, Fetch, DataContract}};
->>>>>>> 0bb51af4
 ///
 /// # const SOME_IDENTIFIER_1 : [u8; 32] = [1; 32];
 /// # const SOME_IDENTIFIER_2 : [u8; 32] = [2; 32];
