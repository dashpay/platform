--- conflicted
+++ resolved
@@ -17,15 +17,10 @@
         accessors::v0::DataContractV0Getters, DataContract, document_type::accessors::DocumentTypeV0Getters,
     },
     document::Document,
+    identifier::Identifier,
     platform_value::{platform_value, Value},
-<<<<<<< HEAD
-    ProtocolError,
-=======
-    prelude::{DataContract, Identifier},
     InvalidVectorSizeError, ProtocolError,
->>>>>>> b265bb81
 };
-use dpp::identifier::Identifier;
 use drive::query::{DriveDocumentQuery, InternalClauses, OrderClause, WhereClause, WhereOperator};
 use drive_proof_verifier::{types::Documents, ContextProvider, FromProof};
 use rs_dapi_client::transport::{
