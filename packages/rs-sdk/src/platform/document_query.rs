//! Method to query documents from the Drive.

use std::sync::Arc;

use crate::{error::Error, sdk::Sdk};
use ciborium::Value as CborValue;
use dapi_grpc::platform::v0::get_documents_request::Version::V0;
use dapi_grpc::platform::v0::{
    self as platform_proto,
    get_documents_request::{get_documents_request_v0::Start, GetDocumentsRequestV0},
    GetDocumentsRequest, ResponseMetadata,
};
<<<<<<< HEAD
use dpp::{data_contract::{
    accessors::v0::DataContractV0Getters, DataContract, document_type::accessors::DocumentTypeV0Getters,
}, document::Document, platform_value::{platform_value, Value}, platform_value};
=======
use dpp::{
    data_contract::{
        accessors::v0::DataContractV0Getters, document_type::accessors::DocumentTypeV0Getters,
    },
    document::Document,
    platform_value::{platform_value, Value},
    prelude::{DataContract, Identifier},
    ProtocolError,
};
>>>>>>> e80854cf
use drive::query::{DriveQuery, InternalClauses, OrderClause, WhereClause, WhereOperator};
use drive_proof_verifier::{types::Documents, FromProof};
use platform_value::Identifier;
use rs_dapi_client::transport::{
    AppliedRequestSettings, BoxFuture, TransportClient, TransportRequest,
};

use super::fetch::Fetch;

// TODO: remove DocumentQuery once ContextProvider that provides data contracts is merged.

/// Request that is used to query documents from the Dash Platform.
///
/// This is an abstraction layer built on top of [GetDocumentsRequest] to address issues with missing details
/// required to correctly verify proofs returned by the Dash Platform.
///
/// Conversions are implemented between this type, [GetDocumentsRequest] and [DriveQuery] using [TryFrom] trait.
#[derive(Debug, Clone, serde::Serialize, serde::Deserialize, dapi_grpc_macros::Mockable)]
pub struct DocumentQuery {
    /// Data contract ID
    pub data_contract: Arc<DataContract>,
    /// Document type for the data contract
    pub document_type_name: String,
    /// `where` clauses for the query
    pub where_clauses: Vec<WhereClause>,
    /// `order_by` clauses for the query
    pub order_by_clauses: Vec<OrderClause>,
    /// queryset limit
    pub limit: u32,
    /// first object to start with
    pub start: Option<Start>,
}

impl DocumentQuery {
    /// Create new DocumentQuery for provided contract and document type name.
    pub fn new<C: Into<Arc<DataContract>>>(
        contract: C,
        document_type_name: &str,
    ) -> Result<Self, Error> {
        let contract = contract.into();
        // ensure document type name is correct
        contract
            .document_type_for_name(document_type_name)
            .map_err(ProtocolError::DataContractError)?;

        Ok(Self {
            data_contract: Arc::clone(&contract),
            document_type_name: document_type_name.to_string(),
            where_clauses: vec![],
            order_by_clauses: vec![],
            limit: 0,
            start: None,
        })
    }

    /// Create new document query based on a [DriveQuery].
    pub fn new_with_drive_query(d: &DriveQuery) -> Self {
        Self::from(d)
    }

    /// Create new document query for provided document type name and data contract ID.
    ///
    /// Note that this method will fetch data contract first.
    pub async fn new_with_data_contract_id(
        api: &Sdk,
        data_contract_id: Identifier,
        document_type_name: &str,
    ) -> Result<Self, Error> {
        let data_contract =
            DataContract::fetch(api, data_contract_id)
                .await?
                .ok_or(Error::MissingDependency(
                    "DataContract".to_string(),
                    format!("data contract {} not found", data_contract_id),
                ))?;

        Self::new(data_contract, document_type_name)
    }

    /// Point to a specific document ID.
    pub fn with_document_id(self, document_id: &Identifier) -> Self {
        let clause = WhereClause {
            field: "$id".to_string(),
            operator: WhereOperator::Equal,
            value: platform_value!(document_id),
        };

        self.with_where(clause)
    }

    /// Add new where clause to the query.
    ///
    /// Existing where clauses will be preserved.
    pub fn with_where(mut self, clause: WhereClause) -> Self {
        self.where_clauses.push(clause);

        self
    }

    /// Add order by clause to the query.
    ///
    /// Existing order by clauses will be preserved.
    pub fn with_order_by(mut self, clause: OrderClause) -> Self {
        self.order_by_clauses.push(clause);

        self
    }
}

impl TransportRequest for DocumentQuery {
    type Client = <GetDocumentsRequest as TransportRequest>::Client;
    type Response = <GetDocumentsRequest as TransportRequest>::Response;
    const SETTINGS_OVERRIDES: rs_dapi_client::RequestSettings =
        <GetDocumentsRequest as TransportRequest>::SETTINGS_OVERRIDES;

    fn request_name(&self) -> &'static str {
        "GetDocumentsRequest"
    }

    fn method_name(&self) -> &'static str {
        "get_documents"
    }

    fn execute_transport<'c>(
        self,
        client: &'c mut Self::Client,
        settings: &AppliedRequestSettings,
    ) -> BoxFuture<'c, Result<Self::Response, <Self::Client as TransportClient>::Error>> {
        let request: GetDocumentsRequest = self
            .try_into()
            .expect("DocumentQuery should always be valid");
        request.execute_transport(client, settings)
    }
}

impl FromProof<DocumentQuery> for Document {
    type Request = DocumentQuery;
    type Response = platform_proto::GetDocumentsResponse;
    fn maybe_from_proof_with_metadata<'a, I: Into<Self::Request>, O: Into<Self::Response>>(
        request: I,
        response: O,
        version: &dpp::version::PlatformVersion,
        provider: &'a dyn drive_proof_verifier::ContextProvider,
    ) -> Result<(Option<Self>, ResponseMetadata), drive_proof_verifier::Error>
    where
        Self: Sized + 'a,
    {
        let request: Self::Request = request.into();

        let (documents, metadata): (Option<Documents>, ResponseMetadata) =
            <Documents as FromProof<Self::Request>>::maybe_from_proof_with_metadata(
                request, response, version, provider,
            )?;

        match documents {
            None => Ok((None, metadata)),
            Some(docs) => match docs.len() {
                0 | 1 => Ok((docs.into_iter().next().and_then(|(_, v)| v), metadata)),
                n => Err(drive_proof_verifier::Error::ResponseDecodeError {
                    error: format!("expected 1 element, got {}", n),
                }),
            },
        }
    }
}

impl FromProof<DocumentQuery> for drive_proof_verifier::types::Documents {
    type Request = DocumentQuery;
    type Response = platform_proto::GetDocumentsResponse;
    fn maybe_from_proof_with_metadata<'a, I: Into<Self::Request>, O: Into<Self::Response>>(
        request: I,
        response: O,
        version: &dpp::version::PlatformVersion,
        provider: &'a dyn drive_proof_verifier::ContextProvider,
    ) -> Result<(Option<Self>, ResponseMetadata), drive_proof_verifier::Error>
    where
        Self: Sized + 'a,
    {
        let request: Self::Request = request.into();
        let drive_query: DriveQuery =
            (&request)
                .try_into()
                .map_err(|e| drive_proof_verifier::Error::RequestDecodeError {
                    error: format!("Failed to convert DocumentQuery to DriveQuery: {}", e),
                })?;

        <drive_proof_verifier::types::Documents as FromProof<DriveQuery>>::maybe_from_proof_with_metadata(
            drive_query,
            response,
            version,
            provider,
        )
    }
}

impl TryFrom<DocumentQuery> for platform_proto::GetDocumentsRequest {
    type Error = Error;
    fn try_from(dapi_request: DocumentQuery) -> Result<Self, Self::Error> {
        // TODO implement where and order_by clause

        let where_clauses = serialize_vec_to_cbor(dapi_request.where_clauses.clone())
            .expect("where clauses serialization should never fail");
        let order_by = serialize_vec_to_cbor(dapi_request.order_by_clauses.clone())?;
        // Order clause

        //todo: transform this into PlatformVersionedTryFrom
        Ok(GetDocumentsRequest {
            version: Some(V0(GetDocumentsRequestV0 {
                data_contract_id: dapi_request.data_contract.id().to_vec(),
                document_type: dapi_request.document_type_name.clone(),
                r#where: where_clauses,
                order_by,
                limit: dapi_request.limit,
                prove: true,
                start: dapi_request.start.clone(),
            })),
        })
    }
}

impl<'a> From<&'a DriveQuery<'a>> for DocumentQuery {
    fn from(value: &'a DriveQuery<'a>) -> Self {
        let data_contract = value.contract.clone();
        let document_type_name = value.document_type.name();
        let where_clauses = value.internal_clauses.clone().into();
        let order_by_clauses = value.order_by.iter().map(|(_, v)| v.clone()).collect();
        let limit = value.limit.unwrap_or(0) as u32;

        let start = if let Some(start_at) = value.start_at {
            match value.start_at_included {
                true => Some(Start::StartAt(start_at.to_vec())),
                false => Some(Start::StartAfter(start_at.to_vec())),
            }
        } else {
            None
        };

        Self {
            data_contract: Arc::new(data_contract),
            document_type_name: document_type_name.to_string(),
            where_clauses,
            order_by_clauses,
            limit,
            start,
        }
    }
}

impl<'a> From<DriveQuery<'a>> for DocumentQuery {
    fn from(value: DriveQuery<'a>) -> Self {
        let data_contract = value.contract.clone();
        let document_type_name = value.document_type.name();
        let where_clauses = value.internal_clauses.clone().into();
        let order_by_clauses = value.order_by.iter().map(|(_, v)| v.clone()).collect();
        let limit = value.limit.unwrap_or(0) as u32;

        let start = if let Some(start_at) = value.start_at {
            match value.start_at_included {
                true => Some(Start::StartAt(start_at.to_vec())),
                false => Some(Start::StartAfter(start_at.to_vec())),
            }
        } else {
            None
        };

        Self {
            data_contract: Arc::new(data_contract),
            document_type_name: document_type_name.to_string(),
            where_clauses,
            order_by_clauses,
            limit,
            start,
        }
    }
}

impl<'a> TryFrom<&'a DocumentQuery> for DriveQuery<'a> {
    type Error = crate::error::Error;

    fn try_from(request: &'a DocumentQuery) -> Result<Self, Self::Error> {
        // let data_contract = request.data_contract.clone();
        let document_type = request
            .data_contract
            .document_type_for_name(&request.document_type_name)
            .map_err(ProtocolError::DataContractError)?;

        let internal_clauses = InternalClauses::extract_from_clauses(request.where_clauses.clone())
            .map_err(Error::Drive)?;

        let limit = if request.limit != 0 {
            Some(request.limit as u16)
        } else {
            None
        };
        let query = Self {
            contract: &request.data_contract,
            document_type,
            internal_clauses,
            offset: None,
            limit,
            order_by: request
                .order_by_clauses
                .clone()
                .into_iter()
                .map(|v| (v.field.clone(), v))
                .collect(),
            start_at: None,
            start_at_included: false,
            block_time_ms: None,
        };

        Ok(query)
    }
}

fn serialize_vec_to_cbor<T: Into<Value>>(input: Vec<T>) -> Result<Vec<u8>, Error> {
    let values = Value::Array(
        input
            .into_iter()
            .map(|v| v.into() as Value)
            .collect::<Vec<Value>>(),
    );

    let cbor_values: CborValue = TryInto::<CborValue>::try_into(values)
        .map_err(|e| Error::Protocol(dpp::ProtocolError::EncodingError(e.to_string())))?;

    let mut serialized = Vec::new();
    ciborium::ser::into_writer(&cbor_values, &mut serialized)
        .map_err(|e| Error::Protocol(dpp::ProtocolError::EncodingError(e.to_string())))?;

    Ok(serialized)
}<|MERGE_RESOLUTION|>--- conflicted
+++ resolved
@@ -10,21 +10,14 @@
     get_documents_request::{get_documents_request_v0::Start, GetDocumentsRequestV0},
     GetDocumentsRequest, ResponseMetadata,
 };
-<<<<<<< HEAD
-use dpp::{data_contract::{
-    accessors::v0::DataContractV0Getters, DataContract, document_type::accessors::DocumentTypeV0Getters,
-}, document::Document, platform_value::{platform_value, Value}, platform_value};
-=======
 use dpp::{
     data_contract::{
-        accessors::v0::DataContractV0Getters, document_type::accessors::DocumentTypeV0Getters,
+        accessors::v0::DataContractV0Getters, DataContract, document_type::accessors::DocumentTypeV0Getters,
     },
     document::Document,
     platform_value::{platform_value, Value},
-    prelude::{DataContract, Identifier},
     ProtocolError,
 };
->>>>>>> e80854cf
 use drive::query::{DriveQuery, InternalClauses, OrderClause, WhereClause, WhereOperator};
 use drive_proof_verifier::{types::Documents, FromProof};
 use platform_value::Identifier;
