--- conflicted
+++ resolved
@@ -81,11 +81,8 @@
 /// ## Examples
 ///
 /// See tests/ for examples of using the SDK.
-<<<<<<< HEAD
 #[derive(Clone)]
 #[ferment_macro::opaque]
-=======
->>>>>>> 7da5601e
 pub struct Sdk {
     /// The network that the sdk is configured for (Dash (mainnet), Testnet, Devnet, Regtest)  
     pub network: Network,
