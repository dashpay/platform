//! [Sdk] entrypoint to Dash Platform.

use crate::error::{Error, StaleNodeError};
use crate::internal_cache::InternalSdkCache;
use crate::mock::MockResponse;
#[cfg(feature = "mocks")]
use crate::mock::{provider::GrpcContextProvider, MockDashPlatformSdk};
use crate::platform::transition::put_settings::PutSettings;
use crate::platform::{Fetch, Identifier};
use arc_swap::{ArcSwapAny, ArcSwapOption};
use dapi_grpc::mock::Mockable;
use dapi_grpc::platform::v0::{Proof, ResponseMetadata};
use dapi_grpc::tonic::transport::Certificate;
use dpp::bincode;
use dpp::bincode::error::DecodeError;
use dpp::dashcore::Network;
use dpp::identity::identity_nonce::IDENTITY_NONCE_VALUE_FILTER;
use dpp::prelude::IdentityNonce;
use dpp::version::{PlatformVersion, PlatformVersionCurrentVersion};
use drive::grovedb::operations::proof::GroveDBProof;
use drive_proof_verifier::types::{IdentityContractNonceFetcher, IdentityNonceFetcher};
#[cfg(feature = "mocks")]
use drive_proof_verifier::MockContextProvider;
use drive_proof_verifier::{ContextProvider, FromProof};
pub use http::Uri;
#[cfg(feature = "mocks")]
use rs_dapi_client::mock::MockDapiClient;
pub use rs_dapi_client::AddressList;
pub use rs_dapi_client::RequestSettings;
use rs_dapi_client::{
    transport::TransportRequest, DapiClient, DapiClientError, DapiRequestExecutor, ExecutionResult,
};
use std::collections::btree_map::Entry;
use std::fmt::Debug;
#[cfg(feature = "mocks")]
use std::num::NonZeroUsize;
#[cfg(feature = "mocks")]
use std::path::{Path, PathBuf};
use std::sync::atomic::Ordering;
use std::sync::{atomic, Arc};
use std::time::{SystemTime, UNIX_EPOCH};
#[cfg(feature = "mocks")]
use tokio::sync::{Mutex, MutexGuard};
use tokio_util::sync::{CancellationToken, WaitForCancellationFuture};
use zeroize::Zeroizing;

/// How many data contracts fit in the cache.
pub const DEFAULT_CONTRACT_CACHE_SIZE: usize = 100;
/// How many quorum public keys fit in the cache.
pub const DEFAULT_QUORUM_PUBLIC_KEYS_CACHE_SIZE: usize = 100;
/// The default identity nonce stale time in seconds
pub const DEFAULT_IDENTITY_NONCE_STALE_TIME_S: u64 = 1200; //20 mins

/// The default request settings for the SDK, used when the user does not provide any.
///
/// Use [SdkBuilder::with_settings] to set custom settings.
const DEFAULT_REQUEST_SETTINGS: RequestSettings = RequestSettings {
    retries: Some(3),
    timeout: None,
    ban_failed_address: None,
    connect_timeout: None,
};

/// a type to represent staleness in seconds
pub type StalenessInSeconds = u64;

/// The last query timestamp
pub type LastQueryTimestamp = u64;

/// Dash Platform SDK
///
/// This is the main entry point for interacting with Dash Platform.
/// It can be initialized in two modes:
/// - `Normal`: Connects to a remote Dash Platform node.
/// - `Mock`: Uses a mock implementation of Dash Platform.
///
/// Recommended method of initialization is to use [`SdkBuilder`]. There are also some helper
/// methods:
///
/// * [`SdkBuilder::new_testnet()`] Create a [SdkBuilder] that connects to testnet.
/// * [`SdkBuilder::new_mainnet()`] Create a [SdkBuilder] that connects to mainnet.
/// * [`SdkBuilder::new_mock()`] Create a mock [SdkBuilder].
/// * [`Sdk::new_mock()`] Create a mock [Sdk].
///
/// ## Thread safety
///
/// Sdk is thread safe and can be shared between threads.
/// It uses internal locking when needed.
///
/// It is also safe to clone the Sdk.
///
/// ## Examples
///
/// See tests/ for examples of using the SDK.
pub struct Sdk {
    /// The network that the sdk is configured for (Dash (mainnet), Testnet, Devnet, Regtest)
    pub network: Network,
    inner: SdkInstance,
    /// Use proofs when retrieving data from Platform.
    ///
    /// This is set to `true` by default. `false` is not implemented yet.
    proofs: bool,

    /// An internal SDK cache managed exclusively by the SDK
    internal_cache: Arc<InternalSdkCache>,

    /// Context provider used by the SDK.
    ///
    /// ## Panics
    ///
    /// Note that setting this to None can panic.
    context_provider: ArcSwapOption<Box<dyn ContextProvider>>,

    /// Last seen height; used to determine if the remote node is stale.
    ///
    /// This is clone-able and can be shared between threads.
    metadata_last_seen_height: Arc<atomic::AtomicU64>,

    /// How many blocks difference is allowed between the last height and the current height received in metadata.
    ///
    /// See [SdkBuilder::with_height_tolerance] for more information.
    metadata_height_tolerance: Option<u64>,

    /// How many milliseconds difference is allowed between the time received in response and current local time.
    ///
    /// See [SdkBuilder::with_time_tolerance] for more information.
    metadata_time_tolerance_ms: Option<u64>,

    /// Cancellation token; once cancelled, all pending requests should be aborted.
    pub(crate) cancel_token: CancellationToken,

    /// Global settings of dapi client
    pub(crate) dapi_client_settings: RequestSettings,

    #[cfg(feature = "mocks")]
    dump_dir: Option<PathBuf>,
}
impl Clone for Sdk {
    fn clone(&self) -> Self {
        Self {
            network: self.network,
            inner: self.inner.clone(),
            proofs: self.proofs,
            internal_cache: Arc::clone(&self.internal_cache),
            context_provider: ArcSwapOption::new(self.context_provider.load_full()),
            cancel_token: self.cancel_token.clone(),
            metadata_last_seen_height: Arc::clone(&self.metadata_last_seen_height),
            metadata_height_tolerance: self.metadata_height_tolerance,
            metadata_time_tolerance_ms: self.metadata_time_tolerance_ms,
            dapi_client_settings: self.dapi_client_settings,
            #[cfg(feature = "mocks")]
            dump_dir: self.dump_dir.clone(),
        }
    }
}

impl Debug for Sdk {
    fn fmt(&self, f: &mut std::fmt::Formatter<'_>) -> std::fmt::Result {
        match &self.inner {
            SdkInstance::Dapi { dapi, .. } => f
                .debug_struct("Sdk")
                .field("dapi", dapi)
                .field("proofs", &self.proofs)
                .finish(),
            #[cfg(feature = "mocks")]
            SdkInstance::Mock { mock, .. } => f
                .debug_struct("Sdk")
                .field("mock", mock)
                .field("proofs", &self.proofs)
                .finish(),
        }
    }
}

/// Internal Sdk instance.
///
/// This is used to store the actual Sdk instance, which can be either a real Sdk or a mock Sdk.
/// We use it to avoid exposing internals defined below to the public.
#[derive(Debug, Clone)]
enum SdkInstance {
    /// Real Sdk, using DAPI with gRPC transport
    Dapi {
        /// DAPI client used to communicate with Dash Platform.
        dapi: DapiClient,

        /// Platform version configured for this Sdk
        version: &'static PlatformVersion,
    },
    /// Mock SDK
    #[cfg(feature = "mocks")]
    Mock {
        /// Mock DAPI client used to communicate with Dash Platform.
        ///
        /// Dapi client is wrapped in a tokio [Mutex](tokio::sync::Mutex) as it's used in async context.
        dapi: Arc<Mutex<MockDapiClient>>,
        /// Mock SDK implementation processing mock expectations and responses.
        mock: Arc<Mutex<MockDashPlatformSdk>>,
        address_list: AddressList,
        /// Platform version configured for this Sdk
        version: &'static PlatformVersion,
    },
}

impl Sdk {
    /// Initialize Dash Platform  SDK in mock mode.
    ///
    /// This is a helper method that uses [`SdkBuilder`] to initialize the SDK in mock mode.
    ///
    /// See also [`SdkBuilder`].
    pub fn new_mock() -> Self {
        SdkBuilder::default()
            .build()
            .expect("mock should be created")
    }

    /// Retrieve object `O` from proof contained in `request` (of type `R`) and `response`.
    ///
    /// This method is used to retrieve objects from proofs returned by Dash Platform.
    ///
    /// ## Generic Parameters
    ///
    /// - `R`: Type of the request that was used to fetch the proof.
    /// - `O`: Type of the object to be retrieved from the proof.
    pub(crate) async fn parse_proof<R, O: FromProof<R> + MockResponse>(
        &self,
        request: O::Request,
        response: O::Response,
    ) -> Result<Option<O>, Error>
    where
        O::Request: Mockable,
    {
        self.parse_proof_with_metadata(request, response)
            .await
            .map(|result| result.0)
    }

    /// Retrieve object `O` from proof contained in `request` (of type `R`) and `response`.
    ///
    /// This method is used to retrieve objects from proofs returned by Dash Platform.
    ///
    /// ## Generic Parameters
    ///
    /// - `R`: Type of the request that was used to fetch the proof.
    /// - `O`: Type of the object to be retrieved from the proof.
    pub(crate) async fn parse_proof_with_metadata<R, O: FromProof<R> + MockResponse>(
        &self,
        request: O::Request,
        response: O::Response,
    ) -> Result<(Option<O>, ResponseMetadata), Error>
    where
        O::Request: Mockable,
    {
        let (object, metadata, _proof) = self
            .parse_proof_with_metadata_and_proof(request, response)
            .await?;

        Ok((object, metadata))
    }

    /// Verify response metadata against the current state of the SDK.
    fn verify_response_metadata(&self, metadata: &ResponseMetadata) -> Result<(), Error> {
        if let Some(height_tolerance) = self.metadata_height_tolerance {
            verify_metadata_height(
                metadata,
                height_tolerance,
                Arc::clone(&(self.metadata_last_seen_height)),
            )?;
        };
        if let Some(time_tolerance) = self.metadata_time_tolerance_ms {
            let now = chrono::Utc::now().timestamp_millis() as u64;
            verify_metadata_time(metadata, now, time_tolerance)?;
        };

        Ok(())
    }

    /// Retrieve object `O` from proof contained in `request` (of type `R`) and `response`.
    ///
    /// This method is used to retrieve objects from proofs returned by Dash Platform.
    ///
    /// ## Generic Parameters
    ///
    /// - `R`: Type of the request that was used to fetch the proof.
    /// - `O`: Type of the object to be retrieved from the proof.
    pub(crate) async fn parse_proof_with_metadata_and_proof<R, O: FromProof<R> + MockResponse>(
        &self,
        request: O::Request,
        response: O::Response,
    ) -> Result<(Option<O>, ResponseMetadata, Proof), Error>
    where
        O::Request: Mockable,
    {
        let provider = self
            .context_provider()
            .ok_or(drive_proof_verifier::Error::ContextProviderNotSet)?;

        let (object, metadata, proof) = match self.inner {
            SdkInstance::Dapi { .. } => O::maybe_from_proof_with_metadata(
                request,
                response,
                self.network,
                self.version(),
                &provider,
            ),
            #[cfg(feature = "mocks")]
            SdkInstance::Mock { ref mock, .. } => {
                let guard = mock.lock().await;
                guard.parse_proof_with_metadata(request, response)
            }
        }?;

        self.verify_response_metadata(&metadata)?;
        Ok((object, metadata, proof))
    }

    /// Return [ContextProvider] used by the SDK.
    pub fn context_provider(&self) -> Option<impl ContextProvider> {
        let provider_guard = self.context_provider.load();
        let provider = provider_guard.as_ref().map(Arc::clone);

        provider
    }

    /// Returns a mutable reference to the `MockDashPlatformSdk` instance.
    ///
    /// Use returned object to configure mock responses with methods like `expect_fetch`.
    ///
    /// # Panics
    ///
    /// Panics when:
    ///
    /// * the `self` instance is not a `Mock` variant,
    /// * the `self` instance is in use by another thread.
    #[cfg(feature = "mocks")]
    pub fn mock(&mut self) -> MutexGuard<MockDashPlatformSdk> {
        if let Sdk {
            inner: SdkInstance::Mock { ref mock, .. },
            ..
        } = self
        {
            mock.try_lock()
                .expect("mock sdk is in use by another thread and connot be reconfigured")
        } else {
            panic!("not a mock")
        }
    }

    /// Updates or fetches the nonce for a given identity from the cache,
    /// querying Platform if the cached value is stale or absent. Optionally
    /// increments the nonce before storing it, based on the provided settings.
    pub async fn get_identity_nonce(
        &self,
        identity_id: Identifier,
        bump_first: bool,
        settings: Option<PutSettings>,
    ) -> Result<IdentityNonce, Error> {
        let settings = settings.unwrap_or_default();
        let current_time_s = match SystemTime::now().duration_since(UNIX_EPOCH) {
            Ok(n) => n.as_secs(),
            Err(_) => panic!("SystemTime before UNIX EPOCH!"),
        };

        // we start by only using a read lock, as this speeds up the system
        let mut identity_nonce_counter = self.internal_cache.identity_nonce_counter.lock().await;
        let entry = identity_nonce_counter.entry(identity_id);

        let should_query_platform = match &entry {
            Entry::Vacant(_) => true,
            Entry::Occupied(e) => {
                let (_, last_query_time) = e.get();
                *last_query_time
                    < current_time_s.saturating_sub(
                        settings
                            .identity_nonce_stale_time_s
                            .unwrap_or(DEFAULT_IDENTITY_NONCE_STALE_TIME_S),
                    )
            }
        };

        if should_query_platform {
            let platform_nonce = IdentityNonceFetcher::fetch_with_settings(
                self,
                identity_id,
                settings.request_settings,
            )
            .await?
            .unwrap_or(IdentityNonceFetcher(0))
            .0;
            match entry {
                Entry::Vacant(e) => {
                    let insert_nonce = if bump_first {
                        platform_nonce + 1
                    } else {
                        platform_nonce
                    };
                    e.insert((insert_nonce, current_time_s));
                    Ok(insert_nonce & IDENTITY_NONCE_VALUE_FILTER)
                }
                Entry::Occupied(mut e) => {
                    let (current_nonce, _) = e.get();
                    let insert_nonce = if platform_nonce > *current_nonce {
                        if bump_first {
                            platform_nonce + 1
                        } else {
                            platform_nonce
                        }
                    } else if bump_first {
                        *current_nonce + 1
                    } else {
                        *current_nonce
                    };
                    e.insert((insert_nonce, current_time_s));
                    Ok(insert_nonce & IDENTITY_NONCE_VALUE_FILTER)
                }
            }
        } else {
            match entry {
                Entry::Vacant(_) => {
                    panic!("this can not happen, vacant entry not possible");
                }
                Entry::Occupied(mut e) => {
                    let (current_nonce, _) = e.get();
                    if bump_first {
                        let insert_nonce = current_nonce + 1;
                        e.insert((insert_nonce, current_time_s));
                        Ok(insert_nonce & IDENTITY_NONCE_VALUE_FILTER)
                    } else {
                        Ok(*current_nonce & IDENTITY_NONCE_VALUE_FILTER)
                    }
                }
            }
        }
    }

    // TODO: Move to a separate struct
    /// Updates or fetches the nonce for a given identity and contract pair from a cache,
    /// querying Platform if the cached value is stale or absent. Optionally
    /// increments the nonce before storing it, based on the provided settings.
    pub async fn get_identity_contract_nonce(
        &self,
        identity_id: Identifier,
        contract_id: Identifier,
        bump_first: bool,
        settings: Option<PutSettings>,
    ) -> Result<IdentityNonce, Error> {
        let settings = settings.unwrap_or_default();
        let current_time_s = match SystemTime::now().duration_since(UNIX_EPOCH) {
            Ok(n) => n.as_secs(),
            Err(_) => panic!("SystemTime before UNIX EPOCH!"),
        };

        // we start by only using a read lock, as this speeds up the system
        let mut identity_contract_nonce_counter = self
            .internal_cache
            .identity_contract_nonce_counter
            .lock()
            .await;
        let entry = identity_contract_nonce_counter.entry((identity_id, contract_id));

        let should_query_platform = match &entry {
            Entry::Vacant(_) => true,
            Entry::Occupied(e) => {
                let (_, last_query_time) = e.get();
                *last_query_time
                    < current_time_s.saturating_sub(
                        settings
                            .identity_nonce_stale_time_s
                            .unwrap_or(DEFAULT_IDENTITY_NONCE_STALE_TIME_S),
                    )
            }
        };

        if should_query_platform {
            let platform_nonce = IdentityContractNonceFetcher::fetch_with_settings(
                self,
                (identity_id, contract_id),
                settings.request_settings,
            )
            .await?
            .unwrap_or(IdentityContractNonceFetcher(0))
            .0;
            match entry {
                Entry::Vacant(e) => {
                    let insert_nonce = if bump_first {
                        platform_nonce + 1
                    } else {
                        platform_nonce
                    };
                    e.insert((insert_nonce, current_time_s));
                    Ok(insert_nonce & IDENTITY_NONCE_VALUE_FILTER)
                }
                Entry::Occupied(mut e) => {
                    let (current_nonce, _) = e.get();
                    let insert_nonce = if platform_nonce > *current_nonce {
                        if bump_first {
                            platform_nonce + 1
                        } else {
                            platform_nonce
                        }
                    } else if bump_first {
                        *current_nonce + 1
                    } else {
                        *current_nonce
                    };
                    e.insert((insert_nonce, current_time_s));
                    Ok(insert_nonce & IDENTITY_NONCE_VALUE_FILTER)
                }
            }
        } else {
            match entry {
                Entry::Vacant(_) => {
                    panic!("this can not happen, vacant entry not possible");
                }
                Entry::Occupied(mut e) => {
                    let (current_nonce, _) = e.get();
                    if bump_first {
                        let insert_nonce = current_nonce + 1;
                        e.insert((insert_nonce, current_time_s));
                        Ok(insert_nonce & IDENTITY_NONCE_VALUE_FILTER)
                    } else {
                        Ok(*current_nonce & IDENTITY_NONCE_VALUE_FILTER)
                    }
                }
            }
        }
    }

    /// Return [Dash Platform version](PlatformVersion) information used by this SDK.
    ///
    ///
    ///
    /// This is the version configured in [`SdkBuilder`].
    /// Useful whenever you need to provide [PlatformVersion] to other SDK and DPP methods.
    pub fn version<'v>(&self) -> &'v PlatformVersion {
        match &self.inner {
            SdkInstance::Dapi { version, .. } => version,
            #[cfg(feature = "mocks")]
            SdkInstance::Mock { version, .. } => version,
        }
    }

    /// Indicate if the sdk should request and verify proofs.
    pub fn prove(&self) -> bool {
        self.proofs
    }

    /// Set the [ContextProvider] to use.
    ///
    /// [ContextProvider] is used to access state information, like data contracts and quorum public keys.
    ///
    /// Note that this will overwrite any previous context provider.
    pub fn set_context_provider<C: ContextProvider + 'static>(&self, context_provider: C) {
        self.context_provider
            .swap(Some(Arc::new(Box::new(context_provider))));
    }

    /// Returns a future that resolves when the Sdk is cancelled (eg. shutdown was requested).
    pub fn cancelled(&self) -> WaitForCancellationFuture {
        self.cancel_token.cancelled()
    }

    /// Request shutdown of the Sdk and all related operation.
    pub fn shutdown(&self) {
        self.cancel_token.cancel();
    }

    /// Return the [DapiClient] address list
    pub fn address_list(&self) -> &AddressList {
        match &self.inner {
            SdkInstance::Dapi { dapi, .. } => dapi.address_list(),
            #[cfg(feature = "mocks")]
            SdkInstance::Mock { address_list, .. } => address_list,
        }
    }
}

/// If received metadata time differs from local time by more than `tolerance`, the remote node is considered stale.
///
/// ## Parameters
///
/// - `metadata`: Metadata of the received response
/// - `now_ms`: Current local time in milliseconds
/// - `tolerance_ms`: Tolerance in milliseconds
fn verify_metadata_time(
    metadata: &ResponseMetadata,
    now_ms: u64,
    tolerance_ms: u64,
) -> Result<(), Error> {
    let metadata_time = metadata.time_ms;

    // metadata_time - tolerance_ms <= now_ms <= metadata_time + tolerance_ms
    if now_ms.abs_diff(metadata_time) > tolerance_ms {
        tracing::warn!(
            expected_time = now_ms,
            received_time = metadata_time,
            tolerance_ms,
            "received response with stale time; you should retry with another server"
        );
        return Err(StaleNodeError::Time {
            expected_timestamp_ms: now_ms,
            received_timestamp_ms: metadata_time,
            tolerance_ms,
        }
        .into());
    }

    tracing::trace!(
        expected_time = now_ms,
        received_time = metadata_time,
        tolerance_ms,
        "received response with valid time"
    );
    Ok(())
}

/// If current metadata height is behind previously seen height by more than `tolerance`, the remote node
///  is considered stale.
fn verify_metadata_height(
    metadata: &ResponseMetadata,
    tolerance: u64,
    last_seen_height: Arc<atomic::AtomicU64>,
) -> Result<(), Error> {
    let mut expected_height = last_seen_height.load(Ordering::Relaxed);
    let received_height = metadata.height;

    // Same height, no need to update.
    if received_height == expected_height {
        tracing::trace!(
            expected_height,
            received_height,
            tolerance,
            "received message has the same height as previously seen"
        );
        return Ok(());
    }

    // If expected_height <= tolerance, then Sdk just started, so we just assume what we got is correct.
    if expected_height > tolerance && received_height < expected_height - tolerance {
        tracing::warn!(
            expected_height,
            received_height,
            tolerance,
            "received message with stale height; you should retry with another server"
        );
        return Err(StaleNodeError::Height {
            expected_height,
            received_height,
            tolerance_blocks: tolerance,
        }
        .into());
    }

    // New height is ahead of the last seen height, so we update the last seen height.
    tracing::trace!(
        expected_height = expected_height,
        received_height = received_height,
        tolerance,
        "received message with new height"
    );
    while let Err(stored_height) = last_seen_height.compare_exchange(
        expected_height,
        received_height,
        Ordering::SeqCst,
        Ordering::Relaxed,
    ) {
        // The value was changed to a higher value by another thread, so we need to retry.
        if stored_height >= metadata.height {
            break;
        }
        expected_height = stored_height;
    }

    Ok(())
}

#[async_trait::async_trait]
impl DapiRequestExecutor for Sdk {
    async fn execute<R: TransportRequest>(
        &self,
        request: R,
        settings: RequestSettings,
    ) -> ExecutionResult<R::Response, DapiClientError> {
        match self.inner {
            SdkInstance::Dapi { ref dapi, .. } => dapi.execute(request, settings).await,
            #[cfg(feature = "mocks")]
            SdkInstance::Mock { ref dapi, .. } => {
                let dapi_guard = dapi.lock().await;
                dapi_guard.execute(request, settings).await
            }
        }
    }
}

/// Dash Platform SDK Builder, used to configure and [`SdkBuilder::build()`] the [Sdk].
///
/// [SdkBuilder] implements a "builder" design pattern to allow configuration of the Sdk before it is instantiated.
/// It allows creation of Sdk in two modes:
/// - `Normal`: Connects to a remote Dash Platform node.
/// - `Mock`: Uses a mock implementation of Dash Platform.
///
/// Mandatory steps of initialization in normal mode are:
///
/// 1. Create an instance of [SdkBuilder] with [`SdkBuilder::new()`]
/// 2. Configure the builder with [`SdkBuilder::with_core()`]
/// 3. Call [`SdkBuilder::build()`] to create the [Sdk] instance.
pub struct SdkBuilder {
    /// List of addressses to connect to.
    ///
    /// If `None`, a mock client will be created.
    addresses: Option<AddressList>,
    settings: Option<RequestSettings>,

    network: Network,

    core_ip: String,
    core_port: u16,
    core_user: String,
    core_password: Zeroizing<String>,

    /// If true, request and verify proofs of the responses.
    proofs: bool,

    /// Platform version to use in this Sdk
    version: &'static PlatformVersion,

    /// Cache size for data contracts. Used by mock [GrpcContextProvider].
    #[cfg(feature = "mocks")]
    data_contract_cache_size: NonZeroUsize,

    /// Cache size for quorum public keys. Used by mock [GrpcContextProvider].
    #[cfg(feature = "mocks")]
    quorum_public_keys_cache_size: NonZeroUsize,

    /// Context provider used by the SDK.
    context_provider: Option<Box<dyn ContextProvider>>,

    /// How many blocks difference is allowed between the last seen metadata height and the height received in response
    /// metadata.
    ///
    /// See [SdkBuilder::with_height_tolerance] for more information.
    metadata_height_tolerance: Option<u64>,

    /// How many milliseconds difference is allowed between the time received in response metadata and current local time.
    ///
    /// See [SdkBuilder::with_time_tolerance] for more information.
    metadata_time_tolerance_ms: Option<u64>,

    /// directory where dump files will be stored
    #[cfg(feature = "mocks")]
    dump_dir: Option<PathBuf>,

    /// Cancellation token; once cancelled, all pending requests should be aborted.
    pub(crate) cancel_token: CancellationToken,

    /// CA certificate to use for TLS connections.
    ca_certificate: Option<Certificate>,
}

impl Default for SdkBuilder {
    /// Create default SdkBuilder that will create a mock client.
    fn default() -> Self {
        Self {
            addresses: None,
            settings: None,
            network: Network::Dash,
            core_ip: "".to_string(),
            core_port: 0,
            core_password: "".to_string().into(),
            core_user: "".to_string(),

            proofs: true,
            metadata_height_tolerance: Some(1),
            metadata_time_tolerance_ms: None,

            #[cfg(feature = "mocks")]
            data_contract_cache_size: NonZeroUsize::new(DEFAULT_CONTRACT_CACHE_SIZE)
                .expect("data conttact cache size must be positive"),
            #[cfg(feature = "mocks")]
            quorum_public_keys_cache_size: NonZeroUsize::new(DEFAULT_QUORUM_PUBLIC_KEYS_CACHE_SIZE)
                .expect("quorum public keys cache size must be positive"),

            context_provider: None,

            cancel_token: CancellationToken::new(),

            version: PlatformVersion::latest(),

            ca_certificate: None,

            #[cfg(feature = "mocks")]
            dump_dir: None,
        }
    }
}

impl SdkBuilder {
    /// Create a new SdkBuilder with provided address list.
    pub fn new(addresses: AddressList) -> Self {
        Self {
            addresses: Some(addresses),
            ..Default::default()
        }
    }

    /// Create a new SdkBuilder that will generate mock client.
    pub fn new_mock() -> Self {
        Self::default()
    }

    /// Create a new SdkBuilder instance preconfigured for testnet. NOT IMPLEMENTED YET.
    ///
    /// This is a helper method that preconfigures [SdkBuilder] for testnet use.
    /// Use this method if you want to connect to Dash Platform testnet during development and testing
    /// of your solution.
    pub fn new_testnet() -> Self {
        unimplemented!(
            "Testnet address list not implemented yet. Use new() and provide address list."
        )
    }

    /// Create a new SdkBuilder instance preconfigured mainnet (production network). NOT IMPLEMENTED YET.
    ///
    /// This is a helper method that preconfigures [SdkBuilder] for production use.
    /// Use this method if you want to connect to Dash Platform mainnet with production-ready product.
    pub fn new_mainnet() -> Self {
        unimplemented!(
            "Mainnet address list not implemented yet. Use new() and provide address list."
        )
    }

    /// Configure network type.
    ///
    /// Defaults to Network::Dash which is mainnet.
    pub fn with_network(mut self, network: Network) -> Self {
        self.network = network;
        self
    }

    /// Configure CA certificate to use when verifying TLS connections.
    ///
    /// Used mainly for testing purposes and local networks.
    ///
    /// If not set, uses standard system CA certificates.
    pub fn with_ca_certificate(mut self, pem_certificate: Certificate) -> Self {
        self.ca_certificate = Some(pem_certificate);
        self
    }

    /// Load CA certificate from file.
    ///
    /// This is a convenience method that reads the certificate from a file and sets it using
    /// [SdkBuilder::with_ca_certificate()].
    pub fn with_ca_certificate_file(
        self,
        certificate_file_path: impl AsRef<std::path::Path>,
    ) -> std::io::Result<Self> {
        let pem = std::fs::read(certificate_file_path)?;

        // parse the certificate and check if it's valid
        let mut verified_pem = std::io::BufReader::new(pem.as_slice());
        rustls_pemfile::certs(&mut verified_pem)
            .next()
            .ok_or_else(|| {
                std::io::Error::new(
                    std::io::ErrorKind::InvalidData,
                    "No valid certificates found in the file",
                )
            })??;

        let cert = Certificate::from_pem(pem);
        Ok(self.with_ca_certificate(cert))
    }

    /// Configure request settings.
    ///
    /// Tune request settings used to connect to the Dash Platform.
    ///
    /// Defaults to [RequestSettings::default()].
    ///
    /// See [`RequestSettings`] for more information.
    pub fn with_settings(mut self, settings: RequestSettings) -> Self {
        self.settings = Some(settings);
        self
    }

    /// Configure platform version.
    ///
    /// Select specific version of Dash Platform to use.
    ///
    /// Defaults to [PlatformVersion::latest()].
    pub fn with_version(mut self, version: &'static PlatformVersion) -> Self {
        self.version = version;
        self
    }

    /// Configure context provider to use.
    ///
    /// Context provider is used to retrieve data contracts and quorum public keys from application state.
    /// It should be implemented by the user of this SDK to provide stateful information about the application.
    ///
    /// See [ContextProvider] for more information and [GrpcContextProvider] for an example implementation.
    pub fn with_context_provider<C: ContextProvider + 'static>(
        mut self,
        context_provider: C,
    ) -> Self {
        self.context_provider = Some(Box::new(context_provider));

        self
    }

    /// Set cancellation token that will be used by the Sdk.
    ///
    /// Once that cancellation token is cancelled, all pending requests shall teriminate.
    pub fn with_cancellation_token(mut self, cancel_token: CancellationToken) -> Self {
        self.cancel_token = cancel_token;
        self
    }

    /// Use Dash Core as a wallet and context provider.
    ///
    /// This is a convenience method that configures the SDK to use Dash Core as a wallet and context provider.
    ///
    /// For more control over the configuration, use [SdkBuilder::with_wallet()] and [SdkBuilder::with_context_provider()].
    ///
    /// This is temporary implementation, intended for development purposes.
    pub fn with_core(mut self, ip: &str, port: u16, user: &str, password: &str) -> Self {
        self.core_ip = ip.to_string();
        self.core_port = port;
        self.core_user = user.to_string();
        self.core_password = Zeroizing::from(password.to_string());

        self
    }

    /// Change number of blocks difference allowed between the last height and the height received in current response.
    ///
    /// If height received in response metadata is behind previously seen height by more than this value, the node
    /// is considered stale, and the request will fail.
    ///
    /// If None, the height is not checked.
    ///
    /// Note that this feature doesn't guarantee that you are getting latest data, but it significantly decreases
    /// probability of getting old data.
    ///
    /// This is set to `1` by default.
    pub fn with_height_tolerance(mut self, tolerance: Option<u64>) -> Self {
        self.metadata_height_tolerance = tolerance;
        self
    }

    /// How many milliseconds difference is allowed between the time received in response and current local time.
    /// If the received time differs from local time by more than this value, the remote node is stale.
    ///
    /// If None, the time is not checked.
    ///
    /// This is set to `None` by default.
    ///
    /// Note that enabling this check can cause issues if the local time is not synchronized with the network time,
    /// when the network is stalled or time between blocks increases significantly.
    ///
    /// Selecting a safe value for this parameter depends on maximum time between blocks mined on the network.
    /// For example, if the network is configured to mine a block every maximum 3 minutes, setting this value
    /// to a bit more than 6 minutes (to account for misbehaving proposers, network delays and local time
    /// synchronization issues) should be safe.
    pub fn with_time_tolerance(mut self, tolerance_ms: Option<u64>) -> Self {
        self.metadata_time_tolerance_ms = tolerance_ms;
        self
    }

    /// Configure directory where dumps of all requests and responses will be saved.
    /// Useful for debugging.
    ///
    /// This function will create the directory if it does not exist and save dumps of
    /// * all requests and responses - in files named `msg-*.json`
    /// * retrieved quorum public keys - in files named `quorum_pubkey-*.json`
    /// * retrieved data contracts - in files named `data_contract-*.json`
    ///
    /// These files can be used together with [MockDashPlatformSdk] to replay the requests and responses.
    /// See [MockDashPlatformSdk::load_expectations()] for more information.
    ///
    /// Available only when `mocks` feature is enabled.
    #[cfg(feature = "mocks")]
    pub fn with_dump_dir(mut self, dump_dir: &Path) -> Self {
        self.dump_dir = Some(dump_dir.to_path_buf());
        self
    }

    /// Build the Sdk instance.
    ///
    /// This method will create the Sdk instance based on the configuration provided to the builder.
    ///
    /// # Errors
    ///
    /// This method will return an error if the Sdk cannot be created.
    pub fn build(self) -> Result<Sdk, Error> {
        PlatformVersion::set_current(self.version);

        let dapi_client_settings = match self.settings {
            Some(settings) => DEFAULT_REQUEST_SETTINGS.override_by(settings),
            None => DEFAULT_REQUEST_SETTINGS,
        };

        let sdk= match self.addresses {
            // non-mock mode
            Some(addresses) => {
<<<<<<< HEAD
                let mut dapi = DapiClient::new(addresses, self.settings);
                if let Some(pem) = self.ca_certificate {
                    dapi = dapi.with_ca_certificate(pem);
                }

=======
                let dapi = DapiClient::new(addresses,dapi_client_settings);
>>>>>>> a25dae99
                #[cfg(feature = "mocks")]
                let dapi = dapi.dump_dir(self.dump_dir.clone());

                #[allow(unused_mut)] // needs to be mutable for #[cfg(feature = "mocks")]
                let mut sdk= Sdk{
                    network: self.network,
                    dapi_client_settings,
                    inner:SdkInstance::Dapi { dapi,  version:self.version },
                    proofs:self.proofs,
                    context_provider: ArcSwapOption::new( self.context_provider.map(Arc::new)),
                    cancel_token: self.cancel_token,
                    internal_cache: Default::default(),
                    // Note: in future, we need to securely initialize initial height during Sdk bootstrap or first request.
                    metadata_last_seen_height: Arc::new(atomic::AtomicU64::new(0)),
                    metadata_height_tolerance: self.metadata_height_tolerance,
                    metadata_time_tolerance_ms: self.metadata_time_tolerance_ms,
                    #[cfg(feature = "mocks")]
                    dump_dir: self.dump_dir,
                };
                // if context provider is not set correctly (is None), it means we need to fallback to core wallet
                if  sdk.context_provider.load().is_none() {
                    #[cfg(feature = "mocks")]
                    if !self.core_ip.is_empty() {
                        tracing::warn!(
                            "ContextProvider not set, falling back to a mock one; use SdkBuilder::with_context_provider() to set it up");
                        let mut context_provider = GrpcContextProvider::new(None,
                            &self.core_ip, self.core_port, &self.core_user, &self.core_password,
                            self.data_contract_cache_size, self.quorum_public_keys_cache_size)?;
                        #[cfg(feature = "mocks")]
                        if sdk.dump_dir.is_some() {
                            context_provider.set_dump_dir(sdk.dump_dir.clone());
                        }
                        // We have cyclical dependency Sdk <-> GrpcContextProvider, so we just do some
                        // workaround using additional Arc.
                        let context_provider= Arc::new(context_provider);
                        sdk.context_provider.swap(Some(Arc::new(Box::new(context_provider.clone()))));
                        context_provider.set_sdk(Some(sdk.clone()));
                    } else{
                        return Err(Error::Config(concat!(
                            "context provider is not set, configure it with SdkBuilder::with_context_provider() ",
                            "or configure Core access with SdkBuilder::with_core() to use mock context provider")
                            .to_string()));
                    }
                    #[cfg(not(feature = "mocks"))]
                    return Err(Error::Config(concat!(
                        "context provider is not set, configure it with SdkBuilder::with_context_provider() ",
                        "or enable `mocks` feature to use mock context provider")
                        .to_string()));
                };

                sdk
            },
            #[cfg(feature = "mocks")]
            // mock mode
            None => {
                let dapi =Arc::new(tokio::sync::Mutex::new(  MockDapiClient::new()));
                // We create mock context provider that will use the mock DAPI client to retrieve data contracts.
                let  context_provider = self.context_provider.unwrap_or_else(||{
                    let mut cp=MockContextProvider::new();
                    if let Some(ref dump_dir) = self.dump_dir {
                        cp.quorum_keys_dir(Some(dump_dir.clone()));
                    }
                    Box::new(cp)
                }
                );
                let mock_sdk = MockDashPlatformSdk::new(self.version, Arc::clone(&dapi));
                let mock_sdk = Arc::new(Mutex::new(mock_sdk));
                let sdk= Sdk {
                    network: self.network,
                    dapi_client_settings,
                    inner:SdkInstance::Mock {
                        mock:mock_sdk.clone(),
                        dapi,
                        address_list: AddressList::new(),
                        version: self.version,
                    },
                    dump_dir: self.dump_dir.clone(),
                    proofs:self.proofs,
                    internal_cache: Default::default(),
                    context_provider:ArcSwapAny::new( Some(Arc::new(context_provider))),
                    cancel_token: self.cancel_token,
                    metadata_last_seen_height: Arc::new(atomic::AtomicU64::new(0)),
                    metadata_height_tolerance: self.metadata_height_tolerance,
                    metadata_time_tolerance_ms: self.metadata_time_tolerance_ms,
                };
                let mut guard = mock_sdk.try_lock().expect("mock sdk is in use by another thread and connot be reconfigured");
                guard.set_sdk(sdk.clone());
                if let Some(ref dump_dir) = self.dump_dir {
                    guard.load_expectations_sync(dump_dir)?;
                };

                sdk
            },
            #[cfg(not(feature = "mocks"))]
            None => return Err(Error::Config("Mock mode is not available. Please enable `mocks` feature or provide address list.".to_string())),
        };

        Ok(sdk)
    }
}

pub fn prettify_proof(proof: &Proof) -> String {
    let config = bincode::config::standard()
        .with_big_endian()
        .with_no_limit();
    let grovedb_proof: Result<GroveDBProof, DecodeError> =
        bincode::decode_from_slice(&proof.grovedb_proof, config).map(|(a, _)| a);

    let grovedb_proof_string = match grovedb_proof {
        Ok(proof) => format!("{}", proof),
        Err(_) => "Invalid GroveDBProof".to_string(),
    };
    format!(
        "Proof {{
            grovedb_proof: {},
            quorum_hash: 0x{},
            signature: 0x{},
            round: {},
            block_id_hash: 0x{},
            quorum_type: {},
        }}",
        grovedb_proof_string,
        hex::encode(&proof.quorum_hash),
        hex::encode(&proof.signature),
        proof.round,
        hex::encode(&proof.block_id_hash),
        proof.quorum_type,
    )
}

#[cfg(test)]
mod test {
    use std::sync::Arc;

    use dapi_grpc::platform::v0::ResponseMetadata;
    use test_case::test_matrix;

    use crate::SdkBuilder;

    #[test_matrix(97..102, 100, 2, false; "valid height")]
    #[test_case(103, 100, 2, true; "invalid height")]
    fn test_verify_metadata_height(
        expected_height: u64,
        received_height: u64,
        tolerance: u64,
        expect_err: bool,
    ) {
        let metadata = ResponseMetadata {
            height: received_height,
            ..Default::default()
        };

        let last_seen_height =
            std::sync::Arc::new(std::sync::atomic::AtomicU64::new(expected_height));

        let result =
            super::verify_metadata_height(&metadata, tolerance, Arc::clone(&last_seen_height));

        assert_eq!(result.is_err(), expect_err);
        if result.is_ok() {
            assert_eq!(
                last_seen_height.load(std::sync::atomic::Ordering::Relaxed),
                received_height,
                "previous height should be updated"
            );
        }
    }

    #[test]
    fn cloned_sdk_verify_metadata_height() {
        let sdk1 = SdkBuilder::new_mock()
            .build()
            .expect("mock Sdk should be created");

        // First message verified, height 1.
        let metadata = ResponseMetadata {
            height: 1,
            ..Default::default()
        };

        sdk1.verify_response_metadata(&metadata)
            .expect("metadata should be valid");

        assert_eq!(
            sdk1.metadata_last_seen_height
                .load(std::sync::atomic::Ordering::Relaxed),
            metadata.height,
            "initial height"
        );

        // now, we clone sdk and do two requests.
        let sdk2 = sdk1.clone();
        let sdk3 = sdk1.clone();

        // Second message verified, height 2.
        let metadata = ResponseMetadata {
            height: 2,
            ..Default::default()
        };
        sdk2.verify_response_metadata(&metadata)
            .expect("metadata should be valid");

        assert_eq!(
            sdk1.metadata_last_seen_height
                .load(std::sync::atomic::Ordering::Relaxed),
            metadata.height,
            "first sdk should see height from second sdk"
        );
        assert_eq!(
            sdk3.metadata_last_seen_height
                .load(std::sync::atomic::Ordering::Relaxed),
            metadata.height,
            "third sdk should see height from second sdk"
        );

        // Third message verified, height 3.
        let metadata = ResponseMetadata {
            height: 3,
            ..Default::default()
        };
        sdk3.verify_response_metadata(&metadata)
            .expect("metadata should be valid");

        assert_eq!(
            sdk1.metadata_last_seen_height
                .load(std::sync::atomic::Ordering::Relaxed),
            metadata.height,
            "first sdk should see height from third sdk"
        );

        assert_eq!(
            sdk2.metadata_last_seen_height
                .load(std::sync::atomic::Ordering::Relaxed),
            metadata.height,
            "second sdk should see height from third sdk"
        );

        // Now, using sdk1 for height 1 again should fail, as we are already at 3, with default tolerance 1.
        let metadata = ResponseMetadata {
            height: 1,
            ..Default::default()
        };

        sdk1.verify_response_metadata(&metadata)
            .expect_err("metadata should be invalid");
    }

    #[test_matrix([90,91,100,109,110], 100, 10, false; "valid time")]
    #[test_matrix([0,89,111], 100, 10, true; "invalid time")]
    #[test_matrix([0,100], [0,100], 100, false; "zero time")]
    #[test_matrix([99,101], 100, 0, true; "zero tolerance")]
    fn test_verify_metadata_time(
        received_time: u64,
        now_time: u64,
        tolerance: u64,
        expect_err: bool,
    ) {
        let metadata = ResponseMetadata {
            time_ms: received_time,
            ..Default::default()
        };

        let result = super::verify_metadata_time(&metadata, now_time, tolerance);

        assert_eq!(result.is_err(), expect_err);
    }
}<|MERGE_RESOLUTION|>--- conflicted
+++ resolved
@@ -1003,15 +1003,11 @@
         let sdk= match self.addresses {
             // non-mock mode
             Some(addresses) => {
-<<<<<<< HEAD
-                let mut dapi = DapiClient::new(addresses, self.settings);
+                let mut dapi = DapiClient::new(addresses, dapi_client_settings);
                 if let Some(pem) = self.ca_certificate {
                     dapi = dapi.with_ca_certificate(pem);
                 }
 
-=======
-                let dapi = DapiClient::new(addresses,dapi_client_settings);
->>>>>>> a25dae99
                 #[cfg(feature = "mocks")]
                 let dapi = dapi.dump_dir(self.dump_dir.clone());
 
