//! [Sdk] entrypoint to Dash Platform.

use std::{fmt::Debug, num::NonZeroUsize, ops::DerefMut};
use std::{
    path::{Path, PathBuf},
    sync::Arc,
};

use crate::error::Error;
use crate::mock::provider::GrpcContextProvider;
#[cfg(feature = "mocks")]
use crate::mock::MockDashPlatformSdk;
<<<<<<< HEAD

use crate::error::Error;
use crate::mock::provider::GrpcContextProvider;
use crate::mock::MockResponse;
use crate::wallet::Wallet;

=======
use crate::mock::MockResponse;
>>>>>>> 6e7bc10d
use dapi_grpc::mock::Mockable;
use dpp::prelude::{DataContract, Identifier};
use dpp::version::{PlatformVersion, PlatformVersionCurrentVersion};
use drive_proof_verifier::error::ContextProviderError;
use drive_proof_verifier::MockContextProvider;
#[cfg(feature = "mocks")]
use drive_proof_verifier::{ContextProvider, FromProof};
#[cfg(feature = "mocks")]
use hex::ToHex;
pub use http::Uri;
#[cfg(feature = "mocks")]
use rs_dapi_client::mock::MockDapiClient;
pub use rs_dapi_client::AddressList;
use rs_dapi_client::{
    transport::{TransportClient, TransportRequest},
    DapiClient, DapiClientError, DapiRequestExecutor
};
<<<<<<< HEAD
=======
pub use rs_dapi_client::RequestSettings;
>>>>>>> 6e7bc10d
use tokio::sync::Mutex;
use tokio_util::sync::{CancellationToken, WaitForCancellationFuture};

/// How many data contracts fit in the cache.
pub const DEFAULT_CONTRACT_CACHE_SIZE: usize = 100;
/// How many quorum public keys fit in the cache.
pub const DEFAULT_QUORUM_PUBLIC_KEYS_CACHE_SIZE: usize = 100;

/// Dash Platform SDK
///
/// This is the main entry point for interacting with Dash Platform.
/// It can be initialized in two modes:
/// - `Normal`: Connects to a remote Dash Platform node.
/// - `Mock`: Uses a mock implementation of Dash Platform.
///
/// Recommended method of initialization is to use [`SdkBuilder`]. There are also some helper
/// methods:
///
/// * [`SdkBuilder::new_testnet()`] Create a [SdkBuilder] that connects to testnet.
/// * [`SdkBuilder::new_mainnet()`] Create a [SdkBuilder] that connects to mainnet.
/// * [`SdkBuilder::new_mock()`] Create a mock [SdkBuilder].
/// * [`Sdk::new_mock()`] Create a mock [Sdk].
///
/// ## Thread safety
///
/// Sdk is thread safe and can be shared between threads.
/// It uses internal locking when needed.
///
/// ## Examples
///
/// See tests/ for examples of using the SDK.
pub struct Sdk {
    inner: SdkInstance,
    /// Use proofs when retrieving data from the platform.
    ///
    /// This is set to `true` by default. `false` is not implemented yet.
    proofs: bool,

    /// Context provider used by the SDK.
    ///
    /// ## Panics
<<<<<<< HEAD
    ///
    /// Note that setting this to None can panic.
    context_provider: std::sync::Mutex<Option<Box<dyn ContextProvider>>>,

    /// Default wallet to use when executing various operations.
    ///
    /// Wallet is used to manage keys and sign transactions.
    /// It can be changed on runtime with set_wallet().
    ///
    /// If wallet is not provided, only read operations will be available.
    // TODO: replace tokio::sync::Mutex with another one implementing Send+Sync but working in both sync and async context
    pub(crate) wallet: tokio::sync::Mutex<Option<Box<dyn Wallet>>>,
=======
    ///
    /// Note that setting this to None can panic.
    context_provider: std::sync::Mutex<Option<Box<dyn ContextProvider>>>,
>>>>>>> 6e7bc10d

    /// Cancellation token; once cancelled, all pending requests should be aborted.
    pub(crate) cancel_token: CancellationToken,

    #[cfg(feature = "mocks")]
    dump_dir: Option<PathBuf>,
}

impl Debug for Sdk {
    fn fmt(&self, f: &mut std::fmt::Formatter<'_>) -> std::fmt::Result {
        match &self.inner {
            SdkInstance::Dapi { dapi, .. } => f
                .debug_struct("Sdk")
                .field("dapi", dapi)
                .field("proofs", &self.proofs)
                .finish(),
            #[cfg(feature = "mocks")]
            SdkInstance::Mock { mock, .. } => f
                .debug_struct("Sdk")
                .field("mock", mock)
                .field("proofs", &self.proofs)
                .finish(),
        }
    }
}

/// Internal Sdk instance.
///
/// This is used to store the actual Sdk instance, which can be either a real Sdk or a mock Sdk.
/// We use it to avoid exposing internals defined below to the public.
#[derive(Debug)]
enum SdkInstance {
    /// Real Sdk, using DAPI with gRPC transport
    Dapi {
        /// DAPI client used to communicate with Dash Platform.
        dapi: DapiClient,

        /// Platform version configured for this Sdk
        version: &'static PlatformVersion,
    },
    /// Mock SDK
    Mock {
        /// Mock DAPI client used to communicate with Dash Platform.
        ///
        /// Dapi client is wrapped in a tokio [Mutex](tokio::sync::Mutex) as it's used in async context.
        dapi: Arc<Mutex<MockDapiClient>>,
        /// Mock SDK implementation processing mock expectations and responses.
        mock: std::sync::Mutex<MockDashPlatformSdk>,
    },
}

impl Sdk {
    /// Initialize Dash Platform  SDK in mock mode.
    ///
    /// This is a helper method that uses [`SdkBuilder`] to initialize the SDK in mock mode.
    ///
    /// See also [`SdkBuilder`].
    pub fn new_mock() -> Arc<Self> {
        SdkBuilder::default()
            .build()
            .expect("mock should be created")
    }

    /// Retrieve object `O` from proof contained in `request` (of type `R`) and `response`.
    ///
    /// This method is used to retrieve objects from proofs returned by Dash Platform.
    ///
    /// ## Generic Parameters
    ///
    /// - `R`: Type of the request that was used to fetch the proof.
    /// - `O`: Type of the object to be retrieved from the proof.
    pub(crate) fn parse_proof<R, O: FromProof<R> + MockResponse>(
        &self,
        request: O::Request,
        response: O::Response,
    ) -> Result<Option<O>, drive_proof_verifier::Error>
    where
        O::Request: Mockable,
    {
        let guard = self
            .context_provider
            .lock()
            .expect("context provider lock poisoned");
        let provider = guard
            .as_ref()
            .ok_or(drive_proof_verifier::Error::ContextProviderNotSet)?;

        match self.inner {
            SdkInstance::Dapi { .. } => {
                O::maybe_from_proof(request, response, self.version(), &provider)
            }
            #[cfg(feature = "mocks")]
            SdkInstance::Mock { .. } => self.mock().parse_proof(request, response),
        }
    }

    /// Returns a mutable reference to the `MockDashPlatformSdk` instance.
    ///
    /// Use returned object to configure mock responses with methods like `expect_fetch`.
    ///
    /// # Panics
    ///
    /// Panics if the `self` instance is not a `Mock` variant.
    #[cfg(feature = "mocks")]
    pub fn mock(&self) -> std::sync::MutexGuard<MockDashPlatformSdk> {
        if let Sdk {
            inner: SdkInstance::Mock { ref mock, .. },
            ..
        } = self
        {
            mock.lock().expect("mock lock poisoned")
        } else {
            panic!("not a mock")
        }
    }

    /// Return [Dash Platform version](PlatformVersion) information used by this SDK.
    ///
    ///
    ///
    /// This is the version configured in [`SdkBuilder`].
    /// Useful whenever you need to provide [PlatformVersion] to other SDK and DPP methods.
    pub fn version<'v>(&self) -> &'v PlatformVersion {
        match &self.inner {
            SdkInstance::Dapi { version, .. } => version,
            #[cfg(feature = "mocks")]
            SdkInstance::Mock { .. } => self.mock().version(),
        }
    }

    /// Indicate if the sdk should request and verify proofs.
    pub fn prove(&self) -> bool {
        self.proofs
    }

<<<<<<< HEAD
    /// Set the wallet to use.
    ///
    /// Wallet is used to manage keys and addresses and sign transactions.
    /// It can be changed on runtime with set_wallet().
    ///
    /// Note that this will overwrite any previous wallet.
    pub async fn set_wallet<W: Wallet + 'static>(&self, wallet: W) {
        let mut lock = self.wallet.lock().await;
        lock.replace(Box::new(wallet));
    }

=======
>>>>>>> 6e7bc10d
    /// Set the [ContextProvider] to use.
    ///
    /// [ContextProvider] is used to access state information, like data contracts and quorum public keys.
    ///
    /// Note that this will overwrite any previous context provider.
    pub fn set_context_provider<C: ContextProvider + 'static>(&self, context_provider: C) {
        let mut guard = self
            .context_provider
            .lock()
            .expect("context provider lock poisoned");

        guard.deref_mut().replace(Box::new(context_provider));
    }

    /// Save quorum public key to disk.
    ///
    /// Files are named: `quorum_pubkey-<int_quorum_type>-<hex_quorum_hash>.json`
    ///
    /// Note that this will overwrite files with the same quorum type and quorum hash.
    ///
    /// Any errors are logged on `warn` level and ignored.
    #[cfg(feature = "mocks")]
    fn dump_quorum_public_key(
        &self,
        quorum_type: u32,
        quorum_hash: [u8; 32],
        _core_chain_locked_height: u32,
        public_key: &[u8],
    ) {
        let path = match &self.dump_dir {
            Some(p) => p,
            None => return,
        };

        let encoded = serde_json::to_vec(public_key).expect("encode quorum hash to json");

        let file = path.join(format!(
            "quorum_pubkey-{}-{}.json",
            quorum_type,
            quorum_hash.encode_hex::<String>()
        ));

        if let Err(e) = std::fs::write(file, encoded) {
            tracing::warn!("Unable to write dump file {:?}: {}", path, e);
        }
    }

<<<<<<< HEAD
    /// Create a new [`TransitionContext`] with default configuration.
    ///
    /// This method is used to create a new [`TransitionContext`] that stores various parameters
    /// required to execute a state transition.
    // pub fn create_transition_context(&self) -> TransitionContext {
    //     TransitionContext::new(self)
    // }

    /// Return a wallet lock guard that allows access to the wallet.
    pub async fn wallet(&self) -> tokio::sync::MutexGuard<Option<Box<dyn Wallet>>> {
        self.wallet.lock().await
    }

=======
>>>>>>> 6e7bc10d
    /// Returns a future that resolves when the Sdk is cancelled (eg. shutdown was requested).
    pub fn cancelled(&self) -> WaitForCancellationFuture {
        self.cancel_token.cancelled()
    }

    /// Request shutdown of the Sdk and all related operation.
    pub fn shutdown(&self) {
        self.cancel_token.cancel();
    }
}

impl ContextProvider for Sdk {
    fn get_quorum_public_key(
        &self,
        quorum_type: u32,
        quorum_hash: [u8; 32],
        core_chain_locked_height: u32,
    ) -> Result<[u8; 48], ContextProviderError> {
        let guard = self
            .context_provider
            .lock()
            .expect("context provider lock poisoned");
        let provider = guard.as_ref().ok_or(ContextProviderError::Config(
            "context provider not configured in sdk, use SdkBuilder::with_context_provider()"
                .to_string(),
        ))?;

        let key: [u8; 48] =
            provider.get_quorum_public_key(quorum_type, quorum_hash, core_chain_locked_height)?;

        #[cfg(feature = "mocks")]
        self.dump_quorum_public_key(quorum_type, quorum_hash, core_chain_locked_height, &key);

        Ok(key)
    }

    fn get_data_contract(
        &self,
        data_contract_id: &Identifier,
    ) -> Result<Option<Arc<DataContract>>, ContextProviderError> {
        let guard = self
            .context_provider
            .lock()
            .expect("context provider lock poisoned");
        let provider = guard.as_ref().ok_or(ContextProviderError::Config(
            "context provider not configured in sdk, use SdkBuilder::with_context_provider()"
                .to_string(),
        ))?;

        provider.get_data_contract(data_contract_id)
    }
}

#[async_trait::async_trait]
impl DapiRequestExecutor for Sdk {
    async fn execute<R: TransportRequest>(
        &self,
        request: R,
        settings: RequestSettings,
    ) -> Result<R::Response, DapiClientError<<R::Client as TransportClient>::Error>> {
        match self.inner {
            SdkInstance::Dapi { ref dapi, .. } => dapi.execute(request, settings).await,
            #[cfg(feature = "mocks")]
            SdkInstance::Mock { ref dapi, .. } => {
                let dapi_guard = dapi.lock().await;
                dapi_guard.execute(request, settings).await
            }
        }
    }
}

#[async_trait::async_trait]
impl DapiRequestExecutor for &Sdk {
    async fn execute<R: TransportRequest>(
        &self,
        request: R,
        settings: RequestSettings,
    ) -> Result<R::Response, DapiClientError<<R::Client as TransportClient>::Error>> {
        DapiRequestExecutor::execute(self, request, settings).await
    }
}

/// Dash Platform SDK Builder, used to configure and [`SdkBuilder::build()`] the [Sdk].
///
/// [SdkBuilder] implements a "builder" design pattern to allow configuration of the Sdk before it is instantiated.
/// It allows creation of Sdk in two modes:
/// - `Normal`: Connects to a remote Dash Platform node.
/// - `Mock`: Uses a mock implementation of Dash Platform.
///
/// Mandatory steps of initialization in normal mode are:
///
/// 1. Create an instance of [SdkBuilder] with [`SdkBuilder::new()`]
/// 2. Configure the builder with [`SdkBuilder::with_core()`]
/// 3. Call [`SdkBuilder::build()`] to create the [Sdk] instance.
pub struct SdkBuilder {
    /// List of addressses to connect to.
    ///
    /// If `None`, a mock client will be created.
    addresses: Option<AddressList>,
    settings: RequestSettings,

    core_ip: String,
    core_port: u16,
    core_user: String,
    core_password: String,

    /// If true, request and verify proofs of the responses.
    proofs: bool,

    /// Platform version to use in this Sdk
    version: &'static PlatformVersion,

    /// Cache settings
    data_contract_cache_size: NonZeroUsize,
    quorum_public_keys_cache_size: NonZeroUsize,

<<<<<<< HEAD
    /// Wallet used by the SDK.
    wallet: Option<Box<dyn Wallet>>,

=======
>>>>>>> 6e7bc10d
    /// Context provider used by the SDK.
    context_provider: Option<Box<dyn ContextProvider>>,

    /// directory where dump files will be stored
    #[cfg(feature = "mocks")]
    dump_dir: Option<PathBuf>,

    /// Cancellation token; once cancelled, all pending requests should be aborted.
    pub(crate) cancel_token: CancellationToken,
}

impl Default for SdkBuilder {
    /// Create default SdkBuilder that will create a mock client.
    fn default() -> Self {
        Self {
            addresses: None,
            settings: RequestSettings::default(),
            core_ip: "".to_string(),
            core_port: 0,
            core_password: "".to_string(),
            core_user: "".to_string(),

            proofs: true,

            data_contract_cache_size: NonZeroUsize::new(DEFAULT_CONTRACT_CACHE_SIZE)
                .expect("data conttact cache size must be positive"),
            quorum_public_keys_cache_size: NonZeroUsize::new(DEFAULT_QUORUM_PUBLIC_KEYS_CACHE_SIZE)
                .expect("quorum public keys cache size must be positive"),

            context_provider: None,
<<<<<<< HEAD
            wallet: None,
=======
>>>>>>> 6e7bc10d

            cancel_token: CancellationToken::new(),

            version: PlatformVersion::latest(),
            #[cfg(feature = "mocks")]
            dump_dir: None,
        }
    }
}

impl SdkBuilder {
    /// Create a new SdkBuilder with provided address list.
    pub fn new(addresses: AddressList) -> Self {
        Self {
            addresses: Some(addresses),
            ..Default::default()
        }
    }

    /// Create a new SdkBuilder that will generate mock client.
    pub fn new_mock() -> Self {
        Self::default()
    }

    /// Create a new SdkBuilder instance preconfigured for testnet. NOT IMPLEMENTED YET.
    ///
    /// This is a helper method that preconfigures [SdkBuilder] for testnet use.
    /// Use this method if you want to connect to Dash Platform testnet during development and testing
    /// of your solution.
    pub fn new_testnet() -> Self {
        unimplemented!(
            "Testnet address list not implemented yet. Use new() and provide address list."
        )
    }

    /// Create a new SdkBuilder instance preconfigured mainnet (production network). NOT IMPLEMENTED YET.
    ///
    /// This is a helper method that preconfigures [SdkBuilder] for production use.
    /// Use this method if you want to connect to Dash Platform mainnet with production-ready product.
    pub fn new_mainnet() -> Self {
        unimplemented!(
            "Mainnet address list not implemented yet. Use new() and provide address list."
        )
    }

    /// Configure request settings.
    ///
    /// Tune request settings used to connect to the Dash Platform.
    ///
    /// Defaults to [RequestSettings::default()].
    ///
    /// See [`RequestSettings`] for more information.
    pub fn with_settings(mut self, settings: RequestSettings) -> Self {
        self.settings = settings;
        self
    }

    /// Configure platform version.
    ///
    /// Select specific version of Dash Platform to use.
    ///
    /// Defaults to [PlatformVersion::latest()].
    pub fn with_version(mut self, version: &'static PlatformVersion) -> Self {
        self.version = version;
        self
    }

<<<<<<< HEAD
    /// Configure wallet to use.
    ///
    /// Wallet is used to manage keys and addresses and sign transactions.
    ///
    /// See [Wallet] for more information and [MockWallet] for an example implementation.
    pub fn with_wallet<W: Wallet + 'static>(mut self, wallet: W) -> Self {
        self.wallet = Some(Box::new(wallet));

        self
    }
=======
    /// Configure context provider to use.
    ///
    /// Context provider is used to retrieve data contracts and quorum public keys from application state.
    /// It should be implemented by the user of this SDK to provide stateful information about the application.
    ///
    /// See [ContextProvider] for more information and [GrpcContextProvider] for an example implementation.
    pub fn with_context_provider<C: ContextProvider + 'static>(
        mut self,
        context_provider: C,
    ) -> Self {
        self.context_provider = Some(Box::new(context_provider));

        self
    }

    /// Set cancellation token that will be used by the Sdk.
    ///
    /// Once that cancellation token is cancelled, all pending requests shall teriminate.
    pub fn with_cancellation_token(mut self, cancel_token: CancellationToken) -> Self {
        self.cancel_token = cancel_token;
        self
    }

    /// Use Dash Core as a wallet and context provider.
    ///
    /// This is a conveniance method that configures the SDK to use Dash Core as a wallet and context provider.
    ///
    /// For more control over the configuration, use [SdkBuilder::with_wallet()] and [SdkBuilder::with_context_provider()].
    ///
    /// This is temporary implementation, intended for development purposes.
    pub fn with_core(mut self, ip: &str, port: u16, user: &str, password: &str) -> Self {
        self.core_ip = ip.to_string();
        self.core_port = port;
        self.core_user = user.to_string();
        self.core_password = password.to_string();
>>>>>>> 6e7bc10d

    /// Configure context provider to use.
    ///
    /// Context provider is used to retrieve data contracts and quorum public keys from application state.
    /// It should be implemented by the user of this SDK to provide stateful information about the application.
    ///
    /// See [ContextProvider] for more information and [GrpcContextProvider] for an example implementation.
    pub fn with_context_provider<C: ContextProvider + 'static>(
        mut self,
        context_provider: C,
    ) -> Self {
        self.context_provider = Some(Box::new(context_provider));

        self
    }

    /// Set cancellation token that will be used by the Sdk.
    ///
    /// Once that cancellation token is cancelled, all pending requests shall teriminate.
    pub fn with_cancellation_token(mut self, cancel_token: CancellationToken) -> Self {
        self.cancel_token = cancel_token;
        self
    }

    /// Configure directory where dumps of all requests and responses will be saved.
    /// Useful for debugging.
    ///
    /// This function will create the directory if it does not exist and save dumps of
    /// * all requests and responses - in files named `msg-*.json`
    /// * retrieved quorum public keys - in files named `quorum_pubkey-*.json`
    ///
    /// Data is saved in JSON format.
    ///
    /// These files can be used together with [MockDashPlatformSdk] to replay the requests and responses.
    /// See [MockDashPlatformSdk::load_expectations()] for more information.
    ///
    /// Available only when `mocks` feature is enabled.
    #[cfg(feature = "mocks")]
    pub fn with_dump_dir(mut self, dump_dir: &Path) -> Self {
        self.dump_dir = Some(dump_dir.to_path_buf());
        self
    }

    fn is_mock(&self) -> bool {
        self.addresses.is_none()
    }

    /// Build the Sdk instance.
    ///
    /// This method will create the Sdk instance based on the configuration provided to the builder.
    ///
    /// # Errors
    ///
    /// This method will return an error if the Sdk cannot be created.
    pub fn build(self) -> Result<Arc<Sdk>, Error> {
        PlatformVersion::set_current(self.version);

<<<<<<< HEAD
        let wallet = self.wallet;

=======
>>>>>>> 6e7bc10d
        let  sdk=  match self.addresses {
            // non-mock mode
            Some(addresses) => {
                let dapi = DapiClient::new(addresses, self.settings);
                #[cfg(feature = "mocks")]
                let dapi = dapi.dump_dir(self.dump_dir.clone());

                let sdk= Sdk{
                    inner:SdkInstance::Dapi { dapi,  version:self.version },
                    proofs:self.proofs,
                    context_provider: std::sync:: Mutex::new(self.context_provider),
<<<<<<< HEAD
                    wallet: tokio::sync::Mutex::new(wallet),
=======
>>>>>>> 6e7bc10d
                    cancel_token: self.cancel_token,
                    #[cfg(feature = "mocks")]
                    dump_dir: self.dump_dir,
                };
                let sdk = Arc::new(sdk);

                // if context provider is not set correctly (is None), it means we need to fallback to core wallet
                let mut ctx_guard = sdk.context_provider.lock().expect("lock poisoned");
                if  ctx_guard.is_none() { if !self.core_ip.is_empty() {
                    tracing::warn!("ContextProvider not set; mocking with Dash Core. \
                    Please provide your own ContextProvider with SdkBuilder::with_context_provider().");

                    let context_provider = GrpcContextProvider::new(Some(Arc::clone(&sdk)),
                    &self.core_ip, self.core_port, &self.core_user, &self.core_password,
                    self.data_contract_cache_size, self.quorum_public_keys_cache_size)?;
                    ctx_guard.replace(Box::new(context_provider));
                } else{
                    tracing::warn!(
                        "Configure ContextProvider with Sdk::with_context_provider(); otherwise Sdk will fail"
                            );
                }
            };
            drop(ctx_guard);


            sdk
            },
            #[cfg(feature = "mocks")]
            // mock mode
            None =>{ let dapi =Arc::new(tokio::sync::Mutex::new(  MockDapiClient::new()));
                // We create mock context provider that will use the mock DAPI client to retrieve data contracts.
                let  context_provider = self.context_provider.unwrap_or(Box::new(MockContextProvider::new()));

          let sdk= Sdk{
                inner:SdkInstance::Mock {
                    mock: std::sync::Mutex::new( MockDashPlatformSdk::new(self.version, Arc::clone(&dapi), self.proofs)),
                    dapi,
                },
                dump_dir: self.dump_dir,
                proofs:self.proofs,
                context_provider:  std::sync:: Mutex::new( Some(context_provider)),
<<<<<<< HEAD
                wallet: tokio::sync::Mutex::new(wallet),
=======
>>>>>>> 6e7bc10d
                cancel_token: self.cancel_token,
            };
            Arc::new(sdk)
        },
            #[cfg(not(feature = "mocks"))]
            None => Err(Error::Config(
                "Mock mode is not available. Please enable `mocks` feature or provide address list.".to_string(),
            )),
        };

        Ok(sdk)
    }
}<|MERGE_RESOLUTION|>--- conflicted
+++ resolved
@@ -1,25 +1,13 @@
 //! [Sdk] entrypoint to Dash Platform.
 
-use std::{fmt::Debug, num::NonZeroUsize, ops::DerefMut};
-use std::{
-    path::{Path, PathBuf},
-    sync::Arc,
-};
-
 use crate::error::Error;
+use crate::error::Error;
+use crate::mock::provider::GrpcContextProvider;
 use crate::mock::provider::GrpcContextProvider;
 #[cfg(feature = "mocks")]
 use crate::mock::MockDashPlatformSdk;
-<<<<<<< HEAD
-
-use crate::error::Error;
-use crate::mock::provider::GrpcContextProvider;
 use crate::mock::MockResponse;
 use crate::wallet::Wallet;
-
-=======
-use crate::mock::MockResponse;
->>>>>>> 6e7bc10d
 use dapi_grpc::mock::Mockable;
 use dpp::prelude::{DataContract, Identifier};
 use dpp::version::{PlatformVersion, PlatformVersionCurrentVersion};
@@ -32,17 +20,20 @@
 pub use http::Uri;
 #[cfg(feature = "mocks")]
 use rs_dapi_client::mock::MockDapiClient;
-pub use rs_dapi_client::AddressList;
 use rs_dapi_client::{
     transport::{TransportClient, TransportRequest},
-    DapiClient, DapiClientError, DapiRequestExecutor
+    DapiClient, DapiClientError, DapiRequestExecutor,
 };
-<<<<<<< HEAD
-=======
-pub use rs_dapi_client::RequestSettings;
->>>>>>> 6e7bc10d
+use std::{fmt::Debug, num::NonZeroUsize, ops::DerefMut};
+use std::{
+    path::{Path, PathBuf},
+    sync::Arc,
+};
 use tokio::sync::Mutex;
 use tokio_util::sync::{CancellationToken, WaitForCancellationFuture};
+
+pub use rs_dapi_client::AddressList;
+pub use rs_dapi_client::RequestSettings;
 
 /// How many data contracts fit in the cache.
 pub const DEFAULT_CONTRACT_CACHE_SIZE: usize = 100;
@@ -82,7 +73,6 @@
     /// Context provider used by the SDK.
     ///
     /// ## Panics
-<<<<<<< HEAD
     ///
     /// Note that setting this to None can panic.
     context_provider: std::sync::Mutex<Option<Box<dyn ContextProvider>>>,
@@ -95,11 +85,6 @@
     /// If wallet is not provided, only read operations will be available.
     // TODO: replace tokio::sync::Mutex with another one implementing Send+Sync but working in both sync and async context
     pub(crate) wallet: tokio::sync::Mutex<Option<Box<dyn Wallet>>>,
-=======
-    ///
-    /// Note that setting this to None can panic.
-    context_provider: std::sync::Mutex<Option<Box<dyn ContextProvider>>>,
->>>>>>> 6e7bc10d
 
     /// Cancellation token; once cancelled, all pending requests should be aborted.
     pub(crate) cancel_token: CancellationToken,
@@ -235,7 +220,6 @@
         self.proofs
     }
 
-<<<<<<< HEAD
     /// Set the wallet to use.
     ///
     /// Wallet is used to manage keys and addresses and sign transactions.
@@ -247,8 +231,6 @@
         lock.replace(Box::new(wallet));
     }
 
-=======
->>>>>>> 6e7bc10d
     /// Set the [ContextProvider] to use.
     ///
     /// [ContextProvider] is used to access state information, like data contracts and quorum public keys.
@@ -296,7 +278,6 @@
         }
     }
 
-<<<<<<< HEAD
     /// Create a new [`TransitionContext`] with default configuration.
     ///
     /// This method is used to create a new [`TransitionContext`] that stores various parameters
@@ -310,8 +291,6 @@
         self.wallet.lock().await
     }
 
-=======
->>>>>>> 6e7bc10d
     /// Returns a future that resolves when the Sdk is cancelled (eg. shutdown was requested).
     pub fn cancelled(&self) -> WaitForCancellationFuture {
         self.cancel_token.cancelled()
@@ -428,12 +407,9 @@
     data_contract_cache_size: NonZeroUsize,
     quorum_public_keys_cache_size: NonZeroUsize,
 
-<<<<<<< HEAD
     /// Wallet used by the SDK.
     wallet: Option<Box<dyn Wallet>>,
 
-=======
->>>>>>> 6e7bc10d
     /// Context provider used by the SDK.
     context_provider: Option<Box<dyn ContextProvider>>,
 
@@ -464,10 +440,7 @@
                 .expect("quorum public keys cache size must be positive"),
 
             context_provider: None,
-<<<<<<< HEAD
             wallet: None,
-=======
->>>>>>> 6e7bc10d
 
             cancel_token: CancellationToken::new(),
 
@@ -535,7 +508,6 @@
         self
     }
 
-<<<<<<< HEAD
     /// Configure wallet to use.
     ///
     /// Wallet is used to manage keys and addresses and sign transactions.
@@ -546,7 +518,7 @@
 
         self
     }
-=======
+
     /// Configure context provider to use.
     ///
     /// Context provider is used to retrieve data contracts and quorum public keys from application state.
@@ -570,43 +542,6 @@
         self
     }
 
-    /// Use Dash Core as a wallet and context provider.
-    ///
-    /// This is a conveniance method that configures the SDK to use Dash Core as a wallet and context provider.
-    ///
-    /// For more control over the configuration, use [SdkBuilder::with_wallet()] and [SdkBuilder::with_context_provider()].
-    ///
-    /// This is temporary implementation, intended for development purposes.
-    pub fn with_core(mut self, ip: &str, port: u16, user: &str, password: &str) -> Self {
-        self.core_ip = ip.to_string();
-        self.core_port = port;
-        self.core_user = user.to_string();
-        self.core_password = password.to_string();
->>>>>>> 6e7bc10d
-
-    /// Configure context provider to use.
-    ///
-    /// Context provider is used to retrieve data contracts and quorum public keys from application state.
-    /// It should be implemented by the user of this SDK to provide stateful information about the application.
-    ///
-    /// See [ContextProvider] for more information and [GrpcContextProvider] for an example implementation.
-    pub fn with_context_provider<C: ContextProvider + 'static>(
-        mut self,
-        context_provider: C,
-    ) -> Self {
-        self.context_provider = Some(Box::new(context_provider));
-
-        self
-    }
-
-    /// Set cancellation token that will be used by the Sdk.
-    ///
-    /// Once that cancellation token is cancelled, all pending requests shall teriminate.
-    pub fn with_cancellation_token(mut self, cancel_token: CancellationToken) -> Self {
-        self.cancel_token = cancel_token;
-        self
-    }
-
     /// Configure directory where dumps of all requests and responses will be saved.
     /// Useful for debugging.
     ///
@@ -640,11 +575,8 @@
     pub fn build(self) -> Result<Arc<Sdk>, Error> {
         PlatformVersion::set_current(self.version);
 
-<<<<<<< HEAD
         let wallet = self.wallet;
 
-=======
->>>>>>> 6e7bc10d
         let  sdk=  match self.addresses {
             // non-mock mode
             Some(addresses) => {
@@ -656,10 +588,7 @@
                     inner:SdkInstance::Dapi { dapi,  version:self.version },
                     proofs:self.proofs,
                     context_provider: std::sync:: Mutex::new(self.context_provider),
-<<<<<<< HEAD
                     wallet: tokio::sync::Mutex::new(wallet),
-=======
->>>>>>> 6e7bc10d
                     cancel_token: self.cancel_token,
                     #[cfg(feature = "mocks")]
                     dump_dir: self.dump_dir,
@@ -701,10 +630,7 @@
                 dump_dir: self.dump_dir,
                 proofs:self.proofs,
                 context_provider:  std::sync:: Mutex::new( Some(context_provider)),
-<<<<<<< HEAD
                 wallet: tokio::sync::Mutex::new(wallet),
-=======
->>>>>>> 6e7bc10d
                 cancel_token: self.cancel_token,
             };
             Arc::new(sdk)
