//! Tests for SDK requests that return one or more [Contender] objects.
use crate::fetch::{
    common::{setup_logs, setup_sdk_for_test_case, TEST_DPNS_NAME},
    config::Config,
    contested_resource::check_mn_voting_prerequisities,
};
use dash_sdk::platform::{Fetch, FetchMany};
use dpp::{
    data_contract::{accessors::v0::DataContractV0Getters, DataContract},
    document::{
        serialization_traits::DocumentPlatformConversionMethodsV0, Document, DocumentV0Getters,
    },
    identifier::Identifier,
    platform_value::Value,
    util::strings::convert_to_homograph_safe_chars,
    voting::{
        contender_structs::ContenderWithSerializedDocument,
        vote_polls::contested_document_resource_vote_poll::ContestedDocumentResourceVotePoll,
    },
};
use drive::query::vote_poll_vote_state_query::{
    ContestedDocumentVotePollDriveQuery, ContestedDocumentVotePollDriveQueryResultType,
};
use test_case::test_case;

/// Ensure we get proof of non-existence when querying for a non-existing index value.
#[tokio::test(flavor = "multi_thread", worker_threads = 1)]
async fn contested_resource_vote_states_not_found() {
    setup_logs();

    let cfg = Config::new();
    let sdk = cfg
        .setup_api("contested_resource_vote_states_not_found")
        .await;
    // Given some existing data contract ID and non-existing label
    let data_contract_id = cfg.existing_data_contract_id;
    let label = "non existing name";

    // When I query for vote poll states
    let query = ContestedDocumentVotePollDriveQuery {
        limit: None,
        offset: None,
        start_at: None,
        vote_poll: ContestedDocumentResourceVotePoll {
            index_name: "parentNameAndLabel".to_string(),
            index_values: vec!["nx".into(), label.into()],
            document_type_name: cfg.existing_document_type_name,
            contract_id: data_contract_id,
        },
        allow_include_locked_and_abstaining_vote_tally: true,
        result_type: ContestedDocumentVotePollDriveQueryResultType::DocumentsAndVoteTally,
    };

    let contenders = ContenderWithSerializedDocument::fetch_many(&sdk, query)
        .await
        .expect("fetch many contenders");
    // Then I get no contenders
    assert!(
        contenders.contenders.is_empty(),
        "no contenders expected for this query"
    );
}

/// Asking for non-existing contract should return error.
///
/// Note: due to the way error handling is implemented, this test will not work
/// correctly in offline mode.
#[cfg_attr(
    feature = "offline-testing",
    ignore = "offline mode does not support this test"
)]
#[tokio::test(flavor = "multi_thread", worker_threads = 1)]
async fn contested_resource_vote_states_nx_contract() {
    setup_logs();

    let cfg = Config::new();
    let sdk = cfg
        .setup_api("contested_resource_vote_states_nx_contract")
        .await;

    // Given some non-existing contract ID
    let data_contract_id = Identifier::new([0xff; 32]);

    // When I query for votes referring this contract ID
    let query = ContestedDocumentVotePollDriveQuery {
        limit: None,
        offset: None,
        start_at: None,
        vote_poll: ContestedDocumentResourceVotePoll {
            index_name: "parentNameAndLabel".to_string(),
            index_values: vec!["dash".into()],
            document_type_name: cfg.existing_document_type_name,
            contract_id: data_contract_id,
        },
        allow_include_locked_and_abstaining_vote_tally: true,
        // TODO test other result types
        result_type: ContestedDocumentVotePollDriveQueryResultType::DocumentsAndVoteTally,
    };

    // Then I get an error
    let result = if let Err(e) = ContenderWithSerializedDocument::fetch_many(&sdk, query).await {
        e
    } else {
        panic!("asking for non-existing contract should return error.")
    };

    if let dash_sdk::error::Error::DapiClientError(e) = result {
        assert!(
            e.contains(
                "Transport(Status { code: InvalidArgument, message: \"contract not found error"
            ),
            "we should get contract not found error"
        );
    } else {
        panic!("expected 'contract not found' transport error");
    };
}

/// Ensure we can successfully query for existing index values.
///
/// ## Preconditions
///
/// 1. There must be at least one contender for name "dash" and value "[TEST_DPNS_NAME]".
///
#[cfg_attr(
    not(feature = "offline-testing"),
    ignore = "requires manual DPNS names setup for masternode voting tests; see fn check_mn_voting_prerequisities()"
)]
#[tokio::test(flavor = "multi_thread", worker_threads = 1)]
async fn contested_resource_vote_states_ok() {
    setup_logs();

    let cfg = Config::new();
    let sdk = cfg.setup_api("contested_resource_vote_states_ok").await;
    // Given some existing data contract and existing label

    let query = base_query(&cfg);

    let data_contract_id = query.vote_poll.contract_id;
    let document_type_name = &query.vote_poll.document_type_name;

    let data_contract = DataContract::fetch_by_identifier(&sdk, data_contract_id)
        .await
        .expect("fetch data contract")
        .expect("found data contract");
    let document_type = data_contract
        .document_type_for_name(document_type_name)
        .expect("found document type");

    // When I query for vote poll states with existing index values

    let contenders = ContenderWithSerializedDocument::fetch_many(&sdk, query)
        .await
        .expect("fetch many contenders");
    tracing::debug!(contenders=?contenders, "Contenders");
    // Then I get contenders
    assert!(
        !contenders.contenders.is_empty(),
        "contenders expected for this query"
    );

    // verify that the contenders have the expected properties and we don't have duplicates
    let mut seen = std::collections::BTreeSet::new();
    for contender in contenders.contenders {
        let serialized_document = contender
            .1
            .serialized_document()
            .as_ref()
            .expect("serialized doc");

        let doc = Document::from_bytes(serialized_document, document_type, sdk.version())
            .expect("doc from bytes");
        assert!(seen.insert(doc.id()), "duplicate contender");
        let properties = doc.properties();
        assert_eq!(properties["parentDomainName"], Value::Text("dash".into()));
        assert_eq!(properties["label"], Value::Text(TEST_DPNS_NAME.into()));
        tracing::debug!(?properties, "document properties");
    }
}

fn base_query(cfg: &Config) -> ContestedDocumentVotePollDriveQuery {
    let index_value_2 = Value::Text(convert_to_homograph_safe_chars(TEST_DPNS_NAME));

    ContestedDocumentVotePollDriveQuery {
        limit: None,
        offset: None,
        start_at: None,
        vote_poll: ContestedDocumentResourceVotePoll {
            index_name: "parentNameAndLabel".to_string(),
            index_values: vec![Value::Text("dash".into()), index_value_2],
            document_type_name: cfg.existing_document_type_name.clone(),
            contract_id: cfg.existing_data_contract_id,
        },
        allow_include_locked_and_abstaining_vote_tally: true,
        result_type: ContestedDocumentVotePollDriveQueryResultType::DocumentsAndVoteTally,
    }
}

/// Ensure we can limit the number of returned contenders.
///
/// ## Preconditions
///
/// 1. There must be at least 3 condenders for name "dash" and value [TEST_DPNS_NAME].
///
#[tokio::test(flavor = "multi_thread", worker_threads = 1)]
#[cfg_attr(
    not(feature = "offline-testing"),
    ignore = "requires manual DPNS names setup for masternode voting tests; see fn check_mn_voting_prerequisities()"
)]
#[allow(non_snake_case)]
async fn contested_resource_vote_states_with_limit_PLAN_674() {
    setup_logs();

    let cfg = Config::new();
    let sdk = cfg
        .setup_api("contested_resource_vote_states_with_limit")
        .await;
    check_mn_voting_prerequisities(&cfg)
        .await
        .expect("prerequisites not met");

    // Given more contenders for some `label` than the limit
    let data_contract_id = cfg.existing_data_contract_id;
    let limit: u16 = 2;
    let label = Value::Text(TEST_DPNS_NAME.into());

    // ensure we have enough contenders
    let query_all = ContestedDocumentVotePollDriveQuery {
        limit: None,
        offset: None,
        start_at: None,
        vote_poll: ContestedDocumentResourceVotePoll {
            index_name: "parentNameAndLabel".to_string(),
            index_values: vec![Value::Text("dash".into()), label.clone()],
            document_type_name: cfg.existing_document_type_name,
            contract_id: data_contract_id,
        },
        allow_include_locked_and_abstaining_vote_tally: true,
        result_type: ContestedDocumentVotePollDriveQueryResultType::DocumentsAndVoteTally,
    };

    let all_contenders = ContenderWithSerializedDocument::fetch_many(&sdk, query_all.clone())
        .await
        .expect("fetch many contenders")
        .contenders;

    tracing::debug!(?all_contenders, "All contenders");

    assert!(
        all_contenders.len() > limit as usize,
        "we need more than {} contenders for this test",
        limit
    );

    // When I query for vote poll states with a limit
    let query = ContestedDocumentVotePollDriveQuery {
        limit: Some(limit),
        ..query_all
    };

    let contenders = ContenderWithSerializedDocument::fetch_many(&sdk, query.clone())
        .await
        .expect("fetch many contenders");
    // Then I get no more than the limit of contenders
    tracing::debug!(contenders=?contenders, ?query, "Contenders");

    assert_eq!(
        contenders.contenders.len(),
        limit as usize,
        "number of contenders for {:?} should must be at least {}",
        label,
        limit
    );
}

type MutFn = fn(&mut ContestedDocumentVotePollDriveQuery);

#[test_case(|q| q.limit = Some(0), Err("limit 0 out of bounds of [1, 100]"); "limit 0")]
<<<<<<< HEAD
#[test_case(|q| q.limit = Some(u16::MAX), Err("limit 65535 out of bounds of [1, 100]"); "limit std::u16::MAX")]
=======
#[test_case(|q| q.limit = Some(u16::MAX), Err("limit 65535 out of bounds of [1, 100]"); "limit u16::MAX")]
>>>>>>> af542f7a
#[test_case(|q| q.start_at = Some(([0x11; 32], true)), Ok("Contenders { winner: None, contenders: {Identifier("); "start_at does not exist should return next contenders")]
#[test_case(|q| q.start_at = Some(([0xff; 32], true)), Ok("Contenders { winner: None, contenders: {}, abstain_vote_tally: None, lock_vote_tally: None }"); "start_at 0xff;32 should return zero contenders")]
#[test_case(|q| q.vote_poll.document_type_name = "nx doctype".to_string(), Err(r#"code: InvalidArgument, message: "document type nx doctype not found"#); "non existing document type returns InvalidArgument")]
#[test_case(|q| q.vote_poll.index_name = "nx index".to_string(), Err(r#"code: InvalidArgument, message: "index with name nx index is not the contested index"#); "non existing index returns InvalidArgument")]
#[test_case(|q| q.vote_poll.index_name = "dashIdentityId".to_string(), Err(r#"code: InvalidArgument, message: "index with name dashIdentityId is not the contested index"#); "existing non-contested index returns InvalidArgument")]
#[test_case(|q| q.vote_poll.index_values = vec![], Err("query uses index parentNameAndLabel, this index has 2 properties, but the query provided 0 index values instead"); "index_values empty vec returns error")]
#[test_case(|q| q.vote_poll.index_values = vec![Value::Text("".to_string())], Err("query uses index parentNameAndLabel, this index has 2 properties, but the query provided 1 index values instead"); "index_values empty string returns error")]
#[test_case(|q| q.vote_poll.index_values = vec![Value::Text("dash".to_string())], Err("query uses index parentNameAndLabel, this index has 2 properties, but the query provided 1 index values instead"); "index_values with one value returns error")]
#[test_case(|q| {
    q.vote_poll.index_values = vec![
        Value::Text("dash".to_string()),
        Value::Text(TEST_DPNS_NAME.to_string()),
    ]
}, Ok("contenders: {Identifier("); "index_values with two values returns contenders")]
#[test_case(|q| {
    q.vote_poll.index_values = vec![
        Value::Text("dash".to_string()),
        Value::Text(TEST_DPNS_NAME.to_string()),
        Value::Text("eee".to_string()),
    ]
}, Err("query uses index parentNameAndLabel, this index has 2 properties, but the query provided 3 index values instead"); "index_values too many items should return error")]
#[test_case(|q| q.vote_poll.contract_id = Identifier::from([0xff; 32]), Err(r#"InvalidArgument, message: "contract not found error"#); "invalid contract id should cause InvalidArgument error")]
#[test_case(|q| q.allow_include_locked_and_abstaining_vote_tally = false, Ok(r#"contenders: {Identifier(IdentifierBytes32"#); "allow_include_locked_and_abstaining_vote_tally false should return some contenders")]
#[test_case(|q| {
    q.result_type = ContestedDocumentVotePollDriveQueryResultType::Documents
}, Ok(r#"]), vote_tally: None })"#); "result_type Documents")]
#[test_case(|q| {
    q.result_type = ContestedDocumentVotePollDriveQueryResultType::DocumentsAndVoteTally
}, Ok(r#"]), vote_tally: Some("#); "result_type DocumentsAndVoteTally")]
#[test_case(|q| {
    q.result_type = ContestedDocumentVotePollDriveQueryResultType::VoteTally
}, Ok(r#"serialized_document: None, vote_tally: Some"#); "result_type VoteTally")]
#[tokio::test(flavor = "multi_thread", worker_threads = 1)]
#[cfg_attr(
    not(feature = "offline-testing"),
    ignore = "requires manual DPNS names setup for masternode voting tests; see fn check_mn_voting_prerequisities()"
)]
async fn contested_rss_vote_state_fields(
    query_mut_fn: MutFn,
    expect: Result<&'static str, &'static str>,
) -> Result<(), String> {
    setup_logs();

    let cfg = Config::new();
    check_mn_voting_prerequisities(&cfg)
        .await
        .expect("prerequisities");

    let mut query = base_query(&cfg);
    query_mut_fn(&mut query);
    let (test_case_id, sdk) =
        setup_sdk_for_test_case(cfg, query.clone(), "contested_rss_vote_state_fields_").await;

    tracing::debug!(test_case_id, ?query, "Executing test case query");

    let result = ContenderWithSerializedDocument::fetch_many(&sdk, query).await;
    tracing::debug!(?result, "Result of test case");
    match expect {
        Ok(expected) if result.is_ok() => {
            let result_string = format!("{:?}", result.as_ref().expect("result"));
            if !result_string.contains(expected) {
                Err(format!("expected: {:#?}\ngot: {:?}\n", expected, result))
            } else {
                Ok(())
            }
        }
        Err(expected) if result.is_err() => {
            let result = result.expect_err("error");
            if !result.to_string().contains(expected) {
                Err(format!("expected: {:#?}\ngot {:?}\n", expected, result))
            } else {
                Ok(())
            }
        }
        expected => Err(format!("expected: {:#?}\ngot: {:?}\n", expected, result)),
    }
}<|MERGE_RESOLUTION|>--- conflicted
+++ resolved
@@ -276,11 +276,7 @@
 type MutFn = fn(&mut ContestedDocumentVotePollDriveQuery);
 
 #[test_case(|q| q.limit = Some(0), Err("limit 0 out of bounds of [1, 100]"); "limit 0")]
-<<<<<<< HEAD
-#[test_case(|q| q.limit = Some(u16::MAX), Err("limit 65535 out of bounds of [1, 100]"); "limit std::u16::MAX")]
-=======
 #[test_case(|q| q.limit = Some(u16::MAX), Err("limit 65535 out of bounds of [1, 100]"); "limit u16::MAX")]
->>>>>>> af542f7a
 #[test_case(|q| q.start_at = Some(([0x11; 32], true)), Ok("Contenders { winner: None, contenders: {Identifier("); "start_at does not exist should return next contenders")]
 #[test_case(|q| q.start_at = Some(([0xff; 32], true)), Ok("Contenders { winner: None, contenders: {}, abstain_vote_tally: None, lock_vote_tally: None }"); "start_at 0xff;32 should return zero contenders")]
 #[test_case(|q| q.vote_poll.document_type_name = "nx doctype".to_string(), Err(r#"code: InvalidArgument, message: "document type nx doctype not found"#); "non existing document type returns InvalidArgument")]
