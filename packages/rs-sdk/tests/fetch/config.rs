--- conflicted
+++ resolved
@@ -181,11 +181,7 @@
         #[cfg(all(feature = "network-testing", not(feature = "offline-testing")))]
         let sdk = {
             let core_host = self.core_host.as_ref().unwrap_or(&self.platform_host);
-<<<<<<< HEAD
-            // Dump all traffic to disk]
-=======
             // Dump all traffic to disk
->>>>>>> a2bba667
             let mut builder = dash_sdk::SdkBuilder::new(self.address_list()).with_core(
                 core_host,
                 self.core_port,
