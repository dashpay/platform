use std::collections::BTreeMap;

use crate::{common::setup_logs, config::Config};
use dapi_grpc::platform::{
    v0::{get_identity_request::GetIdentityRequestV0, GetIdentityRequest},
    VersionedGrpcResponse,
};
use dash_platform_sdk::{
    platform::{
        types::epoch::ExtendedEpochInfoEx, Fetch, FetchMany, LimitQuery, DEFAULT_EPOCH_QUERY_LIMIT,
    },
    Sdk,
};
use dpp::block::epoch::EpochIndex;
use dpp::block::extended_epoch_info::v0::ExtendedEpochInfoV0Getters;
use dpp::block::extended_epoch_info::ExtendedEpochInfo;
use rs_dapi_client::{Dapi, RequestSettings};

/// Get current epoch index from DAPI response metadata
async fn get_current_epoch(sdk: &Sdk, cfg: &Config) -> EpochIndex {
    //  We need existing epoch from metadata, so we'll use low-level API here to get it
    let identity_request: GetIdentityRequest = GetIdentityRequestV0 {
        id: cfg.existing_identity_id.to_vec(),
        prove: true,
    }
    .into();

    let response = sdk
        .execute(identity_request, RequestSettings::default())
        .await
        .expect("get identity");

    response.metadata().expect("metadata").epoch as EpochIndex
}
/// Check some assertions on returned epochs list
fn assert_epochs(
    epochs: BTreeMap<u16, Option<ExtendedEpochInfo>>,
    starting_epoch: EpochIndex,
    current_epoch: EpochIndex,
    limit: u16,
) {
    tracing::info!(
        starting_epoch,
        current_epoch,
        limit,
        len = epochs.len(),
        "checking epoch assertions"
    );
    // When starting_epoch in future, we should get nothing
    if starting_epoch > current_epoch {
        assert!(epochs.is_empty());
        return;
    }

    epochs.get(&starting_epoch).unwrap_or_else(|| {
        panic!(
            "starting epoch {} when current is {} should be available: {:?}",
            starting_epoch, current_epoch, epochs
        )
    });

    // last retrieved epoch
    let (last_epoch, expected_len) = if starting_epoch + limit <= current_epoch {
        // we have more epochs than we requested
        (starting_epoch + limit - 1, limit as usize)
    } else {
        // we have less epochs than we requested
        (current_epoch, (current_epoch - starting_epoch + 1) as usize)
    };
    assert_eq!(epochs.len(), expected_len);

    epochs
        .get(&last_epoch)
        .unwrap_or_else(|| panic!("last_epoch {} should be available", last_epoch));
}

/// When I fetch multiple epochs starting with genesis, I get all of them up to query limit
#[tokio::test(flavor = "multi_thread", worker_threads = 1)]
async fn test_epoch_list() {
    setup_logs();

    let cfg = Config::new();
    let sdk = cfg.setup_api().await;

    // Given some starting epoch and current epoch
<<<<<<< HEAD
    let starting_epoch: EpochIndex = 0;
=======
    // Note the devnet does not necessarily start with epoch 0
    let starting_epoch: EpochIndex = 185;
>>>>>>> 0390afad
    let current_epoch = get_current_epoch(&sdk, &cfg).await;

    // When we fetch epochs from the server, starting with `starting_epoch`
    let epochs: BTreeMap<u16, Option<ExtendedEpochInfo>> =
        ExtendedEpochInfo::fetch_many(&sdk, starting_epoch)
            .await
            .expect("list epochs");

    assert_epochs(
        epochs,
        starting_epoch,
        current_epoch,
        DEFAULT_EPOCH_QUERY_LIMIT as u16,
    )
}

/// Given that we have multiple epochs, I can fetch them starting from epoch 1
#[tokio::test(flavor = "multi_thread", worker_threads = 1)]
async fn test_epoch_list_limit() {
    setup_logs();

    let cfg = Config::new();
    let sdk = cfg.setup_api().await;

    // Given some starting epoch and current epoch
<<<<<<< HEAD
    let starting_epoch: EpochIndex = 1;
=======
    // Note the devnet does not necessarily start with epoch 0
    let starting_epoch: EpochIndex = 193;
>>>>>>> 0390afad
    let current_epoch = get_current_epoch(&sdk, &cfg).await;
    let limit = 2;

    let query: LimitQuery<EpochIndex> = LimitQuery {
        query: starting_epoch,
        limit: Some(limit),
    };

    let epochs = ExtendedEpochInfo::fetch_many(&sdk, query)
        .await
        .expect("list epochs");

    assert_epochs(epochs, starting_epoch, current_epoch, limit as u16)
}

/// Given current epoch, when I fetch it, I get it.
#[tokio::test(flavor = "multi_thread", worker_threads = 1)]
async fn test_epoch_fetch() {
    setup_logs();

    let cfg = Config::new();
    let sdk = cfg.setup_api().await;

    // Given some current epoch
    let current_epoch = get_current_epoch(&sdk, &cfg).await;

    let epoch = ExtendedEpochInfo::fetch(&sdk, current_epoch)
        .await
        .expect("list epochs")
        .expect("epoch found");

    assert_eq!(epoch.index(), current_epoch);
}

/// Given future epoch, when I fetch it, I get nothing.
#[tokio::test(flavor = "multi_thread", worker_threads = 1)]
async fn test_epoch_fetch_future() {
    setup_logs();

    let cfg = Config::new();
    let sdk = cfg.setup_api().await;

    // Given some current epoch
    let current_epoch = get_current_epoch(&sdk, &cfg).await;

    let epoch = ExtendedEpochInfo::fetch(&sdk, current_epoch + 10)
        .await
        .expect("list epochs");

    assert!(epoch.is_none());
}

/// Fetch current epoch from the platform.
#[tokio::test(flavor = "multi_thread", worker_threads = 1)]
async fn test_epoch_fetch_current() {
    setup_logs();

    let cfg = Config::new();
    let mut sdk = cfg.setup_api().await;

    // Given some current epoch
    let expected_epoch = get_current_epoch(&sdk, &cfg).await;

    let epoch = ExtendedEpochInfo::fetch_current(&mut sdk)
        .await
        .expect("fetch current epoch");

    assert_eq!(epoch.index(), expected_epoch);

    tracing::info!(epoch = ?epoch, "current epoch");
}<|MERGE_RESOLUTION|>--- conflicted
+++ resolved
@@ -83,12 +83,8 @@
     let sdk = cfg.setup_api().await;
 
     // Given some starting epoch and current epoch
-<<<<<<< HEAD
-    let starting_epoch: EpochIndex = 0;
-=======
     // Note the devnet does not necessarily start with epoch 0
     let starting_epoch: EpochIndex = 185;
->>>>>>> 0390afad
     let current_epoch = get_current_epoch(&sdk, &cfg).await;
 
     // When we fetch epochs from the server, starting with `starting_epoch`
@@ -114,12 +110,8 @@
     let sdk = cfg.setup_api().await;
 
     // Given some starting epoch and current epoch
-<<<<<<< HEAD
-    let starting_epoch: EpochIndex = 1;
-=======
     // Note the devnet does not necessarily start with epoch 0
     let starting_epoch: EpochIndex = 193;
->>>>>>> 0390afad
     let current_epoch = get_current_epoch(&sdk, &cfg).await;
     let limit = 2;
 
@@ -183,7 +175,7 @@
     // Given some current epoch
     let expected_epoch = get_current_epoch(&sdk, &cfg).await;
 
-    let epoch = ExtendedEpochInfo::fetch_current(&mut sdk)
+    let epoch = ExtendedEpochInfo::fetch_current(&sdk)
         .await
         .expect("fetch current epoch");
 
