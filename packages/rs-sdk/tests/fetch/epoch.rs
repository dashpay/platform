--- conflicted
+++ resolved
@@ -5,25 +5,16 @@
     v0::{get_identity_request::GetIdentityRequestV0, GetIdentityRequest},
     VersionedGrpcResponse,
 };
-<<<<<<< HEAD
-use dash_sdk::{
-    platform::{Fetch, FetchMany, LimitQuery, DEFAULT_EPOCH_QUERY_LIMIT},
-=======
-use dpp::block::epoch::EpochIndex;
-use dpp::block::extended_epoch_info::v0::ExtendedEpochInfoV0Getters;
-use dpp::block::extended_epoch_info::ExtendedEpochInfo;
-use rs_dapi_client::{Dapi, RequestSettings};
-use rs_sdk::{
-    platform::{
-        types::epoch::ExtendedEpochInfoEx, Fetch, FetchMany, LimitQuery, DEFAULT_EPOCH_QUERY_LIMIT,
-    },
->>>>>>> 13243e98
-    Sdk,
-};
 use dpp::block::epoch::EpochIndex;
 use dpp::block::extended_epoch_info::v0::ExtendedEpochInfoV0Getters;
 use dpp::block::extended_epoch_info::ExtendedEpochInfo;
 use rs_dapi_client::{RequestExecutor, RequestSettings};
+use dash_sdk::{
+    platform::{
+        types::epoch::ExtendedEpochInfoEx, Fetch, FetchMany, LimitQuery, DEFAULT_EPOCH_QUERY_LIMIT,
+    },
+    Sdk,
+};
 
 /// Get current epoch index from DAPI response metadata
 async fn get_current_epoch(sdk: &mut Sdk, cfg: &Config) -> EpochIndex {
