--- conflicted
+++ resolved
@@ -65,12 +65,8 @@
 assert_matches = "1.5.0"
 
 [features]
-<<<<<<< HEAD
 # TODO: remove from default features
-default = ["mocks", "offline-testing"]
-=======
 default = ["mocks", "offline-testing", "dapi-grpc/client"]
->>>>>>> bcf17857
 
 mocks = [
   "dep:serde",
