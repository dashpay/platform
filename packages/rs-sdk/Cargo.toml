--- conflicted
+++ resolved
@@ -4,17 +4,10 @@
 edition = "2021"
 
 [dependencies]
-<<<<<<< HEAD
-dpp = { path = "../rs-dpp", default-features = false, features = ["rs-sdk-features"] }
-dapi-grpc = { path = "../dapi-grpc" }
-=======
 dpp = { path = "../rs-dpp", default-features = false, features = [
   "dash-sdk-features",
 ] }
-dapi-grpc = { path = "../dapi-grpc", default-features = false, features = [
-  "client",
-] }
->>>>>>> aca3ab5c
+dapi-grpc = { path = "../dapi-grpc" }
 rs-dapi-client = { path = "../rs-dapi-client", default-features = false }
 drive = { path = "../rs-drive", default-features = false, features = [
   "verify",
