--- conflicted
+++ resolved
@@ -1,11 +1,6 @@
 [package]
-<<<<<<< HEAD
-name = "dash-platform-sdk"
-version = "0.25.21"
-=======
 name = "rs-sdk"
 version = "1.0.0-dev.3"
->>>>>>> 20b39d65
 edition = "2021"
 
 [dependencies]
