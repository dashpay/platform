[package]
name = "dash-sdk"
version = "2.1.0-dev.3"
edition = "2021"

[dependencies]

arc-swap = { version = "1.7.1" }
backon = { version = "1.2", default-features = false }
chrono = { version = "0.4.38" }
dpp = { path = "../rs-dpp", default-features = false, features = [
  "dash-sdk-features",
] }
dapi-grpc = { path = "../dapi-grpc", default-features = false }
rs-dapi-client = { path = "../rs-dapi-client", default-features = false }
rs-dash-notify = { path = "../rs-dash-notify" }
drive = { path = "../rs-drive", default-features = false, features = [
  "verify",
] }
platform-wallet = { path = "../rs-platform-wallet", optional = true}

drive-proof-verifier = { path = "../rs-drive-proof-verifier", default-features = false }
dash-context-provider = { path = "../rs-context-provider", default-features = false }
dapi-grpc-macros = { path = "../rs-dapi-grpc-macros" }
http = { version = "1.1" }
rustls-pemfile = { version = "2.0.0" }
thiserror = "2.0.12"
tokio = { version = "1.40", features = ["macros", "time"] }
tokio-util = { version = "0.7.12" }
async-trait = { version = "0.1.83" }
ciborium = { version = "0.2.2" }
serde = { version = "1.0.219", default-features = false, features = [
  "rc",
], optional = true }
serde_json = { version = "1.0", features = ["preserve_order"], optional = true }
tracing = { version = "0.1.41" }
hex = { version = "0.4.3" }
once_cell = "1.19"
dotenvy = { version = "0.15.7", optional = true }
envy = { version = "0.4.2", optional = true }
futures = { version = "0.3.30" }
derive_more = { version = "1.0", features = ["from"] }
<<<<<<< HEAD
# dashcore-rpc is only needed for core rpc; TODO remove once we have correct core rpc impl
dashcore-rpc = { git = "https://github.com/dashpay/rust-dashcore", rev = "a86e1cd7b95910ef5ab43c75afa27c102a89cc54" }
=======
>>>>>>> b7550d2a
lru = { version = "0.12.5", optional = true }
bip37-bloom-filter = { git = "https://github.com/dashpay/rs-bip37-bloom-filter", branch = "develop" }
zeroize = { version = "1.8", features = ["derive"] }
uuid = { version = "1.10", features = ["v4"] }

[target.'cfg(not(target_arch = "wasm32"))'.dependencies]
tokio = { version = "1.40", features = ["macros", "time", "rt-multi-thread"] }

[target.'cfg(target_arch = "wasm32")'.dependencies]
js-sys = "0.3"

[dev-dependencies]
rs-dapi-client = { path = "../rs-dapi-client" }
drive-proof-verifier = { path = "../rs-drive-proof-verifier" }
<<<<<<< HEAD
tokio = { version = "1.40", features = ["macros", "rt-multi-thread", "signal"] }
=======
rs-sdk-trusted-context-provider = { path = "../rs-sdk-trusted-context-provider" }
tokio = { version = "1.40", features = ["macros", "rt-multi-thread"] }
>>>>>>> b7550d2a
base64 = { version = "0.22.1" }
tracing-subscriber = { version = "0.3.18", features = ["env-filter"] }
dpp = { path = "../rs-dpp", default-features = false, features = [
  "client",
  "validation",
  "random-documents",
] }
tokio-test = { version = "0.4.4" }
clap = { version = "4.5.4", features = ["derive"] }
sanitize-filename = { version = "0.6.0" }
test-case = { version = "3.3.1" }
assert_matches = "1.5.0"

[features]
# TODO: remove mocks from default features
<<<<<<< HEAD
default = [
  "mocks",
  "network-testing",
  "dapi-grpc/client",
  "token_reward_explanations",
]
=======
default = ["mocks", "offline-testing", "dapi-grpc/client", "token_reward_explanations"]
spv-client = ["core_spv", "core_key_wallet_manager", "core_key_wallet", "core_bincode", "core_key_wallet_bincode"]
>>>>>>> b7550d2a

mocks = [
  "dep:serde",
  "dep:serde_json",
  "rs-dapi-client/mocks",
  "rs-dapi-client/dump",
  "dpp/document-cbor-conversion",
  "dpp/random-identities",
  "dpp/fixtures-and-mocks",
  "drive/serde",
  "drive-proof-verifier/mocks",
  "dep:dotenvy",
  "dep:envy",
  "dep:lru",
  "zeroize/serde",
]

# Run integration tests using test vectors from `tests/vectors/` instead of connecting to live Dash Platform.
#
# This feature is enabled by default to allow testing without connecting to the Dash Platform as
# part of CI/CD workflows.
#
# If both `offline-testing` and `network-testing` are enabled, "offline-testing" will take precedence.
offline-testing = ["mocks"]

# Run integration tests using a live Dash Platform network.
#
# Requires configuration of Dash Platform connectivity.
# See [README.md] for more details.
#
# Without this feature enabled, tests will use test vectors from `tests/vectors/` instead of connecting to live
# Dash Platform.
#
# If both `offline-testing` and `network-testing` are enabled, "offline-testing" will take precedence.
network-testing = ["mocks"]

# Generate test vectors for offline tests.
#
# This will run tests in `network-testing` mode and
# dump all requests and responses to `tests/vectors/`,
# so that they can be used later for `offline-testing`.
generate-test-vectors = ["network-testing"]

# Have the system data contracts inside the dpp crate

# All system contracts (default behavior)
all-system-contracts = ["dpp/all-system_contracts"]

# Individual contract features - these enable specific contracts in DPP
withdrawals-contract = ["dpp/withdrawals-contract"]
dpns-contract = ["dpp/dpns-contract"]
dashpay-contract = ["dpp/dashpay-contract"]
wallet-utils-contract = ["dpp/wallet-utils-contract"]
token-history-contract = ["dpp/token-history-contract"]
keywords-contract = ["dpp/keywords-contract"]

token_reward_explanations = ["dpp/token-reward-explanations"]


serde = ["dep:serde", "dep:serde_json"]
core_bincode = ["dpp/core_bincode"]
core_quorum-validation = ["dpp/core_quorum_validation"]
core_verification = ["dpp/core_verification"]
core_key_wallet = ["dpp/core_key_wallet"]
core_key_wallet_serde = ["dpp/core_key_wallet_serde"]
core_key_wallet_bincode = ["dpp/core_key_wallet_bincode"]
core_key_wallet_manager = ["dpp/core_key_wallet_manager"]
core_key_wallet_bip38 = ["dpp/core_key_wallet_bip_38"]
core_spv = ["dpp/core_spv"]
core_rpc_client = ["dpp/core_rpc_client"]
platform_wallet_manager = ["platform-wallet/manager"]

[[example]]

name = "read_contract"
required-features = ["mocks"]

[lib]
crate-type = ["cdylib", "rlib"]<|MERGE_RESOLUTION|>--- conflicted
+++ resolved
@@ -17,7 +17,7 @@
 drive = { path = "../rs-drive", default-features = false, features = [
   "verify",
 ] }
-platform-wallet = { path = "../rs-platform-wallet", optional = true}
+platform-wallet = { path = "../rs-platform-wallet", optional = true }
 
 drive-proof-verifier = { path = "../rs-drive-proof-verifier", default-features = false }
 dash-context-provider = { path = "../rs-context-provider", default-features = false }
@@ -40,11 +40,6 @@
 envy = { version = "0.4.2", optional = true }
 futures = { version = "0.3.30" }
 derive_more = { version = "1.0", features = ["from"] }
-<<<<<<< HEAD
-# dashcore-rpc is only needed for core rpc; TODO remove once we have correct core rpc impl
-dashcore-rpc = { git = "https://github.com/dashpay/rust-dashcore", rev = "a86e1cd7b95910ef5ab43c75afa27c102a89cc54" }
-=======
->>>>>>> b7550d2a
 lru = { version = "0.12.5", optional = true }
 bip37-bloom-filter = { git = "https://github.com/dashpay/rs-bip37-bloom-filter", branch = "develop" }
 zeroize = { version = "1.8", features = ["derive"] }
@@ -59,12 +54,8 @@
 [dev-dependencies]
 rs-dapi-client = { path = "../rs-dapi-client" }
 drive-proof-verifier = { path = "../rs-drive-proof-verifier" }
-<<<<<<< HEAD
 tokio = { version = "1.40", features = ["macros", "rt-multi-thread", "signal"] }
-=======
 rs-sdk-trusted-context-provider = { path = "../rs-sdk-trusted-context-provider" }
-tokio = { version = "1.40", features = ["macros", "rt-multi-thread"] }
->>>>>>> b7550d2a
 base64 = { version = "0.22.1" }
 tracing-subscriber = { version = "0.3.18", features = ["env-filter"] }
 dpp = { path = "../rs-dpp", default-features = false, features = [
@@ -79,19 +70,21 @@
 assert_matches = "1.5.0"
 
 [features]
+
 # TODO: remove mocks from default features
-<<<<<<< HEAD
 default = [
   "mocks",
-  "network-testing",
+  "offline-testing",
   "dapi-grpc/client",
   "token_reward_explanations",
 ]
-=======
-default = ["mocks", "offline-testing", "dapi-grpc/client", "token_reward_explanations"]
-spv-client = ["core_spv", "core_key_wallet_manager", "core_key_wallet", "core_bincode", "core_key_wallet_bincode"]
->>>>>>> b7550d2a
-
+spv-client = [
+  "core_spv",
+  "core_key_wallet_manager",
+  "core_key_wallet",
+  "core_bincode",
+  "core_key_wallet_bincode",
+]
 mocks = [
   "dep:serde",
   "dep:serde_json",
