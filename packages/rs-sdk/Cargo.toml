--- conflicted
+++ resolved
@@ -36,13 +36,9 @@
 dashcore-rpc = { git = "https://github.com/dashpay/rust-dashcore-rpc", tag = "v0.15.4" }
 lru = { version = "0.12.3", optional = true }
 bip37-bloom-filter = { git = "https://github.com/dashpay/rs-bip37-bloom-filter", branch = "develop" }
-<<<<<<< HEAD
-pollster = { version = "0.3.0" }
+zeroize = { version = "1.8", features = ["derive"] }
 ferment-macro = { path = "../../../ferment/ferment-macro" }
 ferment = { path = "../../../ferment/ferment" }
-=======
-zeroize = { version = "1.8", features = ["derive"] }
->>>>>>> 7da5601e
 
 [dev-dependencies]
 tokio = { version = "1.40", features = ["macros", "rt-multi-thread"] }
