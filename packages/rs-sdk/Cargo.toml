--- conflicted
+++ resolved
@@ -1,10 +1,6 @@
 [package]
 name = "dash-sdk"
-<<<<<<< HEAD
-version = "1.6.0-pr.2287.1"
-=======
 version = "1.6.2"
->>>>>>> 6270ef01
 edition = "2021"
 
 [dependencies]
