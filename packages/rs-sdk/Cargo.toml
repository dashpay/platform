--- conflicted
+++ resolved
@@ -1,11 +1,6 @@
 [package]
-<<<<<<< HEAD
-name = "rs-sdk"
-version = "0.25.22"
-=======
 name = "dash-sdk"
 version = "1.1.0"
->>>>>>> 483a9c5b
 edition = "2021"
 
 [dependencies]
