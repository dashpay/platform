--- conflicted
+++ resolved
@@ -15,11 +15,6 @@
 ] }
 drive-proof-verifier = { path = "../rs-drive-proof-verifier" }
 dapi-grpc-macros = { path = "../rs-dapi-grpc-macros" }
-<<<<<<< HEAD
-platform-value = { path = "../rs-platform-value" }
-bincode = { version = "2.0.0-rc.3", features = ["serde"], optional = true }
-=======
->>>>>>> 05c4d9d9
 thiserror = "1.0.58"
 tokio = { version = "1.36.0", features = ["macros"] }
 tokio-util = { version = "0.7.10" }
