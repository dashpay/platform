[package]
name = "dash-sdk"
version = "2.1.0-pr.2716.1"
edition = "2021"

[dependencies]

arc-swap = { version = "1.7.1" }
backon = { version = "1.2", default-features = false }
chrono = { version = "0.4.38" }
dpp = { path = "../rs-dpp", default-features = false, features = [
  "dash-sdk-features",
] }
dapi-grpc = { path = "../dapi-grpc", default-features = false }
rs-dapi-client = { path = "../rs-dapi-client", default-features = false }
rs-dash-event-bus = { path = "../rs-dash-event-bus", optional = true }
drive = { path = "../rs-drive", default-features = false, features = [
  "verify",
] }
platform-wallet = { path = "../rs-platform-wallet", optional = true }

drive-proof-verifier = { path = "../rs-drive-proof-verifier", default-features = false }
dash-context-provider = { path = "../rs-context-provider", default-features = false }
dapi-grpc-macros = { path = "../rs-dapi-grpc-macros" }
http = { version = "1.1" }
rustls-pemfile = { version = "2.0.0" }
thiserror = "2.0.12"
tokio = { version = "1.40", features = ["macros", "time"] }
tokio-util = { version = "0.7.12" }
async-trait = { version = "0.1.83" }
ciborium = { version = "0.2.2" }
serde = { version = "1.0.219", default-features = false, features = [
  "rc",
], optional = true }
serde_json = { version = "1.0", features = ["preserve_order"], optional = true }
tracing = { version = "0.1.41" }
hex = { version = "0.4.3" }
once_cell = { version = "1.19", optional = true }
dotenvy = { version = "0.15.7", optional = true }
envy = { version = "0.4.2", optional = true }
futures = { version = "0.3.30" }
derive_more = { version = "1.0", features = ["from"] }
lru = { version = "0.12.5", optional = true }
bip37-bloom-filter = { git = "https://github.com/dashpay/rs-bip37-bloom-filter", branch = "develop" }
zeroize = { version = "1.8", features = ["derive"] }


[target.'cfg(not(target_arch = "wasm32"))'.dependencies]
tokio = { version = "1.40", features = ["macros", "time", "rt-multi-thread"] }

[target.'cfg(target_arch = "wasm32")'.dependencies]
js-sys = "0.3.64"

[dev-dependencies]
rs-dapi-client = { path = "../rs-dapi-client" }
drive-proof-verifier = { path = "../rs-drive-proof-verifier" }
tokio = { version = "1.40", features = ["macros", "rt-multi-thread", "signal"] }
rs-sdk-trusted-context-provider = { path = "../rs-sdk-trusted-context-provider" }
base64 = { version = "0.22.1" }
tracing-subscriber = { version = "0.3.18", features = ["env-filter"] }
dpp = { path = "../rs-dpp", default-features = false, features = [
  "client",
  "validation",
  "random-documents",
] }
tokio-test = { version = "0.4.4" }
clap = { version = "4.5.4", features = ["derive"] }
sanitize-filename = { version = "0.6.0" }
test-case = { version = "3.3.1" }
assert_matches = "1.5.0"

[features]
<<<<<<< HEAD
=======
# TODO: remove mocks from default features
default = [
  "mocks",
  "offline-testing",
  "dapi-grpc/client",
  "token_reward_explanations",
]
spv-client = [
  "core_spv",
  "core_key_wallet_manager",
  "core_key_wallet",
  "core_bincode",
  "core_key_wallet_bincode",
]
>>>>>>> af19f0e7

# TODO: remove mocks from default features
default = [
  "mocks",
  "offline-testing",
  "dapi-grpc/client",
  "token_reward_explanations",
  "subscriptions",
]
spv-client = [
  "core_spv",
  "core_key_wallet_manager",
  "core_key_wallet",
  "core_bincode",
  "core_key_wallet_bincode",
]
mocks = [
  "dep:serde",
  "dep:serde_json",
  "rs-dapi-client/mocks",
  "rs-dapi-client/dump",
  "dpp/document-cbor-conversion",
  "dpp/random-identities",
  "dpp/fixtures-and-mocks",
  "drive/serde",
  "drive-proof-verifier/mocks",
  "dep:dotenvy",
  "dep:envy",
  "dep:lru",
  "zeroize/serde",
]

subscriptions = [
  "dep:rs-dash-event-bus",
  "dep:once_cell",
]

# Run integration tests using test vectors from `tests/vectors/` instead of connecting to live Dash Platform.
#
# This feature is enabled by default to allow testing without connecting to the Dash Platform as
# part of CI/CD workflows.
#
# If both `offline-testing` and `network-testing` are enabled, "offline-testing" will take precedence.
offline-testing = ["mocks"]

# Run integration tests using a live Dash Platform network.
#
# Requires configuration of Dash Platform connectivity.
# See [README.md] for more details.
#
# Without this feature enabled, tests will use test vectors from `tests/vectors/` instead of connecting to live
# Dash Platform.
#
# If both `offline-testing` and `network-testing` are enabled, "offline-testing" will take precedence.
network-testing = ["mocks"]

# Generate test vectors for offline tests.
#
# This will run tests in `network-testing` mode and
# dump all requests and responses to `tests/vectors/`,
# so that they can be used later for `offline-testing`.
generate-test-vectors = ["network-testing"]

# Have the system data contracts inside the dpp crate

# All system contracts (default behavior)
all-system-contracts = ["dpp/all-system_contracts"]

# Individual contract features - these enable specific contracts in DPP
withdrawals-contract = ["dpp/withdrawals-contract"]
dpns-contract = ["dpp/dpns-contract"]
dashpay-contract = ["dpp/dashpay-contract"]
wallet-utils-contract = ["dpp/wallet-utils-contract"]
token-history-contract = ["dpp/token-history-contract"]
keywords-contract = ["dpp/keywords-contract"]

token_reward_explanations = ["dpp/token-reward-explanations"]


serde = ["dep:serde", "dep:serde_json"]
core_bincode = ["dpp/core_bincode"]
core_quorum-validation = ["dpp/core_quorum_validation"]
core_verification = ["dpp/core_verification"]
core_key_wallet = ["dpp/core_key_wallet"]
core_key_wallet_serde = ["dpp/core_key_wallet_serde"]
core_key_wallet_bincode = ["dpp/core_key_wallet_bincode"]
core_key_wallet_manager = ["dpp/core_key_wallet_manager"]
core_key_wallet_bip38 = ["dpp/core_key_wallet_bip_38"]
core_spv = ["dpp/core_spv"]
core_rpc_client = ["dpp/core_rpc_client"]
platform_wallet_manager = ["platform-wallet/manager"]

[[example]]

name = "read_contract"
required-features = ["mocks"]

[lib]
crate-type = ["cdylib", "rlib"]<|MERGE_RESOLUTION|>--- conflicted
+++ resolved
@@ -70,24 +70,6 @@
 assert_matches = "1.5.0"
 
 [features]
-<<<<<<< HEAD
-=======
-# TODO: remove mocks from default features
-default = [
-  "mocks",
-  "offline-testing",
-  "dapi-grpc/client",
-  "token_reward_explanations",
-]
-spv-client = [
-  "core_spv",
-  "core_key_wallet_manager",
-  "core_key_wallet",
-  "core_bincode",
-  "core_key_wallet_bincode",
-]
->>>>>>> af19f0e7
-
 # TODO: remove mocks from default features
 default = [
   "mocks",
@@ -119,10 +101,7 @@
   "zeroize/serde",
 ]
 
-subscriptions = [
-  "dep:rs-dash-event-bus",
-  "dep:once_cell",
-]
+subscriptions = ["dep:rs-dash-event-bus", "dep:once_cell"]
 
 # Run integration tests using test vectors from `tests/vectors/` instead of connecting to live Dash Platform.
 #
