--- conflicted
+++ resolved
@@ -1,10 +1,6 @@
 [package]
 name = "wasm-drive-verify"
-<<<<<<< HEAD
-version = "1.8.1-1"
-=======
 version = "2.1.0-dev.4"
->>>>>>> aa20d17e
 authors = ["Dash Core Group <dev@dash.org>"]
 edition = "2021"
 rust-version = "1.89"
@@ -14,7 +10,9 @@
 crate-type = ["cdylib", "rlib"]
 
 [dependencies]
-drive = { path = "../rs-drive", default-features = false, features = ["verify"] }
+drive = { path = "../rs-drive", default-features = false, features = [
+    "verify",
+] }
 dpp = { path = "../rs-dpp", default-features = false, features = [
     "state-transitions",
     "data-contracts",
@@ -25,15 +23,22 @@
     "document-json-conversion",
     "state-transition-serde-conversion",
     "vote-serde-conversion",
-    "platform-value-json"
+    "platform-value-json",
 ] }
 
 wasm-bindgen = { version = "0.2.89" }
-serde = { version = "1.0.193", default-features = false, features = ["alloc", "derive"] }
+serde = { version = "1.0.193", default-features = false, features = [
+    "alloc",
+    "derive",
+] }
 serde_json = { version = "1.0", default-features = false, features = ["alloc"] }
 serde-wasm-bindgen = { version = "0.6.0" }
 js-sys = { version = "0.3.64" }
-web-sys = { version = "0.3.64", features = ["console", "Window", "Performance"] }
+web-sys = { version = "0.3.64", features = [
+    "console",
+    "Window",
+    "Performance",
+] }
 console_error_panic_hook = { version = "0.1.7", optional = true }
 ciborium = { version = "0.2.1" }
 base64 = { version = "0.22.0" }
@@ -58,7 +63,7 @@
     "document-json-conversion",
     "state-transition-serde-conversion",
     "vote-serde-conversion",
-    "platform-value-json"
+    "platform-value-json",
 ] }
 js-sys = "0.3.64"
 web-sys = "0.3.64"
@@ -70,7 +75,14 @@
 
 [features]
 default = ["console_error_panic_hook", "full"]
-full = ["identity", "document", "contract", "tokens", "governance", "transitions"]
+full = [
+    "identity",
+    "document",
+    "contract",
+    "tokens",
+    "governance",
+    "transitions",
+]
 identity = []
 document = []
 contract = []
@@ -82,4 +94,4 @@
 [[bench]]
 name = "simple_benchmarks"
 harness = false
-required-features = ["full"]
+required-features = ["full"]