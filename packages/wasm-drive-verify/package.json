{
  "name": "wasm-drive-verify",
  "collaborators": [
    "Dash Core Group <dev@dash.org>"
  ],
<<<<<<< HEAD
  "version": "1.8.1-1",
=======
  "version": "2.1.0-dev.4",
>>>>>>> aa20d17e
  "license": "MIT",
  "description": "WASM bindings for Drive verify functions",
  "repository": {
    "type": "git",
    "url": "https://github.com/dashpay/platform.git"
  },
  "type": "module",
  "main": "pkg/wasm_drive_verify.js",
  "types": "pkg/wasm_drive_verify.d.ts",
  "exports": {
    ".": {
      "import": "./dist/index.js",
      "types": "./dist/index.d.ts"
    },
    "./identity": {
      "import": "./dist/identity.js",
      "types": "./dist/identity.d.ts"
    },
    "./document": {
      "import": "./dist/document.js",
      "types": "./dist/document.d.ts"
    },
    "./contract": {
      "import": "./dist/contract.js",
      "types": "./dist/contract.d.ts"
    },
    "./tokens": {
      "import": "./dist/tokens.js",
      "types": "./dist/tokens.d.ts"
    },
    "./governance": {
      "import": "./dist/governance.js",
      "types": "./dist/governance.d.ts"
    },
    "./transitions": {
      "import": "./dist/transitions.js",
      "types": "./dist/transitions.d.ts"
    },
    "./core": {
      "import": "./dist/core.js",
      "types": "./dist/core.d.ts"
    }
  },
  "sideEffects": false,
  "files": [
    "dist",
    "pkg"
  ],
  "scripts": {
    "build": "./build.sh",
    "build:modules": "./scripts/build-modules.sh"
  }
}<|MERGE_RESOLUTION|>--- conflicted
+++ resolved
@@ -3,11 +3,7 @@
   "collaborators": [
     "Dash Core Group <dev@dash.org>"
   ],
-<<<<<<< HEAD
-  "version": "1.8.1-1",
-=======
   "version": "2.1.0-dev.4",
->>>>>>> aa20d17e
   "license": "MIT",
   "description": "WASM bindings for Drive verify functions",
   "repository": {
