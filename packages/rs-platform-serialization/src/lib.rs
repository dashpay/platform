--- conflicted
+++ resolved
@@ -3,12 +3,8 @@
 use proc_macro::TokenStream;
 
 use quote::quote;
-<<<<<<< HEAD
-use syn::{parse_macro_input, Data, DeriveInput};
-=======
-use syn::{parse_macro_input, DeriveInput, Expr, Lit, Meta};
-
->>>>>>> 4d679c32
+use syn::{parse_macro_input, Data, DeriveInput, Expr, Lit, Meta};
+
 #[proc_macro_derive(
     PlatformSerialize,
     attributes(platform_error_type, platform_serialize_limit, platform_serialize_into)
@@ -287,139 +283,132 @@
     let expanded = match &input.data {
         Data::Struct(data) => {
             let fields = &data.fields;
+
             let filtered_fields: Vec<&syn::Field> = fields
                 .iter()
                 .filter(|field| {
-                    !field
-                        .attrs
-                        .iter()
-                        .any(|attr| attr.path().is_ident("exclude_from_sig_hash"))
+                    !field.attrs.iter().any(|attr| {
+                        if attr.path().is_ident("platform_signable") {
+                            let meta: Meta = attr.parse_args().expect("Unable to parse attribute");
+                            meta.path().is_ident("exclude_from_sig_hash")
+                        } else {
+                            false
+                        }
+                    })
                 })
                 .collect();
 
-<<<<<<< HEAD
-            let intermediate_name = syn::Ident::new(&format!("{}Intermediate", name), name.span());
-            let intermediate_fields: Vec<_> = filtered_fields
-                .iter()
-                .map(|field| {
-                    let ident = &field.ident;
-                    let ty = &field.ty;
-                    quote! { #ident: std::borrow::Cow<'a, #ty> }
-                })
-                .collect();
-
-            let generics = &input.generics;
-            let (impl_generics, ty_generics, where_clause) = generics.split_for_impl();
-=======
-    let filtered_fields: Vec<&syn::Field> = fields
-        .iter()
-        .filter(|field| {
-            !field.attrs.iter().any(|attr| {
-                if attr.path().is_ident("platform_signable") {
-                    let meta: Meta = attr.parse_args().expect("Unable to parse attribute");
-                    meta.path().is_ident("exclude_from_sig_hash")
-                } else {
-                    false
-                }
-            })
-        })
-        .collect();
-
-    let intermediate_name = syn::Ident::new(&format!("{}Signable", name), name.span());
-
-    let mut intermediate_fields = Vec::new();
-    let mut field_conversions = Vec::new();
-    let mut field_mapping = Vec::new();
-
-    for field in &filtered_fields {
-        let ident = &field.ident;
-        let ty = &field.ty;
-
-        let conversion = field.attrs.iter().find_map(|attr| {
-            if attr.path().is_ident("platform_signable") {
-                let meta: Meta = attr
-                    .parse_args()
-                    .expect("Failed to parse 'platform_signable' attribute arguments");
-                match meta {
-                    Meta::Path(_) => None,
-                    Meta::List(meta_list) => meta_list
-                        .tokens
-                        .into_iter()
-                        .filter_map(|token| {
-                            if let proc_macro2::TokenTree::Group(group) = token {
-                                Some(group.stream())
-                            } else {
-                                None
-                            }
-                        })
-                        .find_map(|stream| {
-                            let mut iter = stream.into_iter();
-                            if let Some(proc_macro2::TokenTree::Ident(ident)) = iter.next() {
-                                if ident == "into" {
-                                    if let Some(proc_macro2::TokenTree::Literal(lit)) = iter.next()
-                                    {
-                                        let lit_str =
-                                            syn::LitStr::new(&lit.to_string(), lit.span());
-                                        Some(
-                                            lit_str
-                                                .parse::<syn::Type>()
-                                                .expect("Failed to parse type"),
-                                        )
+            let intermediate_name = syn::Ident::new(&format!("{}Signable", name), name.span());
+
+            let mut intermediate_fields = Vec::new();
+            let mut field_conversions = Vec::new();
+            let mut field_mapping = Vec::new();
+
+            for field in &filtered_fields {
+                let ident = &field.ident;
+                let ty = &field.ty;
+
+                let conversion = field.attrs.iter().find_map(|attr| {
+                    if attr.path().is_ident("platform_signable") {
+                        let meta: Meta = attr
+                            .parse_args()
+                            .expect("Failed to parse 'platform_signable' attribute arguments");
+                        match meta {
+                            Meta::Path(_) => None,
+                            Meta::List(meta_list) => meta_list
+                                .tokens
+                                .into_iter()
+                                .filter_map(|token| {
+                                    if let proc_macro2::TokenTree::Group(group) = token {
+                                        Some(group.stream())
                                     } else {
-                                        panic!("Expected a string literal for 'into' attribute");
+                                        None
+                                    }
+                                })
+                                .find_map(|stream| {
+                                    let mut iter = stream.into_iter();
+                                    if let Some(proc_macro2::TokenTree::Ident(ident)) = iter.next() {
+                                        if ident == "into" {
+                                            if let Some(proc_macro2::TokenTree::Literal(lit)) = iter.next()
+                                            {
+                                                let lit_str =
+                                                    syn::LitStr::new(&lit.to_string(), lit.span());
+                                                Some(
+                                                    lit_str
+                                                        .parse::<syn::Type>()
+                                                        .expect("Failed to parse type"),
+                                                )
+                                            } else {
+                                                panic!("Expected a string literal for 'into' attribute");
+                                            }
+                                        } else {
+                                            None
+                                        }
+                                    } else {
+                                        None
+                                    }
+                                }),
+                            Meta::NameValue(name_value) => {
+                                if name_value.path.is_ident("into") {
+                                    if let Expr::Lit(lit) = name_value.value {
+                                        if let Lit::Str(lit_str) = lit.lit {
+                                            Some(
+                                                lit_str.parse::<syn::Type>().expect("Failed to parse type"),
+                                            )
+                                        } else {
+                                            None
+                                        }
+                                    } else {
+                                        None
                                     }
                                 } else {
                                     None
                                 }
-                            } else {
-                                None
                             }
-                        }),
-                    Meta::NameValue(name_value) => {
-                        if name_value.path.is_ident("into") {
-                            if let Expr::Lit(lit) = name_value.value {
-                                if let Lit::Str(lit_str) = lit.lit {
-                                    Some(
-                                        lit_str.parse::<syn::Type>().expect("Failed to parse type"),
-                                    )
+                        }
+                    } else {
+                        None
+                    }
+                });
+
+                if let Some(into_ty) = conversion {
+                    if let syn::Type::Path(type_path) = &into_ty {
+                        if let Some(segment) = type_path.path.segments.first() {
+                            if segment.ident == "Vec" {
+                                if let syn::PathArguments::AngleBracketed(angle_bracketed) =
+                                    &segment.arguments
+                                {
+                                    let inner_ty = angle_bracketed.args.first().unwrap();
+                                    intermediate_fields.push(quote! { #ident: Vec<#inner_ty<'a>> });
+                                    field_conversions.push(quote! { #ident: original.#ident.iter().map(|x| x.into()).collect() });
+                                    let ident = field.ident.as_ref().expect("Expected named field");
+                                    field_mapping.push(quote! {
+                                    (self.#ident.len() as u64).encode(encoder)?;
+                                    for item in self.#ident.iter() {
+                                        item.encode(encoder) ? ;
+                                    } });
                                 } else {
-                                    None
+                                    panic!("Expected a type inside the vector");
                                 }
                             } else {
-                                None
+                                intermediate_fields
+                                    .push(quote! { #ident: std::borrow::Cow<'a, #ty> });
+                                field_conversions.push(quote! { #ident: std::borrow::Cow::<'a, #into_ty>::from(&original.#ident).into() });
+                                let ident = field.ident.as_ref().expect("Expected named field");
+                                field_mapping.push(quote! { self.#ident.encode(encoder)?; });
                             }
                         } else {
-                            None
-                        }
-                    }
-                }
-            } else {
-                None
-            }
-        });
-
-        if let Some(into_ty) = conversion {
-            if let syn::Type::Path(type_path) = &into_ty {
-                if let Some(segment) = type_path.path.segments.first() {
-                    if segment.ident == "Vec" {
-                        if let syn::PathArguments::AngleBracketed(angle_bracketed) =
-                            &segment.arguments
-                        {
-                            let inner_ty = angle_bracketed.args.first().unwrap();
-                            intermediate_fields.push(quote! { #ident: Vec<#inner_ty<'a>> });
-                            field_conversions.push(quote! { #ident: original.#ident.iter().map(|x| x.into()).collect() });
+                            intermediate_fields.push(quote! { #ident: std::borrow::Cow<'a, #ty> });
+                            field_conversions.push(
+                                quote! { #ident: std::borrow::Cow::Borrowed(&original.#ident) },
+                            );
                             let ident = field.ident.as_ref().expect("Expected named field");
-                            field_mapping.push(quote! {
-                            (self.#ident.len() as u64).encode(encoder)?;
-                            for item in self.#ident.iter() {
-                                item.encode(encoder) ? ;
-                            } });
-                        } else {
-                            panic!("Expected a type inside the vector");
+                            field_mapping.push(quote! { self.#ident.encode(encoder)?; });
                         }
                     } else {
                         intermediate_fields.push(quote! { #ident: std::borrow::Cow<'a, #ty> });
-                        field_conversions.push(quote! { #ident: std::borrow::Cow::<'a, #into_ty>::from(&original.#ident).into() });
+                        field_conversions
+                            .push(quote! { #ident: std::borrow::Cow::Borrowed(&original.#ident) });
                         let ident = field.ident.as_ref().expect("Expected named field");
                         field_mapping.push(quote! { self.#ident.encode(encoder)?; });
                     }
@@ -430,32 +419,14 @@
                     let ident = field.ident.as_ref().expect("Expected named field");
                     field_mapping.push(quote! { self.#ident.encode(encoder)?; });
                 }
-            } else {
-                intermediate_fields.push(quote! { #ident: std::borrow::Cow<'a, #ty> });
-                field_conversions
-                    .push(quote! { #ident: std::borrow::Cow::Borrowed(&original.#ident) });
-                let ident = field.ident.as_ref().expect("Expected named field");
-                field_mapping.push(quote! { self.#ident.encode(encoder)?; });
-            }
-        } else {
-            intermediate_fields.push(quote! { #ident: std::borrow::Cow<'a, #ty> });
-            field_conversions.push(quote! { #ident: std::borrow::Cow::Borrowed(&original.#ident) });
-            let ident = field.ident.as_ref().expect("Expected named field");
-            field_mapping.push(quote! { self.#ident.encode(encoder)?; });
-        }
-    }
->>>>>>> 4d679c32
-
-            let field_mapping = filtered_fields.iter().map(|field| {
-                let ident = field.ident.as_ref().expect("Expected named field");
-                quote! { #ident }
-            });
-
-<<<<<<< HEAD
-            let cloned_field_mapping = field_mapping.clone();
+            }
+
+            let generics = &input.generics;
+            let (impl_generics, ty_generics, where_clause) = generics.split_for_impl();
 
             quote! {
-                struct #intermediate_name<'a> #impl_generics {
+                #[derive(Debug, Clone)]
+                pub struct #intermediate_name<'a> #impl_generics {
                     #( #intermediate_fields, )*
                 }
 
@@ -464,24 +435,16 @@
                     where
                         E: bincode::enc::Encoder,
                     {
-=======
-    let expanded = quote! {
-        #[derive(Debug, Clone)]
-        pub struct #intermediate_name<'a> #impl_generics {
-            #( #intermediate_fields, )*
-        }
->>>>>>> 4d679c32
-
-                        #(self.#field_mapping.encode(encoder)?; )*
+
+                        #(#field_mapping)*
                         Ok(())
                     }
                 }
 
-<<<<<<< HEAD
                 impl #impl_generics <'a> From<&'a #name #ty_generics> for #intermediate_name<'a> #ty_generics #where_clause {
                     fn from(original: &'a #name #ty_generics) -> Self {
                         #intermediate_name {
-                            #( #cloned_field_mapping: std::borrow::Cow::Borrowed(&original.#cloned_field_mapping), )*
+                            #( #field_conversions, )*
                         }
                     }
                 }
@@ -496,17 +459,6 @@
                             #error_type::PlatformSerializationError(format!("unable to serialize to produce sig hash {}: {}", stringify!(#name), e))
                         })
                     }
-=======
-                #(#field_mapping)*
-                Ok(())
-            }
-        }
-
-        impl #impl_generics <'a> From<&'a #name #ty_generics> for #intermediate_name<'a> #ty_generics #where_clause {
-            fn from(original: &'a #name #ty_generics) -> Self {
-                #intermediate_name {
-                    #( #field_conversions, )*
->>>>>>> 4d679c32
                 }
             }
         }
@@ -524,8 +476,6 @@
                     panic!("Each enum variant must contain exactly one field");
                 }
 
-                let field = &variant_fields[0];
-                let field_ty = &field.ty;
                 quote! {
                     #name::#variant_ident(ref inner) => {
                         let mut buf = bincode::encode_to_vec(&(#i as u16), config).unwrap();
