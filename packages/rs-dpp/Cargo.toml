[package]
name = "dpp"
version = "1.0.0-dev.10"
edition = "2021"
rust-version = "1.76"
authors = [
  "Anton Suprunchuk <anton.suprunchuk@gmail.com>",
  "Samuel Westrich <sam@dash.org>",
  "Ivan Shumkov <ivan@shumkov.ru>",
  "Djavid Gabibiyan <djavid@dash.org>",
  "Igor Markin <igor.markin@dash.org>",
]

[dependencies]
anyhow = { version = "1.0.81" }
async-trait = { version = "0.1.79" }
base64 = "0.22.0"
bls-signatures = { git = "https://github.com/dashpay/bls-signatures", tag = "v1.3.1", optional = true }
bs58 = "0.4.0"
byteorder = { version = "1.4" }
chrono = { version = "0.4.35", default-features = false, features = [
  "wasmbind",
  "clock",
] }
ciborium = { git = "https://github.com/qrayven/ciborium", branch = "feat-ser-null-as-undefined", optional = true }
dashcore = { git = "https://github.com/dashpay/rust-dashcore", features = [
  "std",
  "secp-recovery",
  "rand",
  "signer",
  "serde",
], default-features = false, branch = "master" }
env_logger = { version = "0.9" }
getrandom = { version = "0.2", features = ["js"] }
hex = { version = "0.4" }
integer-encoding = { version = "4.0.0" }
itertools = { version = "0.12.1" }
jsonschema = { git = "https://github.com/fominok/jsonschema-rs", branch = "feat-unevaluated-properties", default-features = false, features = [
  "draft202012",
], optional = true }
lazy_static = { version = "1.4" }
log = { version = "0.4.6" }
num_enum = "0.5.7"
bincode = { version = "2.0.0-rc.3", features = ["serde"] }
rand = { version = "0.8.4", features = ["small_rng"] }
regex = { version = "1.5" }
serde = { version = "1.0.197", features = ["derive"] }
serde_json = { version = "1.0", features = ["preserve_order"] }
serde_repr = { version = "0.1.7" }
sha2 = { version = "0.10" }
thiserror = { version = "1.0" }
data-contracts = { path = "../data-contracts", optional = true }
platform-value = { path = "../rs-platform-value" }
platform-version = { path = "../rs-platform-version" }
platform-versioning = { path = "../rs-platform-versioning" }
platform-serialization = { path = "../rs-platform-serialization" }
platform-serialization-derive = { path = "../rs-platform-serialization-derive" }
derive_more = "0.99.17"
ed25519-dalek = { version = "2.0.0-rc.2", features = [
  "rand_core",
], optional = true }
nohash-hasher = "0.2.0"
rust_decimal = "1.29.1"
rust_decimal_macros = "1.29.1"
<<<<<<< HEAD
indexmap = { version = "2.0.2" }
=======
indexmap = { version = "2.0.2", features = ["serde"] }
>>>>>>> 60ac47d9
strum = { version = "0.25.0", features = ["derive"] }
json-schema-compatibility-validator = { path = '../rs-json-schema-compatibility-validator' }

[dev-dependencies]
test-case = { version = "2.0" }
tokio = { version = "1.17", features = ["full"] }
pretty_assertions = { version = "1.3.0" }
dpp = { path = ".", features = ["all_features_without_client"] }

[features]
default = ["platform-value", "state-transitions"]
all_features = [
  "json-object",
  "platform-value",
  "system_contracts",
  "state-transitions",
  "extended-document",
  "bls-signatures",
  "cbor",
  "validation",
  "identity-hashing",
  "identity-serialization",
  "ciborium",
  "document-serde-conversion",
  "document-value-conversion",
  "document-json-conversion",
  "document-cbor-conversion",
  "data-contract-serde-conversion",
  "data-contract-value-conversion",
  "data-contract-json-conversion",
  "data-contract-cbor-conversion",
  "identity-serde-conversion",
  "identity-value-conversion",
  "identity-json-conversion",
  "identity-cbor-conversion",
  "state-transition-serde-conversion",
  "state-transition-value-conversion",
  "state-transition-json-conversion",
  "state-transition-validation",
  "state-transition-signing",
  "state-transitions",
  "factories",
  "fixtures-and-mocks",
  "random-public-keys",
  "random-identities",
  "random-documents",
  "random-document-types",
  "fee-distribution",
  "client",
]

dash-sdk-features = [
  "json-object",
  "platform-value",
  "system_contracts",
  "state-transitions",
  "validation",
  "identity-hashing",
  "identity-serialization",
  "document-value-conversion",
  "data-contract-value-conversion",
  "identity-value-conversion",
  "state-transition-serde-conversion",
  "state-transition-value-conversion",
  "state-transition-json-conversion",
  "state-transition-validation",
  "state-transition-signing",
  "state-transitions",
  "fee-distribution",
  "client",
  "platform-value-cbor",
]
all_features_without_client = [
  "json-object",
  "platform-value",
  "system_contracts",
  "state-transitions",
  "extended-document",
  "cbor",
  "validation",
  "identity-hashing",
  "identity-serialization",
  "ciborium",
  "document-serde-conversion",
  "document-value-conversion",
  "document-json-conversion",
  "document-cbor-conversion",
  "data-contract-serde-conversion",
  "data-contract-value-conversion",
  "data-contract-json-conversion",
  "data-contract-cbor-conversion",
  "identity-serde-conversion",
  "identity-value-conversion",
  "identity-json-conversion",
  "identity-cbor-conversion",
  "state-transition-serde-conversion",
  "state-transition-value-conversion",
  "state-transition-json-conversion",
  "state-transition-validation",
  "state-transition-signing",
  "state-transitions",
  "factories",
  "fixtures-and-mocks",
  "random-public-keys",
  "random-identities",
  "random-documents",
  "random-document-types",
  "fee-distribution",
]
abci = [
  "state-transitions",
  "state-transition-validation",
  "validation",
  "random-public-keys",
  "identity-serialization",
  "platform-value-cbor",
]
cbor = ["ciborium"]
validation = [
  "json-schema-validation",
  "platform-value",
  "document-value-conversion",
  "state-transition-serde-conversion",
  "ed25519-dalek",
]
platform-value-json = ["platform-value/json"]
platform-value-cbor = ["platform-value/cbor"]
json-schema-validation = ["jsonschema", "platform-value-json"]
json-object = ["platform-value", "platform-value-json"]
platform-value = []
identity-hashing = ["identity-serialization"]
message-signing = []
message-signature-verification = ["bls-signatures"]
document-serde-conversion = []
document-value-conversion = ["document-serde-conversion"]
document-json-conversion = ["document-value-conversion", "platform-value-json"]
document-cbor-conversion = [
  "document-value-conversion",
  "cbor",
  "platform-value-cbor",
]
data-contract-serde-conversion = []
data-contract-value-conversion = ["data-contract-serde-conversion"]
data-contract-json-conversion = [
  "data-contract-value-conversion",
  "platform-value-json",
]
data-contract-cbor-conversion = [
  "data-contract-value-conversion",
  "cbor",
  "platform-value-cbor",
]
identity-serialization = []
identity-serde-conversion = []
identity-value-conversion = ["identity-serde-conversion"]
identity-json-conversion = ["identity-value-conversion", "platform-value-json"]
identity-cbor-conversion = [
  "identity-value-conversion",
  "cbor",
  "platform-value-cbor",
]
state-transition-serde-conversion = ["data-contract-serde-conversion"]
state-transition-value-conversion = [
  "platform-value",
  "state-transition-serde-conversion",
  "data-contract-value-conversion",
]
state-transition-json-conversion = [
  "json-object",
  "state-transition-value-conversion",
  "data-contract-json-conversion",
  "platform-value-json",
]
state-transition-validation = [
  "state-transitions",
  "message-signature-verification",
]
state-transition-signing = [
  "state-transitions",
  "message-signing",
  "state-transition-validation",
]
state-transitions = []
system_contracts = ["factories", "data-contracts", "platform-value-json"]
fixtures-and-mocks = ["system_contracts", "platform-value/json"]
random-public-keys = ["bls-signatures", "ed25519-dalek"]
random-identities = ["random-public-keys"]
random-documents = []
random-document-types = ["platform-value-json"]
fee-distribution = []
extended-document = [
  "document-serde-conversion",
  "data-contract-serde-conversion",
  "data-contract-json-conversion",
]

factories = []
client = ["factories", "state-transitions"]<|MERGE_RESOLUTION|>--- conflicted
+++ resolved
@@ -62,11 +62,7 @@
 nohash-hasher = "0.2.0"
 rust_decimal = "1.29.1"
 rust_decimal_macros = "1.29.1"
-<<<<<<< HEAD
-indexmap = { version = "2.0.2" }
-=======
 indexmap = { version = "2.0.2", features = ["serde"] }
->>>>>>> 60ac47d9
 strum = { version = "0.25.0", features = ["derive"] }
 json-schema-compatibility-validator = { path = '../rs-json-schema-compatibility-validator' }
 
