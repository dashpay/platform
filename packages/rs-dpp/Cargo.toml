--- conflicted
+++ resolved
@@ -37,10 +37,7 @@
 json-patch = "0.2.6"
 jsonptr = "0.1.5"
 num_enum = "0.5.7"
-<<<<<<< HEAD
 mockall= { version ="0.11", optional = true}
-=======
->>>>>>> 14f06b2d
 
 [dev-dependencies]
 test-case = { version ="2.0"}
