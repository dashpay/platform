--- conflicted
+++ resolved
@@ -28,13 +28,7 @@
   "rand",
   "signer",
   "serde",
-<<<<<<< HEAD
 ], default-features = false, tag = "0.33.1" }
-=======
-  "bls",
-  "eddsa",
-], default-features = false, tag = "0.32.0" }
->>>>>>> db86d33d
 env_logger = { version = "0.11" }
 getrandom = { version = "0.2", features = ["js"] }
 hex = { version = "0.4" }
