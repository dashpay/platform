[package]
name = "dpp"
version = "1.0.0-rc.2"
edition = "2021"
rust-version = "1.76"
authors = [
  "Anton Suprunchuk <anton.suprunchuk@gmail.com>",
  "Samuel Westrich <sam@dash.org>",
  "Ivan Shumkov <ivan@shumkov.ru>",
  "Djavid Gabibiyan <djavid@dash.org>",
  "Igor Markin <igor.markin@dash.org>",
]

[dependencies]
anyhow = { version = "1.0.81" }
async-trait = { version = "0.1.79" }
base64 = "0.22.1"
bls-signatures = { git = "https://github.com/dashpay/bls-signatures", tag = "v1.3.1", optional = true }
bs58 = "0.4.0"
byteorder = { version = "1.4" }
chrono = { version = "0.4.35", default-features = false, features = [
  "wasmbind",
  "clock",
] }
ciborium = { git = "https://github.com/qrayven/ciborium", branch = "feat-ser-null-as-undefined", optional = true }
dashcore = { git = "https://github.com/dashpay/rust-dashcore", features = [
  "std",
  "secp-recovery",
  "rand",
  "signer",
  "serde",
], default-features = false, branch = "master" }
env_logger = { version = "0.9" }
getrandom = { version = "0.2", features = ["js"] }
hex = { version = "0.4" }
integer-encoding = { version = "4.0.0" }
itertools = { version = "0.12.1" }
jsonschema = { git = "https://github.com/dashpay/jsonschema-rs", branch = "configure_regexp", default-features = false, features = [
  "draft202012",
], optional = true }
lazy_static = { version = "1.4" }
log = { version = "0.4.6" }
num_enum = "0.5.7"
bincode = { version = "2.0.0-rc.3", features = ["serde"] }
rand = { version = "0.8.4", features = ["small_rng"] }
regex = { version = "1.10.4" }
serde = { version = "1.0.197", features = ["derive"] }
serde_json = { version = "1.0", features = ["preserve_order"] }
serde_repr = { version = "0.1.7" }
sha2 = { version = "0.10" }
thiserror = { version = "1.0" }
data-contracts = { path = "../data-contracts", optional = true }
platform-value = { path = "../rs-platform-value" }
platform-version = { path = "../rs-platform-version" }
platform-versioning = { path = "../rs-platform-versioning" }
platform-serialization = { path = "../rs-platform-serialization" }
platform-serialization-derive = { path = "../rs-platform-serialization-derive" }
derive_more = "0.99.17"
ed25519-dalek = { version = "2.0.0-rc.2", features = [
  "rand_core",
], optional = true }
nohash-hasher = "0.2.0"
rust_decimal = "1.29.1"
rust_decimal_macros = "1.29.1"
indexmap = { version = "2.0.2", features = ["serde"] }
strum = { version = "0.25.0", features = ["derive"] }
json-schema-compatibility-validator = { path = '../rs-json-schema-compatibility-validator' }
<<<<<<< HEAD
ferment-macro = { path = "../../../ferment/ferment-macro" }
ferment-interfaces = { path = "../../../ferment/ferment-interfaces" }
=======
once_cell = "1.19.0"
>>>>>>> 05c4d9d9

[dev-dependencies]
test-case = { version = "2.0" }
tokio = { version = "1.17", features = ["full"] }
pretty_assertions = { version = "1.3.0" }
dpp = { path = ".", features = ["all_features_without_client"] }
assert_matches = "1.5.0"
once_cell = "1.7"

[features]
default = ["platform-value", "state-transitions"]
all_features = [
  "json-object",
  "platform-value",
  "system_contracts",
  "state-transitions",
  "extended-document",
  "bls-signatures",
  "cbor",
  "validation",
  "identity-hashing",
  "identity-serialization",
  "ciborium",
  "document-serde-conversion",
  "document-value-conversion",
  "document-json-conversion",
  "document-cbor-conversion",
  "data-contract-serde-conversion",
  "data-contract-value-conversion",
  "data-contract-json-conversion",
  "data-contract-cbor-conversion",
  "identity-serde-conversion",
  "identity-value-conversion",
  "identity-json-conversion",
  "identity-cbor-conversion",
  "index-serde-conversion",
  "state-transition-serde-conversion",
  "state-transition-value-conversion",
  "state-transition-json-conversion",
  "state-transition-validation",
  "state-transition-signing",
  "state-transitions",
  "factories",
  "fixtures-and-mocks",
  "random-public-keys",
  "random-identities",
  "random-documents",
  "random-document-types",
  "fee-distribution",
  "client",
  "vote-serialization",
]

dash-sdk-features = [
  "json-object",
  "platform-value",
  "system_contracts",
  "state-transitions",
  "validation",
  "identity-hashing",
  "identity-serialization",
  "vote-serialization",
  "document-value-conversion",
  "data-contract-value-conversion",
  "identity-value-conversion",
  "state-transition-serde-conversion",
  "state-transition-value-conversion",
  "state-transition-json-conversion",
  "state-transition-validation",
  "state-transition-signing",
  "state-transitions",
  "fee-distribution",
  "client",
  "platform-value-cbor",
]
all_features_without_client = [
  "json-object",
  "platform-value",
  "system_contracts",
  "state-transitions",
  "extended-document",
  "cbor",
  "validation",
  "identity-hashing",
  "identity-serialization",
  "ciborium",
  "document-serde-conversion",
  "document-value-conversion",
  "document-json-conversion",
  "document-cbor-conversion",
  "data-contract-serde-conversion",
  "data-contract-value-conversion",
  "data-contract-json-conversion",
  "data-contract-cbor-conversion",
  "identity-serde-conversion",
  "identity-value-conversion",
  "identity-json-conversion",
  "identity-cbor-conversion",
  "index-serde-conversion",
  "state-transition-serde-conversion",
  "state-transition-value-conversion",
  "state-transition-json-conversion",
  "state-transition-validation",
  "state-transition-signing",
  "state-transitions",
  "factories",
  "fixtures-and-mocks",
  "random-public-keys",
  "random-identities",
  "random-documents",
  "random-document-types",
  "fee-distribution",
  "vote-serialization",
  "vote-serde-conversion",
]
abci = [
  "state-transitions",
  "state-transition-validation",
  "validation",
  "random-public-keys",
  "identity-serialization",
  "vote-serialization",
  "platform-value-cbor",
]
cbor = ["ciborium"]
validation = [
  "json-schema-validation",
  "platform-value",
  "document-value-conversion",
  "state-transition-serde-conversion",
  "ed25519-dalek",
]
platform-value-json = ["platform-value/json"]
platform-value-cbor = ["platform-value/cbor"]
json-schema-validation = ["jsonschema", "platform-value-json"]
json-object = ["platform-value", "platform-value-json"]
platform-value = []
identity-hashing = ["identity-serialization"]
message-signing = []
message-signature-verification = ["bls-signatures"]
document-serde-conversion = []
document-value-conversion = ["document-serde-conversion"]
document-json-conversion = ["document-value-conversion", "platform-value-json"]
document-cbor-conversion = [
  "document-value-conversion",
  "cbor",
  "platform-value-cbor",
]
data-contract-serde-conversion = []
data-contract-value-conversion = ["data-contract-serde-conversion"]
data-contract-json-conversion = [
  "data-contract-value-conversion",
  "platform-value-json",
]
data-contract-cbor-conversion = [
  "data-contract-value-conversion",
  "cbor",
  "platform-value-cbor",
]
identity-serialization = []
identity-serde-conversion = []
identity-value-conversion = ["identity-serde-conversion"]
identity-json-conversion = ["identity-value-conversion", "platform-value-json"]
identity-cbor-conversion = [
  "identity-value-conversion",
  "cbor",
  "platform-value-cbor",
]
index-serde-conversion = []
state-transition-serde-conversion = [
  "data-contract-serde-conversion",
  "vote-serde-conversion",
]
state-transition-value-conversion = [
  "platform-value",
  "state-transition-serde-conversion",
  "data-contract-value-conversion",
]
state-transition-json-conversion = [
  "json-object",
  "state-transition-value-conversion",
  "data-contract-json-conversion",
  "platform-value-json",
]
state-transition-validation = [
  "state-transitions",
  "message-signature-verification",
]
state-transition-signing = [
  "state-transitions",
  "message-signing",
  "state-transition-validation",
]
vote-serialization = []
vote-serde-conversion = []
state-transitions = []
system_contracts = ["factories", "data-contracts", "platform-value-json"]
fixtures-and-mocks = ["system_contracts", "platform-value/json"]
random-public-keys = ["bls-signatures", "ed25519-dalek"]
random-identities = ["random-public-keys"]
random-documents = []
random-document-types = ["platform-value-json"]
fee-distribution = []
extended-document = [
  "document-serde-conversion",
  "data-contract-serde-conversion",
  "data-contract-json-conversion",
]

factories = []
client = ["factories", "state-transitions"]<|MERGE_RESOLUTION|>--- conflicted
+++ resolved
@@ -65,12 +65,9 @@
 indexmap = { version = "2.0.2", features = ["serde"] }
 strum = { version = "0.25.0", features = ["derive"] }
 json-schema-compatibility-validator = { path = '../rs-json-schema-compatibility-validator' }
-<<<<<<< HEAD
+once_cell = "1.19.0"
 ferment-macro = { path = "../../../ferment/ferment-macro" }
 ferment-interfaces = { path = "../../../ferment/ferment-interfaces" }
-=======
-once_cell = "1.19.0"
->>>>>>> 05c4d9d9
 
 [dev-dependencies]
 test-case = { version = "2.0" }
