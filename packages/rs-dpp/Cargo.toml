[package]
name = "dpp"
version = "1.8.0"
edition = "2021"
rust-version.workspace = true
authors = [
  "Anton Suprunchuk <anton.suprunchuk@gmail.com>",
  "Samuel Westrich <sam@dash.org>",
  "Ivan Shumkov <ivan@shumkov.ru>",
  "Djavid Gabibiyan <djavid@dash.org>",
  "Igor Markin <igor.markin@dash.org>",
]

[dependencies]
anyhow = { version = "1.0.81" }
async-trait = { version = "0.1.79" }
base64 = "0.22.1"
bs58 = "0.5"
byteorder = { version = "1.4" }
chrono = { version = "0.4.35", default-features = false, features = [
  "wasmbind",
  "clock",
] }
ciborium = { git = "https://github.com/qrayven/ciborium", branch = "feat-ser-null-as-undefined", optional = true }
dashcore = { git = "https://github.com/dashpay/rust-dashcore", features = [
  "std",
  "secp-recovery",
  "rand",
  "signer",
  "serde",
<<<<<<< HEAD
], default-features = false, tag = "0.34.0" }
=======
], default-features = false, tag = "v0.35.0" }
env_logger = { version = "0.11" }
>>>>>>> cd1527d3
getrandom = { version = "0.2", features = ["js"] }
hex = { version = "0.4" }
integer-encoding = { version = "4.0.0" }
itertools = { version = "0.13" }
jsonschema = { git = "https://github.com/dashpay/jsonschema-rs", branch = "configure_regexp", default-features = false, features = [
  "draft202012",
], optional = true }
lazy_static = { version = "1.4" }
num_enum = "0.7"
bincode = { version = "2.0.0-rc.3", features = ["serde"] }
rand = { version = "0.8.5", features = ["small_rng"] }
regex = { version = "1.10.4" }
serde = { version = "1.0.197", features = ["derive"] }
serde_json = { version = "1.0", features = ["preserve_order"] }
serde_repr = { version = "0.1.7" }
sha2 = { version = "0.10" }
thiserror = { version = "1.0" }
data-contracts = { path = "../data-contracts", optional = true }
platform-value = { path = "../rs-platform-value" }
platform-version = { path = "../rs-platform-version" }
platform-versioning = { path = "../rs-platform-versioning" }
platform-serialization = { path = "../rs-platform-serialization" }
platform-serialization-derive = { path = "../rs-platform-serialization-derive" }
derive_more = { version = "1.0", features = ["from", "display", "try_into"] }
nohash-hasher = "0.2.0"
rust_decimal = { version = "1.29.1", optional = true }
rust_decimal_macros = { version = "1.29.1", optional = true }
indexmap = { version = "2.7.0", features = ["serde"] }
strum = { version = "0.26", features = ["derive"] }
json-schema-compatibility-validator = { path = '../rs-json-schema-compatibility-validator', optional = true }
once_cell = "1.19.0"

[dev-dependencies]
test-case = { version = "3.3" }
tokio = { version = "1.40", features = ["full"] }
pretty_assertions = { version = "1.4.1" }
dpp = { path = ".", features = ["all_features_without_client"] }
assert_matches = "1.5.0"
once_cell = "1.7"
env_logger = { version = "0.11" }
log = { version = "0.4.22" }

[features]
default = ["state-transitions"]
bls-signatures = ["dashcore/bls"]
ed25519-dalek = ["dashcore/eddsa"]
all_features = [
  "json-object",
  "system_contracts",
  "state-transitions",
  "extended-document",
  "bls-signatures",
  "cbor",
  "validation",
  "identity-hashing",
  "identity-serialization",
  "ciborium",
  "core-types",
  "core-types-serialization",
  "core-types-serde-conversion",
  "document-serde-conversion",
  "document-value-conversion",
  "document-json-conversion",
  "document-cbor-conversion",
  "data-contract-serde-conversion",
  "data-contract-value-conversion",
  "data-contract-json-conversion",
  "data-contract-cbor-conversion",
  "identity-serde-conversion",
  "identity-value-conversion",
  "identity-json-conversion",
  "identity-cbor-conversion",
  "index-serde-conversion",
  "state-transition-serde-conversion",
  "state-transition-value-conversion",
  "state-transition-json-conversion",
  "state-transition-validation",
  "state-transition-signing",
  "state-transitions",
  "factories",
  "fixtures-and-mocks",
  "random-public-keys",
  "random-identities",
  "random-documents",
  "random-document-types",
  "fee-distribution",
  "client",
  "vote-serialization",
]

dash-sdk-features = [
  #  "json-object",
  #  "platform-value",
  #  "system_contracts",
  # "validation", # TODO: This one is big
  "identity-hashing",
  "data-contract-json-conversion",
  #  "identity-serialization",
  #  "vote-serialization",
  #  "document-value-conversion",
  #  "data-contract-value-conversion",
  "identity-value-conversion",
  #  "core-types",
  #  "core-types-serialization",
  #  "core-types-serde-conversion",
  #  "state-transition-serde-conversion",
  "state-transition-value-conversion",
  #  "state-transition-json-conversion",
  #  "state-transition-validation",
  "state-transition-signing",
  #  "state-transitions",
  #  "fee-distribution",
  "client",
  "platform-value-cbor",
]
all_features_without_client = [
  "json-object",
  "platform-value",
  "system_contracts",
  "state-transitions",
  "extended-document",
  "cbor",
  "validation",
  "identity-hashing",
  "identity-serialization",
  "ciborium",
  "core-types",
  "core-types-serialization",
  "core-types-serde-conversion",
  "document-serde-conversion",
  "document-value-conversion",
  "document-json-conversion",
  "document-cbor-conversion",
  "data-contract-serde-conversion",
  "data-contract-value-conversion",
  "data-contract-json-conversion",
  "data-contract-cbor-conversion",
  "identity-serde-conversion",
  "identity-value-conversion",
  "identity-json-conversion",
  "identity-cbor-conversion",
  "index-serde-conversion",
  "state-transition-serde-conversion",
  "state-transition-value-conversion",
  "state-transition-json-conversion",
  "state-transition-validation",
  "state-transition-signing",
  "state-transitions",
  "factories",
  "fixtures-and-mocks",
  "random-public-keys",
  "random-identities",
  "random-documents",
  "random-document-types",
  "fee-distribution",
  "vote-serialization",
  "vote-serde-conversion",
]
abci = [
  "state-transitions",
  "state-transition-validation",
  "validation",
  "random-public-keys",
  "identity-serialization",
  "vote-serialization",
  "platform-value-cbor",
  "core-types",
  "core-types-serialization",
  "core-types-serde-conversion",
]
cbor = ["ciborium"]
validation = [
  "json-schema-validation",
  "platform-value",
  "document-value-conversion",
  "state-transition-serde-conversion",
  "ed25519-dalek",
]
# TODO: Tring to remove regexp
create-contested-document = []
platform-value-json = ["platform-value/json"]
platform-value-cbor = ["platform-value/cbor"]
json-schema-validation = [
  "jsonschema",
  "platform-value-json",
  "dep:json-schema-compatibility-validator",
]
json-object = ["platform-value", "platform-value-json"]
platform-value = []
identity-hashing = ["identity-serialization"]
message-signing = []
message-signature-verification = ["bls-signatures"]
document-serde-conversion = []
document-value-conversion = ["document-serde-conversion"]
document-json-conversion = ["document-value-conversion", "platform-value-json"]
document-cbor-conversion = [
  "document-value-conversion",
  "cbor",
  "platform-value-cbor",
]
data-contract-serde-conversion = []
data-contract-value-conversion = ["data-contract-serde-conversion"]
data-contract-json-conversion = [
  "data-contract-value-conversion",
  "platform-value-json",
]
data-contract-cbor-conversion = [
  "data-contract-value-conversion",
  "cbor",
  "platform-value-cbor",
]
identity-serialization = []
identity-serde-conversion = []
identity-value-conversion = ["identity-serde-conversion"]
identity-json-conversion = ["identity-value-conversion", "platform-value-json"]
identity-cbor-conversion = [
  "identity-value-conversion",
  "cbor",
  "platform-value-cbor",
]
index-serde-conversion = []
state-transition-serde-conversion = [
  "data-contract-serde-conversion",
  "vote-serde-conversion",
]
state-transition-value-conversion = [
  "platform-value",
  "state-transition-serde-conversion",
  "data-contract-value-conversion",
]
state-transition-json-conversion = [
  "json-object",
  "state-transition-value-conversion",
  "data-contract-json-conversion",
  "platform-value-json",
]
state-transition-validation = [
  "state-transitions",
  "message-signature-verification",
]
state-transition-signing = [
  "state-transitions",
  "message-signing",
  "state-transition-validation",
]
vote-serialization = []
vote-serde-conversion = []
core-types = ["bls-signatures"]
core-types-serialization = ["core-types"]
core-types-serde-conversion = ["core-types"]
state-transitions = []
system_contracts = ["factories", "data-contracts", "platform-value-json"]
fixtures-and-mocks = ["system_contracts", "platform-value/json"]
random-public-keys = ["bls-signatures", "ed25519-dalek"]
random-identities = ["random-public-keys"]
random-documents = []
random-document-types = ["platform-value-json"]
fee-distribution = ["dep:rust_decimal", "dep:rust_decimal_macros"]
extended-document = [
  "document-serde-conversion",
  "data-contract-serde-conversion",
  "data-contract-json-conversion",
]

factories = []
client = ["factories", "state-transitions"]<|MERGE_RESOLUTION|>--- conflicted
+++ resolved
@@ -28,12 +28,8 @@
   "rand",
   "signer",
   "serde",
-<<<<<<< HEAD
-], default-features = false, tag = "0.34.0" }
-=======
 ], default-features = false, tag = "v0.35.0" }
 env_logger = { version = "0.11" }
->>>>>>> cd1527d3
 getrandom = { version = "0.2", features = ["js"] }
 hex = { version = "0.4" }
 integer-encoding = { version = "4.0.0" }
