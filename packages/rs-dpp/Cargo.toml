[package]
name = "dpp"
version = "2.1.0-pr.2716.1"
edition = "2021"
rust-version.workspace = true
authors = [
  "Anton Suprunchuk <anton.suprunchuk@gmail.com>",
  "Samuel Westrich <sam@dash.org>",
  "Ivan Shumkov <ivan@shumkov.ru>",
  "Djavid Gabibiyan <djavid@dash.org>",
  "Igor Markin <igor.markin@dash.org>",
]

[dependencies]
anyhow = { version = "1.0.81" }
async-trait = { version = "0.1.79" }
base64 = "0.22.1"
bs58 = "0.5"
byteorder = { version = "1.4" }
chrono = { version = "0.4.35", default-features = false, features = [
  "wasmbind",
  "clock",
] }
chrono-tz = { version = "0.8", optional = true }
ciborium = { version = "0.2.2", optional = true }
<<<<<<< HEAD
dashcore = { git = "https://github.com/dashpay/rust-dashcore", rev = "e44b1fb2086ad57c8884995f9f93f14de91bf964", features = [
=======
dashcore = { git = "https://github.com/dashpay/rust-dashcore", rev = "c877c1a74d145e2003d549619698511513db925c", features = [
>>>>>>> 98f64d2a
  "std",
  "secp-recovery",
  "rand",
  "signer",
  "serde",
], default-features = false }
<<<<<<< HEAD
key-wallet = { git = "https://github.com/dashpay/rust-dashcore", rev = "e44b1fb2086ad57c8884995f9f93f14de91bf964", optional = true }
key-wallet-manager = { git = "https://github.com/dashpay/rust-dashcore", rev = "e44b1fb2086ad57c8884995f9f93f14de91bf964", optional = true }
dash-spv = { git = "https://github.com/dashpay/rust-dashcore", rev = "e44b1fb2086ad57c8884995f9f93f14de91bf964", optional = true }
dashcore-rpc = { git = "https://github.com/dashpay/rust-dashcore", rev = "e44b1fb2086ad57c8884995f9f93f14de91bf964", optional = true }
=======
key-wallet = { git = "https://github.com/dashpay/rust-dashcore", rev = "c877c1a74d145e2003d549619698511513db925c", optional = true }
key-wallet-manager = { git = "https://github.com/dashpay/rust-dashcore", rev = "c877c1a74d145e2003d549619698511513db925c", optional = true }
dash-spv = { git = "https://github.com/dashpay/rust-dashcore", rev = "c877c1a74d145e2003d549619698511513db925c", optional = true }
dashcore-rpc = { git = "https://github.com/dashpay/rust-dashcore", rev = "c877c1a74d145e2003d549619698511513db925c", optional = true }
>>>>>>> 98f64d2a

env_logger = { version = "0.11" }
getrandom = { version = "0.2", features = ["js"] }

hex = { version = "0.4" }
integer-encoding = { version = "4.0.0" }
itertools = { version = "0.13" }
jsonschema = { git = "https://github.com/dashpay/jsonschema-rs", branch = "configure_regexp", default-features = false, features = [
  "draft202012",
], optional = true }
lazy_static = { version = "1.4" }
num_enum = "0.7"
bincode = { version = "=2.0.0-rc.3", features = ["serde"] }
bincode_derive = { version = "=2.0.0-rc.3" }
rand = { version = "0.8.5", features = ["small_rng"] }
regex = { version = "1.10.4" }
serde = { version = "1.0.219", features = ["derive"] }
serde_json = { version = "1.0", features = ["preserve_order"] }
serde_repr = { version = "0.1.7" }
sha2 = { version = "0.10" }
thiserror = { version = "2.0.12" }
data-contracts = { path = "../data-contracts", optional = true, default-features = false }
platform-value = { path = "../rs-platform-value" }
platform-version = { path = "../rs-platform-version" }
platform-versioning = { path = "../rs-platform-versioning" }
platform-serialization = { path = "../rs-platform-serialization" }
platform-serialization-derive = { path = "../rs-platform-serialization-derive" }
derive_more = { version = "1.0", features = ["from", "display", "try_into"] }
nohash-hasher = "0.2.0"
rust_decimal = { version = "1.29.1", optional = true }
rust_decimal_macros = { version = "1.29.1", optional = true }
indexmap = { version = "2.7.0", features = ["serde"] }
strum = { version = "0.26", features = ["derive"] }
json-schema-compatibility-validator = { path = '../rs-json-schema-compatibility-validator', optional = true }
once_cell = "1.19.0"
tracing = { version = "0.1.41" }

[dev-dependencies]
tokio = { version = "1.40", features = ["full"] }
pretty_assertions = { version = "1.4.1" }
dpp = { path = ".", default-features = false, features = [
  "all_features_without_client",
  "token-reward-explanations",
] }
assert_matches = "1.5.0"
once_cell = "1.7"
env_logger = { version = "0.11.8" }
log = { version = "0.4.27" }

[features]
default = ["state-transitions"]
core_bincode = ["dashcore/bincode"]
core_verification = ["dashcore/message_verification"]
core_quorum_validation = ["dashcore/quorum_validation"]
core_key_wallet = ["dep:key-wallet"]
core_key_wallet_bincode = ["dep:key-wallet", "key-wallet/bincode"]
core_key_wallet_bip_38 = ["dep:key-wallet", "key-wallet/bip38"]
core_key_wallet_manager = ["dep:key-wallet-manager"]
core_key_wallet_serde = ["dep:key-wallet", "key-wallet/serde"]
core_spv = ["dep:dash-spv"]
core_rpc_client = ["dep:dashcore-rpc"]
bls-signatures = ["dashcore/bls"]
ed25519-dalek = ["dashcore/eddsa"]
all_features = [
  "json-object",
  "all-system_contracts",
  "state-transitions",
  "extended-document",
  "bls-signatures",
  "cbor",
  "validation",
  "identity-hashing",
  "identity-serialization",
  "ciborium",
  "core-types",
  "core-types-serialization",
  "core-types-serde-conversion",
  "document-serde-conversion",
  "document-value-conversion",
  "document-json-conversion",
  "document-cbor-conversion",
  "data-contract-serde-conversion",
  "data-contract-value-conversion",
  "data-contract-json-conversion",
  "data-contract-cbor-conversion",
  "identity-serde-conversion",
  "identity-value-conversion",
  "identity-json-conversion",
  "identity-cbor-conversion",
  "index-serde-conversion",
  "state-transition-serde-conversion",
  "state-transition-value-conversion",
  "state-transition-json-conversion",
  "state-transition-validation",
  "state-transition-signing",
  "state-transitions",
  "factories",
  "fixtures-and-mocks",
  "random-public-keys",
  "random-identities",
  "random-documents",
  "random-document-types",
  "fee-distribution",
  "client",
  "vote-serialization",
  "token-reward-explanations",
]

dash-sdk-features = [
  "identity-hashing",
  "data-contract-json-conversion",
  "identity-value-conversion",
  "state-transition-value-conversion",
  "state-transition-signing",
  "client",
  "platform-value-cbor",
  "core_rpc_client",
]
all_features_without_client = [
  "json-object",
  "platform-value",
  "all-system_contracts",
  "state-transitions",
  "extended-document",
  "cbor",
  "validation",
  "identity-hashing",
  "identity-serialization",
  "ciborium",
  "core-types",
  "core-types-serialization",
  "core-types-serde-conversion",
  "document-serde-conversion",
  "document-value-conversion",
  "document-json-conversion",
  "document-cbor-conversion",
  "data-contract-serde-conversion",
  "data-contract-value-conversion",
  "data-contract-json-conversion",
  "data-contract-cbor-conversion",
  "identity-serde-conversion",
  "identity-value-conversion",
  "identity-json-conversion",
  "identity-cbor-conversion",
  "index-serde-conversion",
  "state-transition-serde-conversion",
  "state-transition-value-conversion",
  "state-transition-json-conversion",
  "state-transition-validation",
  "state-transition-signing",
  "state-transitions",
  "factories",
  "fixtures-and-mocks",
  "random-public-keys",
  "random-identities",
  "random-documents",
  "random-document-types",
  "fee-distribution",
  "vote-serialization",
  "vote-serde-conversion",
]
abci = [
  "state-transitions",
  "state-transition-validation",
  "validation",
  "random-public-keys",
  "identity-serialization",
  "vote-serialization",
  "platform-value-cbor",
  "core-types",
  "core-types-serialization",
  "core-types-serde-conversion",
  "core_rpc_client",
]
cbor = ["ciborium"]
validation = [
  "json-schema-validation",
  "platform-value",
  "document-value-conversion",
  "state-transition-serde-conversion",
  "ed25519-dalek",
]
# TODO: Tring to remove regexp
create-contested-document = []
platform-value-json = ["platform-value/json"]
platform-value-cbor = ["platform-value/cbor"]
json-schema-validation = [
  "jsonschema",
  "platform-value-json",
  "dep:json-schema-compatibility-validator",
]
json-object = ["platform-value", "platform-value-json"]
platform-value = []
identity-hashing = ["identity-serialization"]
message-signing = []
message-signature-verification = ["bls-signatures"]
document-serde-conversion = []
document-value-conversion = ["document-serde-conversion"]
document-json-conversion = ["document-value-conversion", "platform-value-json"]
document-cbor-conversion = [
  "document-value-conversion",
  "cbor",
  "platform-value-cbor",
]
data-contract-serde-conversion = []
data-contract-value-conversion = ["data-contract-serde-conversion"]
data-contract-json-conversion = [
  "data-contract-value-conversion",
  "platform-value-json",
]
data-contract-cbor-conversion = [
  "data-contract-value-conversion",
  "cbor",
  "platform-value-cbor",
]
identity-serialization = []
identity-serde-conversion = []
identity-value-conversion = ["identity-serde-conversion"]
identity-json-conversion = ["identity-value-conversion", "platform-value-json"]
identity-cbor-conversion = [
  "identity-value-conversion",
  "cbor",
  "platform-value-cbor",
]
index-serde-conversion = []
state-transition-serde-conversion = [
  "data-contract-serde-conversion",
  "vote-serde-conversion",
]
state-transition-value-conversion = [
  "platform-value",
  "state-transition-serde-conversion",
  "data-contract-value-conversion",
]
state-transition-json-conversion = [
  "json-object",
  "state-transition-value-conversion",
  "data-contract-json-conversion",
  "platform-value-json",
]
state-transition-validation = [
  "state-transitions",
  "message-signature-verification",
]
state-transition-signing = [
  "state-transitions",
  "message-signing",
  "state-transition-validation",
]
vote-serialization = []
vote-serde-conversion = []
core-types = ["bls-signatures"]
core-types-serialization = ["core-types"]
core-types-serde-conversion = ["core-types"]
state-transitions = []
system_contracts = ["data-contracts", "factories", "platform-value-json"]
# All system data contracts
all-system_contracts = [
  "system_contracts",
  "data-contracts/all-contracts",
  "dpns-contract",
  "dashpay-contract",
  "withdrawals-contract",
  "masternode-rewards-contract",
  "wallet-utils-contract",
  "token-history-contract",
  "keywords-contract",
]

# Individual data contract features
dpns-contract = ["data-contracts", "data-contracts/dpns"]
dashpay-contract = ["data-contracts", "data-contracts/dashpay"]
withdrawals-contract = ["data-contracts", "data-contracts/withdrawals"]
masternode-rewards-contract = [
  "data-contracts",
  "data-contracts/masternode-rewards",
]
wallet-utils-contract = ["data-contracts", "data-contracts/wallet-utils"]
token-history-contract = ["data-contracts", "data-contracts/token-history"]
keywords-contract = ["data-contracts", "data-contracts/keyword-search"]
fixtures-and-mocks = ["all-system_contracts", "platform-value/json"]
random-public-keys = ["bls-signatures", "ed25519-dalek"]
random-identities = ["random-public-keys"]
random-documents = []
random-document-types = ["platform-value-json"]
fee-distribution = ["dep:rust_decimal", "dep:rust_decimal_macros"]
extended-document = [
  "document-serde-conversion",
  "data-contract-serde-conversion",
  "data-contract-json-conversion",
]
token-reward-explanations = ["dep:chrono-tz"]

factories = []
client = ["factories", "state-transitions"]

[package.metadata.cargo-machete]
# bincode_derive is referenced here to ensure that we use correct version =2.0.0-rc.3; otherwise it gets updated to 2.0.1
ignored = ["bincode_derive"]<|MERGE_RESOLUTION|>--- conflicted
+++ resolved
@@ -23,28 +23,17 @@
 ] }
 chrono-tz = { version = "0.8", optional = true }
 ciborium = { version = "0.2.2", optional = true }
-<<<<<<< HEAD
-dashcore = { git = "https://github.com/dashpay/rust-dashcore", rev = "e44b1fb2086ad57c8884995f9f93f14de91bf964", features = [
-=======
 dashcore = { git = "https://github.com/dashpay/rust-dashcore", rev = "c877c1a74d145e2003d549619698511513db925c", features = [
->>>>>>> 98f64d2a
   "std",
   "secp-recovery",
   "rand",
   "signer",
   "serde",
 ], default-features = false }
-<<<<<<< HEAD
-key-wallet = { git = "https://github.com/dashpay/rust-dashcore", rev = "e44b1fb2086ad57c8884995f9f93f14de91bf964", optional = true }
-key-wallet-manager = { git = "https://github.com/dashpay/rust-dashcore", rev = "e44b1fb2086ad57c8884995f9f93f14de91bf964", optional = true }
-dash-spv = { git = "https://github.com/dashpay/rust-dashcore", rev = "e44b1fb2086ad57c8884995f9f93f14de91bf964", optional = true }
-dashcore-rpc = { git = "https://github.com/dashpay/rust-dashcore", rev = "e44b1fb2086ad57c8884995f9f93f14de91bf964", optional = true }
-=======
 key-wallet = { git = "https://github.com/dashpay/rust-dashcore", rev = "c877c1a74d145e2003d549619698511513db925c", optional = true }
 key-wallet-manager = { git = "https://github.com/dashpay/rust-dashcore", rev = "c877c1a74d145e2003d549619698511513db925c", optional = true }
 dash-spv = { git = "https://github.com/dashpay/rust-dashcore", rev = "c877c1a74d145e2003d549619698511513db925c", optional = true }
 dashcore-rpc = { git = "https://github.com/dashpay/rust-dashcore", rev = "c877c1a74d145e2003d549619698511513db925c", optional = true }
->>>>>>> 98f64d2a
 
 env_logger = { version = "0.11" }
 getrandom = { version = "0.2", features = ["js"] }
