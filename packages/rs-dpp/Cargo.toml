[package]
name = "dpp"
version = "1.4.0-dev.5"
edition = "2021"
rust-version.workspace = true
authors = [
  "Anton Suprunchuk <anton.suprunchuk@gmail.com>",
  "Samuel Westrich <sam@dash.org>",
  "Ivan Shumkov <ivan@shumkov.ru>",
  "Djavid Gabibiyan <djavid@dash.org>",
  "Igor Markin <igor.markin@dash.org>",
]

[dependencies]
anyhow = { version = "1.0.81" }
async-trait = { version = "0.1.79" }
base64 = "0.22.1"
bls-signatures = { git = "https://github.com/dashpay/bls-signatures", tag = "v1.3.1", optional = true }
bs58 = "0.5"
byteorder = { version = "1.4" }
chrono = { version = "0.4.35", default-features = false, features = [
  "wasmbind",
  "clock",
] }
ciborium = { git = "https://github.com/qrayven/ciborium", branch = "feat-ser-null-as-undefined", optional = true }
dashcore = { git = "https://github.com/dashpay/rust-dashcore", features = [
  "std",
  "secp-recovery",
  "rand",
  "signer",
  "serde",
], default-features = false, branch = "master" }
env_logger = { version = "0.11" }
getrandom = { version = "0.2", features = ["js"] }
hex = { version = "0.4" }
integer-encoding = { version = "4.0.0" }
itertools = { version = "0.13" }
jsonschema = { git = "https://github.com/dashpay/jsonschema-rs", branch = "configure_regexp", default-features = false, features = [
  "draft202012",
], optional = true }
lazy_static = { version = "1.4" }
log = { version = "0.4.6" }
num_enum = "0.7"
bincode = { version = "2.0.0-rc.3", features = ["serde"] }
rand = { version = "0.8.5", features = ["small_rng"] }
regex = { version = "1.10.4" }
serde = { version = "1.0.197", features = ["derive"] }
serde_json = { version = "1.0", features = ["preserve_order"] }
serde_repr = { version = "0.1.7" }
sha2 = { version = "0.10" }
thiserror = { version = "1.0" }
data-contracts = { path = "../data-contracts", optional = true }
platform-value = { path = "../rs-platform-value" }
platform-version = { path = "../rs-platform-version" }
platform-versioning = { path = "../rs-platform-versioning" }
platform-serialization = { path = "../rs-platform-serialization" }
platform-serialization-derive = { path = "../rs-platform-serialization-derive" }
derive_more = { version = "1.0", features = ["from", "display"] }
ed25519-dalek = { version = "2.1", features = ["rand_core"], optional = true }
nohash-hasher = "0.2.0"
rust_decimal = "1.29.1"
rust_decimal_macros = "1.29.1"
indexmap = { version = "2.0.2", features = ["serde"] }
strum = { version = "0.26", features = ["derive"] }
json-schema-compatibility-validator = { path = '../rs-json-schema-compatibility-validator' }
once_cell = "1.19.0"

[dev-dependencies]
<<<<<<< HEAD
test-case = { version = "3.3" }
tokio = { version = "1.39", features = ["full"] }
pretty_assertions = { version = "1.3.0" }
=======
test-case = { version = "2.0" }
tokio = { version = "1.17", features = ["full"] }
pretty_assertions = { version = "1.4.1" }
>>>>>>> 9a8068b3
dpp = { path = ".", features = ["all_features_without_client"] }
assert_matches = "1.5.0"
once_cell = "1.7"

[features]
default = ["platform-value", "state-transitions"]
all_features = [
  "json-object",
  "platform-value",
  "system_contracts",
  "state-transitions",
  "extended-document",
  "bls-signatures",
  "cbor",
  "validation",
  "identity-hashing",
  "identity-serialization",
  "ciborium",
  "core-types",
  "core-types-serialization",
  "core-types-serde-conversion",
  "document-serde-conversion",
  "document-value-conversion",
  "document-json-conversion",
  "document-cbor-conversion",
  "data-contract-serde-conversion",
  "data-contract-value-conversion",
  "data-contract-json-conversion",
  "data-contract-cbor-conversion",
  "identity-serde-conversion",
  "identity-value-conversion",
  "identity-json-conversion",
  "identity-cbor-conversion",
  "index-serde-conversion",
  "state-transition-serde-conversion",
  "state-transition-value-conversion",
  "state-transition-json-conversion",
  "state-transition-validation",
  "state-transition-signing",
  "state-transitions",
  "factories",
  "fixtures-and-mocks",
  "random-public-keys",
  "random-identities",
  "random-documents",
  "random-document-types",
  "fee-distribution",
  "client",
  "vote-serialization",
]

dash-sdk-features = [
  "json-object",
  "platform-value",
  "system_contracts",
  "state-transitions",
  "validation",
  "identity-hashing",
  "identity-serialization",
  "vote-serialization",
  "document-value-conversion",
  "data-contract-value-conversion",
  "identity-value-conversion",
  "core-types",
  "core-types-serialization",
  "core-types-serde-conversion",
  "state-transition-serde-conversion",
  "state-transition-value-conversion",
  "state-transition-json-conversion",
  "state-transition-validation",
  "state-transition-signing",
  "state-transitions",
  "fee-distribution",
  "client",
  "platform-value-cbor",
]
all_features_without_client = [
  "json-object",
  "platform-value",
  "system_contracts",
  "state-transitions",
  "extended-document",
  "cbor",
  "validation",
  "identity-hashing",
  "identity-serialization",
  "ciborium",
  "core-types",
  "core-types-serialization",
  "core-types-serde-conversion",
  "document-serde-conversion",
  "document-value-conversion",
  "document-json-conversion",
  "document-cbor-conversion",
  "data-contract-serde-conversion",
  "data-contract-value-conversion",
  "data-contract-json-conversion",
  "data-contract-cbor-conversion",
  "identity-serde-conversion",
  "identity-value-conversion",
  "identity-json-conversion",
  "identity-cbor-conversion",
  "index-serde-conversion",
  "state-transition-serde-conversion",
  "state-transition-value-conversion",
  "state-transition-json-conversion",
  "state-transition-validation",
  "state-transition-signing",
  "state-transitions",
  "factories",
  "fixtures-and-mocks",
  "random-public-keys",
  "random-identities",
  "random-documents",
  "random-document-types",
  "fee-distribution",
  "vote-serialization",
  "vote-serde-conversion",
]
abci = [
  "state-transitions",
  "state-transition-validation",
  "validation",
  "random-public-keys",
  "identity-serialization",
  "vote-serialization",
  "platform-value-cbor",
  "core-types",
  "core-types-serialization",
  "core-types-serde-conversion",
]
cbor = ["ciborium"]
validation = [
  "json-schema-validation",
  "platform-value",
  "document-value-conversion",
  "state-transition-serde-conversion",
  "ed25519-dalek",
]
platform-value-json = ["platform-value/json"]
platform-value-cbor = ["platform-value/cbor"]
json-schema-validation = ["jsonschema", "platform-value-json"]
json-object = ["platform-value", "platform-value-json"]
platform-value = []
identity-hashing = ["identity-serialization"]
message-signing = []
message-signature-verification = ["bls-signatures"]
document-serde-conversion = []
document-value-conversion = ["document-serde-conversion"]
document-json-conversion = ["document-value-conversion", "platform-value-json"]
document-cbor-conversion = [
  "document-value-conversion",
  "cbor",
  "platform-value-cbor",
]
data-contract-serde-conversion = []
data-contract-value-conversion = ["data-contract-serde-conversion"]
data-contract-json-conversion = [
  "data-contract-value-conversion",
  "platform-value-json",
]
data-contract-cbor-conversion = [
  "data-contract-value-conversion",
  "cbor",
  "platform-value-cbor",
]
identity-serialization = []
identity-serde-conversion = []
identity-value-conversion = ["identity-serde-conversion"]
identity-json-conversion = ["identity-value-conversion", "platform-value-json"]
identity-cbor-conversion = [
  "identity-value-conversion",
  "cbor",
  "platform-value-cbor",
]
index-serde-conversion = []
state-transition-serde-conversion = [
  "data-contract-serde-conversion",
  "vote-serde-conversion",
]
state-transition-value-conversion = [
  "platform-value",
  "state-transition-serde-conversion",
  "data-contract-value-conversion",
]
state-transition-json-conversion = [
  "json-object",
  "state-transition-value-conversion",
  "data-contract-json-conversion",
  "platform-value-json",
]
state-transition-validation = [
  "state-transitions",
  "message-signature-verification",
]
state-transition-signing = [
  "state-transitions",
  "message-signing",
  "state-transition-validation",
]
vote-serialization = []
vote-serde-conversion = []
core-types = ["bls-signatures"]
core-types-serialization = ["core-types"]
core-types-serde-conversion = ["core-types"]
state-transitions = []
system_contracts = ["factories", "data-contracts", "platform-value-json"]
fixtures-and-mocks = ["system_contracts", "platform-value/json"]
random-public-keys = ["bls-signatures", "ed25519-dalek"]
random-identities = ["random-public-keys"]
random-documents = []
random-document-types = ["platform-value-json"]
fee-distribution = []
extended-document = [
  "document-serde-conversion",
  "data-contract-serde-conversion",
  "data-contract-json-conversion",
]

factories = []
client = ["factories", "state-transitions"]<|MERGE_RESOLUTION|>--- conflicted
+++ resolved
@@ -66,15 +66,9 @@
 once_cell = "1.19.0"
 
 [dev-dependencies]
-<<<<<<< HEAD
 test-case = { version = "3.3" }
 tokio = { version = "1.39", features = ["full"] }
-pretty_assertions = { version = "1.3.0" }
-=======
-test-case = { version = "2.0" }
-tokio = { version = "1.17", features = ["full"] }
 pretty_assertions = { version = "1.4.1" }
->>>>>>> 9a8068b3
 dpp = { path = ".", features = ["all_features_without_client"] }
 assert_matches = "1.5.0"
 once_cell = "1.7"
