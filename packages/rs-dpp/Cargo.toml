--- conflicted
+++ resolved
@@ -15,13 +15,8 @@
 anyhow = { version = "1.0.81" }
 async-trait = { version = "0.1.79" }
 base64 = "0.22.1"
-<<<<<<< HEAD
 bls-signatures = { git = "https://github.com/dashpay/bls-signatures", rev = "4e070243aed142bc458472f8807ab77527dd879a", features = ["legacy", "bip32", "apple", "use_serde" ], optional = true  }
-bs58 = "0.4.0"
-=======
-bls-signatures = { git = "https://github.com/dashpay/bls-signatures", tag = "v1.3.1", optional = true }
 bs58 = "0.5"
->>>>>>> 7da5601e
 byteorder = { version = "1.4" }
 chrono = { version = "0.4.35", default-features = false, features = [
   "wasmbind",
