--- conflicted
+++ resolved
@@ -6,23 +6,13 @@
 
 [dependencies]
 anyhow = { version = "1.0"}
-<<<<<<< HEAD
-thiserror = { version = "1.0"}
-lazy_static = { version ="1.4"}
-serde = { version="1.0", features=["derive"]}
-dashcore = { git="https://github.com/dashpay/rust-dashcore", features=["no-std", "secp-recovery", "rand", "signer", "use-serde"], default-features = false, branch="master" }
-serde_json = { version="1.0", features=["preserve_order"]}
-ciborium = { git="https://github.com/qrayven/ciborium", branch="feat-ser-null-as-undefined"}
-# ciborium = { version="0.2"}
-=======
 async-trait = { version = "0.1"}
 base64 = "0.13.0"
 bls-signatures = { version = "0.13.0" }
 bs58 = "0.4.0"
->>>>>>> 2a38d641
 byteorder = { version="1.4"}
 chrono = { version="0.4.20", default-features=false, features=["wasmbind", "clock"]}
-ciborium = { version="0.2"}
+ciborium = { git="https://github.com/qrayven/ciborium", branch="feat-ser-null-as-undefined"}
 dashcore = { git="https://github.com/dashevo/rust-dashcore", features=["no-std", "secp-recovery", "rand", "signer", "use-serde"], default-features = false, branch="master" }
 env_logger = { version="0.9"}
 futures = { version ="0.3"}
