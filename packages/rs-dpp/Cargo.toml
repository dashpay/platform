--- conflicted
+++ resolved
@@ -12,13 +12,8 @@
 bs58 = "0.4.0"
 byteorder = { version="1.4"}
 chrono = { version="0.4.20", default-features=false, features=["wasmbind", "clock"]}
-<<<<<<< HEAD
-ciborium = { version="0.2"}
-dashcore = { git="https://github.com/dashevo/rust-dashcore", features=["std", "secp-recovery", "rand", "signer", "use-serde"], default-features = false, rev = "6092d584487918c5330fec93152e4df06a714067" }
-=======
 ciborium = { git="https://github.com/qrayven/ciborium", branch="feat-ser-null-as-undefined"}
-dashcore = { git="https://github.com/dashevo/rust-dashcore", features=["no-std", "secp-recovery", "rand", "signer", "use-serde"], default-features = false, branch="master" }
->>>>>>> 8c98f642
+dashcore = { git="https://github.com/dashevo/rust-dashcore", features=["std", "secp-recovery", "rand", "signer", "use-serde"], default-features = false, branch="master" }
 env_logger = { version="0.9"}
 futures = { version ="0.3"}
 getrandom= { version="0.2", features=["js"]}
@@ -40,24 +35,12 @@
 serde_repr = { version = "0.1.7" }
 sha2  = { version="0.10"}
 thiserror = { version = "1.0"}
-<<<<<<< HEAD
-mockall= { version ="0.11", optional = true }
-=======
 mockall = { version="0.11.3", optional=true}
-
->>>>>>> 8c98f642
 
 [dev-dependencies]
 test-case = { version ="2.0"}
 tokio = { version ="1.17",  features=["full"]}
-<<<<<<< HEAD
+pretty_assertions = { version="1.3.0"}
 
 [features]
-fixtures-and-mocks = ["mockall"]
-=======
-pretty_assertions = { version="1.3.0"}
-
-
-[features]
-mocks = ["mockall"]
->>>>>>> 8c98f642
+fixtures-and-mocks = ["mockall"]