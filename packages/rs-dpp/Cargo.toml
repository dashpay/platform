[package]
name = "dpp"
version = "2.0.0-rc.4"
edition = "2021"
rust-version.workspace = true
authors = [
  "Anton Suprunchuk <anton.suprunchuk@gmail.com>",
  "Samuel Westrich <sam@dash.org>",
  "Ivan Shumkov <ivan@shumkov.ru>",
  "Djavid Gabibiyan <djavid@dash.org>",
  "Igor Markin <igor.markin@dash.org>",
]

[dependencies]
anyhow = { version = "1.0.81" }
async-trait = { version = "0.1.79" }
base64 = "0.22.1"
bs58 = "0.5"
byteorder = { version = "1.4" }
chrono = { version = "0.4.35", default-features = false, features = [
  "wasmbind",
  "clock",
] }
ciborium = { version = "0.2.2", optional = true }
dashcore = { git = "https://github.com/dashpay/rust-dashcore", features = [
  "std",
  "secp-recovery",
  "rand",
  "signer",
  "serde",
<<<<<<< HEAD
], default-features = false, branch = "feat/ferment" }
=======
], default-features = false, tag = "v0.39.6" }
>>>>>>> 9ede23f1
env_logger = { version = "0.11" }
getrandom = { version = "0.2", features = ["js"] }
hex = { version = "0.4" }
integer-encoding = { version = "4.0.0" }
itertools = { version = "0.13" }
jsonschema = { git = "https://github.com/dashpay/jsonschema-rs", branch = "configure_regexp", default-features = false, features = [
  "draft202012",
], optional = true }
lazy_static = { version = "1.4" }
num_enum = "0.7"
bincode = { version = "=2.0.0-rc.3", features = ["serde"] }
<<<<<<< HEAD
bincode_derive = "=2.0.0-rc.3"
=======
bincode_derive = { version = "=2.0.0-rc.3" }
>>>>>>> 9ede23f1
rand = { version = "0.8.5", features = ["small_rng"] }
regex = { version = "1.10.4" }
serde = { version = "1.0.219", features = ["derive"] }
serde_json = { version = "1.0", features = ["preserve_order"] }
serde_repr = { version = "0.1.7" }
sha2 = { version = "0.10" }
thiserror = { version = "2.0.12" }
data-contracts = { path = "../data-contracts", optional = true }
platform-value = { path = "../rs-platform-value" }
platform-version = { path = "../rs-platform-version" }
platform-versioning = { path = "../rs-platform-versioning" }
platform-serialization = { path = "../rs-platform-serialization" }
platform-serialization-derive = { path = "../rs-platform-serialization-derive" }
derive_more = { version = "1.0", features = ["from", "display", "try_into"] }
nohash-hasher = "0.2.0"
rust_decimal = { version = "1.29.1", optional = true }
rust_decimal_macros = { version = "1.29.1", optional = true }
indexmap = { version = "2.7.0", features = ["serde"] }
strum = { version = "0.26", features = ["derive"] }
json-schema-compatibility-validator = { path = '../rs-json-schema-compatibility-validator', optional = true }
once_cell = "1.19.0"
ferment = { version = "0.2", package = "ferment", optional = true }
ferment-macro = { version = "0.2", package = "ferment-macro", optional = true }
versioned-feature-core = "1.0.0"
[dev-dependencies]
test-case = { version = "3.3" }
tokio = { version = "1.40", features = ["full"] }
pretty_assertions = { version = "1.4.1" }
dpp = { path = ".", features = ["all_features_without_client"] }
assert_matches = "1.5.0"
once_cell = "1.7"
env_logger = { version = "0.11.8" }
log = { version = "0.4.27" }

[features]
default = ["state-transitions"]
core_verification = ["dashcore/message_verification"]
core_quorum_validation = ["dashcore/quorum_validation"]
apple = ["ferment", "ferment-macro", "core_verification", "core_quorum_validation", "platform-version/apple", "data-contracts/apple", "dash-sdk-features", "platform-value/apple", "system_contracts"]
bls-signatures = ["dashcore/bls"]
ed25519-dalek = ["dashcore/eddsa"]
all_features = [
  "json-object",
  "system_contracts",
  "state-transitions",
  "extended-document",
  "bls-signatures",
  "cbor",
  "validation",
  "identity-hashing",
  "identity-serialization",
  "ciborium",
  "core-types",
  "core-types-serialization",
  "core-types-serde-conversion",
  "document-serde-conversion",
  "document-value-conversion",
  "document-json-conversion",
  "document-cbor-conversion",
  "data-contract-serde-conversion",
  "data-contract-value-conversion",
  "data-contract-json-conversion",
  "data-contract-cbor-conversion",
  "identity-serde-conversion",
  "identity-value-conversion",
  "identity-json-conversion",
  "identity-cbor-conversion",
  "index-serde-conversion",
  "state-transition-serde-conversion",
  "state-transition-value-conversion",
  "state-transition-json-conversion",
  "state-transition-validation",
  "state-transition-signing",
  "state-transitions",
  "factories",
  "fixtures-and-mocks",
  "random-public-keys",
  "random-identities",
  "random-documents",
  "random-document-types",
  "fee-distribution",
  "client",
  "vote-serialization",
]

dash-sdk-features = [
  #  "json-object",
  #  "platform-value",
  #  "system_contracts",
  # "validation", # TODO: This one is big
  "identity-hashing",
  "data-contract-json-conversion",
  #  "identity-serialization",
  #  "vote-serialization",
  #  "document-value-conversion",
  #  "data-contract-value-conversion",
  "identity-value-conversion",
  #  "core-types",
  #  "core-types-serialization",
  #  "core-types-serde-conversion",
  #  "state-transition-serde-conversion",
  "state-transition-value-conversion",
  #  "state-transition-json-conversion",
  #  "state-transition-validation",
  "state-transition-signing",
  #  "state-transitions",
  #  "fee-distribution",
  "client",
  "platform-value-cbor",
]
all_features_without_client = [
  "json-object",
  "platform-value",
  "system_contracts",
  "state-transitions",
  "extended-document",
  "cbor",
  "validation",
  "identity-hashing",
  "identity-serialization",
  "ciborium",
  "core-types",
  "core-types-serialization",
  "core-types-serde-conversion",
  "document-serde-conversion",
  "document-value-conversion",
  "document-json-conversion",
  "document-cbor-conversion",
  "data-contract-serde-conversion",
  "data-contract-value-conversion",
  "data-contract-json-conversion",
  "data-contract-cbor-conversion",
  "identity-serde-conversion",
  "identity-value-conversion",
  "identity-json-conversion",
  "identity-cbor-conversion",
  "index-serde-conversion",
  "state-transition-serde-conversion",
  "state-transition-value-conversion",
  "state-transition-json-conversion",
  "state-transition-validation",
  "state-transition-signing",
  "state-transitions",
  "factories",
  "fixtures-and-mocks",
  "random-public-keys",
  "random-identities",
  "random-documents",
  "random-document-types",
  "fee-distribution",
  "vote-serialization",
  "vote-serde-conversion",
]
abci = [
  "state-transitions",
  "state-transition-validation",
  "validation",
  "random-public-keys",
  "identity-serialization",
  "vote-serialization",
  "platform-value-cbor",
  "core-types",
  "core-types-serialization",
  "core-types-serde-conversion",
]
cbor = ["ciborium"]
validation = [
  "json-schema-validation",
  "platform-value",
  "document-value-conversion",
  "state-transition-serde-conversion",
  "ed25519-dalek",
]
# TODO: Tring to remove regexp
create-contested-document = []
platform-value-json = ["platform-value/json"]
platform-value-cbor = ["platform-value/cbor"]
json-schema-validation = [
  "jsonschema",
  "platform-value-json",
  "dep:json-schema-compatibility-validator",
]
json-object = ["platform-value", "platform-value-json"]
platform-value = []
identity-hashing = ["identity-serialization"]
message-signing = []
message-signature-verification = ["bls-signatures"]
document-serde-conversion = []
document-value-conversion = ["document-serde-conversion"]
document-json-conversion = ["document-value-conversion", "platform-value-json"]
document-cbor-conversion = [
  "document-value-conversion",
  "cbor",
  "platform-value-cbor",
]
data-contract-serde-conversion = []
data-contract-value-conversion = ["data-contract-serde-conversion"]
data-contract-json-conversion = [
  "data-contract-value-conversion",
  "platform-value-json",
]
data-contract-cbor-conversion = [
  "data-contract-value-conversion",
  "cbor",
  "platform-value-cbor",
]
identity-serialization = []
identity-serde-conversion = []
identity-value-conversion = ["identity-serde-conversion"]
identity-json-conversion = ["identity-value-conversion", "platform-value-json"]
identity-cbor-conversion = [
  "identity-value-conversion",
  "cbor",
  "platform-value-cbor",
]
index-serde-conversion = []
state-transition-serde-conversion = [
  "data-contract-serde-conversion",
  "vote-serde-conversion",
]
state-transition-value-conversion = [
  "platform-value",
  "state-transition-serde-conversion",
  "data-contract-value-conversion",
]
state-transition-json-conversion = [
  "json-object",
  "state-transition-value-conversion",
  "data-contract-json-conversion",
  "platform-value-json",
]
state-transition-validation = [
  "state-transitions",
  "message-signature-verification",
]
state-transition-signing = [
  "state-transitions",
  "message-signing",
  "state-transition-validation",
]
vote-serialization = []
vote-serde-conversion = []
core-types = ["bls-signatures"]
core-types-serialization = ["core-types"]
core-types-serde-conversion = ["core-types"]
state-transitions = []
system_contracts = ["factories", "data-contracts", "platform-value-json"]
fixtures-and-mocks = ["system_contracts", "platform-value/json"]
random-public-keys = ["bls-signatures", "ed25519-dalek"]
random-identities = ["random-public-keys"]
random-documents = []
random-document-types = ["platform-value-json"]
fee-distribution = ["dep:rust_decimal", "dep:rust_decimal_macros"]
extended-document = [
  "document-serde-conversion",
  "data-contract-serde-conversion",
  "data-contract-json-conversion",
]

factories = []
client = ["factories", "state-transitions"]

[package.metadata.cargo-machete]
# bincode_derive is referenced here to ensure that we use correct version =2.0.0-rc.3; otherwise it gets updated to 2.0.1
ignored = ["bincode_derive"]<|MERGE_RESOLUTION|>--- conflicted
+++ resolved
@@ -28,11 +28,7 @@
   "rand",
   "signer",
   "serde",
-<<<<<<< HEAD
 ], default-features = false, branch = "feat/ferment" }
-=======
-], default-features = false, tag = "v0.39.6" }
->>>>>>> 9ede23f1
 env_logger = { version = "0.11" }
 getrandom = { version = "0.2", features = ["js"] }
 hex = { version = "0.4" }
@@ -44,11 +40,7 @@
 lazy_static = { version = "1.4" }
 num_enum = "0.7"
 bincode = { version = "=2.0.0-rc.3", features = ["serde"] }
-<<<<<<< HEAD
-bincode_derive = "=2.0.0-rc.3"
-=======
 bincode_derive = { version = "=2.0.0-rc.3" }
->>>>>>> 9ede23f1
 rand = { version = "0.8.5", features = ["small_rng"] }
 regex = { version = "1.10.4" }
 serde = { version = "1.0.219", features = ["derive"] }
