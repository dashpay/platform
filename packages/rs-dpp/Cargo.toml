--- conflicted
+++ resolved
@@ -34,15 +34,7 @@
 getrandom = { version = "0.2", features = ["js"] }
 hex = { version = "0.4" }
 integer-encoding = { version = "4.0.0" }
-<<<<<<< HEAD
-itertools = { version = "0.10" }
-json-patch = "1.2.0"
-jsonptr = "0.4.7"
-=======
 itertools = { version = "0.12.1" }
-json-patch = "0.2.6"
-jsonptr = "0.1.5"
->>>>>>> c48f2169
 jsonschema = { git = "https://github.com/fominok/jsonschema-rs", branch = "feat-unevaluated-properties", default-features = false, features = [
   "draft202012",
 ], optional = true }
