--- conflicted
+++ resolved
@@ -6,23 +6,14 @@
 
 [dependencies]
 anyhow = { version = "1.0"}
-<<<<<<< HEAD
-thiserror = { version = "1.0"}
-lazy_static = { version ="1.4"}
-serde = { version="1.0", features=["derive"]}
-dashcore = { git="https://github.com/dashpay/rust-dashcore", features=["std", "secp-recovery", "rand", "signer", "use-serde"], default-features = false, rev = "6092d584487918c5330fec93152e4df06a714067" }
-serde_json = { version="1.0", features=["preserve_order"]}
-ciborium = { version="0.2"}
-=======
 async-trait = { version = "0.1"}
 base64 = "0.13.0"
 bls-signatures = { version = "0.13.0" }
 bs58 = "0.4.0"
->>>>>>> c2d89bcf
 byteorder = { version="1.4"}
 chrono = { version="0.4.20", default-features=false, features=["wasmbind", "clock"]}
 ciborium = { version="0.2"}
-dashcore = { git="https://github.com/dashevo/rust-dashcore", features=["no-std", "secp-recovery", "rand", "signer", "use-serde"], default-features = false, branch="master" }
+dashcore = { git="https://github.com/dashpay/rust-dashcore", features=["std", "secp-recovery", "rand", "signer", "use-serde"], default-features = false, rev = "6092d584487918c5330fec93152e4df06a714067" }
 env_logger = { version="0.9"}
 futures = { version ="0.3"}
 getrandom= { version="0.2", features=["js"]}
@@ -35,9 +26,7 @@
 lazy_static = { version ="1.4"}
 log = { version="0.4"}
 num_enum = "0.5.7"
-<<<<<<< HEAD
 mockall= { version ="0.11", optional = true}
-=======
 rand = { version="0.8"}
 regex = { version="1.5"}
 serde = { version="1.0", features=["derive"]}
@@ -47,7 +36,6 @@
 serde_repr = { version = "0.1.7" }
 sha2  = { version="0.10"}
 thiserror = { version = "1.0"}
->>>>>>> c2d89bcf
 
 [dev-dependencies]
 test-case = { version ="2.0"}
