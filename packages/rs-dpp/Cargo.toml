--- conflicted
+++ resolved
@@ -10,7 +10,6 @@
 base64 = "0.20.0"
 bls-signatures = { git = "https://github.com/dashpay/bls-signatures", branch = "feat/threshold_bindings" }
 bs58 = "0.4.0"
-<<<<<<< HEAD
 byteorder = { version = "1.4" }
 chrono = { version = "0.4.20", default-features = false, features = [
     "wasmbind",
@@ -30,18 +29,6 @@
 hex = { version = "0.4" }
 integer-encoding = { version = "3.0.4" }
 itertools = { version = "0.10" }
-=======
-byteorder = { version="1.4"}
-chrono = { version="0.4.20", default-features=false, features=["wasmbind", "clock"]}
-ciborium = { git="https://github.com/qrayven/ciborium", branch="feat-ser-null-as-undefined"}
-dashcore = { git="https://github.com/dashpay/rust-dashcore", features=["std", "secp-recovery", "rand", "signer", "use-serde"], default-features = false, branch = "feat/addons" }
-env_logger = { version="0.9"}
-futures = { version ="0.3"}
-getrandom= { version="0.2", features=["js"]}
-hex = { version = "0.4"}
-integer-encoding = { version="3.0.4"}
-itertools = { version ="0.10"}
->>>>>>> 17ada855
 json-patch = "0.2.6"
 jsonptr = "0.1.5"
 jsonschema = { git = "https://github.com/fominok/jsonschema-rs", branch = "feat-unevaluated-properties", default-features = false, features = [
