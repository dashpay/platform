[package]
name = "dpp"
version = "1.8.0"
edition = "2021"
rust-version.workspace = true
authors = [
  "Anton Suprunchuk <anton.suprunchuk@gmail.com>",
  "Samuel Westrich <sam@dash.org>",
  "Ivan Shumkov <ivan@shumkov.ru>",
  "Djavid Gabibiyan <djavid@dash.org>",
  "Igor Markin <igor.markin@dash.org>",
]

[dependencies]
anyhow = { version = "1.0.81" }
async-trait = { version = "0.1.79" }
base64 = "0.22.1"
bs58 = "0.5"
byteorder = { version = "1.4" }
chrono = { version = "0.4.35", default-features = false, features = [
  "wasmbind",
  "clock",
] }
ciborium = { version = "0.2.2", optional = true }
dashcore = { git = "https://github.com/dashpay/rust-dashcore", features = [
  "std",
  "secp-recovery",
  "rand",
  "signer",
  "serde",
<<<<<<< HEAD
], default-features = false, branch = "feat/ferment" }
=======
], default-features = false, tag = "v0.38.0" }
>>>>>>> a2bba667
env_logger = { version = "0.11" }
getrandom = { version = "0.2", features = ["js"] }
hex = { version = "0.4" }
integer-encoding = { version = "4.0.0" }
itertools = { version = "0.13" }
jsonschema = { git = "https://github.com/dashpay/jsonschema-rs", branch = "configure_regexp", default-features = false, features = [
  "draft202012",
], optional = true }
lazy_static = { version = "1.4" }
num_enum = "0.7"
bincode = { version = "=2.0.0-rc.3", features = ["serde"] }
bincode_derive = "=2.0.0-rc.3"
rand = { version = "0.8.5", features = ["small_rng"] }
regex = { version = "1.10.4" }
serde = { version = "1.0.197", features = ["derive"] }
serde_json = { version = "1.0", features = ["preserve_order"] }
serde_repr = { version = "0.1.7" }
sha2 = { version = "0.10" }
thiserror = { version = "1.0" }
data-contracts = { path = "../data-contracts", optional = true }
platform-value = { path = "../rs-platform-value" }
platform-version = { path = "../rs-platform-version" }
platform-versioning = { path = "../rs-platform-versioning" }
platform-serialization = { path = "../rs-platform-serialization" }
platform-serialization-derive = { path = "../rs-platform-serialization-derive" }
derive_more = { version = "1.0", features = ["from", "display", "try_into"] }
nohash-hasher = "0.2.0"
rust_decimal = { version = "1.29.1", optional = true }
rust_decimal_macros = { version = "1.29.1", optional = true }
indexmap = { version = "2.7.0", features = ["serde"] }
strum = { version = "0.26", features = ["derive"] }
json-schema-compatibility-validator = { path = '../rs-json-schema-compatibility-validator', optional = true }
once_cell = "1.19.0"
ferment = { git = "https://github.com/dashpay/ferment", package = "ferment", optional = true }
ferment-macro = { git = "https://github.com/dashpay/ferment", package = "ferment-macro", optional = true }
versioned-feature-core = "1.0.0"
[dev-dependencies]
test-case = { version = "3.3" }
tokio = { version = "1.40", features = ["full"] }
pretty_assertions = { version = "1.4.1" }
dpp = { path = ".", features = ["all_features_without_client"] }
assert_matches = "1.5.0"
once_cell = "1.7"
env_logger = { version = "0.11" }
log = { version = "0.4.22" }

[features]
default = ["state-transitions"]
core_verification = ["dashcore/message_verification"]
core_quorum_validation = ["dashcore/quorum_validation"]
apple = ["ferment", "ferment-macro", "core_verification", "core_quorum_validation", "platform-version/apple", "data-contracts/apple", "dash-sdk-features", "platform-value/apple", "system_contracts"]
bls-signatures = ["dashcore/bls"]
ed25519-dalek = ["dashcore/eddsa"]
all_features = [
  "json-object",
  "system_contracts",
  "state-transitions",
  "extended-document",
  "bls-signatures",
  "cbor",
  "validation",
  "identity-hashing",
  "identity-serialization",
  "ciborium",
  "core-types",
  "core-types-serialization",
  "core-types-serde-conversion",
  "document-serde-conversion",
  "document-value-conversion",
  "document-json-conversion",
  "document-cbor-conversion",
  "data-contract-serde-conversion",
  "data-contract-value-conversion",
  "data-contract-json-conversion",
  "data-contract-cbor-conversion",
  "identity-serde-conversion",
  "identity-value-conversion",
  "identity-json-conversion",
  "identity-cbor-conversion",
  "index-serde-conversion",
  "state-transition-serde-conversion",
  "state-transition-value-conversion",
  "state-transition-json-conversion",
  "state-transition-validation",
  "state-transition-signing",
  "state-transitions",
  "factories",
  "fixtures-and-mocks",
  "random-public-keys",
  "random-identities",
  "random-documents",
  "random-document-types",
  "fee-distribution",
  "client",
  "vote-serialization",
]

dash-sdk-features = [
  #  "json-object",
  #  "platform-value",
  #  "system_contracts",
  # "validation", # TODO: This one is big
  "identity-hashing",
  "data-contract-json-conversion",
  #  "identity-serialization",
  #  "vote-serialization",
  #  "document-value-conversion",
  #  "data-contract-value-conversion",
  "identity-value-conversion",
  #  "core-types",
  #  "core-types-serialization",
  #  "core-types-serde-conversion",
  #  "state-transition-serde-conversion",
  "state-transition-value-conversion",
  #  "state-transition-json-conversion",
  #  "state-transition-validation",
  "state-transition-signing",
  #  "state-transitions",
  #  "fee-distribution",
  "client",
  "platform-value-cbor",
]
all_features_without_client = [
  "json-object",
  "platform-value",
  "system_contracts",
  "state-transitions",
  "extended-document",
  "cbor",
  "validation",
  "identity-hashing",
  "identity-serialization",
  "ciborium",
  "core-types",
  "core-types-serialization",
  "core-types-serde-conversion",
  "document-serde-conversion",
  "document-value-conversion",
  "document-json-conversion",
  "document-cbor-conversion",
  "data-contract-serde-conversion",
  "data-contract-value-conversion",
  "data-contract-json-conversion",
  "data-contract-cbor-conversion",
  "identity-serde-conversion",
  "identity-value-conversion",
  "identity-json-conversion",
  "identity-cbor-conversion",
  "index-serde-conversion",
  "state-transition-serde-conversion",
  "state-transition-value-conversion",
  "state-transition-json-conversion",
  "state-transition-validation",
  "state-transition-signing",
  "state-transitions",
  "factories",
  "fixtures-and-mocks",
  "random-public-keys",
  "random-identities",
  "random-documents",
  "random-document-types",
  "fee-distribution",
  "vote-serialization",
  "vote-serde-conversion",
]
abci = [
  "state-transitions",
  "state-transition-validation",
  "validation",
  "random-public-keys",
  "identity-serialization",
  "vote-serialization",
  "platform-value-cbor",
  "core-types",
  "core-types-serialization",
  "core-types-serde-conversion",
]
cbor = ["ciborium"]
validation = [
  "json-schema-validation",
  "platform-value",
  "document-value-conversion",
  "state-transition-serde-conversion",
  "ed25519-dalek",
]
# TODO: Tring to remove regexp
create-contested-document = []
platform-value-json = ["platform-value/json"]
platform-value-cbor = ["platform-value/cbor"]
json-schema-validation = [
  "jsonschema",
  "platform-value-json",
  "dep:json-schema-compatibility-validator",
]
json-object = ["platform-value", "platform-value-json"]
platform-value = []
identity-hashing = ["identity-serialization"]
message-signing = []
message-signature-verification = ["bls-signatures"]
document-serde-conversion = []
document-value-conversion = ["document-serde-conversion"]
document-json-conversion = ["document-value-conversion", "platform-value-json"]
document-cbor-conversion = [
  "document-value-conversion",
  "cbor",
  "platform-value-cbor",
]
data-contract-serde-conversion = []
data-contract-value-conversion = ["data-contract-serde-conversion"]
data-contract-json-conversion = [
  "data-contract-value-conversion",
  "platform-value-json",
]
data-contract-cbor-conversion = [
  "data-contract-value-conversion",
  "cbor",
  "platform-value-cbor",
]
identity-serialization = []
identity-serde-conversion = []
identity-value-conversion = ["identity-serde-conversion"]
identity-json-conversion = ["identity-value-conversion", "platform-value-json"]
identity-cbor-conversion = [
  "identity-value-conversion",
  "cbor",
  "platform-value-cbor",
]
index-serde-conversion = []
state-transition-serde-conversion = [
  "data-contract-serde-conversion",
  "vote-serde-conversion",
]
state-transition-value-conversion = [
  "platform-value",
  "state-transition-serde-conversion",
  "data-contract-value-conversion",
]
state-transition-json-conversion = [
  "json-object",
  "state-transition-value-conversion",
  "data-contract-json-conversion",
  "platform-value-json",
]
state-transition-validation = [
  "state-transitions",
  "message-signature-verification",
]
state-transition-signing = [
  "state-transitions",
  "message-signing",
  "state-transition-validation",
]
vote-serialization = []
vote-serde-conversion = []
core-types = ["bls-signatures"]
core-types-serialization = ["core-types"]
core-types-serde-conversion = ["core-types"]
state-transitions = []
system_contracts = ["factories", "data-contracts", "platform-value-json"]
fixtures-and-mocks = ["system_contracts", "platform-value/json"]
random-public-keys = ["bls-signatures", "ed25519-dalek"]
random-identities = ["random-public-keys"]
random-documents = []
random-document-types = ["platform-value-json"]
fee-distribution = ["dep:rust_decimal", "dep:rust_decimal_macros"]
extended-document = [
  "document-serde-conversion",
  "data-contract-serde-conversion",
  "data-contract-json-conversion",
]

factories = []
client = ["factories", "state-transitions"]<|MERGE_RESOLUTION|>--- conflicted
+++ resolved
@@ -28,11 +28,7 @@
   "rand",
   "signer",
   "serde",
-<<<<<<< HEAD
 ], default-features = false, branch = "feat/ferment" }
-=======
-], default-features = false, tag = "v0.38.0" }
->>>>>>> a2bba667
 env_logger = { version = "0.11" }
 getrandom = { version = "0.2", features = ["js"] }
 hex = { version = "0.4" }
