use crate::errors::consensus::signature::{
    BasicBLSError, BasicECDSAError, IdentityNotFoundError, InvalidIdentityPublicKeyTypeError,
    InvalidSignaturePublicKeySecurityLevelError, InvalidStateTransitionSignatureError,
    MissingPublicKeyError, PublicKeyIsDisabledError, PublicKeySecurityLevelNotMetError,
    SignatureShouldNotBePresentError, WrongPublicKeyPurposeError,
};
use crate::errors::consensus::ConsensusError;
use bincode::{Decode, Encode};
use thiserror::Error;

use crate::errors::consensus::signature::invalid_signature_public_key_purpose_error::InvalidSignaturePublicKeyPurposeError;
use crate::errors::ProtocolError;
use platform_serialization_derive::{PlatformDeserialize, PlatformSerialize};

<<<<<<< HEAD
#[derive(Error, Debug, Encode, Decode, PlatformSerialize, PlatformDeserialize, Clone)]
#[ferment_macro::export]
=======
#[derive(
    Error, Debug, PartialEq, Encode, Decode, PlatformSerialize, PlatformDeserialize, Clone,
)]
>>>>>>> 05c4d9d9
pub enum SignatureError {
    /*

    DO NOT CHANGE ORDER OF VARIANTS WITHOUT INTRODUCING OF NEW VERSION

    */
    #[error(transparent)]
    IdentityNotFoundError(IdentityNotFoundError),

    #[error(transparent)]
    InvalidIdentityPublicKeyTypeError(InvalidIdentityPublicKeyTypeError),

    #[error(transparent)]
    InvalidStateTransitionSignatureError(InvalidStateTransitionSignatureError),

    #[error(transparent)]
    MissingPublicKeyError(MissingPublicKeyError),

    #[error(transparent)]
    InvalidSignaturePublicKeyPurposeError(InvalidSignaturePublicKeyPurposeError),

    #[error(transparent)]
    InvalidSignaturePublicKeySecurityLevelError(InvalidSignaturePublicKeySecurityLevelError),

    #[error(transparent)]
    WrongPublicKeyPurposeError(WrongPublicKeyPurposeError),

    #[error(transparent)]
    PublicKeyIsDisabledError(PublicKeyIsDisabledError),

    #[error(transparent)]
    PublicKeySecurityLevelNotMetError(PublicKeySecurityLevelNotMetError),

    #[error(transparent)]
    SignatureShouldNotBePresentError(SignatureShouldNotBePresentError),

    #[error(transparent)]
    BasicECDSAError(BasicECDSAError),

    #[error(transparent)]
    BasicBLSError(BasicBLSError),
}

impl From<SignatureError> for ConsensusError {
    fn from(err: SignatureError) -> Self {
        Self::SignatureError(err)
    }
}<|MERGE_RESOLUTION|>--- conflicted
+++ resolved
@@ -12,14 +12,10 @@
 use crate::errors::ProtocolError;
 use platform_serialization_derive::{PlatformDeserialize, PlatformSerialize};
 
-<<<<<<< HEAD
-#[derive(Error, Debug, Encode, Decode, PlatformSerialize, PlatformDeserialize, Clone)]
-#[ferment_macro::export]
-=======
 #[derive(
     Error, Debug, PartialEq, Encode, Decode, PlatformSerialize, PlatformDeserialize, Clone,
 )]
->>>>>>> 05c4d9d9
+#[ferment_macro::export]
 pub enum SignatureError {
     /*
 
