use crate::errors::consensus::basic::BasicError;
use crate::errors::consensus::ConsensusError;
use crate::errors::ProtocolError;
use bincode::{Decode, Encode};
use platform_serialization_derive::{PlatformDeserialize, PlatformSerialize};
use thiserror::Error;

#[derive(
    Error, Debug, Clone, PartialEq, Eq, Encode, Decode, PlatformSerialize, PlatformDeserialize,
)]
#[error("'{document_type}' document has more than '{index_limit}' unique indexes (contested is {is_contested_limit})")]
#[platform_serialize(unversioned)]
#[ferment_macro::export]
pub struct UniqueIndicesLimitReachedError {
    /*

    DO NOT CHANGE ORDER OF FIELDS WITHOUT INTRODUCING OF NEW VERSION

    */
<<<<<<< HEAD
    pub document_type: String,
    pub index_limit: usize,
=======
    document_type: String,
    index_limit: u16,
    is_contested_limit: bool,
>>>>>>> 05c4d9d9
}

impl UniqueIndicesLimitReachedError {
    pub fn new(document_type: String, index_limit: u16, is_contested_limit: bool) -> Self {
        Self {
            document_type,
            index_limit,
            is_contested_limit,
        }
    }

    pub fn document_type(&self) -> &str {
        &self.document_type
    }
    pub fn index_limit(&self) -> u16 {
        self.index_limit
    }

    pub fn is_contested_limit(&self) -> bool {
        self.is_contested_limit
    }
}

impl From<UniqueIndicesLimitReachedError> for ConsensusError {
    fn from(err: UniqueIndicesLimitReachedError) -> Self {
        Self::BasicError(BasicError::UniqueIndicesLimitReachedError(err))
    }
}<|MERGE_RESOLUTION|>--- conflicted
+++ resolved
@@ -17,14 +17,9 @@
     DO NOT CHANGE ORDER OF FIELDS WITHOUT INTRODUCING OF NEW VERSION
 
     */
-<<<<<<< HEAD
     pub document_type: String,
-    pub index_limit: usize,
-=======
-    document_type: String,
-    index_limit: u16,
-    is_contested_limit: bool,
->>>>>>> 05c4d9d9
+    pub index_limit: u16,
+    pub is_contested_limit: bool,
 }
 
 impl UniqueIndicesLimitReachedError {
