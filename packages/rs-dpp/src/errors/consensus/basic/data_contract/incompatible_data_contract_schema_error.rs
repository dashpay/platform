--- conflicted
+++ resolved
@@ -6,10 +6,6 @@
 use crate::errors::consensus::ConsensusError;
 
 use bincode::{Decode, Encode};
-<<<<<<< HEAD
-use platform_value::{Identifier, Value};
-=======
->>>>>>> e80854cf
 
 #[derive(
     Error, Debug, Clone, PartialEq, Encode, Decode, PlatformSerialize, PlatformDeserialize,
@@ -19,17 +15,9 @@
 #[platform_serialize(unversioned)]
 #[ferment_macro::export]
 pub struct IncompatibleDataContractSchemaError {
-<<<<<<< HEAD
     pub data_contract_id: Identifier,
     pub operation: String,
     pub field_path: String,
-    pub old_schema: Value,
-    pub new_schema: Value,
-=======
-    data_contract_id: Identifier,
-    operation: String,
-    field_path: String,
->>>>>>> e80854cf
 }
 
 impl IncompatibleDataContractSchemaError {
