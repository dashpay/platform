use crate::errors::consensus::basic::BasicError;
use crate::errors::consensus::ConsensusError;
use crate::errors::ProtocolError;
use bincode::{Decode, Encode};
use platform_serialization_derive::{PlatformDeserialize, PlatformSerialize};
use thiserror::Error;

#[derive(
    Error, Debug, Clone, PartialEq, Eq, Encode, Decode, PlatformSerialize, PlatformDeserialize,
)]
#[error("JSON Schema depth is greater than {max_depth:?}")]
#[platform_serialize(unversioned)]
#[ferment_macro::export]
pub struct DataContractMaxDepthExceedError {
    /*

    DO NOT CHANGE ORDER OF FIELDS WITHOUT INTRODUCING OF NEW VERSION

    */
<<<<<<< HEAD
    pub schema_depth: usize,
    pub max_depth: usize,
=======
    max_depth: usize,
>>>>>>> e80854cf
}

impl DataContractMaxDepthExceedError {
    pub fn new(max_depth: usize) -> Self {
        Self { max_depth }
    }
    pub fn max_depth(&self) -> usize {
        self.max_depth
    }
}

impl From<DataContractMaxDepthExceedError> for ConsensusError {
    fn from(err: DataContractMaxDepthExceedError) -> Self {
        Self::BasicError(BasicError::DataContractMaxDepthExceedError(err))
    }
}<|MERGE_RESOLUTION|>--- conflicted
+++ resolved
@@ -17,12 +17,7 @@
     DO NOT CHANGE ORDER OF FIELDS WITHOUT INTRODUCING OF NEW VERSION
 
     */
-<<<<<<< HEAD
-    pub schema_depth: usize,
     pub max_depth: usize,
-=======
-    max_depth: usize,
->>>>>>> e80854cf
 }
 
 impl DataContractMaxDepthExceedError {
