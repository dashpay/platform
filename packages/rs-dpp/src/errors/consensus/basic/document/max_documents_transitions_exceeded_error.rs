--- conflicted
+++ resolved
@@ -18,11 +18,7 @@
     DO NOT CHANGE ORDER OF FIELDS WITHOUT INTRODUCING OF NEW VERSION
 
     */
-<<<<<<< HEAD
-    pub max_transitions: u32,
-=======
-    max_transitions: u16,
->>>>>>> e80854cf
+    pub max_transitions: u16,
 }
 
 impl MaxDocumentsTransitionsExceededError {
