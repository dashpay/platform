--- conflicted
+++ resolved
@@ -62,59 +62,6 @@
     #[error("$action is not present")]
     MissingDocumentTransitionActionError,
 
-<<<<<<< HEAD
-    #[error("Document transition action {} is not supported", action)]
-    InvalidDocumentTransitionActionError { action: String },
-
-    #[error(
-        "Invalid document transition id {}, expected {}",
-        invalid_id,
-        expected_id
-    )]
-    InvalidDocumentTransitionIdError {
-        expected_id: Identifier,
-        invalid_id: Identifier,
-    },
-
-    #[error("Document transitions with duplicate IDs {:?}", references)]
-    DuplicateDocumentTransitionsWithIdsError { references: Vec<(String, [u8; 32])> },
-
-    #[error(
-        "Document transitions with duplicate unique properties: {:?}",
-        references
-    )]
-    DuplicateDocumentTransitionsWithIndicesError { references: Vec<(String, [u8; 32])> },
-
-    #[error("$dataContractId is not present")]
-    MissingDataContractIdError,
-
-    #[error("Invalid {}: {}", identifier_name, error)]
-    InvalidIdentifierError {
-        identifier_name: String,
-        error: String,
-    },
-
-    #[error("Document with type {document_type} has updated unique index named '{index_name}'. Change of unique indices is not allowed")]
-    DataContractUniqueIndicesChangedError {
-        document_type: String,
-        index_name: String,
-    },
-
-    #[error("Document with type {document_type} has badly constructed index '{index_name}'. Existing properties in the indices should be defined in the beginning of it. ")]
-    DataContractInvalidIndexDefinitionUpdateError {
-        document_type: String,
-        index_name: String,
-    },
-
-    #[error("Document with type {document_type} has a new unique index named '{index_name}'. Adding unique indices during Data Contract update is not allowed.")]
-    DataContractHaveNewUniqueIndexError {
-        document_type: String,
-        index_name: String,
-    },
-
-    #[error("Identity {identity_id} not found")]
-    IdentityNotFoundError { identity_id: Identifier },
-=======
     #[error(transparent)]
     InvalidDocumentTransitionActionError(InvalidDocumentTransitionActionError),
 
@@ -141,7 +88,6 @@
 
     #[error(transparent)]
     DataContractHaveNewUniqueIndexError(DataContractHaveNewUniqueIndexError),
->>>>>>> 83003553
 
     #[error("State transition type is not present")]
     MissingStateTransitionTypeError,
