--- conflicted
+++ resolved
@@ -17,13 +17,8 @@
     DO NOT CHANGE ORDER OF FIELDS WITHOUT INTRODUCING OF NEW VERSION
 
     */
-<<<<<<< HEAD
-    pub actual_size_kbytes: usize,
-    pub max_size_kbytes: usize,
-=======
-    actual_size_bytes: u64,
-    max_size_bytes: u64,
->>>>>>> e80854cf
+    pub actual_size_bytes: u64,
+    pub max_size_bytes: u64,
 }
 
 impl StateTransitionMaxSizeExceededError {
