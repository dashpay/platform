--- conflicted
+++ resolved
@@ -1,11 +1,4 @@
-<<<<<<< HEAD
-pub mod json_schema_error;
-pub mod json_schema_error_data;
+pub mod error;
+pub mod error_data;
 
-pub use json_schema_error::JsonSchemaError;
-=======
-pub mod error;
-mod error_data;
-
-pub use error::*;
->>>>>>> 9ede23f1
+pub use error::JsonSchemaError;