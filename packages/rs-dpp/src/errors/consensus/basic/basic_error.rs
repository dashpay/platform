--- conflicted
+++ resolved
@@ -568,7 +568,6 @@
     TokenNoteOnlyAllowedWhenProposerError(TokenNoteOnlyAllowedWhenProposerError),
 
     #[error(transparent)]
-<<<<<<< HEAD
     InvalidTokenDistributionBlockIntervalTooShortError(
         InvalidTokenDistributionBlockIntervalTooShortError,
     ),
@@ -582,9 +581,8 @@
     InvalidTokenDistributionTimeIntervalNotMinuteAlignedError(
         InvalidTokenDistributionTimeIntervalNotMinuteAlignedError,
     ),
-=======
+    #[error(transparent)]
     RedundantDocumentPaidForByTokenWithContractId(RedundantDocumentPaidForByTokenWithContractId),
->>>>>>> 80f8be45
 }
 
 impl From<BasicError> for ConsensusError {
