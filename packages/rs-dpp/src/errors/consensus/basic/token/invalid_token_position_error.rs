use crate::data_contract::TokenContractPosition;
use crate::errors::consensus::basic::BasicError;
use crate::errors::consensus::ConsensusError;
use crate::ProtocolError;
use bincode::{Decode, Encode};
use platform_serialization_derive::{PlatformDeserialize, PlatformSerialize};
use thiserror::Error;

#[derive(
    Error, Debug, Clone, PartialEq, Eq, Encode, Decode, PlatformSerialize, PlatformDeserialize,
)]
#[error(
    "Invalid token position: {invalid_token_position}. {max_token_message}",
    max_token_message = if let Some(max) = self.max_token_position {
        format!("The maximum allowed token position is {}", max)
    } else {
        "No maximum token position limit is set.".to_string()
    }
)]
#[platform_serialize(unversioned)]
#[cfg_attr(feature = "apple", ferment_macro::export)]
pub struct InvalidTokenPositionError {
<<<<<<< HEAD
    pub max_token_position: TokenContractPosition,
    pub invalid_token_position: TokenContractPosition,
=======
    max_token_position: Option<TokenContractPosition>,
    invalid_token_position: TokenContractPosition,
>>>>>>> 3d5328e9
}

impl InvalidTokenPositionError {
    pub fn new(
        max_token_position: Option<TokenContractPosition>,
        invalid_token_position: TokenContractPosition,
    ) -> Self {
        Self {
            max_token_position,
            invalid_token_position,
        }
    }

    pub fn max_token_position(&self) -> Option<TokenContractPosition> {
        self.max_token_position
    }

    pub fn invalid_token_position(&self) -> TokenContractPosition {
        self.invalid_token_position
    }
}

impl From<InvalidTokenPositionError> for ConsensusError {
    fn from(err: InvalidTokenPositionError) -> Self {
        Self::BasicError(BasicError::InvalidTokenPositionError(err))
    }
}<|MERGE_RESOLUTION|>--- conflicted
+++ resolved
@@ -20,13 +20,8 @@
 #[platform_serialize(unversioned)]
 #[cfg_attr(feature = "apple", ferment_macro::export)]
 pub struct InvalidTokenPositionError {
-<<<<<<< HEAD
-    pub max_token_position: TokenContractPosition,
+    pub max_token_position: Option<TokenContractPosition>,
     pub invalid_token_position: TokenContractPosition,
-=======
-    max_token_position: Option<TokenContractPosition>,
-    invalid_token_position: TokenContractPosition,
->>>>>>> 3d5328e9
 }
 
 impl InvalidTokenPositionError {
