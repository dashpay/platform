use bincode::{Decode, Encode};
use std::fmt::{Display, Formatter};

use crate::errors::consensus::basic::BasicError;
use crate::errors::ProtocolError;
use platform_serialization_derive::{PlatformDeserialize, PlatformSerialize};
use thiserror::Error;

use crate::errors::consensus::ConsensusError;

#[derive(
    Error, Debug, Clone, PartialEq, Eq, Encode, Decode, PlatformSerialize, PlatformDeserialize,
)]
#[platform_serialize(unversioned)]
#[ferment_macro::export]
pub struct IdentityAssetLockTransactionIsNotFoundError {
    /*

    DO NOT CHANGE ORDER OF FIELDS WITHOUT INTRODUCING OF NEW VERSION

    */
    pub transaction_id: [u8; 32],
}

impl Display for IdentityAssetLockTransactionIsNotFoundError {
    fn fmt(&self, f: &mut Formatter<'_>) -> std::fmt::Result {
        let hex = hex::encode(self.transaction_id);
        let message = format!("Asset Lock transaction {hex} is not found");
        f.write_str(&message)
    }
}

impl IdentityAssetLockTransactionIsNotFoundError {
    pub fn new(transaction_id: [u8; 32]) -> Self {
        Self { transaction_id }
    }

    pub fn transaction_id(&self) -> &[u8; 32] {
        &self.transaction_id
    }
}

impl From<IdentityAssetLockTransactionIsNotFoundError> for ConsensusError {
    fn from(err: IdentityAssetLockTransactionIsNotFoundError) -> Self {
        Self::BasicError(BasicError::IdentityAssetLockTransactionIsNotFoundError(err))
    }
<<<<<<< HEAD
}

#[cfg(test)]
mod test {
    use crate::errors::consensus::basic::identity::IdentityAssetLockTransactionIsNotFoundError;

    #[test]
    pub fn test_message() {
        let error = IdentityAssetLockTransactionIsNotFoundError::new([1; 32]);

        println!("{}", error);
    }
=======
>>>>>>> 67766514
}<|MERGE_RESOLUTION|>--- conflicted
+++ resolved
@@ -44,19 +44,4 @@
     fn from(err: IdentityAssetLockTransactionIsNotFoundError) -> Self {
         Self::BasicError(BasicError::IdentityAssetLockTransactionIsNotFoundError(err))
     }
-<<<<<<< HEAD
-}
-
-#[cfg(test)]
-mod test {
-    use crate::errors::consensus::basic::identity::IdentityAssetLockTransactionIsNotFoundError;
-
-    #[test]
-    pub fn test_message() {
-        let error = IdentityAssetLockTransactionIsNotFoundError::new([1; 32]);
-
-        println!("{}", error);
-    }
-=======
->>>>>>> 67766514
 }