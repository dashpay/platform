--- conflicted
+++ resolved
@@ -132,14 +132,13 @@
     DocumentTypeUpdateError(DocumentTypeUpdateError),
 
     #[error(transparent)]
-<<<<<<< HEAD
     PrefundedSpecializedBalanceInsufficientError(PrefundedSpecializedBalanceInsufficientError),
 
     #[error(transparent)]
     PrefundedSpecializedBalanceNotFoundError(PrefundedSpecializedBalanceNotFoundError),
-=======
+
+    #[error(transparent)]
     DataContractUpdatePermissionError(DataContractUpdatePermissionError),
->>>>>>> e81e6993
 }
 
 impl From<StateError> for ConsensusError {
