--- conflicted
+++ resolved
@@ -12,14 +12,10 @@
 pub mod data_trigger_execution_error;
 pub mod data_trigger_invalid_result_error;
 
-<<<<<<< HEAD
-#[derive(Error, Debug, Encode, Decode, PlatformSerialize, PlatformDeserialize, Clone)]
-#[ferment_macro::export]
-=======
 #[derive(
     Error, Debug, PartialEq, Encode, Decode, PlatformSerialize, PlatformDeserialize, Clone,
 )]
->>>>>>> 05c4d9d9
+#[ferment_macro::export]
 pub enum DataTriggerError {
     /*
 
