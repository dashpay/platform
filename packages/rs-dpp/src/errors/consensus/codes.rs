--- conflicted
+++ resolved
@@ -304,11 +304,8 @@
             Self::InvalidTokenClaimPropertyMismatch(_) => 40715,
             Self::InvalidTokenClaimNoCurrentRewards(_) => 40716,
             Self::InvalidTokenClaimWrongClaimant(_) => 40717,
-<<<<<<< HEAD
+            Self::TokenTransferRecipientIdentityNotExistError(_) => 40718,
             Self::PreProgrammedDistributionTimestampInPastError(_) => 40719,
-=======
-            Self::TokenTransferRecipientIdentityNotExistError(_) => 40718,
->>>>>>> 03cdc36e
 
             // Group errors: 40800-40899
             Self::IdentityNotMemberOfGroupError(_) => 40800,
