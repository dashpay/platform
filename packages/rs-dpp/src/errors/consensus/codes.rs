--- conflicted
+++ resolved
@@ -261,14 +261,11 @@
             Self::NewAuthorizedActionTakerGroupDoesNotExistError(_) => 40158,
             Self::NewAuthorizedActionTakerMainGroupNotSetError(_) => 40159,
             Self::InvalidGroupPositionError(_) => 40160,
-<<<<<<< HEAD
-            Self::InvalidTokenClaimPropertyMismatch(_) => 40161,
-=======
             Self::TokenIsPausedError(_) => 40161,
             Self::IdentityTokenAccountAlreadyFrozenError(_) => 40162,
             Self::TokenAlreadyPausedError(_) => 40163,
             Self::TokenNotPausedError(_) => 40164,
->>>>>>> 67766514
+            Self::InvalidTokenClaimPropertyMismatch(_) => 40165,
 
             // Identity Errors: 40200-40299
             Self::IdentityAlreadyExistsError(_) => 40200,
