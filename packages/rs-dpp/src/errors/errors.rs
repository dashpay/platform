--- conflicted
+++ resolved
@@ -60,7 +60,6 @@
     Generic(String),
 
     // State Transition Errors
-<<<<<<< HEAD
     #[error(transparent)]
     InvalidIdentityPublicKeyTypeError(InvalidIdentityPublicKeyTypeError),
     #[error(transparent)]
@@ -73,32 +72,6 @@
     PublicKeyMismatchError(PublicKeyMismatchError),
     #[error(transparent)]
     InvalidSignaturePublicKeyError(InvalidSignaturePublicKeyError),
-=======
-    #[error("Invalid signature type")]
-    InvalidIdentityPublicKeyTypeError { public_key_type: KeyType },
-    #[error("State Transition is not signed")]
-    StateTransitionIsNotIsSignedError { state_transition: StateTransition },
-    #[error(
-        "Invalid key security level: {public_key_security_level}. The state transition requires at least: {required_security_level}"
-    )]
-    PublicKeySecurityLevelNotMetError {
-        public_key_security_level: SecurityLevel,
-        required_security_level: SecurityLevel,
-    },
-    #[error("Invalid identity key purpose {public_key_purpose}. This state transition requires {key_purpose_requirement}")]
-    WrongPublicKeyPurposeError {
-        public_key_purpose: Purpose,
-        key_purpose_requirement: Purpose,
-    },
-    #[error("Public key generation error {0}")]
-    PublicKeyGenerationError(String),
-
-    #[error("Public key mismatched")]
-    PublicKeyMismatchError { public_key: IdentityPublicKey },
-
-    #[error("Invalid signature public key")]
-    InvalidSignaturePublicKeyError { public_key: Vec<u8> },
->>>>>>> fc467a4c
 
     // TODO decide if it should be a string
     #[error("Non-Consensus error: {0}")]
@@ -129,10 +102,8 @@
     #[error(transparent)]
     PublicKeyIsDisabledError(PublicKeyIsDisabledError),
 
-<<<<<<< HEAD
     #[error(transparent)]
     IdentityNotPresentError(IdentityNotPresentError),
-=======
     #[error("Identity is not present")]
     IdentityNotPresentError { id: Identifier },
 
@@ -149,7 +120,9 @@
         errors: Vec<ConsensusError>,
         raw_identity: JsonValue,
     },
->>>>>>> fc467a4c
+
+    #[error("Public key generation error {0}")]
+    PublicKeyGenerationError(String),
 }
 
 impl From<NonConsensusError> for ProtocolError {
