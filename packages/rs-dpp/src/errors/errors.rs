use serde_json::Value as JsonValue;
use thiserror::Error;

use crate::consensus::ConsensusError;
use crate::data_contract::errors::*;
use crate::document::errors::*;
use crate::identity::{IdentityPublicKey, KeyType, Purpose, SecurityLevel};
use crate::prelude::Identifier;
use crate::state_transition::StateTransition;
use crate::{CompatibleProtocolVersionIsNotDefinedError, NonConsensusError, SerdeParsingError};

#[derive(Error, Debug)]
pub enum ProtocolError {
    #[error("Identifier Error: {0}")]
    IdentifierError(String),
    #[error("String Decode Error {0}")]
    StringDecodeError(String),
    #[error("Public key data is not set")]
    EmptyPublicKeyDataError,
    #[error("Payload reached a {max_size_kbytes}KB limit")]
    MaxEncodedBytesReachedError {
        payload: Vec<u8>,
        max_size_kbytes: usize,
    },
    #[error("Encoding Error - {0}")]
    EncodingError(String),
    #[error("Decoding Error - {0}")]
    DecodingError(String),
    #[error("File not found Error - {0}")]
    FileNotFound(String),
    #[error("Not included or invalid protocol version")]
    NoProtocolVersionError,
    #[error("Parsing error: {0}")]
    ParsingError(String),

    #[error(transparent)]
    ParsingJsonError(#[from] serde_json::Error),

    #[error(transparent)]
    Error(#[from] anyhow::Error),

    #[error(transparent)]
    DataContractError(#[from] DataContractError),

    #[error(transparent)]
    StructureError(#[from] StructureError),

    #[error(transparent)]
    AbstractConsensusError(Box<ConsensusError>),

    #[error(transparent)]
    Document(Box<DocumentError>),

    #[error("Generic Error: {0}")]
    Generic(String),

    // State Transition Errors
    #[error("Invalid signature type")]
    InvalidIdentityPublicKeyTypeError { public_key_type: KeyType },
    #[error("State Transition is not signed")]
    StateTransitionIsNotIsSignedError { state_transition: StateTransition },
    #[error(
        "Invalid key security level: {public_key_security_level}. The state transition requires at least: {required_security_level}"
    )]
    PublicKeySecurityLevelNotMetError {
        public_key_security_level: SecurityLevel,
        required_security_level: SecurityLevel,
    },
    #[error("Invalid identity key purpose {public_key_purpose}. This state transition requires {key_purpose_requirement}")]
    WrongPublicKeyPurposeError {
        public_key_purpose: Purpose,
        key_purpose_requirement: Purpose,
    },
    #[error("Public key generation error {0}")]
    PublicKeyGenerationError(String),

    #[error("Public key mismatched")]
    PublicKeyMismatchError { public_key: IdentityPublicKey },

    #[error("Invalid signature public key")]
    InvalidSignaturePublicKeyError { public_key: Vec<u8> },

    // TODO decide if it should be a string
    #[error("Non-Consensus error: {0}")]
    NonConsensusError(String),

    #[error(transparent)]
    CompatibleProtocolVersionIsNotDefinedError(#[from] CompatibleProtocolVersionIsNotDefinedError),

    // Data Contract
    #[error("Data Contract already exists")]
    DataContractAlreadyExistsError,

    #[error("Invalid Data Contract: {errors:?}")]
    InvalidDataContractError {
        errors: Vec<ConsensusError>,
        raw_data_contract: JsonValue,
    },

    #[error("Data Contract is not present")]
    DataContractNotPresentError { data_contract_id: Identifier },

    #[error("Invalid public key security level {public_key_security_level}. This state transition requires {required_security_level}")]
    InvalidSignaturePublicKeySecurityLevelError {
        public_key_security_level: SecurityLevel,
        required_security_level: SecurityLevel,
    },

    #[error("State Transition type is not present")]
    InvalidStateTransitionTypeError,

    #[error("$dataContractId is not present")]
    MissingDataContractIdError { raw_document_transition: JsonValue },

    #[error("Public key is disabled")]
    PublicKeyIsDisabledError { public_key: IdentityPublicKey },

    #[error("Identity is not present")]
    IdentityNotPresentError { id: Identifier },

<<<<<<< HEAD
    #[error("Invalid Identity: {errors:?}")]
    InvalidIdentityError {
        errors: Vec<ConsensusError>,
        raw_identity: JsonValue,
    },
=======
    /// Error
    #[error("overflow error: {0}")]
    Overflow(&'static str),

    /// Error
    #[error("missing key: {0}")]
    DocumentKeyMissing(String),
>>>>>>> 36eeaac1
}

impl From<NonConsensusError> for ProtocolError {
    fn from(e: NonConsensusError) -> Self {
        Self::NonConsensusError(e.to_string())
    }
}

impl From<&str> for ProtocolError {
    fn from(v: &str) -> ProtocolError {
        ProtocolError::Generic(String::from(v))
    }
}

impl From<String> for ProtocolError {
    fn from(v: String) -> ProtocolError {
        Self::from(v.as_str())
    }
}

impl From<ConsensusError> for ProtocolError {
    fn from(e: ConsensusError) -> Self {
        ProtocolError::AbstractConsensusError(Box::new(e))
    }
}

impl From<DocumentError> for ProtocolError {
    fn from(e: DocumentError) -> Self {
        ProtocolError::Document(Box::new(e))
    }
}

impl From<SerdeParsingError> for ProtocolError {
    fn from(e: SerdeParsingError) -> Self {
        ProtocolError::ParsingError(e.to_string())
    }
}<|MERGE_RESOLUTION|>--- conflicted
+++ resolved
@@ -118,13 +118,6 @@
     #[error("Identity is not present")]
     IdentityNotPresentError { id: Identifier },
 
-<<<<<<< HEAD
-    #[error("Invalid Identity: {errors:?}")]
-    InvalidIdentityError {
-        errors: Vec<ConsensusError>,
-        raw_identity: JsonValue,
-    },
-=======
     /// Error
     #[error("overflow error: {0}")]
     Overflow(&'static str),
@@ -132,7 +125,12 @@
     /// Error
     #[error("missing key: {0}")]
     DocumentKeyMissing(String),
->>>>>>> 36eeaac1
+
+    #[error("Invalid Identity: {errors:?}")]
+    InvalidIdentityError {
+        errors: Vec<ConsensusError>,
+        raw_identity: JsonValue,
+    },
 }
 
 impl From<NonConsensusError> for ProtocolError {
