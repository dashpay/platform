use thiserror::Error;

<<<<<<< HEAD
use crate::{
    identity::KeyID,
    prelude::{Identifier, Revision},
};
=======
use crate::prelude::Revision;
use crate::{identity::KeyID, prelude::Identifier};
>>>>>>> 4b258c05

use super::DataTriggerError;

#[derive(Error, Debug)]
pub enum StateError {
    // Document Errors
    #[error("Document {document_id} is already present")]
    DocumentAlreadyPresentError { document_id: Identifier },

    #[error("{document_id} document not found")]
    DocumentNotFoundError { document_id: Identifier },

    #[error("Provided document {document_id} owner ID {document_owner_id} mismatch with existing {existing_document_owner_id}")]
    DocumentOwnerIdMismatchError {
        document_id: Identifier,
        document_owner_id: Identifier,
        existing_document_owner_id: Identifier,
    },

    #[error("Document {document_id} createdAt and updatedAt timestamps are not equal")]
    DocumentTimestampsMismatchError { document_id: Identifier },

    #[error("Document {document_id} {timestamp_name} timestamp {timestamp} are out of block time window from {time_window_start} and {time_window_end}")]
    DocumentTimestampWindowViolationError {
        timestamp_name: String,
        document_id: Identifier,
        timestamp: i64,
        time_window_start: i64,
        time_window_end: i64,
    },

    #[error("Document {document_id} has duplicate unique properties {duplicating_properties:?} with other documents")]
    DuplicateUniqueIndexError {
        document_id: Identifier,
        duplicating_properties: Vec<String>,
    },

    #[error(
        "Document {document_id} has invalid revision. The current revision is {current_revision}"
    )]
    InvalidDocumentRevisionError {
        document_id: Identifier,
        current_revision: Revision,
    },

    #[error("Data Contract {data_contract_id} is already present")]
    DataContractAlreadyPresentError { data_contract_id: Identifier },

    #[error(transparent)]
    DataTriggerError(Box<DataTriggerError>),

    #[error(
        "Identity {identity_id} has invalid revision. The current revision is {current_revision}"
    )]
    InvalidIdentityRevisionError {
        identity_id: Identifier,
        current_revision: Revision,
    },

    #[error("Duplicated public keys {duplicated_public_key_ids:?} found")]
    DuplicatedIdentityPublicKeyError {
        duplicated_public_key_ids: Vec<KeyID>,
    },

    #[error("Duplicated public keys ids {duplicated_ids:?} found")]
    DuplicatedIdentityPublicKeyIdError { duplicated_ids: Vec<KeyID> },

    #[error("Identity public keys disabled time ({disabled_at}) is out of block time window from {time_window_start} and {time_window_end}" )]
    IdentityPublicKeyDisabledAtWindowViolationError {
        disabled_at: u64,
        time_window_start: u64,
        time_window_end: u64,
    },

    #[error("Identity Public Key #{public_key_index} is read only")]
    IdentityPublicKeyIsReadOnlyError { public_key_index: KeyID },

    #[error("Identity Public Key with Id {id} does not exist")]
    InvalidIdentityPublicKeyIdError { id: KeyID },

    #[error("Identity cannot contain more than {max_items} public keys")]
    MaxIdentityPublicKeyLimitReachedError { max_items: usize },

    #[error("Identity Public Key #{public_key_index} is disabled")]
    IdentityPublicKeyIsDisabledError { public_key_index: KeyID },
}

impl From<DataTriggerError> for StateError {
    fn from(v: DataTriggerError) -> Self {
        StateError::DataTriggerError(Box::new(v))
    }
}<|MERGE_RESOLUTION|>--- conflicted
+++ resolved
@@ -1,14 +1,7 @@
 use thiserror::Error;
 
-<<<<<<< HEAD
-use crate::{
-    identity::KeyID,
-    prelude::{Identifier, Revision},
-};
-=======
 use crate::prelude::Revision;
 use crate::{identity::KeyID, prelude::Identifier};
->>>>>>> 4b258c05
 
 use super::DataTriggerError;
 
