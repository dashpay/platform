pub use abstract_state_error::*;
pub use compatible_protocol_version_is_not_defined_error::*;
pub use data_trigger::*;
pub use dpp_error::*;
pub use dpp_init_error::*;
pub use errors::*;
pub use invalid_vector_size_error::*;
pub use non_consensus_error::*;
pub use public_key_validation_error::*;
pub use serde_parsing_error::*;

mod compatible_protocol_version_is_not_defined_error;
pub mod consensus;
mod dpp_init_error;
mod invalid_vector_size_error;
mod non_consensus_error;
mod public_key_validation_error;
mod serde_parsing_error;

pub mod errors;

<<<<<<< HEAD
mod dpp_error;
=======
mod data_trigger;
mod dpp_error;
mod protocol;
>>>>>>> 3a52592e
<|MERGE_RESOLUTION|>--- conflicted
+++ resolved
@@ -19,10 +19,5 @@
 
 pub mod errors;
 
-<<<<<<< HEAD
 mod dpp_error;
-=======
-mod data_trigger;
-mod dpp_error;
-mod protocol;
->>>>>>> 3a52592e
+mod protocol;