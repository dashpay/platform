use std::convert::TryInto;

use anyhow::{anyhow, bail};
use platform_value::btreemap_extensions::BTreeValueMapHelper;

use platform_value::string_encoding::Encoding;
use serde_json::json;

use crate::document::Document;
use crate::{
    data_trigger::create_error, document::document_transition::DocumentTransition,
    get_from_transition, mocks::SMLStore, prelude::Identifier,
    state_repository::StateRepositoryLike, ProtocolError,
};

use super::{DataTriggerExecutionContext, DataTriggerExecutionResult};

const MAX_PERCENTAGE: u64 = 10000;
const PROPERTY_PAY_TO_ID: &str = "payToId";
const PROPERTY_PERCENTAGE: &str = "percentage";
const MAX_DOCUMENTS: usize = 16;

pub async fn create_masternode_reward_shares_data_trigger<'a, SR>(
    document_transition: &DocumentTransition,
    context: &DataTriggerExecutionContext<'a, SR>,
    _top_level_identifier: Option<&Identifier>,
) -> Result<DataTriggerExecutionResult, anyhow::Error>
where
    SR: StateRepositoryLike,
{
    let mut result = DataTriggerExecutionResult::default();
    let is_dry_run = context.state_transition_execution_context.is_dry_run();
    let owner_id = context.owner_id.to_string(Encoding::Base58);

    let (transition_data, transition_base) = match document_transition {
        DocumentTransition::Create(document_create_transition) => (
            document_create_transition.data.as_ref(),
            &document_create_transition.base,
        ),
        DocumentTransition::Replace(document_replace_transition) => (
            document_replace_transition.data.as_ref(),
            &document_replace_transition.base,
        ),
        _ => bail!(
            "the Document Transition {} isn't 'CREATE or REPLACE'",
            get_from_transition!(document_transition, id)
        ),
    };
    let properties = transition_data.ok_or_else(|| {
        anyhow!(
            "data isn't defined in Data Transition '{}'",
            transition_base.id
        )
    })?;

    let pay_to_id = properties.get_hash256_bytes(PROPERTY_PAY_TO_ID)?;
    let percentage = properties.get_integer(PROPERTY_PERCENTAGE)?;

    if !is_dry_run {
        let is_valid_master_node = context
            .state_repository
            .is_in_the_valid_master_nodes_list(context.owner_id.to_buffer())
            .await?;

<<<<<<< HEAD
=======
        // TODO: bring it back once the SML store is implemented
>>>>>>> 6e46bf05
        // // Do not allow creating document if ownerId is not in SML
        // let sml_store: SMLStore = context.state_repository.fetch_sml_store().await?;
        //
        // let valid_master_nodes_list = sml_store.get_current_sml()?.get_valid_master_nodes();
        //
        // let owner_id_in_sml = valid_master_nodes_list.iter().any(|entry| {
        //     hex::decode(&entry.pro_reg_tx_hash).expect("invalid hex value")
        //         == context.owner_id.to_buffer()
        // });

        if !is_valid_master_node {
            let err = create_error(
                context,
                transition_base.id,
                "Only masternode identities can share rewards".to_string(),
            );
            result.add_error(err.into());
        }
    }

    // payToId identity exists
    let pay_to_identifier = Identifier::from(pay_to_id);
    let maybe_identity = context
        .state_repository
        .fetch_identity(
            &pay_to_identifier,
            Some(context.state_transition_execution_context),
        )
        .await?;

    if !is_dry_run && maybe_identity.is_none() {
        let err = create_error(
            context,
            transition_base.id,
            format!("Identity '{}' doesn't exist", pay_to_identifier),
        );
        result.add_error(err.into());
        return Ok(result);
    }

    let documents_data = context
        .state_repository
        .fetch_documents(
            &context.data_contract.id,
            &transition_base.document_type_name,
            json!({
                "where" : [ [ "$ownerId", "==", owner_id ]]
            }),
            Some(context.state_transition_execution_context),
        )
        .await?;
    let documents: Vec<Document> = documents_data
        .into_iter()
        .map(|d| d.try_into().map_err(Into::<ProtocolError>::into))
        .collect::<Result<Vec<Document>, ProtocolError>>()?;

    if is_dry_run {
        return Ok(result);
    }

    if documents.len() >= MAX_DOCUMENTS {
        let err = create_error(
            context,
            transition_base.id,
            format!(
                "Reward shares cannot contain more than {} identities",
                MAX_DOCUMENTS
            ),
        );
        result.add_error(err.into());
        return Ok(result);
    }

    let mut total_percent: u64 = percentage;
    for d in documents.iter() {
        total_percent += d.properties.get_integer::<u64>(PROPERTY_PERCENTAGE)?;
    }

    if total_percent > MAX_PERCENTAGE {
        let err = create_error(
            context,
            transition_base.id,
            format!("Percentage can not be more than {}", MAX_PERCENTAGE),
        );
        result.add_error(err.into());
    }

    Ok(result)
}

#[cfg(test)]
mod test {
    use super::*;

    use platform_value::Value;

    use crate::consensus::state::data_trigger::data_trigger_error::DataTriggerError;
    use crate::consensus::state::state_error::StateError;
    use crate::document::{Document, ExtendedDocument};
    use crate::identity::Identity;
    use crate::{
        data_contract::DataContract,
        data_trigger::DataTriggerExecutionContext,
        document::document_transition::{Action, DocumentTransition, DocumentTransitionExt},
        mocks::{SMLEntry, SMLStore, SimplifiedMNList},
        prelude::Identifier,
        state_repository::MockStateRepositoryLike,
        state_transition::state_transition_execution_context::StateTransitionExecutionContext,
        tests::{
            fixtures::{
                get_document_transitions_fixture, get_masternode_reward_shares_documents_fixture,
            },
            utils::generate_random_identifier_struct,
        },
    };

    struct TestData {
        top_level_identifier: Identifier,
        data_contract: DataContract,
        sml_store: SMLStore,
        extended_documents: Vec<ExtendedDocument>,
        document_transition: DocumentTransition,
        identity: Identity,
    }

    fn setup_test() -> TestData {
        let top_level_identifier_hex =
            "c286807d463b06c7aba3b9a60acf64c1fc03da8c1422005cd9b4293f08cf0562";
        let top_level_identifier =
            Identifier::from_bytes(&hex::decode(top_level_identifier_hex).unwrap()).unwrap();

        let sml_entries: Vec<SMLEntry> = vec![
            SMLEntry {
          pro_reg_tx_hash: top_level_identifier_hex.to_string(),
          confirmed_hash: "4eb56228c535db3b234907113fd41d57bcc7cdcb8e0e00e57590af27ee88c119".to_string(),
          service: "192.168.65.2:20101".to_string(),
          pub_key_operator: "809519c5f6f3be1c08782ac42ae9a83b6c7205eba43f9a96a4f032ec7a73f1a7c25fa78cce0d6d9c135f7e2c28527179".to_string(),
          voting_address: "yXmprXYP51uzfMyndtWwxz96MnkCKkFc9x".to_string(),
          is_valid: true,
        },

        SMLEntry {
          pro_reg_tx_hash: "a3e1edc6bd352eeaf0ae58e30781ef4b127854241a3fe7fddf36d5b7e1dc2b3f".to_string(),
          confirmed_hash: "27a0b637b56af038c45e2fd1f06c2401c8dadfa28ca5e0d19ca836cc984a8378".to_string(),
          service: "192.168.65.2:20201".to_string(),
          pub_key_operator: "987a4873caba62cd45a2f7d4aa6d94519ee6753e9bef777c927cb94ade768a542b0ff34a93231d3a92b4e75ffdaa366e".to_string(),
          voting_address: "ycL7L4mhYoaZdm9TH85svvpfeKtdfo249u".to_string(),
          is_valid: true,
         }
        ];

        let (documents, data_contract) = get_masternode_reward_shares_documents_fixture();
        let sml_store = SMLStore {
            sml_list_by_height: SimplifiedMNList {
                masternodes: sml_entries.clone(),
            },
            sml_list_current: SimplifiedMNList {
                masternodes: sml_entries,
            },
        };
        let document_transitions =
            get_document_transitions_fixture([(Action::Create, vec![documents[0].clone()])]);
        TestData {
            extended_documents: documents,
            data_contract,
            top_level_identifier,
            sml_store,
            document_transition: document_transitions[0].clone(),
            identity: Identity::default(),
        }
    }

    fn get_data_trigger_error(
        result: &Result<DataTriggerExecutionResult, anyhow::Error>,
        error_number: usize,
    ) -> &DataTriggerError {
        let execution_result = result.as_ref().expect("it should return execution result");
        let error = execution_result
            .get_errors()
            .get(error_number)
            .expect("errors should exist");
        match error {
            StateError::DataTriggerError(error) => error,
            _ => {
                panic!("the returned error is not a data trigger error")
            }
        }
    }

    #[tokio::test]
    async fn should_return_an_error_if_percentage_greater_than_1000() {
        let TestData {
            mut document_transition,
            extended_documents,
            sml_store,
            data_contract,
            top_level_identifier,
            identity,
            ..
        } = setup_test();

        let documents: Vec<Document> = extended_documents
            .clone()
            .into_iter()
            .map(|dt| dt.document)
            .collect();

        let mut state_repository_mock = MockStateRepositoryLike::new();
        state_repository_mock
            .expect_is_in_the_valid_master_nodes_list()
            .returning(move |_| Ok(true));
        state_repository_mock
            .expect_fetch_identity()
            .returning(move |_, _| Ok(Some(identity.clone())));
        state_repository_mock
            .expect_fetch_documents()
            .returning(move |_, _, _, _| Ok(documents.clone()));

        // documentsFixture contains percentage = 500
        document_transition.insert_dynamic_property(String::from("percentage"), Value::U64(9501));

        let execution_context = StateTransitionExecutionContext::default();
        let context = DataTriggerExecutionContext {
            data_contract: &data_contract,
            owner_id: &top_level_identifier,
            state_repository: &state_repository_mock,
            state_transition_execution_context: &execution_context,
        };

        let result =
            create_masternode_reward_shares_data_trigger(&document_transition, &context, None)
                .await;

        let percentage_error = get_data_trigger_error(&result, 0);
        assert_eq!(
            "Percentage can not be more than 10000",
            percentage_error.to_string()
        );
    }

    #[tokio::test]
    async fn should_return_an_error_if_pay_to_id_does_not_exists() {
        let TestData {
            document_transition,
            sml_store,
            data_contract,
            top_level_identifier,
            ..
        } = setup_test();

        let mut state_repository_mock = MockStateRepositoryLike::new();
        state_repository_mock
            .expect_is_in_the_valid_master_nodes_list()
            .returning(move |_| Ok(true));
        state_repository_mock
            .expect_fetch_identity()
            .returning(move |_, _| Ok(None));
        state_repository_mock
            .expect_fetch_documents()
            .returning(move |_, _, _, _| Ok(vec![]));

        let execution_context = StateTransitionExecutionContext::default();
        let context = DataTriggerExecutionContext {
            data_contract: &data_contract,
            owner_id: &top_level_identifier,
            state_repository: &state_repository_mock,
            state_transition_execution_context: &execution_context,
        };
        let result =
            create_masternode_reward_shares_data_trigger(&document_transition, &context, None)
                .await;

        let error = get_data_trigger_error(&result, 0);
        let pay_to_id_bytes = document_transition
            .get_dynamic_property(PROPERTY_PAY_TO_ID)
            .expect("payToId should exist")
            .to_hash256()
            .expect("expected to be able to get a hash");
        let pay_to_id = Identifier::from(pay_to_id_bytes);

        assert_eq!(
            format!("Identity '{}' doesn't exist", pay_to_id),
            error.to_string()
        );
    }

    #[tokio::test]
    async fn should_return_an_error_if_owner_id_is_not_a_masternode_identity() {
        let TestData {
            document_transition,
            sml_store,
            data_contract,
            ..
        } = setup_test();

        let mut state_repository_mock = MockStateRepositoryLike::new();
        state_repository_mock
            .expect_is_in_the_valid_master_nodes_list()
            .returning(move |_| Ok(false));
        state_repository_mock
            .expect_fetch_identity()
            .returning(move |_, _| Ok(None));
        state_repository_mock
            .expect_fetch_documents()
            .returning(move |_, _, _, _| Ok(vec![]));

        let execution_context = StateTransitionExecutionContext::default();
        let context = DataTriggerExecutionContext {
            data_contract: &data_contract,
            owner_id: &generate_random_identifier_struct(),
            state_repository: &state_repository_mock,
            state_transition_execution_context: &execution_context,
        };
        let result =
            create_masternode_reward_shares_data_trigger(&document_transition, &context, None)
                .await;
        let error = get_data_trigger_error(&result, 0);

        assert_eq!(
            "Only masternode identities can share rewards",
            error.to_string()
        );
    }

    #[tokio::test]
    async fn should_pass() {
        let TestData {
            document_transition,
            sml_store,
            data_contract,
            top_level_identifier,
            identity,
            ..
        } = setup_test();

        let mut state_repository_mock = MockStateRepositoryLike::new();
        state_repository_mock
            .expect_is_in_the_valid_master_nodes_list()
            .returning(move |_| Ok(true));
        state_repository_mock
            .expect_fetch_identity()
            .returning(move |_, _| Ok(Some(identity.clone())));
        state_repository_mock
            .expect_fetch_documents()
            .returning(move |_, _, _, _| Ok(vec![]));

        let execution_context = StateTransitionExecutionContext::default();
        let context = DataTriggerExecutionContext {
            data_contract: &data_contract,
            owner_id: &top_level_identifier,
            state_repository: &state_repository_mock,
            state_transition_execution_context: &execution_context,
        };
        let result =
            create_masternode_reward_shares_data_trigger(&document_transition, &context, None)
                .await
                .expect("the execution result should be returned");
        assert!(result.is_ok())
    }

    #[tokio::test]
    async fn should_return_error_if_there_are_16_stored_shares() {
        let TestData {
            document_transition,
            sml_store,
            data_contract,
            top_level_identifier,
            identity,
            ..
        } = setup_test();

        let mut state_repository_mock = MockStateRepositoryLike::new();
        state_repository_mock
            .expect_is_in_the_valid_master_nodes_list()
            .returning(move |_| Ok(true));
        state_repository_mock
            .expect_fetch_identity()
            .returning(move |_, _| Ok(Some(identity.clone())));
        let documents_to_return: Vec<Document> = (0..16).map(|_| Document::default()).collect();
        state_repository_mock
            .expect_fetch_documents()
            .return_once(move |_, _, _, _| Ok(documents_to_return));

        let execution_context = StateTransitionExecutionContext::default();
        let context = DataTriggerExecutionContext {
            data_contract: &data_contract,
            owner_id: &top_level_identifier,
            state_repository: &state_repository_mock,
            state_transition_execution_context: &execution_context,
        };

        let result =
            create_masternode_reward_shares_data_trigger(&document_transition, &context, None)
                .await;
        let error = get_data_trigger_error(&result, 0);

        assert_eq!(
            "Reward shares cannot contain more than 16 identities",
            error.to_string()
        );
    }

    #[tokio::test]
    async fn should_pass_on_dry_run() {
        let TestData {
            document_transition,
            data_contract,
            top_level_identifier,
            ..
        } = setup_test();

        let mut state_repository_mock = MockStateRepositoryLike::new();
        state_repository_mock
            .expect_fetch_identity()
            .returning(move |_, _| Ok(None));
        state_repository_mock
            .expect_fetch_documents()
            .returning(move |_, _, _, _| Ok(vec![]));

        let execution_context = StateTransitionExecutionContext::default();
        execution_context.enable_dry_run();

        let context = DataTriggerExecutionContext {
            data_contract: &data_contract,
            owner_id: &top_level_identifier,
            state_repository: &state_repository_mock,
            state_transition_execution_context: &execution_context,
        };
        let result =
            create_masternode_reward_shares_data_trigger(&document_transition, &context, None)
                .await
                .expect("the execution result should be returned");
        assert!(result.is_ok());
    }
}<|MERGE_RESOLUTION|>--- conflicted
+++ resolved
@@ -62,10 +62,7 @@
             .is_in_the_valid_master_nodes_list(context.owner_id.to_buffer())
             .await?;
 
-<<<<<<< HEAD
-=======
         // TODO: bring it back once the SML store is implemented
->>>>>>> 6e46bf05
         // // Do not allow creating document if ownerId is not in SML
         // let sml_store: SMLStore = context.state_repository.fetch_sml_store().await?;
         //
