use std::vec;

use crate::{
    contracts::{
        dashpay_contract, dpns_contract, feature_flags_contract, masternode_reward_shares_contract,
    },
    document::document_transition::Action,
    errors::ProtocolError,
    prelude::Identifier,
    util::string_encoding::Encoding,
};

use super::{DataTrigger, DataTriggerKind};

/// returns Date Triggers filtered out by dataContractId, documentType, transactionAction
pub fn get_data_triggers<'a>(
    data_contract_id: &'a Identifier,
    document_type: &'a str,
    transition_action: Action,
    data_triggers_list: impl IntoIterator<Item = &'a DataTrigger>,
) -> Result<Vec<&'a DataTrigger>, ProtocolError> {
    Ok(data_triggers_list
        .into_iter()
        .filter(|dt| {
            dt.is_matching_trigger_for_data(data_contract_id, document_type, transition_action)
        })
        .collect())
}

pub fn data_triggers() -> Result<Vec<DataTrigger>, ProtocolError> {
    let dpns_data_contract_id =
        Identifier::from_string(&dpns_contract::system_ids().contract_id, Encoding::Base58)?;
    let dpns_owner_id =
        Identifier::from_string(&dpns_contract::system_ids().owner_id, Encoding::Base58)?;

    let dashpay_data_contract_id = Identifier::from_string(
        &dashpay_contract::system_ids().contract_id,
        Encoding::Base58,
    )?;
    let feature_flags_data_contract_id = Identifier::from_string(
        &feature_flags_contract::system_ids().contract_id,
        Encoding::Base58,
    )?;
    let feature_flags_owner_id = Identifier::from_string(
        &feature_flags_contract::system_ids().owner_id,
        Encoding::Base58,
    )?;
    let master_node_reward_shares_contract_id = Identifier::from_string(
        &masternode_reward_shares_contract::system_ids().contract_id,
        Encoding::Base58,
    )?;

    let data_triggers = vec![
        DataTrigger {
            data_contract_id: dpns_data_contract_id,
            document_type: "domain".to_string(),
            transition_action: Action::Create,
            data_trigger_kind: DataTriggerKind::DataTriggerCreateDomain,
            top_level_identity: Some(dpns_owner_id),
        },
        DataTrigger {
            data_contract_id: dpns_data_contract_id,
            document_type: "domain".to_string(),
            transition_action: Action::Replace,
            data_trigger_kind: DataTriggerKind::DataTriggerReject,
            top_level_identity: None,
        },
        DataTrigger {
            data_contract_id: dpns_data_contract_id,
            document_type: "domain".to_string(),
            transition_action: Action::Delete,
            data_trigger_kind: DataTriggerKind::DataTriggerReject,
            top_level_identity: None,
        },
        DataTrigger {
            data_contract_id: dpns_data_contract_id,
            document_type: "preorder".to_string(),
            transition_action: Action::Delete,
            data_trigger_kind: DataTriggerKind::DataTriggerReject,
            top_level_identity: None,
        },
        DataTrigger {
            data_contract_id: dpns_data_contract_id,
            document_type: "preorder".to_string(),
            transition_action: Action::Delete,
            data_trigger_kind: DataTriggerKind::DataTriggerReject,
            top_level_identity: None,
        },
        DataTrigger {
            data_contract_id: dashpay_data_contract_id,
            document_type: "contactRequest".to_string(),
            transition_action: Action::Create,
            data_trigger_kind: DataTriggerKind::CreateDataContractRequest,
            top_level_identity: None,
        },
        DataTrigger {
            data_contract_id: dashpay_data_contract_id,
            document_type: "contactRequest".to_string(),
            transition_action: Action::Replace,
            data_trigger_kind: DataTriggerKind::DataTriggerReject,
            top_level_identity: None,
        },
        DataTrigger {
            data_contract_id: dashpay_data_contract_id,
            document_type: "contactRequest".to_string(),
            transition_action: Action::Delete,
            data_trigger_kind: DataTriggerKind::DataTriggerReject,
            top_level_identity: None,
        },
        DataTrigger {
            data_contract_id: feature_flags_data_contract_id,
            document_type: feature_flags_contract::types::UPDATE_CONSENSUS_PARAMS.to_string(),
            transition_action: Action::Create,
            data_trigger_kind: DataTriggerKind::CrateFeatureFlag,
            top_level_identity: Some(feature_flags_owner_id),
        },
        DataTrigger {
            data_contract_id: feature_flags_data_contract_id,
            document_type: feature_flags_contract::types::UPDATE_CONSENSUS_PARAMS.to_string(),
            transition_action: Action::Replace,
            data_trigger_kind: DataTriggerKind::DataTriggerReject,
            top_level_identity: None,
        },
        DataTrigger {
            data_contract_id: feature_flags_data_contract_id,
            document_type: feature_flags_contract::types::UPDATE_CONSENSUS_PARAMS.to_string(),
            transition_action: Action::Delete,
            data_trigger_kind: DataTriggerKind::DataTriggerReject,
            top_level_identity: None,
        },
        DataTrigger {
<<<<<<< HEAD
            data_contract_id: master_node_reward_shares_contract_id.clone(),
            document_type: "rewardShare".to_string(),
=======
            data_contract_id: master_node_reward_shares_contract_id,
            document_type: feature_flags_contract::types::UPDATE_CONSENSUS_PARAMS.to_string(),
>>>>>>> 7d2c12ce
            transition_action: Action::Create,
            data_trigger_kind: DataTriggerKind::DataTriggerRewardShare,
            top_level_identity: None,
        },
        DataTrigger {
            data_contract_id: master_node_reward_shares_contract_id,
            document_type: "rewardShare".to_string(),
            transition_action: Action::Replace,
            data_trigger_kind: DataTriggerKind::DataTriggerRewardShare,
            top_level_identity: None,
        },
    ];
    Ok(data_triggers)
}<|MERGE_RESOLUTION|>--- conflicted
+++ resolved
@@ -129,13 +129,8 @@
             top_level_identity: None,
         },
         DataTrigger {
-<<<<<<< HEAD
-            data_contract_id: master_node_reward_shares_contract_id.clone(),
-            document_type: "rewardShare".to_string(),
-=======
             data_contract_id: master_node_reward_shares_contract_id,
             document_type: feature_flags_contract::types::UPDATE_CONSENSUS_PARAMS.to_string(),
->>>>>>> 7d2c12ce
             transition_action: Action::Create,
             data_trigger_kind: DataTriggerKind::DataTriggerRewardShare,
             top_level_identity: None,
