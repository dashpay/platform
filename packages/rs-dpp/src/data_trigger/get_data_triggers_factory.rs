--- conflicted
+++ resolved
@@ -141,11 +141,7 @@
         },
         DataTrigger {
             data_contract_id: master_node_reward_shares_contract_id,
-<<<<<<< HEAD
-            document_type: "rewardShare".to_string(),
-=======
             document_type: REWARD_SHARE_DOCUMENT_TYPE.to_string(),
->>>>>>> 6e46bf05
             transition_action: Action::Create,
             data_trigger_kind: DataTriggerKind::DataTriggerRewardShare,
             top_level_identity: None,
