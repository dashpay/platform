--- conflicted
+++ resolved
@@ -2,11 +2,7 @@
 
 use anyhow::Context;
 use anyhow::{anyhow, bail};
-<<<<<<< HEAD
 use platform_value::btreemap_extensions::BTreeValueMapHelper;
-=======
-use itertools::Itertools;
->>>>>>> 398849ca
 use serde_json::{json, Value as JsonValue};
 
 use crate::document::{Document, ExtendedDocument};
@@ -157,7 +153,7 @@
         let documents: Vec<Document> = documents_data
             .into_iter()
             .map(|d| d.try_into().map_err(Into::<ProtocolError>::into))
-            .try_collect()?;
+            .collect::<Result<Vec<Document>, ProtocolError>>()?;
 
         if !is_dry_run {
             if documents.is_empty() {
@@ -216,7 +212,7 @@
     let preorder_documents: Vec<Document> = preorder_documents_data
         .into_iter()
         .map(|d| d.try_into().map_err(Into::<ProtocolError>::into))
-        .try_collect()?;
+        .collect::<Result<Vec<Document>, ProtocolError>>()?;
 
     if is_dry_run {
         return Ok(result);
