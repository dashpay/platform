--- conflicted
+++ resolved
@@ -1,11 +1,6 @@
-<<<<<<< HEAD
 use anyhow::bail;
-=======
+use serde_json::json;
 use std::convert::TryInto;
-
-use anyhow::{anyhow, bail};
->>>>>>> 398849ca
-use serde_json::json;
 
 use crate::contracts::withdrawals_contract;
 use crate::data_trigger::DataTriggerError;
@@ -16,12 +11,8 @@
 use crate::prelude::DocumentTransition;
 use crate::prelude::Identifier;
 use crate::state_repository::StateRepositoryLike;
-<<<<<<< HEAD
+use crate::ProtocolError;
 use platform_value::btreemap_extensions::BTreeValueMapHelper;
-=======
-use crate::ProtocolError;
-use itertools::Itertools;
->>>>>>> 398849ca
 
 pub async fn delete_withdrawal_data_trigger<'a, SR>(
     document_transition: &DocumentTransition,
@@ -57,7 +48,7 @@
     let withdrawals: Vec<Document> = withdrawals_not_converted
         .into_iter()
         .map(|d| d.try_into().map_err(Into::<ProtocolError>::into))
-        .try_collect()?;
+        .collect::<Result<Vec<Document>, ProtocolError>>()?;
 
     let Some(withdrawal) = withdrawals.get(0) else {
         let err = DataTriggerError::DataTriggerConditionError {
