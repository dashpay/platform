#![allow(dead_code)]

extern crate core;

pub use convertible::Convertible;
pub use dash_platform_protocol::DashPlatformProtocol;
pub use errors::*;

mod contracts;
pub mod data_contract;

mod convertible;
pub mod data_trigger;
pub mod decode_protocol_entity_factory;
pub mod document;
pub mod identifier;
pub mod identity;
pub mod metadata;
pub mod state_repository;
pub mod state_transition;
pub mod util;
pub mod version;

pub mod errors;

pub mod schema;
pub mod validation;

mod dash_platform_protocol;

pub mod mocks;

#[cfg(test)]
mod tests;

mod prelude {
    pub use crate::data_contract::DataContract;
    pub use crate::data_trigger::DataTrigger;
    pub use crate::document::document_transition::DocumentTransition;
    pub use crate::document::Document;
    pub use crate::errors::ProtocolError;
    pub use crate::identifier::Identifier;
    pub use crate::identity::Identity;
    pub use crate::identity::IdentityPublicKey;
<<<<<<< HEAD
    pub use crate::validation::ValidationResult;
=======

    pub use super::convertible::Convertible;
>>>>>>> ab2e3ef9
}<|MERGE_RESOLUTION|>--- conflicted
+++ resolved
@@ -42,10 +42,7 @@
     pub use crate::identifier::Identifier;
     pub use crate::identity::Identity;
     pub use crate::identity::IdentityPublicKey;
-<<<<<<< HEAD
     pub use crate::validation::ValidationResult;
-=======
 
     pub use super::convertible::Convertible;
->>>>>>> ab2e3ef9
 }