--- conflicted
+++ resolved
@@ -52,14 +52,14 @@
 pub mod signing;
 #[cfg(feature = "system_contracts")]
 pub mod system_data_contracts;
-<<<<<<< HEAD
+
 mod tokens;
-=======
+
 pub mod voting;
 
 #[cfg(feature = "core-types")]
 pub mod core_types;
->>>>>>> 9cf5f825
+
 pub mod withdrawal;
 
 pub use async_trait;
