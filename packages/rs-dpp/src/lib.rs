<<<<<<< HEAD
extern crate core;

=======
pub mod data_contract;
>>>>>>> 3d840c08
pub mod document;
pub mod identifier;
pub mod identity;
pub mod metadata;
pub mod util;

pub mod errors;

pub mod schema;
pub mod validation;

mod dash_platform_protocol;

pub use dash_platform_protocol::DashPlatformProtocol;
pub use dash_platform_protocol::DashPlatformProtocolInitError;

#[cfg(test)]
mod tests;
pub mod version;<|MERGE_RESOLUTION|>--- conflicted
+++ resolved
@@ -1,9 +1,6 @@
-<<<<<<< HEAD
+pub mod data_contract;
 extern crate core;
 
-=======
-pub mod data_contract;
->>>>>>> 3d840c08
 pub mod document;
 pub mod identifier;
 pub mod identity;
