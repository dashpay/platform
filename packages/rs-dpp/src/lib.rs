#![cfg_attr(docsrs, feature(doc_cfg))]
// Coding conventions
#![forbid(unsafe_code)]
//#![deny(missing_docs)]
#![allow(dead_code)]

extern crate core;

pub use dashcore;

#[cfg(feature = "client")]
pub use dash_platform_protocol::DashPlatformProtocol;
// pub use errors::*;
pub use errors::{CompatibleProtocolVersionIsNotDefinedError, DPPError, DashPlatformProtocolInitError, InvalidVectorSizeError, NonConsensusError, ProtocolError, PublicKeyValidationError, SerdeParsingError};

pub mod data_contract;
pub mod document;
pub mod identifier;
pub mod identity;
pub mod metadata;
#[cfg(feature = "state-transitions")]
pub mod state_transition;
pub mod util;
pub mod version;

pub mod errors;

pub mod schema;
pub mod validation;

#[cfg(feature = "client")]
pub mod dash_platform_protocol;

mod bls;

#[cfg(feature = "fixtures-and-mocks")]
pub mod tests;

pub mod asset_lock;
pub mod balances;
pub mod block;
pub mod fee;
pub mod nft;
pub mod serialization;
#[cfg(any(
    feature = "message-signing",
    feature = "message-signature-verification"
))]
pub mod signing;
#[cfg(feature = "system_contracts")]
pub mod system_data_contracts;
pub mod withdrawal;

pub use async_trait;

pub use bls::*;

pub mod prelude {
    // pub use crate::data_contract::DataContract;
    #[cfg(feature = "extended-document")]
    pub use crate::document::ExtendedDocument;
    // pub use crate::errors::ProtocolError;
    // pub use crate::identity::state_transition::asset_lock_proof::AssetLockProof;
    // pub use crate::identity::Identity;
    // pub use crate::identity::identity_public_key::IdentityPublicKey;
    #[cfg(feature = "validation")]
    pub use crate::validation::ConsensusValidationResult;
<<<<<<< HEAD
    #[ferment_macro::export]
=======

    pub type BlockHeight = u64;

    pub type CoreBlockHeight = u32;
>>>>>>> e80854cf
    pub type TimestampMillis = u64;
    #[ferment_macro::export]
    pub type Revision = u64;
    pub type IdentityNonce = u64;

    /// UserFeeIncrease is the additional percentage of the processing fee.
    /// A 1 here means we pay 1% more in processing fees. A 100 means we pay 100% more.
    pub type UserFeeIncrease = u16;
}

pub use bincode;
#[cfg(all(not(target_arch = "wasm32"), feature = "bls-signatures"))]
pub use bls_signatures;
#[cfg(feature = "system_contracts")]
pub use data_contracts;
#[cfg(feature = "ed25519-dalek")]
pub use ed25519_dalek;
#[cfg(feature = "jsonschema")]
pub use jsonschema;
pub use platform_serialization;
pub use platform_value;<|MERGE_RESOLUTION|>--- conflicted
+++ resolved
@@ -65,14 +65,11 @@
     // pub use crate::identity::identity_public_key::IdentityPublicKey;
     #[cfg(feature = "validation")]
     pub use crate::validation::ConsensusValidationResult;
-<<<<<<< HEAD
-    #[ferment_macro::export]
-=======
 
     pub type BlockHeight = u64;
 
     pub type CoreBlockHeight = u32;
->>>>>>> e80854cf
+    #[ferment_macro::export]
     pub type TimestampMillis = u64;
     #[ferment_macro::export]
     pub type Revision = u64;
