--- conflicted
+++ resolved
@@ -1,23 +1,13 @@
-<<<<<<< HEAD
 use crate::errors::consensus::ConsensusError;
-// use crate::data_contract::JsonValue;
-use crate::validation::JsonSchemaValidator;
-=======
-use crate::consensus::ConsensusError;
-use crate::data_contract::JsonValue;
+//use crate::data_contract::JsonValue;
 use crate::validation::{JsonSchemaValidator, SimpleConsensusValidationResult};
->>>>>>> e80854cf
 use crate::ProtocolError;
 use jsonschema::{JSONSchema, KeywordDefinition};
 use serde_json::json;
 
 impl JsonSchemaValidator {
-<<<<<<< HEAD
+    #[inline(always)]
     pub(super) fn compile_v0(&self, json_schema: &serde_json::Value) -> Result<bool, ProtocolError> {
-=======
-    #[inline(always)]
-    pub(super) fn compile_v0(&self, json_schema: &JsonValue) -> Result<bool, ProtocolError> {
->>>>>>> e80854cf
         if self.is_compiled_v0() {
             return Ok(false);
         }
