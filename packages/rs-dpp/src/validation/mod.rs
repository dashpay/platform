use async_trait::async_trait;

#[cfg(test)]
use mockall::automock;

#[cfg(test)]
use serde_json::Value as JsonValue;

pub use json_schema_validator::JsonSchemaValidator;
pub use validation_result::{SimpleValidationResult, ValidationResult};

use crate::{
    state_transition::state_transition_execution_context::StateTransitionExecutionContext,
    ProtocolError,
};

pub mod byte_array_meta;
mod json_schema_validator;
mod meta_validators;
mod validation_result;

/// Validator validates data of given type
pub trait DataValidator {
    // TODO, when GAT is available remove the reference in method and use: `type Item<'a>`
    type Item;
    fn validate(&self, data: &Self::Item) -> Result<SimpleValidationResult, ProtocolError>;
}

/// Async validator validates data of given type
#[async_trait(?Send)]
pub trait AsyncDataValidator {
    // TODO, when GAT is available remove the reference in method and use: `type Item<'a>`
    type Item;
    async fn validate(&self, data: &Self::Item) -> Result<SimpleValidationResult, ProtocolError>;
}

/// Validator takes additionally an execution context and generates fee
pub trait DataValidatorWithContext {
    // TODO, when GAT is available remove the reference in method and use: `type Item<'a>`
    type Item;
    fn validate(
        &self,
        data: &Self::Item,
        execution_context: &StateTransitionExecutionContext,
    ) -> Result<SimpleValidationResult, ProtocolError>;
}

/// Async validator takes additionally an execution context and generates fee
<<<<<<< HEAD
#[async_trait(?Send)]
=======
#[cfg_attr(test, automock(type Item = JsonValue;))]
#[async_trait]
>>>>>>> 2392d052
pub trait AsyncDataValidatorWithContext {
    // TODO, when GAT is available remove the reference in method and use: `type Item<'a>`
    type Item;
    async fn validate(
        &self,
        data: &Self::Item,
        execution_context: &StateTransitionExecutionContext,
    ) -> Result<SimpleValidationResult, ProtocolError>;
}<|MERGE_RESOLUTION|>--- conflicted
+++ resolved
@@ -46,12 +46,8 @@
 }
 
 /// Async validator takes additionally an execution context and generates fee
-<<<<<<< HEAD
-#[async_trait(?Send)]
-=======
 #[cfg_attr(test, automock(type Item = JsonValue;))]
 #[async_trait]
->>>>>>> 2392d052
 pub trait AsyncDataValidatorWithContext {
     // TODO, when GAT is available remove the reference in method and use: `type Item<'a>`
     type Item;
