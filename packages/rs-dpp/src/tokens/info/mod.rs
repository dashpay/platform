use crate::tokens::info::v0::IdentityTokenInfoV0;
use crate::ProtocolError;
use bincode::Encode;
use derive_more::From;
use platform_serialization::de::Decode;
use platform_serialization_derive::{PlatformDeserialize, PlatformSerialize};
use platform_version::version::PlatformVersion;
use platform_versioning::PlatformVersioned;
#[cfg(feature = "fixtures-and-mocks")]
use serde::{Deserialize, Serialize};

mod methods;
pub mod v0;

#[derive(
    Debug,
    Clone,
    Encode,
    Decode,
    PlatformDeserialize,
    PlatformSerialize,
    PlatformVersioned,
    From,
    PartialEq,
)]
#[platform_serialize(unversioned)] //versioned directly, no need to use platform_version
<<<<<<< HEAD
#[cfg_attr(feature = "apple", ferment_macro::export)]
=======
#[cfg_attr(feature = "fixtures-and-mocks", derive(Serialize, Deserialize))]
>>>>>>> a2bba667
pub enum IdentityTokenInfo {
    V0(IdentityTokenInfoV0),
}

impl IdentityTokenInfo {
    pub fn new(frozen: bool, platform_version: &PlatformVersion) -> Result<Self, ProtocolError> {
        match platform_version
            .dpp
            .token_versions
            .identity_token_info_default_structure_version
        {
            0 => Ok(IdentityTokenInfo::V0(IdentityTokenInfoV0 { frozen })),
            version => Err(ProtocolError::UnknownVersionMismatch {
                method: "IdentityTokenInfo::new".to_string(),
                known_versions: vec![0],
                received: version,
            }),
        }
    }
}<|MERGE_RESOLUTION|>--- conflicted
+++ resolved
@@ -24,11 +24,8 @@
     PartialEq,
 )]
 #[platform_serialize(unversioned)] //versioned directly, no need to use platform_version
-<<<<<<< HEAD
+#[cfg_attr(feature = "fixtures-and-mocks", derive(Serialize, Deserialize))]
 #[cfg_attr(feature = "apple", ferment_macro::export)]
-=======
-#[cfg_attr(feature = "fixtures-and-mocks", derive(Serialize, Deserialize))]
->>>>>>> a2bba667
 pub enum IdentityTokenInfo {
     V0(IdentityTokenInfoV0),
 }
