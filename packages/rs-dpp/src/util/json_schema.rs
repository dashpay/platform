use anyhow::{anyhow, bail};
use platform_value::Value;
// use serde_json::Value as JsonValue;

<<<<<<< HEAD
use crate::errors::ProtocolError;
=======
use crate::data_contract::errors::DataContractError;
use crate::identifier;
>>>>>>> e80854cf

pub trait JsonSchemaExt {
    /// returns true if json value contains property 'type`, and it equals 'object'
    fn is_type_of_object(&self) -> bool;
    /// returns true if json value contains property 'type`, and it equals 'array'
    fn is_type_of_array(&self) -> bool;
    /// returns true if json value contains property `byteArray` and it equals true
    fn is_type_of_byte_array(&self) -> bool;
    /// returns true if json value contains property 'type`, and it equals 'string'
    fn is_type_of_string(&self) -> bool;
    /// returns the properties of Json Schema object
    fn get_schema_properties(&self) -> Result<&serde_json::Value, anyhow::Error>;
    /// returns the required fields of Json Schema object
    fn get_schema_required_fields(&self) -> Result<Vec<&str>, anyhow::Error>;
    /// returns the indexes from Json Schema
    // fn get_indices<I: FromIterator<Index>>(&self) -> Result<I, anyhow::Error>;
    /// returns the indexes from Json Schema
    // fn get_indices_map<I: FromIterator<(String, Index)>>(&self) -> Result<I, anyhow::Error>;
    /// returns true if json value contains property `contentMediaType` and it equals to Identifier
    fn is_type_of_identifier(&self) -> bool;
}

pub fn resolve_uri<'a>(value: &'a Value, uri: &str) -> Result<&'a Value, DataContractError> {
    if !uri.starts_with("#/") {
        return Err(DataContractError::InvalidURI(
            "only local uri references are allowed".to_string(),
        ));
    }

    let string_path = uri.strip_prefix("#/").unwrap().replace('/', ".");
    value.get_value_at_path(&string_path).map_err(|e| e.into())
}

impl JsonSchemaExt for serde_json::Value {
    fn get_schema_required_fields(&self) -> Result<Vec<&str>, anyhow::Error> {
        if let serde_json::Value::Object(ref map) = self {
            let required = map.get("required");
            if required.is_none() {
                return Ok(vec![]);
            }
            if let serde_json::Value::Array(required_list) = required.unwrap() {
                return required_list
                    .iter()
                    .map(|v| v.as_str())
                    .collect::<Option<Vec<&str>>>()
                    .ok_or_else(|| anyhow!("unable to convert list of required fields to string"));
            }
            bail!("the 'required' property is not array");
        }
        bail!("the json value is not a map");
    }

    fn is_type_of_string(&self) -> bool {
        if let serde_json::Value::Object(ref map) = self {
            if let Some(serde_json::Value::String(schema_type)) = map.get("type") {
                return schema_type == "string";
            }
        }
        false
    }

    fn is_type_of_object(&self) -> bool {
        if let serde_json::Value::Object(ref map) = self {
            if let Some(serde_json::Value::String(schema_type)) = map.get("type") {
                return schema_type == "object";
            }
        }
        false
    }

    fn is_type_of_array(&self) -> bool {
        if let serde_json::Value::Object(ref map) = self {
            if let Some(serde_json::Value::String(schema_type)) = map.get("type") {
                return schema_type == "array";
            }
        }
        false
    }

    fn is_type_of_byte_array(&self) -> bool {
        if let serde_json::Value::Object(ref map) = self {
            if let Some(serde_json::Value::Bool(is_byte_array)) = map.get("byteArray") {
                return *is_byte_array;
            }
        }
        false
    }

    fn get_schema_properties(&self) -> Result<&serde_json::Value, anyhow::Error> {
        if let serde_json::Value::Object(ref map) = self {
            return map
                .get("properties")
                .ok_or_else(|| anyhow!("Couldn't find 'properties' in '{:?}'", map));
        }
        bail!("the {:?} isn't an map", self);
    }

    // TODO: Why we are doing this?
    // fn get_indices<I: FromIterator<Index>>(&self) -> Result<I, anyhow::Error> {
    //     let indices_with_raw_properties: Vec<IndexWithRawProperties> = match self.get("indices") {
    //         Some(raw_indices) => serde_json::from_value(raw_indices.to_owned())?,
    //
    //         None => vec![],
    //     };
    //
    //     indices_with_raw_properties
    //         .into_iter()
    //         .map(Index::try_from)
    //         .collect::<Result<I, anyhow::Error>>()
    // }

    fn is_type_of_identifier(&self) -> bool {
        if let serde_json::Value::Object(ref map) = self {
            if let Some(serde_json::Value::String(media_type)) = map.get("contentMediaType") {
                return media_type == platform_value::IDENTIFIER_MEDIA_TYPE;
            }
        }
        false
    }

    // TODO: Why do we need this?
    // fn get_indices_map<I: FromIterator<(String, Index)>>(&self) -> Result<I, Error> {
    //     let indices_with_raw_properties: Vec<IndexWithRawProperties> = match self.get("indices") {
    //         Some(raw_indices) => serde_json::from_value(raw_indices.to_owned())?,
    //
    //         None => vec![],
    //     };
    //
    //     indices_with_raw_properties
    //         .into_iter()
    //         .map(|r| {
    //             let index = Index::try_from(r)?;
    //             Ok((index.name().clone(), index))
    //         })
    //         .collect::<Result<I, anyhow::Error>>()
    // }
}

#[cfg(test)]
mod test {

    use crate::data_contract::document_type::accessors::DocumentTypeV0Getters;
    use crate::data_contract::document_type::DocumentType;

    use platform_value::Identifier;
    use platform_version::version::LATEST_PLATFORM_VERSION;
    use serde_json::json;

    #[test]
    fn test_extract_indices() {
        let input = json!({
            "type": "object",
            "indices": [
                {
                    "properties": [
                        {
                            "$ownerId": "asc"
                        }
                    ],
                    "name": "&ownerId",
                    "unique": true
                },
                {
                    "properties": [
                        {
                            "$ownerId": "asc"
                        },
                        {
                            "$updatedAt": "asc"
                        }
                    ],
                    "name": "&ownerId&updatedAt"
                }
            ],
            "properties": {
                "avatarUrl": {
                    "type": "string",
                    "format": "uri",
                    "maxLength": 2048,
                    "position": 0
                },
                "publicMessage": {
                    "type": "string",
                    "maxLength": 140,
                    "position": 1
                },
                "displayName": {
                    "type": "string",
                    "maxLength": 25,
                    "position": 2
                }
            },
            "required": [
                "$createdAt",
                "$updatedAt"
            ],
            "additionalProperties": false
        });

        let platform_value = platform_value::to_value(input).unwrap();

        let document_type = DocumentType::try_from_schema(
            Identifier::random(),
            "doc",
            platform_value,
            None,
            false,
            false,
            false,
            false,
            &mut vec![],
            LATEST_PLATFORM_VERSION,
        )
        .unwrap();

        let indices = document_type.indices();

        assert_eq!(indices.len(), 2);

        assert_eq!(indices[0].name, "&ownerId");
        assert_eq!(indices[0].properties.len(), 1);
        assert_eq!(indices[0].properties[0].name, "$ownerId");
        assert!(indices[0].properties[0].ascending);
        assert!(indices[0].unique);

        assert_eq!(indices[1].name, "&ownerId&updatedAt");
        assert_eq!(indices[1].properties.len(), 2);
        assert_eq!(indices[1].properties[0].name, "$ownerId");
        assert_eq!(indices[1].properties[1].name, "$updatedAt");
        assert!(!indices[1].unique);
    }
}<|MERGE_RESOLUTION|>--- conflicted
+++ resolved
@@ -2,12 +2,8 @@
 use platform_value::Value;
 // use serde_json::Value as JsonValue;
 
-<<<<<<< HEAD
-use crate::errors::ProtocolError;
-=======
 use crate::data_contract::errors::DataContractError;
 use crate::identifier;
->>>>>>> e80854cf
 
 pub trait JsonSchemaExt {
     /// returns true if json value contains property 'type`, and it equals 'object'
