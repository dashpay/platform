--- conflicted
+++ resolved
@@ -1,12 +1,8 @@
 use ciborium::value::Value as CborValue;
-<<<<<<< HEAD
+use std::convert::TryFrom;
+use std::{collections::BTreeMap, convert::TryInto};
 use std::borrow::Borrow;
-use std::convert::TryFrom;
 use std::iter::FromIterator;
-=======
-use std::convert::TryFrom;
->>>>>>> 909e9d7f
-use std::{collections::BTreeMap, convert::TryInto};
 
 use crate::util::cbor_value::value_to_hash;
 use crate::ProtocolError;
@@ -16,7 +12,6 @@
     fn get_identifier(&self, key: &str) -> Result<[u8; 32], ProtocolError>;
     fn get_optional_string(&self, key: &str) -> Result<Option<String>, ProtocolError>;
     fn get_string(&self, key: &str) -> Result<String, ProtocolError>;
-<<<<<<< HEAD
     fn get_optional_str(&self, key: &str) -> Result<Option<&str>, ProtocolError>;
     fn get_str(&self, key: &str) -> Result<&str, ProtocolError>;
     fn get_optional_integer<T: TryFrom<i128>>(&self, key: &str)
@@ -52,9 +47,6 @@
         &'a self,
         key: &str,
     ) -> Result<I, ProtocolError>;
-=======
-    fn get_integer<T: TryFrom<i128>>(&self, key: &str) -> Result<T, ProtocolError>;
->>>>>>> 909e9d7f
 }
 
 pub trait CborMapExtension {
@@ -91,7 +83,6 @@
     }
 
     fn get_string(&self, key: &str) -> Result<String, ProtocolError> {
-<<<<<<< HEAD
         self.get_optional_string(key)?
             .ok_or_else(|| ProtocolError::DecodingError(format!("unable to get property {key}")))
     }
@@ -242,27 +233,6 @@
                     .ok_or_else(|| ProtocolError::DecodingError(format!("{key} must be a map")))
             })
             .transpose()
-=======
-        Ok(self
-            .get(key)
-            .ok_or_else(|| ProtocolError::DecodingError(format!("unable to get {key}")))?
-            .as_text()
-            .ok_or_else(|| ProtocolError::DecodingError(format!("expect {key} to be a string")))?
-            .to_string())
-    }
-
-    fn get_integer<T: TryFrom<i128>>(&self, key: &str) -> Result<T, ProtocolError> {
-        i128::from(
-            self.get(key)
-                .ok_or_else(|| {
-                    ProtocolError::DecodingError(format!("unable to get property {key}"))
-                })?
-                .as_integer()
-                .ok_or_else(|| ProtocolError::DecodingError(format!("{key} must be an integer")))?,
-        )
-        .try_into()
-        .map_err(|_| ProtocolError::DecodingError(format!("{key} is out of required bounds")))
->>>>>>> 909e9d7f
     }
 
     fn get_inner_borrowed_str_value_map<'a, I: FromIterator<(String, &'a ciborium::Value)>>(
