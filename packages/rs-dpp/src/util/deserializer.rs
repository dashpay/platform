--- conflicted
+++ resolved
@@ -5,32 +5,10 @@
 #[cfg(feature = "cbor")]
 use crate::errors::consensus::ConsensusError;
 use integer_encoding::VarInt;
-<<<<<<< HEAD
 use versioned_feature_core::FeatureVersion;
-use serde_json::{Map, Number, Value};
-// use serde_json::{Map, Number, Value as JsonValue};
 
 use crate::errors::ProtocolError;
 
-pub fn parse_protocol_version(
-    protocol_bytes: &[u8],
-    json_map: &mut Map<String, Value>,
-) -> Result<(), ProtocolError> {
-    let protocol_version = get_protocol_version(protocol_bytes)?;
-
-    json_map.insert(
-        String::from("$protocolVersion"),
-        Value::Number(Number::from(protocol_version)),
-    );
-    Ok(())
-}
-
-=======
-use platform_version::version::FeatureVersion;
-
-use crate::errors::ProtocolError;
-
->>>>>>> 67766514
 /// A protocol version
 #[ferment_macro::export]
 pub type ProtocolVersion = u32;
