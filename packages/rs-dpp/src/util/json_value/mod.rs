--- conflicted
+++ resolved
@@ -168,8 +168,6 @@
         }
         bail!(
             "getting property '{}' failed: {:?} isn't a String",
-<<<<<<< HEAD
-=======
             property_name,
             property_value
         );
@@ -216,7 +214,6 @@
         }
         bail!(
             "getting property '{}' failed: {:?} isn't a number",
->>>>>>> 56f05a95
             property_name,
             property_value
         );
