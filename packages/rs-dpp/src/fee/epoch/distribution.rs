// MIT LICENSE
//
// Copyright (c) 2021 Dash Core Group
//
// Permission is hereby granted, free of charge, to any
// person obtaining a copy of this software and associated
// documentation files (the "Software"), to deal in the
// Software without restriction, including without
// limitation the rights to use, copy, modify, merge,
// publish, distribute, sublicense, and/or sell copies of
// the Software, and to permit persons to whom the Software
// is furnished to do so, subject to the following
// conditions:
//
// The above copyright notice and this permission notice
// shall be included in all copies or substantial portions
// of the Software.
//
// THE SOFTWARE IS PROVIDED "AS IS", WITHOUT WARRANTY OF
// ANY KIND, EXPRESS OR IMPLIED, INCLUDING BUT NOT LIMITED
// TO THE WARRANTIES OF MERCHANTABILITY, FITNESS FOR A
// PARTICULAR PURPOSE AND NONINFRINGEMENT. IN NO EVENT
// SHALL THE AUTHORS OR COPYRIGHT HOLDERS BE LIABLE FOR ANY
// CLAIM, DAMAGES OR OTHER LIABILITY, WHETHER IN AN ACTION
// OF CONTRACT, TORT OR OTHERWISE, ARISING FROM, OUT OF OR
// IN CONNECTION WITH THE SOFTWARE OR THE USE OR OTHER
// DEALINGS IN THE SOFTWARE.
//

//! Storage fee distribution into epochs
//!
//! Data is stored in Platform "forever" currently, which is 50 eras (50 years by default).
//! To incentivise masternodes to continue store and serve this data,
//! payments are distributed for entire period split into epochs.
//! Every epoch, new aggregated storage fees are distributed among epochs
//! and masternodes receive payouts for previous epoch.
//!

use crate::fee::epoch::{EpochIndex, SignedCreditsPerEpoch, PERPETUAL_STORAGE_ERAS};
use rust_decimal::prelude::*;
use rust_decimal::Decimal;
use rust_decimal_macros::dec;
use std::cmp::Ordering;

use crate::balances::credits::Credits;
use crate::ProtocolError;
use std::ops::Mul;

// TODO: Should be updated from the doc

/// The amount of the perpetual storage fee to be paid out to masternodes per era. Adds up to 1.
#[rustfmt::skip]
pub const FEE_DISTRIBUTION_TABLE: [Decimal; PERPETUAL_STORAGE_ERAS as usize] = [
    dec!(0.05000), dec!(0.04800), dec!(0.04600), dec!(0.04400), dec!(0.04200),
    dec!(0.04000), dec!(0.03850), dec!(0.03700), dec!(0.03550), dec!(0.03400),
    dec!(0.03250), dec!(0.03100), dec!(0.02950), dec!(0.02850), dec!(0.02750),
    dec!(0.02650), dec!(0.02550), dec!(0.02450), dec!(0.02350), dec!(0.02250),
    dec!(0.02150), dec!(0.02050), dec!(0.01950), dec!(0.01875), dec!(0.01800),
    dec!(0.01725), dec!(0.01650), dec!(0.01575), dec!(0.01500), dec!(0.01425),
    dec!(0.01350), dec!(0.01275), dec!(0.01200), dec!(0.01125), dec!(0.01050),
    dec!(0.00975), dec!(0.00900), dec!(0.00825), dec!(0.00750), dec!(0.00675),
    dec!(0.00600), dec!(0.00525), dec!(0.00475), dec!(0.00425), dec!(0.00375),
    dec!(0.00325), dec!(0.00275), dec!(0.00225), dec!(0.00175), dec!(0.00125),
];

type DistributionAmount = Credits;
type DistributionLeftovers = Credits;

/// Distributes storage fees to epochs into `SignedCreditsPerEpoch` and returns leftovers
pub fn distribute_storage_fee_to_epochs_collection(
    credits_per_epochs: &mut SignedCreditsPerEpoch,
    storage_fee: Credits,
    start_epoch_index: EpochIndex,
    epochs_per_era: u16,
) -> Result<DistributionLeftovers, ProtocolError> {
    distribution_storage_fee_to_epochs_map(
        storage_fee,
        start_epoch_index,
        |epoch_index, epoch_fee_share| {
            let epoch_credits = credits_per_epochs.entry(epoch_index).or_default();

            *epoch_credits = epoch_credits
                .checked_add_unsigned(epoch_fee_share)
                .ok_or_else(|| {
                    ProtocolError::Overflow(
                        "updated epoch credits are not fitting to credits max size",
                    )
                })?;

            Ok(())
        },
        epochs_per_era,
    )
}

/// Distributes refunds to epochs into `SignedCreditsPerEpoch` and returns leftovers
/// It skips epochs up to specified `skip_until_epoch_index`
pub fn subtract_refunds_from_epoch_credits_collection(
    credits_per_epochs: &mut SignedCreditsPerEpoch,
    storage_fee: Credits,
    start_epoch_index: EpochIndex,
    current_epoch_index: EpochIndex,
    epochs_per_era: u16,
) -> Result<(), ProtocolError> {
    let leftovers = refund_storage_fee_to_epochs_map(
        storage_fee,
        start_epoch_index,
        current_epoch_index + 1,
        |epoch_index, epoch_fee_share| {
            let epoch_credits = credits_per_epochs.entry(epoch_index).or_default();

            *epoch_credits = epoch_credits
                .checked_sub_unsigned(epoch_fee_share)
                .ok_or_else(|| {
                    ProtocolError::Overflow(
                        "updated epoch credits are not fitting to credits min size",
                    )
                })?;

            Ok(())
        },
        epochs_per_era,
    )?;

    // We need to remove the leftovers from the current epoch
    if leftovers > 0 {
        let epoch_credits = credits_per_epochs.entry(current_epoch_index).or_default();

        *epoch_credits = epoch_credits
            .checked_sub_unsigned(leftovers)
            .ok_or_else(|| {
                ProtocolError::Overflow("updated epoch credits are not fitting to credits min size")
            })?;
    }

    Ok(())
}

/// Calculates leftovers and amount of credits by distributing storage fees to epochs
pub fn calculate_storage_fee_refund_amount_and_leftovers(
    storage_fee: Credits,
    start_epoch_index: EpochIndex,
    current_epoch_index: EpochIndex,
    epochs_per_era: u16,
) -> Result<(DistributionAmount, DistributionLeftovers), ProtocolError> {
    let mut skipped_amount = 0;

    let leftovers = distribution_storage_fee_to_epochs_map(
        storage_fee,
        start_epoch_index,
        |epoch_index, epoch_fee_share| {
            if epoch_index < current_epoch_index + 1 {
                skipped_amount += epoch_fee_share;
            }

            Ok(())
        },
        epochs_per_era,
    )?;

    Ok((storage_fee - skipped_amount - leftovers, leftovers))
}

fn original_removed_credits_multiplier_from(
    start_epoch_index: EpochIndex,
    start_repayment_from_epoch_index: EpochIndex,
    epochs_per_era: u16,
) -> Decimal {
    let paid_epochs = start_repayment_from_epoch_index - start_epoch_index;

    let current_era = (paid_epochs / epochs_per_era) as usize;

    let ratio_used: Decimal =
        FEE_DISTRIBUTION_TABLE
            .iter()
            .enumerate()
            .filter_map(|(era, epoch_multiplier)| match era.cmp(&current_era) {
                Ordering::Less => None,
                Ordering::Equal => {
                    let amount_epochs_left_in_era = epochs_per_era - paid_epochs % epochs_per_era;
                    Some(epoch_multiplier.mul(
                        Decimal::from(amount_epochs_left_in_era) / Decimal::from(epochs_per_era),
                    ))
                }
                Ordering::Greater => Some(*epoch_multiplier),
            })
            .sum();

    dec!(1) / ratio_used
}

/// Let's imagine that we are refunding something from epoch 5
/// We are at Epoch 12
/// The refund amount is from Epoch 13 (current + 1) to Epoch 1005 (5 + 1000)
/// We need to figure out the amount extra those 8 costed
fn restore_original_removed_credits_amount(
    refund_amount: Decimal,
    start_epoch_index: EpochIndex,
    start_repayment_from_epoch_index: EpochIndex,
    epochs_per_era: u16,
) -> Result<Decimal, ProtocolError> {
    let multiplier = original_removed_credits_multiplier_from(
        start_epoch_index,
        start_repayment_from_epoch_index,
        epochs_per_era,
    );

    refund_amount
        .checked_mul(multiplier)
        .ok_or(ProtocolError::Overflow(
            "overflow when multiplying with the multiplier (this should be impossible)",
        ))
}

/// Distributes storage fees to epochs and call function for each epoch.
/// Returns leftovers
fn distribution_storage_fee_to_epochs_map<F>(
    storage_fee: Credits,
    start_epoch_index: EpochIndex,
    mut map_function: F,
    epochs_per_era: u16,
) -> Result<DistributionLeftovers, ProtocolError>
where
    F: FnMut(EpochIndex, Credits) -> Result<(), ProtocolError>,
{
    if storage_fee == 0 {
        return Ok(0);
    }

    let storage_fee_dec: Decimal = storage_fee.into();

    let mut distribution_leftover_credits = storage_fee;

    let epochs_per_era_dec = Decimal::from(epochs_per_era);

    for era in 0..PERPETUAL_STORAGE_ERAS {
        let distribution_for_that_era_ratio = FEE_DISTRIBUTION_TABLE[era as usize];

        let era_fee_share = storage_fee_dec * distribution_for_that_era_ratio;

        let epoch_fee_share_dec = era_fee_share / epochs_per_era_dec;

        let epoch_fee_share: Credits = epoch_fee_share_dec
            .floor()
            .to_u64()
            .ok_or_else(|| ProtocolError::Overflow("storage fees are not fitting in a u64"))?;

        let era_start_epoch_index = start_epoch_index + epochs_per_era * era;

        for epoch_index in era_start_epoch_index..era_start_epoch_index + epochs_per_era {
            map_function(epoch_index, epoch_fee_share)?;

            distribution_leftover_credits = distribution_leftover_credits
                .checked_sub(epoch_fee_share)
                .ok_or(ProtocolError::Overflow(
                    "leftovers bigger than initial value",
                ))?;
        }
    }

    Ok(distribution_leftover_credits)
}

/// Distributes recovered by multiplier original removed
/// credits to epochs and call function for each epoch.
/// Leftovers are added to current epoch
fn refund_storage_fee_to_epochs_map<F>(
    storage_fee: Credits,
    start_epoch_index: EpochIndex,
    skip_until_epoch_index: EpochIndex,
    mut map_function: F,
    epochs_per_era: u16,
) -> Result<DistributionLeftovers, ProtocolError>
where
    F: FnMut(EpochIndex, Credits) -> Result<(), ProtocolError>,
{
    if storage_fee == 0 {
        return Ok(0);
    }

    let storage_fee_dec: Decimal = storage_fee.into();

    let mut distribution_leftover_credits = storage_fee;

    let epochs_per_era_dec = Decimal::from(epochs_per_era);

    let start_era: u16 = (skip_until_epoch_index - start_epoch_index) / epochs_per_era;

    // Let's imagine that we are refunding something from epoch 5
    // We are at Epoch 12
    // The refund amount is from Epoch 13 (current + 1) to Epoch 1005 (5 + 1000)
    // We need to figure out the amount extra those 8 costed
    let estimated_storage_fee_dec = restore_original_removed_credits_amount(
        storage_fee_dec,
        start_epoch_index,
        skip_until_epoch_index,
        epochs_per_era,
    )?;

    for era in start_era..PERPETUAL_STORAGE_ERAS {
        let distribution_for_that_era_ratio = FEE_DISTRIBUTION_TABLE[era as usize];

        let estimated_era_fee_share = estimated_storage_fee_dec * distribution_for_that_era_ratio;

        let estimated_epoch_fee_share_dec = estimated_era_fee_share / epochs_per_era_dec;

        let estimated_epoch_fee_share: Credits = estimated_epoch_fee_share_dec
            .floor()
            .to_u64()
            .ok_or_else(|| ProtocolError::Overflow("storage fees are not fitting in a u64"))?;

        let era_start_epoch_index = if era == start_era {
            skip_until_epoch_index
        } else {
            start_epoch_index + epochs_per_era * era
        };

        let era_end_epoch_index = start_epoch_index + ((era + 1) * epochs_per_era);

        for epoch_index in era_start_epoch_index..era_end_epoch_index {
            map_function(epoch_index, estimated_epoch_fee_share)?;

            distribution_leftover_credits = distribution_leftover_credits
                .checked_sub(estimated_epoch_fee_share)
                .ok_or(ProtocolError::Overflow(
                    "leftovers bigger than initial value",
                ))?;
        }
    }
    Ok(distribution_leftover_credits)
}

#[cfg(test)]
mod tests {
    use super::*;
    use crate::fee::epoch::GENESIS_EPOCH_INDEX;
<<<<<<< HEAD

=======
>>>>>>> 02d74e38
    use rust_decimal::Decimal;
    use rust_decimal_macros::dec;

    mod original_removed_credits_multiplier_from {
        use super::*;

        #[test]
        fn should_create_multiplier_for_epochs_since_the_beginning() {
            // the multiplier should be
            let epoch_0_cost = dec!(0.05000) / dec!(20.0);
            let multiplier_should_be = dec!(1.0) / (dec!(1.0) - epoch_0_cost);

            let multiplier = original_removed_credits_multiplier_from(0, 1, 20);

            assert_eq!(multiplier_should_be, multiplier);
        }

        #[test]
        fn should_create_multiplier_for_epochs_since_24_and_repaid_since_43() {
            // there were 19 epochs
            let epoch_0_cost = dec!(19.0) * dec!(0.05000) / dec!(20.0);

            let multiplier_should_be = dec!(1.0) / (dec!(1.0) - epoch_0_cost);

            let multiplier = original_removed_credits_multiplier_from(24, 43, 20);

            assert_eq!(multiplier_should_be, multiplier);
        }
    }

    mod fee_distribution_table {
        use super::*;

        #[test]
        fn should_have_sum_of_1() {
            assert_eq!(FEE_DISTRIBUTION_TABLE.iter().sum::<Decimal>(), dec!(1.0),);
        }

        #[test]
        fn should_distribute_value() {
            let value = Decimal::from(i64::MAX);

            let calculated_value: Decimal = FEE_DISTRIBUTION_TABLE
                .into_iter()
                .map(|ratio| value * ratio)
                .sum();

            assert_eq!(calculated_value, value);
        }
    }

    mod distribution_storage_fee_to_epochs_map {
        use super::*;

        #[test]
        fn should_distribute_nothing_if_storage_fees_are_zero() {
            let mut calls = 0;

            let leftovers = distribution_storage_fee_to_epochs_map(
                0,
                GENESIS_EPOCH_INDEX,
                |_, _| {
                    calls += 1;

                    Ok(())
                },
                20,
            )
            .expect("should distribute storage fee");

            assert_eq!(calls, 0);
            assert_eq!(leftovers, 0);
        }

        #[test]
        fn should_call_function_for_each_epoch_for_50_eras_sequentially() {
            let mut calls = 0;

            let mut previous_epoch_index = -1;

            let leftovers = distribution_storage_fee_to_epochs_map(
                100000,
                GENESIS_EPOCH_INDEX,
                |epoch_index, _| {
                    assert_eq!(epoch_index as i32, previous_epoch_index + 1);
                    previous_epoch_index = epoch_index as i32;

                    calls += 1;

                    Ok(())
                },
                20,
            )
            .expect("should distribute storage fee");

            assert_eq!(calls, 1000); //20*50
            assert_eq!(leftovers, 360);
        }
    }

    mod distribute_storage_fee_to_epochs_collection {
        use super::*;
        use crate::balances::credits::{Creditable, MAX_CREDITS};
        use crate::fee::SignedCredits;

        #[test]
        fn should_distribute_max_credits_value_without_overflow() {
            let storage_fee = MAX_CREDITS;

            let mut credits_per_epochs = SignedCreditsPerEpoch::default();

            let leftovers = distribute_storage_fee_to_epochs_collection(
                &mut credits_per_epochs,
                storage_fee,
                GENESIS_EPOCH_INDEX,
                20,
            )
            .expect("should distribute storage fee");

            // check leftover
            assert_eq!(leftovers, 507);
        }

        #[test]
        fn should_deterministically_distribute_fees() {
            let storage_fee = 1000000;
            let current_epoch_index = 42;

            let mut credits_per_epochs = SignedCreditsPerEpoch::default();

            let leftovers = distribute_storage_fee_to_epochs_collection(
                &mut credits_per_epochs,
                storage_fee,
                current_epoch_index,
                20,
            )
            .expect("should distribute storage fee");

            // check leftover
            assert_eq!(leftovers, 180);

            // compare them with reference table for 20 epochs per era (1000)
            #[rustfmt::skip]
                let reference_fees: [SignedCredits; 1000] = [
                2500, 2500, 2500, 2500, 2500, 2500, 2500, 2500, 2500, 2500, 2500, 2500, 2500, 2500,
                2500, 2500, 2500, 2500, 2500, 2500, 2400, 2400, 2400, 2400, 2400, 2400, 2400, 2400,
                2400, 2400, 2400, 2400, 2400, 2400, 2400, 2400, 2400, 2400, 2400, 2400, 2300, 2300,
                2300, 2300, 2300, 2300, 2300, 2300, 2300, 2300, 2300, 2300, 2300, 2300, 2300, 2300,
                2300, 2300, 2300, 2300, 2200, 2200, 2200, 2200, 2200, 2200, 2200, 2200, 2200, 2200,
                2200, 2200, 2200, 2200, 2200, 2200, 2200, 2200, 2200, 2200, 2100, 2100, 2100, 2100,
                2100, 2100, 2100, 2100, 2100, 2100, 2100, 2100, 2100, 2100, 2100, 2100, 2100, 2100,
                2100, 2100, 2000, 2000, 2000, 2000, 2000, 2000, 2000, 2000, 2000, 2000, 2000, 2000,
                2000, 2000, 2000, 2000, 2000, 2000, 2000, 2000, 1925, 1925, 1925, 1925, 1925, 1925,
                1925, 1925, 1925, 1925, 1925, 1925, 1925, 1925, 1925, 1925, 1925, 1925, 1925, 1925,
                1850, 1850, 1850, 1850, 1850, 1850, 1850, 1850, 1850, 1850, 1850, 1850, 1850, 1850,
                1850, 1850, 1850, 1850, 1850, 1850, 1775, 1775, 1775, 1775, 1775, 1775, 1775, 1775,
                1775, 1775, 1775, 1775, 1775, 1775, 1775, 1775, 1775, 1775, 1775, 1775, 1700, 1700,
                1700, 1700, 1700, 1700, 1700, 1700, 1700, 1700, 1700, 1700, 1700, 1700, 1700, 1700,
                1700, 1700, 1700, 1700, 1625, 1625, 1625, 1625, 1625, 1625, 1625, 1625, 1625, 1625,
                1625, 1625, 1625, 1625, 1625, 1625, 1625, 1625, 1625, 1625, 1550, 1550, 1550, 1550,
                1550, 1550, 1550, 1550, 1550, 1550, 1550, 1550, 1550, 1550, 1550, 1550, 1550, 1550,
                1550, 1550, 1475, 1475, 1475, 1475, 1475, 1475, 1475, 1475, 1475, 1475, 1475, 1475,
                1475, 1475, 1475, 1475, 1475, 1475, 1475, 1475, 1425, 1425, 1425, 1425, 1425, 1425,
                1425, 1425, 1425, 1425, 1425, 1425, 1425, 1425, 1425, 1425, 1425, 1425, 1425, 1425,
                1375, 1375, 1375, 1375, 1375, 1375, 1375, 1375, 1375, 1375, 1375, 1375, 1375, 1375,
                1375, 1375, 1375, 1375, 1375, 1375, 1325, 1325, 1325, 1325, 1325, 1325, 1325, 1325,
                1325, 1325, 1325, 1325, 1325, 1325, 1325, 1325, 1325, 1325, 1325, 1325, 1275, 1275,
                1275, 1275, 1275, 1275, 1275, 1275, 1275, 1275, 1275, 1275, 1275, 1275, 1275, 1275,
                1275, 1275, 1275, 1275, 1225, 1225, 1225, 1225, 1225, 1225, 1225, 1225, 1225, 1225,
                1225, 1225, 1225, 1225, 1225, 1225, 1225, 1225, 1225, 1225, 1175, 1175, 1175, 1175,
                1175, 1175, 1175, 1175, 1175, 1175, 1175, 1175, 1175, 1175, 1175, 1175, 1175, 1175,
                1175, 1175, 1125, 1125, 1125, 1125, 1125, 1125, 1125, 1125, 1125, 1125, 1125, 1125,
                1125, 1125, 1125, 1125, 1125, 1125, 1125, 1125, 1075, 1075, 1075, 1075, 1075, 1075,
                1075, 1075, 1075, 1075, 1075, 1075, 1075, 1075, 1075, 1075, 1075, 1075, 1075, 1075,
                1025, 1025, 1025, 1025, 1025, 1025, 1025, 1025, 1025, 1025, 1025, 1025, 1025, 1025,
                1025, 1025, 1025, 1025, 1025, 1025, 975, 975, 975, 975, 975, 975, 975, 975, 975,
                975, 975, 975, 975, 975, 975, 975, 975, 975, 975, 975, 937, 937, 937, 937, 937,
                937, 937, 937, 937, 937, 937, 937, 937, 937, 937, 937, 937, 937, 937, 937, 900,
                900, 900, 900, 900, 900, 900, 900, 900, 900, 900, 900, 900, 900, 900, 900, 900,
                900, 900, 900, 862, 862, 862, 862, 862, 862, 862, 862, 862, 862, 862, 862, 862,
                862, 862, 862, 862, 862, 862, 862, 825, 825, 825, 825, 825, 825, 825, 825, 825,
                825, 825, 825, 825, 825, 825, 825, 825, 825, 825, 825, 787, 787, 787, 787, 787,
                787, 787, 787, 787, 787, 787, 787, 787, 787, 787, 787, 787, 787, 787, 787, 750,
                750, 750, 750, 750, 750, 750, 750, 750, 750, 750, 750, 750, 750, 750, 750, 750,
                750, 750, 750, 712, 712, 712, 712, 712, 712, 712, 712, 712, 712, 712, 712, 712,
                712, 712, 712, 712, 712, 712, 712, 675, 675, 675, 675, 675, 675, 675, 675, 675,
                675, 675, 675, 675, 675, 675, 675, 675, 675, 675, 675, 637, 637, 637, 637, 637,
                637, 637, 637, 637, 637, 637, 637, 637, 637, 637, 637, 637, 637, 637, 637, 600,
                600, 600, 600, 600, 600, 600, 600, 600, 600, 600, 600, 600, 600, 600, 600, 600,
                600, 600, 600, 562, 562, 562, 562, 562, 562, 562, 562, 562, 562, 562, 562, 562,
                562, 562, 562, 562, 562, 562, 562, 525, 525, 525, 525, 525, 525, 525, 525, 525,
                525, 525, 525, 525, 525, 525, 525, 525, 525, 525, 525, 487, 487, 487, 487, 487,
                487, 487, 487, 487, 487, 487, 487, 487, 487, 487, 487, 487, 487, 487, 487, 450,
                450, 450, 450, 450, 450, 450, 450, 450, 450, 450, 450, 450, 450, 450, 450, 450,
                450, 450, 450, 412, 412, 412, 412, 412, 412, 412, 412, 412, 412, 412, 412, 412,
                412, 412, 412, 412, 412, 412, 412, 375, 375, 375, 375, 375, 375, 375, 375, 375,
                375, 375, 375, 375, 375, 375, 375, 375, 375, 375, 375, 337, 337, 337, 337, 337,
                337, 337, 337, 337, 337, 337, 337, 337, 337, 337, 337, 337, 337, 337, 337, 300,
                300, 300, 300, 300, 300, 300, 300, 300, 300, 300, 300, 300, 300, 300, 300, 300,
                300, 300, 300, 262, 262, 262, 262, 262, 262, 262, 262, 262, 262, 262, 262, 262,
                262, 262, 262, 262, 262, 262, 262, 237, 237, 237, 237, 237, 237, 237, 237, 237,
                237, 237, 237, 237, 237, 237, 237, 237, 237, 237, 237, 212, 212, 212, 212, 212,
                212, 212, 212, 212, 212, 212, 212, 212, 212, 212, 212, 212, 212, 212, 212, 187,
                187, 187, 187, 187, 187, 187, 187, 187, 187, 187, 187, 187, 187, 187, 187, 187,
                187, 187, 187, 162, 162, 162, 162, 162, 162, 162, 162, 162, 162, 162, 162, 162,
                162, 162, 162, 162, 162, 162, 162, 137, 137, 137, 137, 137, 137, 137, 137, 137,
                137, 137, 137, 137, 137, 137, 137, 137, 137, 137, 137, 112, 112, 112, 112, 112,
                112, 112, 112, 112, 112, 112, 112, 112, 112, 112, 112, 112, 112, 112, 112, 87,
                87, 87, 87, 87, 87, 87, 87, 87, 87, 87, 87, 87, 87, 87, 87, 87, 87, 87, 87, 62,
                62, 62, 62, 62, 62, 62, 62, 62, 62, 62, 62, 62, 62, 62, 62, 62, 62, 62, 62
            ];

            assert_eq!(
                credits_per_epochs.clone().into_values().collect::<Vec<_>>(),
                reference_fees
            );

            let total_distributed: SignedCredits = credits_per_epochs.values().sum();

            assert_eq!(total_distributed.to_unsigned() + leftovers, storage_fee);

            /*

            Repeat distribution to ensure deterministic results

             */

            let leftovers = distribute_storage_fee_to_epochs_collection(
                &mut credits_per_epochs,
                storage_fee,
                current_epoch_index,
                20,
            )
            .expect("should distribute storage fee");

            // assert that all the values doubled meaning that distribution is reproducible
            assert_eq!(
                credits_per_epochs.into_values().collect::<Vec<_>>(),
                reference_fees
                    .into_iter()
                    .map(|val| val * 2)
                    .collect::<Vec<_>>()
            );

            assert_eq!(leftovers, 180);
        }
    }

    mod subtract_refunds_from_epoch_credits_collection {
        use super::*;
        use crate::balances::credits::Creditable;
        use crate::fee::SignedCredits;

        #[test]
        fn should_deduct_refunds_from_collection_since_specific_epoch_start_at_genesis() {
            // Example: Bob inserted an element into the tree
            // He paid slightly more than 1.2 Million credits for this operation that happened at epoch 0.
            // At epoch 42 we are asking for a refund.
            // The refund is 1.07 Million credits that were left from the 1.2.

            let start_epoch_index: EpochIndex = GENESIS_EPOCH_INDEX;
            const REFUNDED_EPOCH_INDEX: EpochIndex = 42;
            let original_storage_fee = 1200005;

            let (refund_amount, leftovers) = calculate_storage_fee_refund_amount_and_leftovers(
                original_storage_fee,
                start_epoch_index,
                REFUNDED_EPOCH_INDEX,
                20,
            )
            .expect("should distribute storage fee");

            assert_eq!(refund_amount, 1074120);
            assert_eq!(leftovers, 5);

            let mut credits_per_epochs = SignedCreditsPerEpoch::default();

            subtract_refunds_from_epoch_credits_collection(
                &mut credits_per_epochs,
                refund_amount,
                start_epoch_index,
                REFUNDED_EPOCH_INDEX,
                20,
            )
            .expect("should distribute storage fee");

            // compare them with reference table
            // we expect to get 0 for the change of the current epochs balance
            // this is because there was only 1 refund so leftovers wouldn't have any effect
            #[rustfmt::skip]
            let reference_fees: [SignedCredits;
                (1000 - REFUNDED_EPOCH_INDEX - 1) as usize] = [-2760, -2760, -2760,
                -2760, -2760, -2760, -2760, -2760, -2760, -2760, -2760, -2760, -2760, -2760, -2760,
                -2760, -2760, -2640, -2640, -2640, -2640, -2640, -2640, -2640, -2640, -2640, -2640,
                -2640, -2640, -2640, -2640, -2640, -2640, -2640, -2640, -2640, -2640, -2520, -2520,
                -2520, -2520, -2520, -2520, -2520, -2520, -2520, -2520, -2520, -2520, -2520, -2520,
                -2520, -2520, -2520, -2520, -2520, -2520, -2400, -2400, -2400, -2400, -2400, -2400,
                -2400, -2400, -2400, -2400, -2400, -2400, -2400, -2400, -2400, -2400, -2400, -2400,
                -2400, -2400, -2310, -2310, -2310, -2310, -2310, -2310, -2310, -2310, -2310, -2310,
                -2310, -2310, -2310, -2310, -2310, -2310, -2310, -2310, -2310, -2310, -2220, -2220,
                -2220, -2220, -2220, -2220, -2220, -2220, -2220, -2220, -2220, -2220, -2220, -2220,
                -2220, -2220, -2220, -2220, -2220, -2220, -2130, -2130, -2130, -2130, -2130, -2130,
                -2130, -2130, -2130, -2130, -2130, -2130, -2130, -2130, -2130, -2130, -2130, -2130,
                -2130, -2130, -2040, -2040, -2040, -2040, -2040, -2040, -2040, -2040, -2040, -2040,
                -2040, -2040, -2040, -2040, -2040, -2040, -2040, -2040, -2040, -2040, -1950, -1950,
                -1950, -1950, -1950, -1950, -1950, -1950, -1950, -1950, -1950, -1950, -1950, -1950,
                -1950, -1950, -1950, -1950, -1950, -1950, -1860, -1860, -1860, -1860, -1860, -1860,
                -1860, -1860, -1860, -1860, -1860, -1860, -1860, -1860, -1860, -1860, -1860, -1860,
                -1860, -1860, -1770, -1770, -1770, -1770, -1770, -1770, -1770, -1770, -1770, -1770,
                -1770, -1770, -1770, -1770, -1770, -1770, -1770, -1770, -1770, -1770, -1710, -1710,
                -1710, -1710, -1710, -1710, -1710, -1710, -1710, -1710, -1710, -1710, -1710, -1710,
                -1710, -1710, -1710, -1710, -1710, -1710, -1650, -1650, -1650, -1650, -1650, -1650,
                -1650, -1650, -1650, -1650, -1650, -1650, -1650, -1650, -1650, -1650, -1650, -1650,
                -1650, -1650, -1590, -1590, -1590, -1590, -1590, -1590, -1590, -1590, -1590, -1590,
                -1590, -1590, -1590, -1590, -1590, -1590, -1590, -1590, -1590, -1590, -1530, -1530,
                -1530, -1530, -1530, -1530, -1530, -1530, -1530, -1530, -1530, -1530, -1530, -1530,
                -1530, -1530, -1530, -1530, -1530, -1530, -1470, -1470, -1470, -1470, -1470, -1470,
                -1470, -1470, -1470, -1470, -1470, -1470, -1470, -1470, -1470, -1470, -1470, -1470,
                -1470, -1470, -1410, -1410, -1410, -1410, -1410, -1410, -1410, -1410, -1410, -1410,
                -1410, -1410, -1410, -1410, -1410, -1410, -1410, -1410, -1410, -1410, -1350, -1350,
                -1350, -1350, -1350, -1350, -1350, -1350, -1350, -1350, -1350, -1350, -1350, -1350,
                -1350, -1350, -1350, -1350, -1350, -1350, -1290, -1290, -1290, -1290, -1290, -1290,
                -1290, -1290, -1290, -1290, -1290, -1290, -1290, -1290, -1290, -1290, -1290, -1290,
                -1290, -1290, -1230, -1230, -1230, -1230, -1230, -1230, -1230, -1230, -1230, -1230,
                -1230, -1230, -1230, -1230, -1230, -1230, -1230, -1230, -1230, -1230, -1170, -1170,
                -1170, -1170, -1170, -1170, -1170, -1170, -1170, -1170, -1170, -1170, -1170, -1170,
                -1170, -1170, -1170, -1170, -1170, -1170, -1125, -1125, -1125, -1125, -1125, -1125,
                -1125, -1125, -1125, -1125, -1125, -1125, -1125, -1125, -1125, -1125, -1125, -1125,
                -1125, -1125, -1080, -1080, -1080, -1080, -1080, -1080, -1080, -1080, -1080, -1080,
                -1080, -1080, -1080, -1080, -1080, -1080, -1080, -1080, -1080, -1080, -1035, -1035,
                -1035, -1035, -1035, -1035, -1035, -1035, -1035, -1035, -1035, -1035, -1035, -1035,
                -1035, -1035, -1035, -1035, -1035, -1035, -990, -990, -990, -990, -990, -990, -990,
                -990, -990, -990, -990, -990, -990, -990, -990, -990, -990, -990, -990, -990, -945,
                -945, -945, -945, -945, -945, -945, -945, -945, -945, -945, -945, -945, -945, -945,
                -945, -945, -945, -945, -945, -900, -900, -900, -900, -900, -900, -900, -900, -900,
                -900, -900, -900, -900, -900, -900, -900, -900, -900, -900, -900, -855, -855, -855,
                -855, -855, -855, -855, -855, -855, -855, -855, -855, -855, -855, -855, -855, -855,
                -855, -855, -855, -810, -810, -810, -810, -810, -810, -810, -810, -810, -810, -810,
                -810, -810, -810, -810, -810, -810, -810, -810, -810, -765, -765, -765, -765, -765,
                -765, -765, -765, -765, -765, -765, -765, -765, -765, -765, -765, -765, -765, -765,
                -765, -720, -720, -720, -720, -720, -720, -720, -720, -720, -720, -720, -720, -720,
                -720, -720, -720, -720, -720, -720, -720, -675, -675, -675, -675, -675, -675, -675,
                -675, -675, -675, -675, -675, -675, -675, -675, -675, -675, -675, -675, -675, -630,
                -630, -630, -630, -630, -630, -630, -630, -630, -630, -630, -630, -630, -630, -630,
                -630, -630, -630, -630, -630, -585, -585, -585, -585, -585, -585, -585, -585, -585,
                -585, -585, -585, -585, -585, -585, -585, -585, -585, -585, -585, -540, -540, -540,
                -540, -540, -540, -540, -540, -540, -540, -540, -540, -540, -540, -540, -540, -540,
                -540, -540, -540, -495, -495, -495, -495, -495, -495, -495, -495, -495, -495, -495,
                -495, -495, -495, -495, -495, -495, -495, -495, -495, -450, -450, -450, -450, -450,
                -450, -450, -450, -450, -450, -450, -450, -450, -450, -450, -450, -450, -450, -450,
                -450, -405, -405, -405, -405, -405, -405, -405, -405, -405, -405, -405, -405, -405,
                -405, -405, -405, -405, -405, -405, -405, -360, -360, -360, -360, -360, -360, -360,
                -360, -360, -360, -360, -360, -360, -360, -360, -360, -360, -360, -360, -360, -315,
                -315, -315, -315, -315, -315, -315, -315, -315, -315, -315, -315, -315, -315, -315,
                -315, -315, -315, -315, -315, -285, -285, -285, -285, -285, -285, -285, -285, -285,
                -285, -285, -285, -285, -285, -285, -285, -285, -285, -285, -285, -255, -255, -255,
                -255, -255, -255, -255, -255, -255, -255, -255, -255, -255, -255, -255, -255, -255,
                -255, -255, -255, -225, -225, -225, -225, -225, -225, -225, -225, -225, -225, -225,
                -225, -225, -225, -225, -225, -225, -225, -225, -225, -195, -195, -195, -195, -195,
                -195, -195, -195, -195, -195, -195, -195, -195, -195, -195, -195, -195, -195, -195,
                -195, -165, -165, -165, -165, -165, -165, -165, -165, -165, -165, -165, -165, -165,
                -165, -165, -165, -165, -165, -165, -165, -135, -135, -135, -135, -135, -135, -135,
                -135, -135, -135, -135, -135, -135, -135, -135, -135, -135, -135, -135, -135, -105,
                -105, -105, -105, -105, -105, -105, -105, -105, -105, -105, -105, -105, -105, -105,
                -105, -105, -105, -105, -105, -75, -75, -75, -75, -75, -75, -75, -75, -75, -75, -75,
                -75, -75, -75, -75, -75, -75, -75, -75, -75];

            assert_eq!(
                credits_per_epochs.clone().into_values().collect::<Vec<_>>(),
                reference_fees
            );

            let total_distributed: SignedCredits = credits_per_epochs.values().sum();

            assert_eq!(total_distributed.to_unsigned(), refund_amount);
        }

        #[test]
        fn should_deduct_refunds_from_collection_start_epoch_doesnt_matter_check() {
            for start_epoch_index in 0..150 {
                let current_epoch_index_where_refund_occurred: EpochIndex = start_epoch_index + 14;

                let original_storage_fee = 3405507;
                let (refund_amount, leftovers) = calculate_storage_fee_refund_amount_and_leftovers(
                    original_storage_fee,
                    start_epoch_index,
                    current_epoch_index_where_refund_occurred,
                    20,
                )
                .expect("should distribute storage fee");

                assert_eq!(refund_amount, 3277305);
                assert_eq!(leftovers, 507);

                let multiplier = original_removed_credits_multiplier_from(
                    start_epoch_index,
                    current_epoch_index_where_refund_occurred + 1,
                    20,
                );

                // it's not going to be completely perfect but it's good enough
                // there were 24 epochs, on average we would be 12 off
                // while we could incorporate this offset into the multiplier it would
                // be overkill for such low credit amounts
                assert!(
                    (Decimal::from(refund_amount) * multiplier)
                        .abs_sub(&Decimal::from(original_storage_fee - leftovers))
                        < dec!(100)
                );

                // we do however want to make sure the multiplier makes things smaller
                assert!(
                    (Decimal::from(refund_amount) * multiplier)
                        < Decimal::from(original_storage_fee - leftovers)
                );

                let mut credits_per_epochs = SignedCreditsPerEpoch::default();

                subtract_refunds_from_epoch_credits_collection(
                    &mut credits_per_epochs,
                    refund_amount,
                    start_epoch_index,
                    current_epoch_index_where_refund_occurred,
                    20,
                )
                .expect("should distribute storage fee");
                // compare them with reference table
                // we expect to get 0 for the change of the current epochs balance
                // this is because there was only 1 refund so leftovers wouldn't have any effect
                #[rustfmt::skip]
                    let reference_fees: Vec<SignedCredits> =
                    vec![-525, -8512, -8512, -8512, -8512, -8512, -8171, -8171, -8171, -8171, -8171, -8171,
                        -8171, -8171, -8171, -8171, -8171, -8171, -8171, -8171, -8171, -8171, -8171,
                        -8171, -8171, -8171, -7831, -7831, -7831, -7831, -7831, -7831, -7831, -7831,
                        -7831, -7831, -7831, -7831, -7831, -7831, -7831, -7831, -7831, -7831, -7831,
                        -7831, -7490, -7490, -7490, -7490, -7490, -7490, -7490, -7490, -7490, -7490,
                        -7490, -7490, -7490, -7490, -7490, -7490, -7490, -7490, -7490, -7490, -7150,
                        -7150, -7150, -7150, -7150, -7150, -7150, -7150, -7150, -7150, -7150, -7150,
                        -7150, -7150, -7150, -7150, -7150, -7150, -7150, -7150, -6809, -6809, -6809,
                        -6809, -6809, -6809, -6809, -6809, -6809, -6809, -6809, -6809, -6809, -6809,
                        -6809, -6809, -6809, -6809, -6809, -6809, -6554, -6554, -6554, -6554, -6554,
                        -6554, -6554, -6554, -6554, -6554, -6554, -6554, -6554, -6554, -6554, -6554,
                        -6554, -6554, -6554, -6554, -6299, -6299, -6299, -6299, -6299, -6299, -6299,
                        -6299, -6299, -6299, -6299, -6299, -6299, -6299, -6299, -6299, -6299, -6299,
                        -6299, -6299, -6043, -6043, -6043, -6043, -6043, -6043, -6043, -6043, -6043,
                        -6043, -6043, -6043, -6043, -6043, -6043, -6043, -6043, -6043, -6043, -6043,
                        -5788, -5788, -5788, -5788, -5788, -5788, -5788, -5788, -5788, -5788, -5788,
                        -5788, -5788, -5788, -5788, -5788, -5788, -5788, -5788, -5788, -5533, -5533,
                        -5533, -5533, -5533, -5533, -5533, -5533, -5533, -5533, -5533, -5533, -5533,
                        -5533, -5533, -5533, -5533, -5533, -5533, -5533, -5277, -5277, -5277, -5277,
                        -5277, -5277, -5277, -5277, -5277, -5277, -5277, -5277, -5277, -5277, -5277,
                        -5277, -5277, -5277, -5277, -5277, -5022, -5022, -5022, -5022, -5022, -5022,
                        -5022, -5022, -5022, -5022, -5022, -5022, -5022, -5022, -5022, -5022, -5022,
                        -5022, -5022, -5022, -4852, -4852, -4852, -4852, -4852, -4852, -4852, -4852,
                        -4852, -4852, -4852, -4852, -4852, -4852, -4852, -4852, -4852, -4852, -4852,
                        -4852, -4681, -4681, -4681, -4681, -4681, -4681, -4681, -4681, -4681, -4681,
                        -4681, -4681, -4681, -4681, -4681, -4681, -4681, -4681, -4681, -4681, -4511,
                        -4511, -4511, -4511, -4511, -4511, -4511, -4511, -4511, -4511, -4511, -4511,
                        -4511, -4511, -4511, -4511, -4511, -4511, -4511, -4511, -4341, -4341, -4341,
                        -4341, -4341, -4341, -4341, -4341, -4341, -4341, -4341, -4341, -4341, -4341,
                        -4341, -4341, -4341, -4341, -4341, -4341, -4171, -4171, -4171, -4171, -4171,
                        -4171, -4171, -4171, -4171, -4171, -4171, -4171, -4171, -4171, -4171, -4171,
                        -4171, -4171, -4171, -4171, -4000, -4000, -4000, -4000, -4000, -4000, -4000,
                        -4000, -4000, -4000, -4000, -4000, -4000, -4000, -4000, -4000, -4000, -4000,
                        -4000, -4000, -3830, -3830, -3830, -3830, -3830, -3830, -3830, -3830, -3830,
                        -3830, -3830, -3830, -3830, -3830, -3830, -3830, -3830, -3830, -3830, -3830,
                        -3660, -3660, -3660, -3660, -3660, -3660, -3660, -3660, -3660, -3660, -3660,
                        -3660, -3660, -3660, -3660, -3660, -3660, -3660, -3660, -3660, -3490, -3490,
                        -3490, -3490, -3490, -3490, -3490, -3490, -3490, -3490, -3490, -3490, -3490,
                        -3490, -3490, -3490, -3490, -3490, -3490, -3490, -3319, -3319, -3319, -3319,
                        -3319, -3319, -3319, -3319, -3319, -3319, -3319, -3319, -3319, -3319, -3319,
                        -3319, -3319, -3319, -3319, -3319, -3192, -3192, -3192, -3192, -3192, -3192,
                        -3192, -3192, -3192, -3192, -3192, -3192, -3192, -3192, -3192, -3192, -3192,
                        -3192, -3192, -3192, -3064, -3064, -3064, -3064, -3064, -3064, -3064, -3064,
                        -3064, -3064, -3064, -3064, -3064, -3064, -3064, -3064, -3064, -3064, -3064,
                        -3064, -2936, -2936, -2936, -2936, -2936, -2936, -2936, -2936, -2936, -2936,
                        -2936, -2936, -2936, -2936, -2936, -2936, -2936, -2936, -2936, -2936, -2809,
                        -2809, -2809, -2809, -2809, -2809, -2809, -2809, -2809, -2809, -2809, -2809,
                        -2809, -2809, -2809, -2809, -2809, -2809, -2809, -2809, -2681, -2681, -2681,
                        -2681, -2681, -2681, -2681, -2681, -2681, -2681, -2681, -2681, -2681, -2681,
                        -2681, -2681, -2681, -2681, -2681, -2681, -2553, -2553, -2553, -2553, -2553,
                        -2553, -2553, -2553, -2553, -2553, -2553, -2553, -2553, -2553, -2553, -2553,
                        -2553, -2553, -2553, -2553, -2426, -2426, -2426, -2426, -2426, -2426, -2426,
                        -2426, -2426, -2426, -2426, -2426, -2426, -2426, -2426, -2426, -2426, -2426,
                        -2426, -2426, -2298, -2298, -2298, -2298, -2298, -2298, -2298, -2298, -2298,
                        -2298, -2298, -2298, -2298, -2298, -2298, -2298, -2298, -2298, -2298, -2298,
                        -2170, -2170, -2170, -2170, -2170, -2170, -2170, -2170, -2170, -2170, -2170,
                        -2170, -2170, -2170, -2170, -2170, -2170, -2170, -2170, -2170, -2042, -2042,
                        -2042, -2042, -2042, -2042, -2042, -2042, -2042, -2042, -2042, -2042, -2042,
                        -2042, -2042, -2042, -2042, -2042, -2042, -2042, -1915, -1915, -1915, -1915,
                        -1915, -1915, -1915, -1915, -1915, -1915, -1915, -1915, -1915, -1915, -1915,
                        -1915, -1915, -1915, -1915, -1915, -1787, -1787, -1787, -1787, -1787, -1787,
                        -1787, -1787, -1787, -1787, -1787, -1787, -1787, -1787, -1787, -1787, -1787,
                        -1787, -1787, -1787, -1659, -1659, -1659, -1659, -1659, -1659, -1659, -1659,
                        -1659, -1659, -1659, -1659, -1659, -1659, -1659, -1659, -1659, -1659, -1659,
                        -1659, -1532, -1532, -1532, -1532, -1532, -1532, -1532, -1532, -1532, -1532,
                        -1532, -1532, -1532, -1532, -1532, -1532, -1532, -1532, -1532, -1532, -1404,
                        -1404, -1404, -1404, -1404, -1404, -1404, -1404, -1404, -1404, -1404, -1404,
                        -1404, -1404, -1404, -1404, -1404, -1404, -1404, -1404, -1276, -1276, -1276,
                        -1276, -1276, -1276, -1276, -1276, -1276, -1276, -1276, -1276, -1276, -1276,
                        -1276, -1276, -1276, -1276, -1276, -1276, -1149, -1149, -1149, -1149, -1149,
                        -1149, -1149, -1149, -1149, -1149, -1149, -1149, -1149, -1149, -1149, -1149,
                        -1149, -1149, -1149, -1149, -1021, -1021, -1021, -1021, -1021, -1021, -1021,
                        -1021, -1021, -1021, -1021, -1021, -1021, -1021, -1021, -1021, -1021, -1021,
                        -1021, -1021, -893, -893, -893, -893, -893, -893, -893, -893, -893, -893,
                        -893, -893, -893, -893, -893, -893, -893, -893, -893, -893, -808, -808, -808,
                        -808, -808, -808, -808, -808, -808, -808, -808, -808, -808, -808, -808, -808,
                        -808, -808, -808, -808, -723, -723, -723, -723, -723, -723, -723, -723, -723,
                        -723, -723, -723, -723, -723, -723, -723, -723, -723, -723, -723, -638, -638,
                        -638, -638, -638, -638, -638, -638, -638, -638, -638, -638, -638, -638, -638,
                        -638, -638, -638, -638, -638, -553, -553, -553, -553, -553, -553, -553, -553,
                        -553, -553, -553, -553, -553, -553, -553, -553, -553, -553, -553, -553, -468,
                        -468, -468, -468, -468, -468, -468, -468, -468, -468, -468, -468, -468, -468,
                        -468, -468, -468, -468, -468, -468, -383, -383, -383, -383, -383, -383, -383,
                        -383, -383, -383, -383, -383, -383, -383, -383, -383, -383, -383, -383, -383,
                        -297, -297, -297, -297, -297, -297, -297, -297, -297, -297, -297, -297, -297,
                        -297, -297, -297, -297, -297, -297, -297, -212, -212, -212, -212, -212, -212,
                        -212, -212, -212, -212, -212, -212, -212, -212, -212, -212, -212, -212, -212,
                        -212];

                assert_eq!(
                    credits_per_epochs.clone().into_values().collect::<Vec<_>>(),
                    reference_fees
                );

                let total_distributed: SignedCredits = credits_per_epochs.values().sum();

                assert_eq!(total_distributed.to_unsigned(), refund_amount);
            }
        }

        #[test]
        fn should_deduct_refunds_from_two_collection_since_specific_epoch() {
            const CURRENT_EPOCH_INDEX_WHERE_REFUND_OCCURRED: EpochIndex = 42;
            let mut credits_per_epochs = SignedCreditsPerEpoch::default();

            // First_refund

            // Example: Bob inserted an element into the tree
            // He paid slightly more than 1.2 Million credits for this operation that happened at epoch 0.
            // At epoch 42 we are asking for a refund.
            // The refund is 1.07 Million credits that were left from the 1.2.

            let first_start_epoch_index: EpochIndex = GENESIS_EPOCH_INDEX;

            let first_original_storage_fee = 1200005;
            let (first_refund_amount, leftovers) =
                calculate_storage_fee_refund_amount_and_leftovers(
                    first_original_storage_fee,
                    first_start_epoch_index,
                    CURRENT_EPOCH_INDEX_WHERE_REFUND_OCCURRED,
                    20,
                )
                .expect("should distribute storage fee");

            assert_eq!(first_refund_amount, 1074120);
            assert_eq!(leftovers, 5);

            subtract_refunds_from_epoch_credits_collection(
                &mut credits_per_epochs,
                first_refund_amount,
                first_start_epoch_index,
                CURRENT_EPOCH_INDEX_WHERE_REFUND_OCCURRED,
                20,
            )
            .expect("should distribute storage fee");

            // Second_refund

            // Example: Bob inserted an element into the tree
            // He paid slightly more than 3.4 Million credits for this operation that happened at epoch 0.
            // At epoch 42 we are asking for a refund.

            const SECOND_START_EPOCH_INDEX: EpochIndex = 28;

            let second_original_storage_fee = 3405507;
            let (second_refund_amount, leftovers) =
                calculate_storage_fee_refund_amount_and_leftovers(
                    second_original_storage_fee,
                    SECOND_START_EPOCH_INDEX,
                    CURRENT_EPOCH_INDEX_WHERE_REFUND_OCCURRED,
                    20,
                )
                .expect("should distribute storage fee");

            assert_eq!(second_refund_amount, 3277305);
            assert_eq!(leftovers, 507);

            let multiplier = original_removed_credits_multiplier_from(
                SECOND_START_EPOCH_INDEX,
                CURRENT_EPOCH_INDEX_WHERE_REFUND_OCCURRED + 1,
                20,
            );

            // it's not going to be completely perfect but it's good enough
            // there were 24 epochs, on average we would be 12 off
            // while we could incorporate this offset into the multiplier it would
            // be overkill for such low credit amounts
            assert!(
                (Decimal::from(second_refund_amount) * multiplier)
                    .abs_sub(&Decimal::from(second_original_storage_fee - leftovers))
                    < dec!(100)
            );

            // we do however want to make sure the multiplier makes things smaller
            assert!(
                (Decimal::from(second_refund_amount) * multiplier)
                    < Decimal::from(second_original_storage_fee - leftovers)
            );

            subtract_refunds_from_epoch_credits_collection(
                &mut credits_per_epochs,
                second_refund_amount,
                SECOND_START_EPOCH_INDEX,
                CURRENT_EPOCH_INDEX_WHERE_REFUND_OCCURRED,
                20,
            )
            .expect("should distribute storage fee");
            // compare them with reference table
            // we expect to get 0 for the change of the current epochs balance
            // this is because there was only 1 refund so leftovers wouldn't have any effect
            #[rustfmt::skip]
                let reference_fees: [SignedCredits;
                (SECOND_START_EPOCH_INDEX + 1000 - CURRENT_EPOCH_INDEX_WHERE_REFUND_OCCURRED) as usize] =
                [-525, -11272, -11272, -11272, -11272, -11272, -10931, -10931, -10931, -10931,
                    -10931, -10931, -10931, -10931, -10931, -10931, -10931, -10931, -10811, -10811,
                    -10811, -10811, -10811, -10811, -10811, -10811, -10471, -10471, -10471, -10471,
                    -10471, -10471, -10471, -10471, -10471, -10471, -10471, -10471, -10351, -10351,
                    -10351, -10351, -10351, -10351, -10351, -10351, -10010, -10010, -10010, -10010,
                    -10010, -10010, -10010, -10010, -10010, -10010, -10010, -10010, -9890, -9890,
                    -9890, -9890, -9890, -9890, -9890, -9890, -9550, -9550, -9550, -9550, -9550,
                    -9550, -9550, -9550, -9550, -9550, -9550, -9550, -9460, -9460, -9460, -9460,
                    -9460, -9460, -9460, -9460, -9119, -9119, -9119, -9119, -9119, -9119, -9119,
                    -9119, -9119, -9119, -9119, -9119, -9029, -9029, -9029, -9029, -9029, -9029,
                    -9029, -9029, -8774, -8774, -8774, -8774, -8774, -8774, -8774, -8774, -8774,
                    -8774, -8774, -8774, -8684, -8684, -8684, -8684, -8684, -8684, -8684, -8684,
                    -8429, -8429, -8429, -8429, -8429, -8429, -8429, -8429, -8429, -8429, -8429,
                    -8429, -8339, -8339, -8339, -8339, -8339, -8339, -8339, -8339, -8083, -8083,
                    -8083, -8083, -8083, -8083, -8083, -8083, -8083, -8083, -8083, -8083, -7993,
                    -7993, -7993, -7993, -7993, -7993, -7993, -7993, -7738, -7738, -7738, -7738,
                    -7738, -7738, -7738, -7738, -7738, -7738, -7738, -7738, -7648, -7648, -7648,
                    -7648, -7648, -7648, -7648, -7648, -7393, -7393, -7393, -7393, -7393, -7393,
                    -7393, -7393, -7393, -7393, -7393, -7393, -7303, -7303, -7303, -7303, -7303,
                    -7303, -7303, -7303, -7047, -7047, -7047, -7047, -7047, -7047, -7047, -7047,
                    -7047, -7047, -7047, -7047, -6987, -6987, -6987, -6987, -6987, -6987, -6987,
                    -6987, -6732, -6732, -6732, -6732, -6732, -6732, -6732, -6732, -6732, -6732,
                    -6732, -6732, -6672, -6672, -6672, -6672, -6672, -6672, -6672, -6672, -6502,
                    -6502, -6502, -6502, -6502, -6502, -6502, -6502, -6502, -6502, -6502, -6502,
                    -6442, -6442, -6442, -6442, -6442, -6442, -6442, -6442, -6271, -6271, -6271,
                    -6271, -6271, -6271, -6271, -6271, -6271, -6271, -6271, -6271, -6211, -6211,
                    -6211, -6211, -6211, -6211, -6211, -6211, -6041, -6041, -6041, -6041, -6041,
                    -6041, -6041, -6041, -6041, -6041, -6041, -6041, -5981, -5981, -5981, -5981,
                    -5981, -5981, -5981, -5981, -5811, -5811, -5811, -5811, -5811, -5811, -5811,
                    -5811, -5811, -5811, -5811, -5811, -5751, -5751, -5751, -5751, -5751, -5751,
                    -5751, -5751, -5581, -5581, -5581, -5581, -5581, -5581, -5581, -5581, -5581,
                    -5581, -5581, -5581, -5521, -5521, -5521, -5521, -5521, -5521, -5521, -5521,
                    -5350, -5350, -5350, -5350, -5350, -5350, -5350, -5350, -5350, -5350, -5350,
                    -5350, -5290, -5290, -5290, -5290, -5290, -5290, -5290, -5290, -5120, -5120,
                    -5120, -5120, -5120, -5120, -5120, -5120, -5120, -5120, -5120, -5120, -5060,
                    -5060, -5060, -5060, -5060, -5060, -5060, -5060, -4890, -4890, -4890, -4890,
                    -4890, -4890, -4890, -4890, -4890, -4890, -4890, -4890, -4830, -4830, -4830,
                    -4830, -4830, -4830, -4830, -4830, -4660, -4660, -4660, -4660, -4660, -4660,
                    -4660, -4660, -4660, -4660, -4660, -4660, -4615, -4615, -4615, -4615, -4615,
                    -4615, -4615, -4615, -4444, -4444, -4444, -4444, -4444, -4444, -4444, -4444,
                    -4444, -4444, -4444, -4444, -4399, -4399, -4399, -4399, -4399, -4399, -4399,
                    -4399, -4272, -4272, -4272, -4272, -4272, -4272, -4272, -4272, -4272, -4272,
                    -4272, -4272, -4227, -4227, -4227, -4227, -4227, -4227, -4227, -4227, -4099,
                    -4099, -4099, -4099, -4099, -4099, -4099, -4099, -4099, -4099, -4099, -4099,
                    -4054, -4054, -4054, -4054, -4054, -4054, -4054, -4054, -3926, -3926, -3926,
                    -3926, -3926, -3926, -3926, -3926, -3926, -3926, -3926, -3926, -3881, -3881,
                    -3881, -3881, -3881, -3881, -3881, -3881, -3754, -3754, -3754, -3754, -3754,
                    -3754, -3754, -3754, -3754, -3754, -3754, -3754, -3709, -3709, -3709, -3709,
                    -3709, -3709, -3709, -3709, -3581, -3581, -3581, -3581, -3581, -3581, -3581,
                    -3581, -3581, -3581, -3581, -3581, -3536, -3536, -3536, -3536, -3536, -3536,
                    -3536, -3536, -3408, -3408, -3408, -3408, -3408, -3408, -3408, -3408, -3408,
                    -3408, -3408, -3408, -3363, -3363, -3363, -3363, -3363, -3363, -3363, -3363,
                    -3236, -3236, -3236, -3236, -3236, -3236, -3236, -3236, -3236, -3236, -3236,
                    -3236, -3191, -3191, -3191, -3191, -3191, -3191, -3191, -3191, -3063, -3063,
                    -3063, -3063, -3063, -3063, -3063, -3063, -3063, -3063, -3063, -3063, -3018,
                    -3018, -3018, -3018, -3018, -3018, -3018, -3018, -2890, -2890, -2890, -2890,
                    -2890, -2890, -2890, -2890, -2890, -2890, -2890, -2890, -2845, -2845, -2845,
                    -2845, -2845, -2845, -2845, -2845, -2717, -2717, -2717, -2717, -2717, -2717,
                    -2717, -2717, -2717, -2717, -2717, -2717, -2672, -2672, -2672, -2672, -2672,
                    -2672, -2672, -2672, -2545, -2545, -2545, -2545, -2545, -2545, -2545, -2545,
                    -2545, -2545, -2545, -2545, -2500, -2500, -2500, -2500, -2500, -2500, -2500,
                    -2500, -2372, -2372, -2372, -2372, -2372, -2372, -2372, -2372, -2372, -2372,
                    -2372, -2372, -2327, -2327, -2327, -2327, -2327, -2327, -2327, -2327, -2199,
                    -2199, -2199, -2199, -2199, -2199, -2199, -2199, -2199, -2199, -2199, -2199,
                    -2154, -2154, -2154, -2154, -2154, -2154, -2154, -2154, -2027, -2027, -2027,
                    -2027, -2027, -2027, -2027, -2027, -2027, -2027, -2027, -2027, -1982, -1982,
                    -1982, -1982, -1982, -1982, -1982, -1982, -1854, -1854, -1854, -1854, -1854,
                    -1854, -1854, -1854, -1854, -1854, -1854, -1854, -1809, -1809, -1809, -1809,
                    -1809, -1809, -1809, -1809, -1681, -1681, -1681, -1681, -1681, -1681, -1681,
                    -1681, -1681, -1681, -1681, -1681, -1636, -1636, -1636, -1636, -1636, -1636,
                    -1636, -1636, -1509, -1509, -1509, -1509, -1509, -1509, -1509, -1509, -1509,
                    -1509, -1509, -1509, -1464, -1464, -1464, -1464, -1464, -1464, -1464, -1464,
                    -1336, -1336, -1336, -1336, -1336, -1336, -1336, -1336, -1336, -1336, -1336,
                    -1336, -1306, -1306, -1306, -1306, -1306, -1306, -1306, -1306, -1178, -1178,
                    -1178, -1178, -1178, -1178, -1178, -1178, -1178, -1178, -1178, -1178, -1148,
                    -1148, -1148, -1148, -1148, -1148, -1148, -1148, -1063, -1063, -1063, -1063,
                    -1063, -1063, -1063, -1063, -1063, -1063, -1063, -1063, -1033, -1033, -1033,
                    -1033, -1033, -1033, -1033, -1033, -948, -948, -948, -948, -948, -948, -948,
                    -948, -948, -948, -948, -948, -918, -918, -918, -918, -918, -918, -918, -918,
                    -833, -833, -833, -833, -833, -833, -833, -833, -833, -833, -833, -833, -803,
                    -803, -803, -803, -803, -803, -803, -803, -718, -718, -718, -718, -718, -718,
                    -718, -718, -718, -718, -718, -718, -688, -688, -688, -688, -688, -688, -688,
                    -688, -603, -603, -603, -603, -603, -603, -603, -603, -603, -603, -603, -603,
                    -573, -573, -573, -573, -573, -573, -573, -573, -488, -488, -488, -488, -488,
                    -488, -488, -488, -488, -488, -488, -488, -458, -458, -458, -458, -458, -458,
                    -458, -458, -372, -372, -372, -372, -372, -372, -372, -372, -372, -372, -372,
                    -372, -297, -297, -297, -297, -297, -297, -297, -297, -212, -212, -212, -212,
                    -212, -212, -212, -212, -212, -212, -212, -212, -212, -212, -212, -212, -212,
                    -212, -212, -212];

            assert_eq!(
                credits_per_epochs.clone().into_values().collect::<Vec<_>>(),
                reference_fees
            );

            let total_distributed: SignedCredits = credits_per_epochs.values().sum();

            assert_eq!(
                total_distributed.to_unsigned(),
                first_refund_amount + second_refund_amount
            );
        }
    }

    mod calculate_storage_fee_refund_amount_and_leftovers {
        use super::*;

        #[test]
        fn should_calculate_amount_and_leftovers() {
            let storage_fee = 10000;

            let (amount, leftovers) = calculate_storage_fee_refund_amount_and_leftovers(
                storage_fee,
                GENESIS_EPOCH_INDEX + 1,
                2,
                20,
            )
            .expect("should distribute storage fee");

            let first_two_epochs_amount = 50;

            assert_eq!(leftovers, 400);
            assert_eq!(amount, storage_fee - leftovers - first_two_epochs_amount);
        }
    }
}<|MERGE_RESOLUTION|>--- conflicted
+++ resolved
@@ -334,10 +334,6 @@
 mod tests {
     use super::*;
     use crate::fee::epoch::GENESIS_EPOCH_INDEX;
-<<<<<<< HEAD
-
-=======
->>>>>>> 02d74e38
     use rust_decimal::Decimal;
     use rust_decimal_macros::dec;
 
