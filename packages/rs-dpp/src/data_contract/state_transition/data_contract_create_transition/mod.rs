mod action;
pub mod apply_data_contract_create_transition_factory;
mod v0;
mod v0_action;

use crate::data_contract::property_names::ENTROPY;
use crate::data_contract::state_transition::data_contract_create_transition::property_names::{
    DATA_CONTRACT, SIGNATURE, SIGNATURE_PUBLIC_KEY_ID,
};

use crate::data_contract::DataContract;
use crate::document::document_transition::document_base_transition::JsonValue;
use crate::identity::KeyID;
use crate::serialization_traits::PlatformDeserializable;
use crate::serialization_traits::{PlatformSerializable, Signable};
use crate::state_transition::{
    StateTransitionConvert, StateTransitionIdentitySigned, StateTransitionLike, StateTransitionType,
};
use crate::version::FeatureVersion;
use crate::{Convertible, ProtocolError};
pub use action::DataContractCreateTransitionAction;
use bincode::{config, Decode, Encode};
use derive_more::From;
use platform_serialization::{PlatformDeserialize, PlatformSerialize};
use platform_value::btreemap_extensions::BTreeValueRemoveFromMapHelper;
use platform_value::{BinaryData, Bytes32, Identifier, Value};
use serde::de::{MapAccess, Visitor};
use serde::ser::SerializeMap;
use serde::{Deserialize, Deserializer, Serialize, Serializer};
use std::collections::BTreeMap;
use std::convert::TryInto;
use std::fmt;
pub use v0::*;
pub use v0_action::*;

pub mod property_names {
    pub const STATE_TRANSITION_PROTOCOL_VERSION: &str = "version";
    pub const DATA_CONTRACT: &str = "dataContract";
    pub const DATA_CONTRACT_ID: &str = "dataContract.$id";
    pub const DATA_CONTRACT_OWNER_ID: &str = "dataContract.ownerId";
    pub const DATA_CONTRACT_ENTROPY: &str = "dataContract.entropy";
    pub const DATA_CONTRACT_PROTOCOL_VERSION: &str = "dataContract.protocolVersion";
    pub const ENTROPY: &str = "entropy";
    pub const SIGNATURE_PUBLIC_KEY_ID: &str = "signaturePublicKeyId";
    pub const SIGNATURE: &str = "signature";
}

pub const IDENTIFIER_FIELDS: [&str; 2] = [
    property_names::DATA_CONTRACT_ID,
    property_names::DATA_CONTRACT_OWNER_ID,
];
pub const BINARY_FIELDS: [&str; 3] = [
    property_names::ENTROPY,
    property_names::DATA_CONTRACT_ENTROPY,
    property_names::SIGNATURE,
];
pub const U32_FIELDS: [&str; 2] = [
    property_names::STATE_TRANSITION_PROTOCOL_VERSION,
    property_names::DATA_CONTRACT_PROTOCOL_VERSION,
];

pub type DataContractCreateTransitionLatest = DataContractCreateTransitionV0;

#[derive(Debug, Clone, PlatformDeserialize, PlatformSerialize, Encode, Decode, From, PartialEq)]
#[platform_error_type(ProtocolError)]
pub enum DataContractCreateTransition {
    V0(DataContractCreateTransitionV0),
}

impl Serialize for DataContractCreateTransition {
    fn serialize<S>(&self, serializer: S) -> Result<S::Ok, S::Error>
    where
        S: Serializer,
    {
        let mut state = serializer.serialize_map(None)?;

        match *self {
            DataContractCreateTransition::V0(ref v0) => {
                state.serialize_entry("type", &StateTransitionType::DataContractCreate)?;
                state.serialize_entry("version", &0u16)?;
                state.serialize_entry("dataContract", &v0.data_contract)?;
                state.serialize_entry("entropy", &v0.entropy)?;
                state.serialize_entry("signaturePublicKeyId", &v0.signature_public_key_id)?;
                state.serialize_entry("signature", &v0.signature)?;
            }
        }

        state.end()
    }
}

struct DataContractCreateTransitionVisitor;

impl<'de> Visitor<'de> for DataContractCreateTransitionVisitor {
    type Value = DataContractCreateTransition;

    fn expecting(&self, formatter: &mut fmt::Formatter) -> fmt::Result {
        formatter.write_str("a map representing a DataContractCreateTransition")
    }

    fn visit_map<A>(self, mut map: A) -> Result<Self::Value, A::Error>
    where
        A: MapAccess<'de>,
    {
        let mut version: Option<u16> = None;
        let mut data_contract: Option<DataContract> = None;
        let mut entropy: Option<Bytes32> = None;
        let mut signature_public_key_id: Option<KeyID> = None;
        let mut signature: Option<BinaryData> = None;

        while let Some(key) = map.next_key()? {
            match key {
                "version" => {
                    version = Some(map.next_value()?);
                }
                "dataContract" => {
                    data_contract = Some(map.next_value()?);
                }
                "entropy" => {
                    entropy = Some(map.next_value()?);
                }
                "signaturePublicKeyId" => {
                    signature_public_key_id = Some(map.next_value()?);
                }
                "signature" => {
                    signature = Some(map.next_value()?);
                }
                _ => {}
            }
        }

        let version = version.ok_or_else(|| serde::de::Error::missing_field("version"))?;
        let data_contract =
            data_contract.ok_or_else(|| serde::de::Error::missing_field("dataContract"))?;
        let entropy = entropy.ok_or_else(|| serde::de::Error::missing_field("entropy"))?;
        let signature_public_key_id = signature_public_key_id
            .ok_or_else(|| serde::de::Error::missing_field("signaturePublicKeyId"))?;
        let signature = signature.ok_or_else(|| serde::de::Error::missing_field("signature"))?;

        match version {
            0 => Ok(DataContractCreateTransition::V0(
                DataContractCreateTransitionV0 {
                    data_contract,
                    entropy,
                    signature_public_key_id,
                    signature,
                },
            )),
            _ => Err(serde::de::Error::unknown_variant(
                &format!("{}", version),
                &[],
            )),
        }
    }
}

impl<'de> Deserialize<'de> for DataContractCreateTransition {
    fn deserialize<D>(deserializer: D) -> Result<Self, D::Error>
    where
        D: Deserializer<'de>,
    {
        deserializer.deserialize_map(DataContractCreateTransitionVisitor)
    }
}

impl From<DataContract> for DataContractCreateTransition {
    fn from(value: DataContract) -> Self {
        DataContractCreateTransitionV0::from(value).into()
    }
}

impl Signable for DataContractCreateTransition {
    fn signable_bytes(&self) -> Result<Vec<u8>, ProtocolError> {
        match self {
            DataContractCreateTransition::V0(transition) => transition.signable_bytes(),
        }
    }
}

impl StateTransitionConvert for DataContractCreateTransition {
    fn signature_property_paths() -> Vec<&'static str> {
        vec![SIGNATURE, SIGNATURE_PUBLIC_KEY_ID]
    }

    fn identifiers_property_paths() -> Vec<&'static str> {
        vec![]
    }

    fn binary_property_paths() -> Vec<&'static str> {
        vec![SIGNATURE, ENTROPY]
    }

    fn to_object(&self, skip_signature: bool) -> Result<Value, ProtocolError> {
        let mut object: Value = platform_value::to_value(self)?;
        if skip_signature {
            Self::signature_property_paths()
                .into_iter()
                .try_for_each(|path| {
                    object
                        .remove_values_matching_path(path)
                        .map_err(ProtocolError::ValueError)
                        .map(|_| ())
                })?;
        }
        object.insert(
            String::from(DATA_CONTRACT),
            self.data_contract().to_object()?,
        )?;
        Ok(object)
    }

    fn to_json(&self, skip_signature: bool) -> Result<JsonValue, ProtocolError> {
        self.to_cleaned_object(skip_signature)
            .and_then(|value| value.try_into().map_err(ProtocolError::ValueError))
    }

    fn to_cleaned_object(&self, skip_signature: bool) -> Result<Value, ProtocolError> {
        let mut object: Value = platform_value::to_value(self)?;
        if skip_signature {
            Self::signature_property_paths()
                .into_iter()
                .try_for_each(|path| {
                    object
                        .remove_values_matching_path(path)
                        .map_err(ProtocolError::ValueError)
                        .map(|_| ())
                })?;
        }
        object.insert(
            String::from(DATA_CONTRACT),
            self.data_contract().to_cleaned_object()?,
        )?;
        Ok(object)
    }
}

impl StateTransitionLike for DataContractCreateTransition {
    /// Returns ID of the created contract
    fn modified_data_ids(&self) -> Vec<Identifier> {
        match self {
            DataContractCreateTransition::V0(transition) => transition.get_modified_data_ids(),
        }
    }

    fn state_transition_protocol_version(&self) -> FeatureVersion {
        match self {
            DataContractCreateTransition::V0(_) => 0,
        }
    }
    /// returns the type of State Transition
    fn state_transition_type(&self) -> StateTransitionType {
        match self {
            DataContractCreateTransition::V0(transition) => transition.state_transition_type(),
        }
    }
    /// returns the signature as a byte-array
    fn signature(&self) -> &BinaryData {
        match self {
            DataContractCreateTransition::V0(transition) => transition.signature(),
        }
    }
    /// set a new signature
    fn set_signature(&mut self, signature: BinaryData) {
        match self {
            DataContractCreateTransition::V0(transition) => transition.set_signature(signature),
        }
    }

    fn set_signature_bytes(&mut self, signature: Vec<u8>) {
        match self {
            DataContractCreateTransition::V0(transition) => {
                transition.set_signature_bytes(signature)
            }
        }
    }
}

impl StateTransitionIdentitySigned for DataContractCreateTransition {
    /// Get owner ID
    fn get_owner_id(&self) -> &Identifier {
        &self.data_contract().owner_id
    }

    fn get_signature_public_key_id(&self) -> Option<KeyID> {
        match self {
            DataContractCreateTransition::V0(transition) => {
                Some(transition.signature_public_key_id)
            }
        }
    }

    fn set_signature_public_key_id(&mut self, key_id: KeyID) {
        match self {
            DataContractCreateTransition::V0(transition) => {
                transition.signature_public_key_id = key_id
            }
        }
    }
}

impl DataContractCreateTransition {
    pub fn from_raw_object(
        mut raw_object: Value,
    ) -> Result<DataContractCreateTransition, ProtocolError> {
        let version: u8 = raw_object
            .remove_integer(property_names::STATE_TRANSITION_PROTOCOL_VERSION)
            .map_err(ProtocolError::ValueError)?;
        match version {
            0 => Ok(DataContractCreateTransitionV0::from_raw_object(raw_object)?.into()),
            n => Err(ProtocolError::UnknownProtocolVersionError(format!(
                "Unknown DataContractCreateTransition version {n}"
            ))),
        }
    }

    pub fn from_value_map(
        mut raw_data_contract_create_transition: BTreeMap<String, Value>,
    ) -> Result<DataContractCreateTransition, ProtocolError> {
        let version: u8 = raw_data_contract_create_transition
            .remove_integer(property_names::STATE_TRANSITION_PROTOCOL_VERSION)
            .map_err(ProtocolError::ValueError)?;

        match version {
            0 => Ok(DataContractCreateTransitionV0::from_value_map(
                raw_data_contract_create_transition,
            )?
            .into()),
            n => Err(ProtocolError::UnknownProtocolVersionError(format!(
                "Unknown DataContractCreateTransition version {n}"
            ))),
        }
    }

    pub fn data_contract(&self) -> &DataContract {
        match self {
            DataContractCreateTransition::V0(transition) => &transition.data_contract,
        }
    }

    pub fn set_data_contract(&mut self, data_contract: DataContract) {
        match self {
            DataContractCreateTransition::V0(transition) => {
                transition.data_contract = data_contract
            }
        }
    }

    pub fn entropy(&self) -> Bytes32 {
        match self {
            DataContractCreateTransition::V0(transition) => transition.entropy,
        }
    }

    pub fn entropy_ref(&self) -> &Bytes32 {
        match self {
            DataContractCreateTransition::V0(transition) => &transition.entropy,
        }
    }

    pub fn set_entropy(&mut self, entropy: Bytes32) {
        match self {
            DataContractCreateTransition::V0(transition) => transition.entropy = entropy,
        }
    }

    pub fn state_transition_version(&self) -> u16 {
        match self {
            DataContractCreateTransition::V0(_) => 0,
        }
    }

    /// Returns ID of the created contract
    pub fn get_modified_data_ids(&self) -> Vec<Identifier> {
        vec![self.data_contract().id]
    }

    pub fn clean_value(value: &mut Value) -> Result<(), platform_value::Error> {
        DataContractCreateTransitionLatest::clean_value(value)
    }
}

#[cfg(test)]
mod test {
<<<<<<< HEAD
    use crate::data_contract::state_transition::property_names::TRANSITION_TYPE;
=======
    use crate::data_contract::CreatedDataContract;
>>>>>>> 88592afa
    use integer_encoding::VarInt;
    use platform_value::Bytes32;

    use crate::data_contract::state_transition::data_contract_create_transition::property_names::{
        ENTROPY, SIGNATURE, SIGNATURE_PUBLIC_KEY_ID, STATE_TRANSITION_PROTOCOL_VERSION,
    };
    use crate::state_transition::StateTransitionType;
    use crate::tests::fixtures::get_data_contract_fixture;
    use crate::util::json_value::JsonValueExt;
    use crate::version::LATEST_PLATFORM_VERSION;
    use crate::{version, Convertible};

    use super::*;

    struct TestData {
        state_transition: DataContractCreateTransition,
        created_data_contract: CreatedDataContract,
    }

    fn get_test_data() -> TestData {
        let created_data_contract = get_data_contract_fixture(None);

        let state_transition = DataContractCreateTransition::from_raw_object(Value::from([
<<<<<<< HEAD
            (
                property_names::STATE_TRANSITION_PROTOCOL_VERSION,
                LATEST_PLATFORM_VERSION
                    .state_transitions
                    .contract_create_state_transition
                    .default_current_version
                    .into(),
            ),
            (property_names::ENTROPY, data_contract.entropy.into()),
            (
                property_names::DATA_CONTRACT,
                data_contract.to_object().unwrap(),
=======
            (PROTOCOL_VERSION, version::LATEST_VERSION.into()),
            (ENTROPY, created_data_contract.entropy_used.into()),
            (
                DATA_CONTRACT,
                created_data_contract.data_contract.to_object().unwrap(),
>>>>>>> 88592afa
            ),
        ]))
        .expect("state transition should be created without errors");

        TestData {
            created_data_contract,
            state_transition,
        }
    }

    #[test]
    fn should_return_protocol_version() {
        let data = get_test_data();
        assert_eq!(
            LATEST_PLATFORM_VERSION
                .state_transitions
                .contract_create_state_transition
                .default_current_version,
            data.state_transition.state_transition_protocol_version()
        )
    }

    #[test]
    fn should_return_transition_type() {
        let data = get_test_data();
        assert_eq!(
            StateTransitionType::DataContractCreate,
            data.state_transition.state_transition_type()
        );
    }

    #[test]
    fn should_return_data_contract() {
        let data = get_test_data();

        assert_eq!(
            data.state_transition
                .data_contract()
                .to_json_object()
                .expect("conversion to object shouldn't fail"),
            data.created_data_contract
                .data_contract
                .to_json_object()
                .expect("conversion to object shouldn't fail")
        );
    }

    #[test]
    fn should_return_state_transition_in_json_format() {
        let data = get_test_data();
        let mut json_object = data
            .state_transition
            .to_json(false)
            .expect("conversion to JSON shouldn't fail");

        assert_eq!(
            version::LATEST_VERSION,
            json_object
                .get_u64(STATE_TRANSITION_PROTOCOL_VERSION)
                .expect("the protocol version should be present") as u32
        );

        assert_eq!(
            0,
            json_object
                .get_u64(TRANSITION_TYPE)
                .expect("the transition type should be present") as u8
        );
        assert_eq!(
            0,
            json_object
                .get_u64(SIGNATURE_PUBLIC_KEY_ID)
                .expect("default public key id should be defined"),
        );
        assert_eq!(
            "",
            json_object
                .remove_into::<String>(SIGNATURE)
                .expect("default string value for signature should be present")
        );

        assert_eq!(
            <Bytes32 as Into<String>>::into(data.created_data_contract.entropy_used),
            json_object
                .remove_into::<String>(ENTROPY)
                .expect("the entropy should be present")
        )
    }

    #[test]
    fn should_return_serialized_state_transition_to_buffer() {
        let data = get_test_data();
        let state_transition_bytes = data
            .state_transition
            .to_cbor_buffer(false)
            .expect("state transition should be converted to buffer");
        let (protocol_version, _) =
            u32::decode_var(state_transition_bytes.as_ref()).expect("expected to decode");
        assert_eq!(version::LATEST_VERSION, protocol_version)
    }

    #[test]
    fn should_return_owner_id() {
        let data = get_test_data();
        assert_eq!(
            &data.created_data_contract.data_contract.owner_id,
            data.state_transition.get_owner_id()
        );
    }

    #[test]
    fn is_data_contract_state_transition() {
        let data = get_test_data();
        assert!(data.state_transition.is_data_contract_state_transition());
        assert!(!data.state_transition.is_document_state_transition());
        assert!(!data.state_transition.is_identity_state_transition());
    }
}<|MERGE_RESOLUTION|>--- conflicted
+++ resolved
@@ -381,11 +381,8 @@
 
 #[cfg(test)]
 mod test {
-<<<<<<< HEAD
     use crate::data_contract::state_transition::property_names::TRANSITION_TYPE;
-=======
     use crate::data_contract::CreatedDataContract;
->>>>>>> 88592afa
     use integer_encoding::VarInt;
     use platform_value::Bytes32;
 
@@ -409,7 +406,6 @@
         let created_data_contract = get_data_contract_fixture(None);
 
         let state_transition = DataContractCreateTransition::from_raw_object(Value::from([
-<<<<<<< HEAD
             (
                 property_names::STATE_TRANSITION_PROTOCOL_VERSION,
                 LATEST_PLATFORM_VERSION
@@ -418,17 +414,10 @@
                     .default_current_version
                     .into(),
             ),
-            (property_names::ENTROPY, data_contract.entropy.into()),
-            (
-                property_names::DATA_CONTRACT,
-                data_contract.to_object().unwrap(),
-=======
-            (PROTOCOL_VERSION, version::LATEST_VERSION.into()),
-            (ENTROPY, created_data_contract.entropy_used.into()),
+            (property_names::ENTROPY, created_data_contract.entropy_used.into()),
             (
                 DATA_CONTRACT,
                 created_data_contract.data_contract.to_object().unwrap(),
->>>>>>> 88592afa
             ),
         ]))
         .expect("state transition should be created without errors");
