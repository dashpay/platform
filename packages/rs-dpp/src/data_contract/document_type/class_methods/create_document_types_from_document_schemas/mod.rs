--- conflicted
+++ resolved
@@ -69,45 +69,4 @@
             }),
         }
     }
-<<<<<<< HEAD
-}
-
-#[cfg(test)]
-mod tests {
-    use super::*;
-
-    use crate::consensus::basic::data_contract::DocumentTypesAreMissingError;
-    use crate::consensus::basic::BasicError;
-    use crate::consensus::ConsensusError;
-    use crate::data_contract::errors::contract::DataContractError;
-    use assert_matches::assert_matches;
-    use platform_value::Identifier;
-    use std::ops::Deref;
-
-    #[test]
-    pub fn should_not_allow_creating_document_types_with_empty_schema() {
-        let id = Identifier::random();
-
-        let result = DocumentType::create_document_types_from_document_schemas(
-            id,
-            Default::default(),
-            None,
-            false,
-            false,
-            false,
-            false,
-            &mut vec![],
-            PlatformVersion::latest(),
-        );
-
-        assert_matches!(result, Err(ProtocolError::ConsensusError(e)) => {
-            assert_matches!(e.deref(), ConsensusError::BasicError(BasicError::ContractError(
-                DataContractError::DocumentTypesAreMissingError(
-                    DocumentTypesAreMissingError { .. }
-                )
-            )));
-        });
-    }
-=======
->>>>>>> 05c4d9d9
 }