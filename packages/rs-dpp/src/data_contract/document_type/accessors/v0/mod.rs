--- conflicted
+++ resolved
@@ -4,11 +4,8 @@
 
 use platform_value::{Identifier, Value};
 
-<<<<<<< HEAD
 use crate::data_contract::storage_requirements::keys_for_document_type::StorageKeyRequirements;
-=======
 use crate::identity::SecurityLevel;
->>>>>>> 28c8eca8
 use std::collections::{BTreeMap, BTreeSet};
 
 pub trait DocumentTypeV0Getters {
@@ -48,14 +45,13 @@
 
     /// Returns the data contract id of the document type.
     fn data_contract_id(&self) -> Identifier;
-<<<<<<< HEAD
 
     /// Returns the encryption key storage requirements
     fn encryption_key_storage_requirements(&self) -> Option<StorageKeyRequirements>;
 
     /// Returns the decryption key storage requirements
     fn decryption_key_storage_requirements(&self) -> Option<StorageKeyRequirements>;
-=======
+
+    /// The security level requirements
     fn security_level_requirement(&self) -> SecurityLevel;
->>>>>>> 28c8eca8
 }