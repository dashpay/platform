mod v0;
mod v1;

use crate::data_contract::document_type::index::Index;
use crate::data_contract::document_type::index_level::IndexLevel;
use crate::data_contract::document_type::property::DocumentProperty;
use crate::data_contract::document_type::{DocumentType, DocumentTypeMutRef, DocumentTypeRef};

use platform_value::{Identifier, Value};

use crate::data_contract::document_type::restricted_creation::CreationRestrictionMode;
#[cfg(feature = "validation")]
use crate::data_contract::document_type::validator::StatelessJsonSchemaLazyValidator;
use crate::data_contract::storage_requirements::keys_for_document_type::StorageKeyRequirements;
use crate::document::transfer::Transferable;
use crate::identity::SecurityLevel;
use crate::nft::TradeMode;
use crate::tokens::token_amount_on_contract_token::DocumentActionTokenCost;
use indexmap::IndexMap;
use std::collections::{BTreeMap, BTreeSet};
pub use v0::*;
pub use v1::*;

impl DocumentTypeV0MutGetters for DocumentType {
    fn schema_mut(&mut self) -> &mut Value {
        match self {
            DocumentType::V0(v0) => v0.schema_mut(),
            DocumentType::V1(v1) => v1.schema_mut(),
        }
    }
}

impl DocumentTypeV0Getters for DocumentType {
    fn name(&self) -> &String {
        match self {
            DocumentType::V0(v0) => v0.name(),
            DocumentType::V1(v1) => v1.name(),
        }
    }

    fn schema(&self) -> &Value {
        match self {
            DocumentType::V0(v0) => v0.schema(),
            DocumentType::V1(v1) => v1.schema(),
        }
    }

    fn schema_owned(self) -> Value {
        match self {
            DocumentType::V0(v0) => v0.schema_owned(),
            DocumentType::V1(v1) => v1.schema_owned(),
        }
    }

    fn indexes(&self) -> &BTreeMap<String, Index> {
        match self {
            DocumentType::V0(v0) => v0.indexes(),
            DocumentType::V1(v1) => v1.indexes(),
        }
    }

    fn find_contested_index(&self) -> Option<&Index> {
        match self {
            DocumentType::V0(v0) => v0.find_contested_index(),
            DocumentType::V1(v1) => v1.find_contested_index(),
        }
    }

    fn index_structure(&self) -> &IndexLevel {
        match self {
            DocumentType::V0(v0) => v0.index_structure(),
            DocumentType::V1(v1) => v1.index_structure(),
        }
    }

    fn flattened_properties(&self) -> &IndexMap<String, DocumentProperty> {
        match self {
            DocumentType::V0(v0) => v0.flattened_properties(),
            DocumentType::V1(v1) => v1.flattened_properties(),
        }
    }

    fn properties(&self) -> &IndexMap<String, DocumentProperty> {
        match self {
            DocumentType::V0(v0) => v0.properties(),
            DocumentType::V1(v1) => v1.properties(),
        }
    }

    fn identifier_paths(&self) -> &BTreeSet<String> {
        match self {
            DocumentType::V0(v0) => v0.identifier_paths(),
            DocumentType::V1(v1) => v1.identifier_paths(),
        }
    }

    fn binary_paths(&self) -> &BTreeSet<String> {
        match self {
            DocumentType::V0(v0) => v0.binary_paths(),
            DocumentType::V1(v1) => v1.binary_paths(),
        }
    }

    fn required_fields(&self) -> &BTreeSet<String> {
        match self {
            DocumentType::V0(v0) => v0.required_fields(),
            DocumentType::V1(v1) => v1.required_fields(),
        }
    }

    fn transient_fields(&self) -> &BTreeSet<String> {
        match self {
            DocumentType::V0(v0) => v0.transient_fields(),
            DocumentType::V1(v1) => v1.transient_fields(),
        }
    }

    fn documents_keep_history(&self) -> bool {
        match self {
            DocumentType::V0(v0) => v0.documents_keep_history(),
            DocumentType::V1(v1) => v1.documents_keep_history(),
        }
    }

    fn documents_mutable(&self) -> bool {
        match self {
            DocumentType::V0(v0) => v0.documents_mutable(),
            DocumentType::V1(v1) => v1.documents_mutable(),
        }
    }

    fn documents_can_be_deleted(&self) -> bool {
        match self {
            DocumentType::V0(v0) => v0.documents_can_be_deleted(),
            DocumentType::V1(v1) => v1.documents_can_be_deleted(),
        }
    }

    fn documents_transferable(&self) -> Transferable {
        match self {
            DocumentType::V0(v0) => v0.documents_transferable(),
            DocumentType::V1(v1) => v1.documents_transferable(),
        }
    }

    fn trade_mode(&self) -> TradeMode {
        match self {
            DocumentType::V0(v0) => v0.trade_mode(),
            DocumentType::V1(v1) => v1.trade_mode(),
        }
    }

    fn creation_restriction_mode(&self) -> CreationRestrictionMode {
        match self {
            DocumentType::V0(v0) => v0.creation_restriction_mode(),
            DocumentType::V1(v1) => v1.creation_restriction_mode(),
        }
    }

    fn data_contract_id(&self) -> Identifier {
        match self {
            DocumentType::V0(v0) => v0.data_contract_id(),
            DocumentType::V1(v1) => v1.data_contract_id(),
        }
    }

    fn requires_identity_encryption_bounded_key(&self) -> Option<StorageKeyRequirements> {
        match self {
            DocumentType::V0(v0) => v0.requires_identity_encryption_bounded_key(),
            DocumentType::V1(v1) => v1.requires_identity_encryption_bounded_key(),
        }
    }

    fn requires_identity_decryption_bounded_key(&self) -> Option<StorageKeyRequirements> {
        match self {
            DocumentType::V0(v0) => v0.requires_identity_decryption_bounded_key(),
            DocumentType::V1(v1) => v1.requires_identity_decryption_bounded_key(),
        }
    }

    fn security_level_requirement(&self) -> SecurityLevel {
        match self {
            DocumentType::V0(v0) => v0.security_level_requirement(),
            DocumentType::V1(v1) => v1.security_level_requirement(),
        }
    }

    #[cfg(feature = "validation")]
    fn json_schema_validator_ref(&self) -> &StatelessJsonSchemaLazyValidator {
        match self {
            DocumentType::V0(v0) => v0.json_schema_validator_ref(),
            DocumentType::V1(v1) => v1.json_schema_validator_ref(),
        }
    }
}

impl DocumentTypeV0Setters for DocumentType {
    fn set_data_contract_id(&mut self, data_contract_id: Identifier) {
        match self {
            DocumentType::V0(v0) => v0.set_data_contract_id(data_contract_id),
            DocumentType::V1(v1) => v1.set_data_contract_id(data_contract_id),
        }
    }
}

<<<<<<< HEAD
impl DocumentTypeV1Setters for DocumentType {
    fn set_document_creation_token_cost(&mut self, cost: Option<DocumentActionTokenCost>) {
        match self {
            DocumentType::V0(_) => { /* no-op */ }
            DocumentType::V1(v1) => v1.set_document_creation_token_cost(cost),
        }
    }

    fn set_document_replacement_token_cost(&mut self, cost: Option<DocumentActionTokenCost>) {
        match self {
            DocumentType::V0(_) => { /* no-op */ }
            DocumentType::V1(v1) => v1.set_document_replacement_token_cost(cost),
        }
    }

    fn set_document_deletion_token_cost(&mut self, cost: Option<DocumentActionTokenCost>) {
        match self {
            DocumentType::V0(_) => { /* no-op */ }
            DocumentType::V1(v1) => v1.set_document_deletion_token_cost(cost),
        }
    }

    fn set_document_transfer_token_cost(&mut self, cost: Option<DocumentActionTokenCost>) {
        match self {
            DocumentType::V0(_) => { /* no-op */ }
            DocumentType::V1(v1) => v1.set_document_transfer_token_cost(cost),
        }
    }

    fn set_document_price_update_token_cost(&mut self, cost: Option<DocumentActionTokenCost>) {
        match self {
            DocumentType::V0(_) => { /* no-op */ }
            DocumentType::V1(v1) => v1.set_document_price_update_token_cost(cost),
        }
    }

    fn set_document_purchase_token_cost(&mut self, cost: Option<DocumentActionTokenCost>) {
        match self {
            DocumentType::V0(_) => { /* no-op */ }
            DocumentType::V1(v1) => v1.set_document_purchase_token_cost(cost),
        }
    }
}

impl<'a> DocumentTypeV0Getters for DocumentTypeRef<'a> {
=======
impl DocumentTypeV0Getters for DocumentTypeRef<'_> {
>>>>>>> 3d9b08d5
    fn name(&self) -> &String {
        match self {
            DocumentTypeRef::V0(v0) => v0.name(),
            DocumentTypeRef::V1(v1) => v1.name(),
        }
    }

    fn schema(&self) -> &Value {
        match self {
            DocumentTypeRef::V0(v0) => v0.schema(),
            DocumentTypeRef::V1(v1) => v1.schema(),
        }
    }

    fn schema_owned(self) -> Value {
        match self {
            DocumentTypeRef::V0(v0) => v0.clone().schema_owned(),
            DocumentTypeRef::V1(v1) => v1.clone().schema_owned(),
        }
    }

    fn indexes(&self) -> &BTreeMap<String, Index> {
        match self {
            DocumentTypeRef::V0(v0) => v0.indexes(),
            DocumentTypeRef::V1(v1) => v1.indexes(),
        }
    }

    fn find_contested_index(&self) -> Option<&Index> {
        match self {
            DocumentTypeRef::V0(v0) => v0.find_contested_index(),
            DocumentTypeRef::V1(v1) => v1.find_contested_index(),
        }
    }

    fn index_structure(&self) -> &IndexLevel {
        match self {
            DocumentTypeRef::V0(v0) => v0.index_structure(),
            DocumentTypeRef::V1(v1) => v1.index_structure(),
        }
    }

    fn flattened_properties(&self) -> &IndexMap<String, DocumentProperty> {
        match self {
            DocumentTypeRef::V0(v0) => v0.flattened_properties(),
            DocumentTypeRef::V1(v1) => v1.flattened_properties(),
        }
    }

    fn properties(&self) -> &IndexMap<String, DocumentProperty> {
        match self {
            DocumentTypeRef::V0(v0) => v0.properties(),
            DocumentTypeRef::V1(v1) => v1.properties(),
        }
    }

    fn identifier_paths(&self) -> &BTreeSet<String> {
        match self {
            DocumentTypeRef::V0(v0) => v0.identifier_paths(),
            DocumentTypeRef::V1(v1) => v1.identifier_paths(),
        }
    }

    fn binary_paths(&self) -> &BTreeSet<String> {
        match self {
            DocumentTypeRef::V0(v0) => v0.binary_paths(),
            DocumentTypeRef::V1(v1) => v1.binary_paths(),
        }
    }

    fn required_fields(&self) -> &BTreeSet<String> {
        match self {
            DocumentTypeRef::V0(v0) => v0.required_fields(),
            DocumentTypeRef::V1(v1) => v1.required_fields(),
        }
    }

    fn transient_fields(&self) -> &BTreeSet<String> {
        match self {
            DocumentTypeRef::V0(v0) => v0.transient_fields(),
            DocumentTypeRef::V1(v1) => v1.transient_fields(),
        }
    }

    fn documents_keep_history(&self) -> bool {
        match self {
            DocumentTypeRef::V0(v0) => v0.documents_keep_history(),
            DocumentTypeRef::V1(v1) => v1.documents_keep_history(),
        }
    }

    fn documents_mutable(&self) -> bool {
        match self {
            DocumentTypeRef::V0(v0) => v0.documents_mutable(),
            DocumentTypeRef::V1(v1) => v1.documents_mutable(),
        }
    }

    fn documents_can_be_deleted(&self) -> bool {
        match self {
            DocumentTypeRef::V0(v0) => v0.documents_can_be_deleted(),
            DocumentTypeRef::V1(v1) => v1.documents_can_be_deleted(),
        }
    }

    fn documents_transferable(&self) -> Transferable {
        match self {
            DocumentTypeRef::V0(v0) => v0.documents_transferable(),
            DocumentTypeRef::V1(v1) => v1.documents_transferable(),
        }
    }

    fn trade_mode(&self) -> TradeMode {
        match self {
            DocumentTypeRef::V0(v0) => v0.trade_mode(),
            DocumentTypeRef::V1(v1) => v1.trade_mode(),
        }
    }

    fn creation_restriction_mode(&self) -> CreationRestrictionMode {
        match self {
            DocumentTypeRef::V0(v0) => v0.creation_restriction_mode(),
            DocumentTypeRef::V1(v1) => v1.creation_restriction_mode(),
        }
    }

    fn data_contract_id(&self) -> Identifier {
        match self {
            DocumentTypeRef::V0(v0) => v0.data_contract_id(),
            DocumentTypeRef::V1(v1) => v1.data_contract_id(),
        }
    }

    fn requires_identity_encryption_bounded_key(&self) -> Option<StorageKeyRequirements> {
        match self {
            DocumentTypeRef::V0(v0) => v0.requires_identity_encryption_bounded_key(),
            DocumentTypeRef::V1(v1) => v1.requires_identity_encryption_bounded_key(),
        }
    }

    fn requires_identity_decryption_bounded_key(&self) -> Option<StorageKeyRequirements> {
        match self {
            DocumentTypeRef::V0(v0) => v0.requires_identity_decryption_bounded_key(),
            DocumentTypeRef::V1(v1) => v1.requires_identity_decryption_bounded_key(),
        }
    }

    fn security_level_requirement(&self) -> SecurityLevel {
        match self {
            DocumentTypeRef::V0(v0) => v0.security_level_requirement(),
            DocumentTypeRef::V1(v1) => v1.security_level_requirement(),
        }
    }

    #[cfg(feature = "validation")]
    fn json_schema_validator_ref(&self) -> &StatelessJsonSchemaLazyValidator {
        match self {
            DocumentTypeRef::V0(v0) => v0.json_schema_validator_ref(),
            DocumentTypeRef::V1(v1) => v1.json_schema_validator_ref(),
        }
    }
}
impl DocumentTypeV0Getters for DocumentTypeMutRef<'_> {
    fn name(&self) -> &String {
        match self {
            DocumentTypeMutRef::V0(v0) => v0.name(),
            DocumentTypeMutRef::V1(v1) => v1.name(),
        }
    }

    fn schema(&self) -> &Value {
        match self {
            DocumentTypeMutRef::V0(v0) => v0.schema(),
            DocumentTypeMutRef::V1(v1) => v1.schema(),
        }
    }

    fn schema_owned(self) -> Value {
        match self {
            DocumentTypeMutRef::V0(v0) => v0.clone().schema_owned(),
            DocumentTypeMutRef::V1(v1) => v1.clone().schema_owned(),
        }
    }

    fn indexes(&self) -> &BTreeMap<String, Index> {
        match self {
            DocumentTypeMutRef::V0(v0) => v0.indexes(),
            DocumentTypeMutRef::V1(v1) => v1.indexes(),
        }
    }

    fn find_contested_index(&self) -> Option<&Index> {
        match self {
            DocumentTypeMutRef::V0(v0) => v0.find_contested_index(),
            DocumentTypeMutRef::V1(v1) => v1.find_contested_index(),
        }
    }

    fn index_structure(&self) -> &IndexLevel {
        match self {
            DocumentTypeMutRef::V0(v0) => v0.index_structure(),
            DocumentTypeMutRef::V1(v1) => v1.index_structure(),
        }
    }

    fn flattened_properties(&self) -> &IndexMap<String, DocumentProperty> {
        match self {
            DocumentTypeMutRef::V0(v0) => v0.flattened_properties(),
            DocumentTypeMutRef::V1(v1) => v1.flattened_properties(),
        }
    }

    fn properties(&self) -> &IndexMap<String, DocumentProperty> {
        match self {
            DocumentTypeMutRef::V0(v0) => v0.properties(),
            DocumentTypeMutRef::V1(v1) => v1.properties(),
        }
    }

    fn identifier_paths(&self) -> &BTreeSet<String> {
        match self {
            DocumentTypeMutRef::V0(v0) => v0.identifier_paths(),
            DocumentTypeMutRef::V1(v1) => v1.identifier_paths(),
        }
    }

    fn binary_paths(&self) -> &BTreeSet<String> {
        match self {
            DocumentTypeMutRef::V0(v0) => v0.binary_paths(),
            DocumentTypeMutRef::V1(v1) => v1.binary_paths(),
        }
    }

    fn required_fields(&self) -> &BTreeSet<String> {
        match self {
            DocumentTypeMutRef::V0(v0) => v0.required_fields(),
            DocumentTypeMutRef::V1(v1) => v1.required_fields(),
        }
    }

    fn transient_fields(&self) -> &BTreeSet<String> {
        match self {
            DocumentTypeMutRef::V0(v0) => v0.transient_fields(),
            DocumentTypeMutRef::V1(v1) => v1.transient_fields(),
        }
    }

    fn documents_keep_history(&self) -> bool {
        match self {
            DocumentTypeMutRef::V0(v0) => v0.documents_keep_history(),
            DocumentTypeMutRef::V1(v1) => v1.documents_keep_history(),
        }
    }

    fn documents_mutable(&self) -> bool {
        match self {
            DocumentTypeMutRef::V0(v0) => v0.documents_mutable(),
            DocumentTypeMutRef::V1(v1) => v1.documents_mutable(),
        }
    }

    fn documents_can_be_deleted(&self) -> bool {
        match self {
            DocumentTypeMutRef::V0(v0) => v0.documents_can_be_deleted(),
            DocumentTypeMutRef::V1(v1) => v1.documents_can_be_deleted(),
        }
    }

    fn documents_transferable(&self) -> Transferable {
        match self {
            DocumentTypeMutRef::V0(v0) => v0.documents_transferable(),
            DocumentTypeMutRef::V1(v1) => v1.documents_transferable(),
        }
    }

    fn trade_mode(&self) -> TradeMode {
        match self {
            DocumentTypeMutRef::V0(v0) => v0.trade_mode(),
            DocumentTypeMutRef::V1(v1) => v1.trade_mode(),
        }
    }

    fn creation_restriction_mode(&self) -> CreationRestrictionMode {
        match self {
            DocumentTypeMutRef::V0(v0) => v0.creation_restriction_mode(),
            DocumentTypeMutRef::V1(v1) => v1.creation_restriction_mode(),
        }
    }

    fn data_contract_id(&self) -> Identifier {
        match self {
            DocumentTypeMutRef::V0(v0) => v0.data_contract_id(),
            DocumentTypeMutRef::V1(v1) => v1.data_contract_id(),
        }
    }

    fn requires_identity_encryption_bounded_key(&self) -> Option<StorageKeyRequirements> {
        match self {
            DocumentTypeMutRef::V0(v0) => v0.requires_identity_encryption_bounded_key(),
            DocumentTypeMutRef::V1(v1) => v1.requires_identity_encryption_bounded_key(),
        }
    }

    fn requires_identity_decryption_bounded_key(&self) -> Option<StorageKeyRequirements> {
        match self {
            DocumentTypeMutRef::V0(v0) => v0.requires_identity_decryption_bounded_key(),
            DocumentTypeMutRef::V1(v1) => v1.requires_identity_decryption_bounded_key(),
        }
    }

    fn security_level_requirement(&self) -> SecurityLevel {
        match self {
            DocumentTypeMutRef::V0(v0) => v0.security_level_requirement(),
            DocumentTypeMutRef::V1(v1) => v1.security_level_requirement(),
        }
    }

    #[cfg(feature = "validation")]
    fn json_schema_validator_ref(&self) -> &StatelessJsonSchemaLazyValidator {
        match self {
            DocumentTypeMutRef::V0(v0) => v0.json_schema_validator_ref(),
            DocumentTypeMutRef::V1(v1) => v1.json_schema_validator_ref(),
        }
    }
}

impl DocumentTypeV0Setters for DocumentTypeMutRef<'_> {
    fn set_data_contract_id(&mut self, data_contract_id: Identifier) {
        match self {
            DocumentTypeMutRef::V0(v0) => v0.set_data_contract_id(data_contract_id),
            DocumentTypeMutRef::V1(v1) => v1.set_data_contract_id(data_contract_id),
        }
    }
}

impl DocumentTypeV1Getters for DocumentType {
    fn document_creation_token_cost(&self) -> Option<DocumentActionTokenCost> {
        match self {
            DocumentType::V0(_) => None,
            DocumentType::V1(v1) => v1.document_creation_token_cost(),
        }
    }

    fn document_replacement_token_cost(&self) -> Option<DocumentActionTokenCost> {
        match self {
            DocumentType::V0(_) => None,
            DocumentType::V1(v1) => v1.document_replacement_token_cost(),
        }
    }

    fn document_deletion_token_cost(&self) -> Option<DocumentActionTokenCost> {
        match self {
            DocumentType::V0(_) => None,
            DocumentType::V1(v1) => v1.document_deletion_token_cost(),
        }
    }

    fn document_transfer_token_cost(&self) -> Option<DocumentActionTokenCost> {
        match self {
            DocumentType::V0(_) => None,
            DocumentType::V1(v1) => v1.document_transfer_token_cost(),
        }
    }

    fn document_update_price_token_cost(&self) -> Option<DocumentActionTokenCost> {
        match self {
            DocumentType::V0(_) => None,
            DocumentType::V1(v1) => v1.document_update_price_token_cost(),
        }
    }

    fn document_purchase_token_cost(&self) -> Option<DocumentActionTokenCost> {
        match self {
            DocumentType::V0(_) => None,
            DocumentType::V1(v1) => v1.document_purchase_token_cost(),
        }
    }
}

<<<<<<< HEAD
impl<'a> DocumentTypeV1Getters for DocumentTypeRef<'a> {
    fn document_creation_token_cost(&self) -> Option<DocumentActionTokenCost> {
=======
impl DocumentTypeV1Getters for DocumentTypeRef<'_> {
    fn document_creation_token_cost(&self) -> Option<(TokenContractPosition, TokenAmount)> {
>>>>>>> 3d9b08d5
        match self {
            DocumentTypeRef::V0(_) => None,
            DocumentTypeRef::V1(v1) => v1.document_creation_token_cost(),
        }
    }

    fn document_replacement_token_cost(&self) -> Option<DocumentActionTokenCost> {
        match self {
            DocumentTypeRef::V0(_) => None,
            DocumentTypeRef::V1(v1) => v1.document_replacement_token_cost(),
        }
    }

    fn document_deletion_token_cost(&self) -> Option<DocumentActionTokenCost> {
        match self {
            DocumentTypeRef::V0(_) => None,
            DocumentTypeRef::V1(v1) => v1.document_deletion_token_cost(),
        }
    }

    fn document_transfer_token_cost(&self) -> Option<DocumentActionTokenCost> {
        match self {
            DocumentTypeRef::V0(_) => None,
            DocumentTypeRef::V1(v1) => v1.document_transfer_token_cost(),
        }
    }

    fn document_update_price_token_cost(&self) -> Option<DocumentActionTokenCost> {
        match self {
            DocumentTypeRef::V0(_) => None,
            DocumentTypeRef::V1(v1) => v1.document_update_price_token_cost(),
        }
    }

    fn document_purchase_token_cost(&self) -> Option<DocumentActionTokenCost> {
        match self {
            DocumentTypeRef::V0(_) => None,
            DocumentTypeRef::V1(v1) => v1.document_purchase_token_cost(),
        }
    }
}

<<<<<<< HEAD
impl<'a> DocumentTypeV1Getters for DocumentTypeMutRef<'a> {
    fn document_creation_token_cost(&self) -> Option<DocumentActionTokenCost> {
=======
impl DocumentTypeV1Getters for DocumentTypeMutRef<'_> {
    fn document_creation_token_cost(&self) -> Option<(TokenContractPosition, TokenAmount)> {
>>>>>>> 3d9b08d5
        match self {
            DocumentTypeMutRef::V0(_) => None,
            DocumentTypeMutRef::V1(v1) => v1.document_creation_token_cost(),
        }
    }

    fn document_replacement_token_cost(&self) -> Option<DocumentActionTokenCost> {
        match self {
            DocumentTypeMutRef::V0(_) => None,
            DocumentTypeMutRef::V1(v1) => v1.document_replacement_token_cost(),
        }
    }

    fn document_deletion_token_cost(&self) -> Option<DocumentActionTokenCost> {
        match self {
            DocumentTypeMutRef::V0(_) => None,
            DocumentTypeMutRef::V1(v1) => v1.document_deletion_token_cost(),
        }
    }

    fn document_transfer_token_cost(&self) -> Option<DocumentActionTokenCost> {
        match self {
            DocumentTypeMutRef::V0(_) => None,
            DocumentTypeMutRef::V1(v1) => v1.document_transfer_token_cost(),
        }
    }

    fn document_update_price_token_cost(&self) -> Option<DocumentActionTokenCost> {
        match self {
            DocumentTypeMutRef::V0(_) => None,
            DocumentTypeMutRef::V1(v1) => v1.document_update_price_token_cost(),
        }
    }

    fn document_purchase_token_cost(&self) -> Option<DocumentActionTokenCost> {
        match self {
            DocumentTypeMutRef::V0(_) => None,
            DocumentTypeMutRef::V1(v1) => v1.document_purchase_token_cost(),
        }
    }
}<|MERGE_RESOLUTION|>--- conflicted
+++ resolved
@@ -203,7 +203,6 @@
     }
 }
 
-<<<<<<< HEAD
 impl DocumentTypeV1Setters for DocumentType {
     fn set_document_creation_token_cost(&mut self, cost: Option<DocumentActionTokenCost>) {
         match self {
@@ -248,10 +247,7 @@
     }
 }
 
-impl<'a> DocumentTypeV0Getters for DocumentTypeRef<'a> {
-=======
 impl DocumentTypeV0Getters for DocumentTypeRef<'_> {
->>>>>>> 3d9b08d5
     fn name(&self) -> &String {
         match self {
             DocumentTypeRef::V0(v0) => v0.name(),
@@ -631,13 +627,8 @@
     }
 }
 
-<<<<<<< HEAD
-impl<'a> DocumentTypeV1Getters for DocumentTypeRef<'a> {
-    fn document_creation_token_cost(&self) -> Option<DocumentActionTokenCost> {
-=======
 impl DocumentTypeV1Getters for DocumentTypeRef<'_> {
-    fn document_creation_token_cost(&self) -> Option<(TokenContractPosition, TokenAmount)> {
->>>>>>> 3d9b08d5
+    fn document_creation_token_cost(&self) -> Option<(DocumentActionTokenCost)> {
         match self {
             DocumentTypeRef::V0(_) => None,
             DocumentTypeRef::V1(v1) => v1.document_creation_token_cost(),
@@ -680,13 +671,8 @@
     }
 }
 
-<<<<<<< HEAD
-impl<'a> DocumentTypeV1Getters for DocumentTypeMutRef<'a> {
-    fn document_creation_token_cost(&self) -> Option<DocumentActionTokenCost> {
-=======
 impl DocumentTypeV1Getters for DocumentTypeMutRef<'_> {
-    fn document_creation_token_cost(&self) -> Option<(TokenContractPosition, TokenAmount)> {
->>>>>>> 3d9b08d5
+    fn document_creation_token_cost(&self) -> Option<(DocumentActionTokenCost)> {
         match self {
             DocumentTypeMutRef::V0(_) => None,
             DocumentTypeMutRef::V1(v1) => v1.document_creation_token_cost(),
