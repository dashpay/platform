--- conflicted
+++ resolved
@@ -7,11 +7,8 @@
 
 use platform_value::{Identifier, Value};
 
-<<<<<<< HEAD
 use crate::data_contract::storage_requirements::keys_for_document_type::StorageKeyRequirements;
-=======
 use crate::identity::SecurityLevel;
->>>>>>> 28c8eca8
 use std::collections::{BTreeMap, BTreeSet};
 pub use v0::*;
 
@@ -94,7 +91,6 @@
         }
     }
 
-<<<<<<< HEAD
     fn encryption_key_storage_requirements(&self) -> Option<StorageKeyRequirements> {
         match self {
             DocumentType::V0(v0) => v0.encryption_key_storage_requirements(),
@@ -104,11 +100,12 @@
     fn decryption_key_storage_requirements(&self) -> Option<StorageKeyRequirements> {
         match self {
             DocumentType::V0(v0) => v0.decryption_key_storage_requirements(),
-=======
+        }
+    }
+
     fn security_level_requirement(&self) -> SecurityLevel {
         match self {
             DocumentType::V0(v0) => v0.security_level_requirement(),
->>>>>>> 28c8eca8
         }
     }
 }
@@ -192,7 +189,7 @@
         }
     }
 
-<<<<<<< HEAD
+
     fn encryption_key_storage_requirements(&self) -> Option<StorageKeyRequirements> {
         match self {
             DocumentTypeRef::V0(v0) => v0.encryption_key_storage_requirements(),
@@ -202,11 +199,12 @@
     fn decryption_key_storage_requirements(&self) -> Option<StorageKeyRequirements> {
         match self {
             DocumentTypeRef::V0(v0) => v0.decryption_key_storage_requirements(),
-=======
+        }
+    }
+
     fn security_level_requirement(&self) -> SecurityLevel {
         match self {
             DocumentTypeRef::V0(v0) => v0.security_level_requirement(),
->>>>>>> 28c8eca8
         }
     }
 }
@@ -290,7 +288,6 @@
         }
     }
 
-<<<<<<< HEAD
     fn encryption_key_storage_requirements(&self) -> Option<StorageKeyRequirements> {
         match self {
             DocumentTypeMutRef::V0(v0) => v0.encryption_key_storage_requirements(),
@@ -300,11 +297,12 @@
     fn decryption_key_storage_requirements(&self) -> Option<StorageKeyRequirements> {
         match self {
             DocumentTypeMutRef::V0(v0) => v0.decryption_key_storage_requirements(),
-=======
+        }
+    }
+
     fn security_level_requirement(&self) -> SecurityLevel {
         match self {
             DocumentTypeMutRef::V0(v0) => v0.security_level_requirement(),
->>>>>>> 28c8eca8
         }
     }
 }