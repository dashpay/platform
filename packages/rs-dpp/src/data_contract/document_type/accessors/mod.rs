mod v0;

use crate::data_contract::document_type::index::Index;
use crate::data_contract::document_type::index_level::IndexLevel;
use crate::data_contract::document_type::property::DocumentProperty;
use crate::data_contract::document_type::{DocumentType, DocumentTypeMutRef, DocumentTypeRef};

use platform_value::{Identifier, Value};

use crate::data_contract::storage_requirements::keys_for_document_type::StorageKeyRequirements;
use crate::document::transfer::Transferable;
use crate::identity::SecurityLevel;
use indexmap::IndexMap;
use std::collections::BTreeSet;
pub use v0::*;
use crate::nft::TradeMode;

impl DocumentTypeV0Getters for DocumentType {
    fn name(&self) -> &String {
        match self {
            DocumentType::V0(v0) => v0.name(),
        }
    }

    fn schema(&self) -> &Value {
        match self {
            DocumentType::V0(v0) => v0.schema(),
        }
    }

    fn schema_owned(self) -> Value {
        match self {
            DocumentType::V0(v0) => v0.schema_owned(),
        }
    }

    fn indices(&self) -> &Vec<Index> {
        match self {
            DocumentType::V0(v0) => v0.indices(),
        }
    }

    fn index_structure(&self) -> &IndexLevel {
        match self {
            DocumentType::V0(v0) => v0.index_structure(),
        }
    }

    fn flattened_properties(&self) -> &IndexMap<String, DocumentProperty> {
        match self {
            DocumentType::V0(v0) => v0.flattened_properties(),
        }
    }

    fn properties(&self) -> &IndexMap<String, DocumentProperty> {
        match self {
            DocumentType::V0(v0) => v0.properties(),
        }
    }

    fn identifier_paths(&self) -> &BTreeSet<String> {
        match self {
            DocumentType::V0(v0) => v0.identifier_paths(),
        }
    }

    fn binary_paths(&self) -> &BTreeSet<String> {
        match self {
            DocumentType::V0(v0) => v0.binary_paths(),
        }
    }

    fn required_fields(&self) -> &BTreeSet<String> {
        match self {
            DocumentType::V0(v0) => v0.required_fields(),
        }
    }

    fn documents_keep_history(&self) -> bool {
        match self {
            DocumentType::V0(v0) => v0.documents_keep_history(),
        }
    }

    fn documents_mutable(&self) -> bool {
        match self {
            DocumentType::V0(v0) => v0.documents_mutable(),
        }
    }

<<<<<<< HEAD
    fn trade_mode(&self) -> TradeMode {
        match self {
            DocumentType::V0(v0) => v0.trade_mode(),
        }
    }

=======
>>>>>>> e71f92c2
    fn documents_transferable(&self) -> Transferable {
        match self {
            DocumentType::V0(v0) => v0.documents_transferable(),
        }
    }

    fn data_contract_id(&self) -> Identifier {
        match self {
            DocumentType::V0(v0) => v0.data_contract_id(),
        }
    }

    fn requires_identity_encryption_bounded_key(&self) -> Option<StorageKeyRequirements> {
        match self {
            DocumentType::V0(v0) => v0.requires_identity_encryption_bounded_key(),
        }
    }

    fn requires_identity_decryption_bounded_key(&self) -> Option<StorageKeyRequirements> {
        match self {
            DocumentType::V0(v0) => v0.requires_identity_decryption_bounded_key(),
        }
    }

    fn security_level_requirement(&self) -> SecurityLevel {
        match self {
            DocumentType::V0(v0) => v0.security_level_requirement(),
        }
    }
}

impl<'a> DocumentTypeV0Getters for DocumentTypeRef<'a> {
    fn name(&self) -> &String {
        match self {
            DocumentTypeRef::V0(v0) => v0.name(),
        }
    }

    fn schema(&self) -> &Value {
        match self {
            DocumentTypeRef::V0(v0) => v0.schema(),
        }
    }

    fn schema_owned(self) -> Value {
        match self {
            DocumentTypeRef::V0(v0) => v0.clone().schema_owned(),
        }
    }

    fn indices(&self) -> &Vec<Index> {
        match self {
            DocumentTypeRef::V0(v0) => v0.indices(),
        }
    }

    fn index_structure(&self) -> &IndexLevel {
        match self {
            DocumentTypeRef::V0(v0) => v0.index_structure(),
        }
    }

    fn flattened_properties(&self) -> &IndexMap<String, DocumentProperty> {
        match self {
            DocumentTypeRef::V0(v0) => v0.flattened_properties(),
        }
    }

    fn properties(&self) -> &IndexMap<String, DocumentProperty> {
        match self {
            DocumentTypeRef::V0(v0) => v0.properties(),
        }
    }

    fn identifier_paths(&self) -> &BTreeSet<String> {
        match self {
            DocumentTypeRef::V0(v0) => v0.identifier_paths(),
        }
    }

    fn binary_paths(&self) -> &BTreeSet<String> {
        match self {
            DocumentTypeRef::V0(v0) => v0.binary_paths(),
        }
    }

    fn required_fields(&self) -> &BTreeSet<String> {
        match self {
            DocumentTypeRef::V0(v0) => v0.required_fields(),
        }
    }

    fn documents_keep_history(&self) -> bool {
        match self {
            DocumentTypeRef::V0(v0) => v0.documents_keep_history(),
        }
    }

    fn documents_mutable(&self) -> bool {
        match self {
            DocumentTypeRef::V0(v0) => v0.documents_mutable(),
        }
    }

    fn documents_transferable(&self) -> Transferable {
        match self {
            DocumentTypeRef::V0(v0) => v0.documents_transferable(),
        }
    }

<<<<<<< HEAD
    fn trade_mode(&self) -> TradeMode {
        match self {
            DocumentTypeRef::V0(v0) => v0.trade_mode(),
        }
    }

=======
>>>>>>> e71f92c2
    fn data_contract_id(&self) -> Identifier {
        match self {
            DocumentTypeRef::V0(v0) => v0.data_contract_id(),
        }
    }

    fn requires_identity_encryption_bounded_key(&self) -> Option<StorageKeyRequirements> {
        match self {
            DocumentTypeRef::V0(v0) => v0.requires_identity_encryption_bounded_key(),
        }
    }

    fn requires_identity_decryption_bounded_key(&self) -> Option<StorageKeyRequirements> {
        match self {
            DocumentTypeRef::V0(v0) => v0.requires_identity_decryption_bounded_key(),
        }
    }

    fn security_level_requirement(&self) -> SecurityLevel {
        match self {
            DocumentTypeRef::V0(v0) => v0.security_level_requirement(),
        }
    }
}

impl<'a> DocumentTypeV0Getters for DocumentTypeMutRef<'a> {
    fn name(&self) -> &String {
        match self {
            DocumentTypeMutRef::V0(v0) => v0.name(),
        }
    }

    fn schema(&self) -> &Value {
        match self {
            DocumentTypeMutRef::V0(v0) => v0.schema(),
        }
    }

    fn schema_owned(self) -> Value {
        match self {
            DocumentTypeMutRef::V0(v0) => v0.clone().schema_owned(),
        }
    }

    fn indices(&self) -> &Vec<Index> {
        match self {
            DocumentTypeMutRef::V0(v0) => v0.indices(),
        }
    }

    fn index_structure(&self) -> &IndexLevel {
        match self {
            DocumentTypeMutRef::V0(v0) => v0.index_structure(),
        }
    }

    fn flattened_properties(&self) -> &IndexMap<String, DocumentProperty> {
        match self {
            DocumentTypeMutRef::V0(v0) => v0.flattened_properties(),
        }
    }

    fn properties(&self) -> &IndexMap<String, DocumentProperty> {
        match self {
            DocumentTypeMutRef::V0(v0) => v0.properties(),
        }
    }

    fn identifier_paths(&self) -> &BTreeSet<String> {
        match self {
            DocumentTypeMutRef::V0(v0) => v0.identifier_paths(),
        }
    }

    fn binary_paths(&self) -> &BTreeSet<String> {
        match self {
            DocumentTypeMutRef::V0(v0) => v0.binary_paths(),
        }
    }

    fn required_fields(&self) -> &BTreeSet<String> {
        match self {
            DocumentTypeMutRef::V0(v0) => v0.required_fields(),
        }
    }

    fn documents_keep_history(&self) -> bool {
        match self {
            DocumentTypeMutRef::V0(v0) => v0.documents_keep_history(),
        }
    }

    fn documents_mutable(&self) -> bool {
        match self {
            DocumentTypeMutRef::V0(v0) => v0.documents_mutable(),
        }
    }

    fn documents_transferable(&self) -> Transferable {
        match self {
            DocumentTypeMutRef::V0(v0) => v0.documents_transferable(),
        }
    }

<<<<<<< HEAD
    fn trade_mode(&self) -> TradeMode {
        match self {
            DocumentTypeMutRef::V0(v0) => v0.trade_mode(),
        }
    }

=======
>>>>>>> e71f92c2
    fn data_contract_id(&self) -> Identifier {
        match self {
            DocumentTypeMutRef::V0(v0) => v0.data_contract_id(),
        }
    }

    fn requires_identity_encryption_bounded_key(&self) -> Option<StorageKeyRequirements> {
        match self {
            DocumentTypeMutRef::V0(v0) => v0.requires_identity_encryption_bounded_key(),
        }
    }

    fn requires_identity_decryption_bounded_key(&self) -> Option<StorageKeyRequirements> {
        match self {
            DocumentTypeMutRef::V0(v0) => v0.requires_identity_decryption_bounded_key(),
        }
    }

    fn security_level_requirement(&self) -> SecurityLevel {
        match self {
            DocumentTypeMutRef::V0(v0) => v0.security_level_requirement(),
        }
    }
}<|MERGE_RESOLUTION|>--- conflicted
+++ resolved
@@ -87,16 +87,13 @@
             DocumentType::V0(v0) => v0.documents_mutable(),
         }
     }
-
-<<<<<<< HEAD
+    
     fn trade_mode(&self) -> TradeMode {
         match self {
             DocumentType::V0(v0) => v0.trade_mode(),
         }
     }
-
-=======
->>>>>>> e71f92c2
+    
     fn documents_transferable(&self) -> Transferable {
         match self {
             DocumentType::V0(v0) => v0.documents_transferable(),
@@ -206,16 +203,13 @@
             DocumentTypeRef::V0(v0) => v0.documents_transferable(),
         }
     }
-
-<<<<<<< HEAD
+    
     fn trade_mode(&self) -> TradeMode {
         match self {
             DocumentTypeRef::V0(v0) => v0.trade_mode(),
         }
     }
-
-=======
->>>>>>> e71f92c2
+    
     fn data_contract_id(&self) -> Identifier {
         match self {
             DocumentTypeRef::V0(v0) => v0.data_contract_id(),
@@ -319,16 +313,13 @@
             DocumentTypeMutRef::V0(v0) => v0.documents_transferable(),
         }
     }
-
-<<<<<<< HEAD
+    
     fn trade_mode(&self) -> TradeMode {
         match self {
             DocumentTypeMutRef::V0(v0) => v0.trade_mode(),
         }
     }
-
-=======
->>>>>>> e71f92c2
+    
     fn data_contract_id(&self) -> Identifier {
         match self {
             DocumentTypeMutRef::V0(v0) => v0.data_contract_id(),
