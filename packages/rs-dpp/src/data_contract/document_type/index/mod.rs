--- conflicted
+++ resolved
@@ -57,11 +57,7 @@
 #[derive(Debug)]
 #[ferment_macro::export]
 pub enum ContestedIndexFieldMatch {
-<<<<<<< HEAD
-    Regex(Regex),
-=======
     Regex(LazyRegex),
->>>>>>> 67766514
     PositiveIntegerMatch(u128),
 }
 
@@ -226,11 +222,7 @@
     fn clone(&self) -> Self {
         match self {
             ContestedIndexFieldMatch::Regex(regex) => {
-<<<<<<< HEAD
-                ContestedIndexFieldMatch::Regex(Regex::new(regex.as_str()).unwrap())
-=======
                 ContestedIndexFieldMatch::Regex(regex.clone())
->>>>>>> 67766514
             }
             ContestedIndexFieldMatch::PositiveIntegerMatch(int) => {
                 ContestedIndexFieldMatch::PositiveIntegerMatch(*int)
