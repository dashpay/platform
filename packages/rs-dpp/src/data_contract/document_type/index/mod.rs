use serde::{Deserialize, Serialize};

#[derive(Serialize, Deserialize, Debug, PartialEq, PartialOrd, Clone, Eq)]
#[ferment_macro::export]
pub enum OrderBy {
    #[serde(rename = "asc")]
    Asc,
    #[serde(rename = "desc")]
    Desc,
}

use crate::data_contract::errors::DataContractError;

use crate::errors::ProtocolError;
use anyhow::anyhow;

use platform_value::{Value, ValueMap};
use rand::distributions::{Alphanumeric, DistString};
use std::{collections::BTreeMap, convert::TryFrom};

pub mod random_index;

// Indices documentation:  https://dashplatform.readme.io/docs/reference-data-contracts#document-indices
#[derive(Clone, Debug, PartialEq, Eq)]
<<<<<<< HEAD
#[ferment_macro::export]
=======
#[cfg_attr(feature = "index-serde-conversion", derive(Serialize, Deserialize))]
>>>>>>> e80854cf
pub struct Index {
    pub name: String,
    pub properties: Vec<IndexProperty>,
    pub unique: bool,
}

impl Index {
    /// Check to see if two objects are conflicting
    pub fn objects_are_conflicting(&self, object1: &ValueMap, object2: &ValueMap) -> bool {
        if !self.unique {
            return false;
        }
        self.properties.iter().all(|property| {
            //if either or both are null then there can not be an overlap
            let Some(value1) = Value::get_optional_from_map(object1, property.name.as_str()) else {
                return false;
            };
            let Some(value2) = Value::get_optional_from_map(object2, property.name.as_str()) else {
                return false;
            };
            value1 == value2
        })
    }
    /// The field names of the index
    pub fn property_names(&self) -> Vec<String> {
        self.properties
            .iter()
            .map(|property| property.name.clone())
            .collect()
    }
}

#[derive(Clone, Debug, PartialEq, Eq, Hash)]
<<<<<<< HEAD
#[ferment_macro::export]
=======
#[cfg_attr(feature = "index-serde-conversion", derive(Serialize, Deserialize))]
>>>>>>> e80854cf
pub struct IndexProperty {
    pub name: String,
    pub ascending: bool,
}

impl TryFrom<BTreeMap<String, String>> for IndexProperty {
    type Error = ProtocolError;

    fn try_from(value: BTreeMap<String, String>) -> Result<Self, Self::Error> {
        if value.is_empty() {
            return Err(ProtocolError::Error(anyhow!(
                "property in the index definition cannot be empty"
            )));
        }
        if value.len() > 1 {
            return Err(ProtocolError::Error(anyhow!(
                "property in the index cannot contain more than one item: {:#?}",
                value
            )));
        }

        // the unwrap is safe because of the checks above
        let raw_property = value.into_iter().next().unwrap();
        let ascending = match raw_property.1.as_str() {
            "asc" => true,
            "desc" => false,
            sort_order => {
                return Err(ProtocolError::Error(anyhow!(
                    "invalid sorting order: '{}'",
                    sort_order
                )))
            }
        };

        Ok(Self {
            name: raw_property.0,
            ascending,
        })
    }
}

impl Index {
    // The matches function will take a slice of an array of strings and an optional sort on value.
    // An index matches if all the index_names in the slice are consecutively the index's properties
    // with leftovers permitted.
    // If a sort_on value is provided it must match the last index property.
    // The number returned is the number of unused index properties

    // A case for example if we have an index on person's name and age
    // where we say name == 'Sam' sort by age
    // there is no field operator on age
    // The return value for name == 'Sam' sort by age would be 0
    // The return value for name == 'Sam and age > 5 sort by age would be 0
    // the return value for sort by age would be 1
    pub fn matches(
        &self,
        index_names: &[&str],
        in_field_name: Option<&str>,
        order_by: &[&str],
    ) -> Option<u16> {
        // Here we are trying to figure out if the Index matches the order by
        // To do so we take the index and go backwards as we need the order by clauses to be
        // continuous, but they do not need to be at the end.
        let mut reduced_properties = self.properties.as_slice();
        // let mut should_ignore: Vec<String> = order_by.iter().map(|&str| str.to_string()).collect();
        if !order_by.is_empty() {
            for _ in 0..self.properties.len() {
                if reduced_properties.len() < order_by.len() {
                    return None;
                }
                let matched_ordering = reduced_properties
                    .iter()
                    .rev()
                    .zip(order_by.iter().rev())
                    .all(|(property, &sort)| property.name.as_str() == sort);
                if matched_ordering {
                    break;
                }
                if let Some((_last, elements)) = reduced_properties.split_last() {
                    // should_ignore.push(last.name.clone());
                    reduced_properties = elements;
                } else {
                    return None;
                }
            }
        }

        let last_property = self.properties.last()?;

        // the in field can only be on the last or before last property
        if let Some(in_field_name) = in_field_name {
            if last_property.name.as_str() != in_field_name {
                // it can also be on the before last
                if self.properties.len() == 1 {
                    return None;
                }
                let before_last_property = self.properties.get(self.properties.len() - 2)?;
                if before_last_property.name.as_str() != in_field_name {
                    return None;
                }
            }
        }

        let mut d = self.properties.len();

        for search_name in index_names.iter() {
            if !reduced_properties
                .iter()
                .any(|property| property.name.as_str() == *search_name)
            {
                return None;
            }
            d -= 1;
        }

        Some(d as u16)
    }
}

impl TryFrom<&[(Value, Value)]> for Index {
    type Error = DataContractError;

    fn try_from(index_type_value_map: &[(Value, Value)]) -> Result<Self, Self::Error> {
        // Decouple the map
        // It contains properties and a unique key
        // If the unique key is absent, then unique is false
        // If present, then use that value
        // For properties, we iterate each and move it to IndexProperty

        let mut unique = false;
        let mut name = None;
        let mut index_properties: Vec<IndexProperty> = Vec::new();

        for (key_value, value_value) in index_type_value_map {
            let key = key_value.to_str()?;

            match key {
                "name" => {
                    name = Some(
                        value_value
                            .as_text()
                            .ok_or(DataContractError::InvalidContractStructure(
                                "index name should be a string".to_string(),
                            ))?
                            .to_owned(),
                    );
                }
                "unique" => {
                    if value_value.is_bool() {
                        unique = value_value.as_bool().expect("confirmed as bool");
                    }
                }
                "properties" => {
                    let properties =
                        value_value
                            .as_array()
                            .ok_or(DataContractError::ValueWrongType(
                                "properties value should be an array".to_string(),
                            ))?;

                    // Iterate over this and get the index properties
                    for property in properties {
                        let property_map =
                            property.as_map().ok_or(DataContractError::ValueWrongType(
                                "each property of an index should be a map".to_string(),
                            ))?;

                        let index_property = IndexProperty::from_platform_value(property_map)?;
                        index_properties.push(index_property);
                    }
                }
                _ => {
                    return Err(DataContractError::ValueWrongType(
                        "unexpected property name".to_string(),
                    ))
                }
            }
        }

        // if the index didn't have a name let's make one
        //todo: we should remove the name altogether
        let name = name.unwrap_or_else(|| Alphanumeric.sample_string(&mut rand::thread_rng(), 24));

        Ok(Index {
            name,
            properties: index_properties,
            unique,
        })
    }
}

impl IndexProperty {
    pub fn from_platform_value(
        index_property_map: &[(Value, Value)],
    ) -> Result<Self, DataContractError> {
        let property = &index_property_map[0];

        let key = property
            .0 // key
            .as_text()
            .ok_or(DataContractError::KeyWrongType(
                "key should be of type string".to_string(),
            ))?;
        let value = property
            .1 // value
            .as_text()
            .ok_or(DataContractError::ValueWrongType(
                "value should be of type string".to_string(),
            ))?;

        let ascending = value == "asc";

        Ok(IndexProperty {
            name: key.to_string(),
            ascending,
        })
    }
}<|MERGE_RESOLUTION|>--- conflicted
+++ resolved
@@ -22,11 +22,8 @@
 
 // Indices documentation:  https://dashplatform.readme.io/docs/reference-data-contracts#document-indices
 #[derive(Clone, Debug, PartialEq, Eq)]
-<<<<<<< HEAD
+#[cfg_attr(feature = "index-serde-conversion", derive(Serialize, Deserialize))]
 #[ferment_macro::export]
-=======
-#[cfg_attr(feature = "index-serde-conversion", derive(Serialize, Deserialize))]
->>>>>>> e80854cf
 pub struct Index {
     pub name: String,
     pub properties: Vec<IndexProperty>,
@@ -60,11 +57,8 @@
 }
 
 #[derive(Clone, Debug, PartialEq, Eq, Hash)]
-<<<<<<< HEAD
+#[cfg_attr(feature = "index-serde-conversion", derive(Serialize, Deserialize))]
 #[ferment_macro::export]
-=======
-#[cfg_attr(feature = "index-serde-conversion", derive(Serialize, Deserialize))]
->>>>>>> e80854cf
 pub struct IndexProperty {
     pub name: String,
     pub ascending: bool,
