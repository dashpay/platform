<<<<<<< HEAD
use std::collections::BTreeMap;
/// The Schema compatibility validator is a port of a JavaScript version
/// https://bitbucket.org/atlassian/json-schema-diff-validator/src/master/
///
/// The functionality has been ported 'as is' without any logic improvements and optimizations
use std::convert::TryFrom;

use crate::data_contract::DocumentName;
use crate::errors::ProtocolError;
use anyhow::Context;
use itertools::Itertools;
use json_patch::PatchOperation;
use jsonptr::{Pointer, Resolve};
use lazy_static::lazy_static;
use serde_json::json;

lazy_static! {
    pub static ref EMPTY_JSON: serde_json::Value = json!({});
}

mod property_names {
    pub const REQUIRED: &str = "required";
    pub const DEFINITIONS: &str = "definitions";
    pub const PROPERTIES: &str = "properties";
    pub const REF: &str = "$ref";
    pub const MIN_ITEMS: &str = "minItems";
}

#[derive(Default, Debug, Clone)]
pub struct ValidationOptions {
    pub allow_new_one_of: bool,
    pub allow_new_enum_value: bool,
    pub allow_reorder: bool,
    pub deprecated_items: Vec<String>,
}

struct RemovedItem {
    name: String,
    operation: PatchOperation,
}

pub type IncompatibleOperations = Vec<PatchOperation>;

pub fn any_schema_changes(
    old_schema: &BTreeMap<DocumentName, serde_json::Value>,
    new_schema: &serde_json::Value,
) -> bool {
    let changes = old_schema
        .iter()
        .filter(|(document_type, original_schema)| {
            let new_document_schema = new_schema.get(document_type).unwrap_or(&EMPTY_JSON);
            let diff = json_patch::diff(original_schema, new_document_schema);
            !diff.0.is_empty()
        })
        .count();

    changes > 0
}

pub fn validate_schema_compatibility(
    original_schema: &serde_json::Value,
    new_schema: &serde_json::Value,
) -> Result<IncompatibleOperations, ProtocolError> {
    validate_schema_compatibility_with_options(
        original_schema,
        new_schema,
        ValidationOptions::default(),
    )
}

pub fn validate_schema_compatibility_with_options(
    original_schema: &serde_json::Value,
    new_schema: &serde_json::Value,
    opts: ValidationOptions,
) -> Result<IncompatibleOperations, ProtocolError> {
    let patch = json_patch::diff(original_schema, new_schema);
    let mut diffs: Vec<PatchOperation> = vec![];
    let mut removed: Vec<RemovedItem> = vec![];
    let mut inserted: Vec<String> = vec![];

    for operation in patch.0.into_iter() {
        match operation {
            PatchOperation::Move(ref op_move) => {
                if is_operation_move_remove_compatible(
                    op_move.path.as_str(),
                    original_schema,
                    &opts,
                )? {
                    continue;
                }
                diffs.push(operation);
            }

            PatchOperation::Remove(ref op_remove) => {
                if is_operation_move_remove_compatible(
                    op_remove.path.as_str(),
                    original_schema,
                    &opts,
                )? {
                    continue;
                }
                diffs.push(operation);
            }

            PatchOperation::Replace(ref op_replace) => {
                let is_min_items = is_min_items(&op_replace.path);
                let json_pointer =
                    Pointer::try_from(op_replace.path.as_str()).with_context(|| {
                        format!("unable to create a json pointer from '{}'", op_replace.path)
                    })?;
                let old_value = original_schema.resolve(&json_pointer).with_context(|| {
                    format!("cannot find the '{}' in original schema", op_replace.path)
                })?;

                if is_min_items && old_value.as_i64() > op_replace.value.as_i64() {
                    continue;
                }

                if !opts.allow_reorder {
                    diffs.push(operation)
                } else {
                    inserted.push(op_replace.value.to_string());
                    removed.push(RemovedItem {
                        name: old_value.to_string(),
                        operation,
                    });
                }
            }
            PatchOperation::Add(ref op_add) => {
                let is_new_any_of_item = is_anyof_path(&op_add.path);
                let is_new_enum_value = is_enum_path(&op_add.path);
                let path_two_last_levels =
                    get_second_last_sub_path(&op_add.path).with_context(|| {
                        format!("the second subpath doesn't exist in '{}'", op_add.path)
                    })?;

                if path_two_last_levels == property_names::REQUIRED {
                    diffs.push(operation);
                    continue;
                }
                if [property_names::PROPERTIES, property_names::DEFINITIONS]
                    .contains(&path_two_last_levels)
                {
                    continue;
                }

                if is_new_any_of_item && opts.allow_reorder {
                    inserted.push(
                        op_add
                            .value
                            .get(property_names::REF)
                            .with_context(|| {
                                format!("the property '{}' doesn't exist", property_names::REF)
                            })?
                            .to_string(),
                    )
                } else if (is_new_any_of_item && opts.allow_new_one_of)
                    || (is_new_enum_value && opts.allow_new_enum_value)
                {
                    continue;
                } else {
                    diffs.push(operation)
                }
            }
            _ => continue,
        }
    }

    if opts.allow_reorder {
        // When reordering is allowed, we want ot make sure that any item that
        // was replaces is also inserted somewhere else
        let filtered_removed = removed.into_iter().filter_map(|node| {
            if inserted.contains(&node.name) {
                Some(node.operation)
            } else {
                None
            }
        });

        diffs.extend(filtered_removed);
    }

    Ok(diffs)
}

// checks if operation `move` or `remove` is backward compatible
fn is_operation_move_remove_compatible(
    path: &str,
    original_schema: &serde_json::Value,
    opts: &ValidationOptions,
) -> Result<bool, anyhow::Error> {
    let is_min_items = path.ends_with(property_names::MIN_ITEMS);
    if get_second_last_sub_path(path) == Some(property_names::REQUIRED) || is_min_items {
        return Ok(true);
    }

    // Check if the removed node is deprecated
    let is_any_of_item = is_anyof_path(path);
    if is_any_of_item {
        let json_pointer: Pointer = Pointer::try_from(path)
            .with_context(|| format!("Unable to crate a Json Pointer from '{}'", path))?;
        let value = original_schema
            .resolve(&json_pointer)
            .with_context(|| format!("Cannot find the '{}' in the original schema", path))?;

        if let Some(ref_value) = value.get("$ref") {
            let ref_value_string = ref_value.to_string();
            let last_subpath = get_last_sub_path(&ref_value_string).with_context(|| {
                format!("The last subpath doesn't exist in '{}'", ref_value_string)
            })?;

            if opts.deprecated_items.iter().any(|i| i == last_subpath) {
                return Ok(true);
            }
        }
    } else {
        let last_subpath = get_last_sub_path(path).unwrap();
        if opts.deprecated_items.iter().any(|i| i == last_subpath) {
            return Ok(true);
        }
    }

    Ok(false)
}

fn is_min_items(path: &str) -> bool {
    path.ends_with(property_names::MIN_ITEMS)
}

// checks if property path has form:  '.../anyOf/[usize]'
fn is_anyof_path(path: &str) -> bool {
    is_path_of_type(path, "anyOf")
}

// checks if property path has form:  '.../enum/[usize]'
fn is_enum_path(path: &str) -> bool {
    is_path_of_type(path, "enum")
}

// checks if property path has form:  '.../[name]/[usize]'
fn is_path_of_type(path: &str, path_type: &str) -> bool {
    let arr = path.split('/').collect_vec();
    if arr.len() < 2 {
        return false;
    }
    if arr[arr.len() - 1].parse::<usize>().is_err() {
        return false;
    }
    if arr[arr.len() - 2] != path_type {
        return false;
    }
    true
}

fn get_second_last_sub_path(path: &str) -> Option<&str> {
    let arr = path.split('/').collect_vec();
    if arr.len() > 1 {
        Some(arr[arr.len() - 2])
    } else {
        None
    }
}

fn get_last_sub_path(path: &str) -> Option<&str> {
    let arr = path.split('/').collect_vec();
    if !arr.is_empty() {
        Some(arr[arr.len() - 1])
    } else {
        None
    }
}

#[cfg(test)]
mod test {

    use super::*;
    use lazy_static::lazy_static;
    use serde_json::json;

    lazy_static! {
        static ref DATA_SCHEMA: serde_json::Value = serde_json::from_str(include_str!(
            "./../../../../../tests/payloads/schema/data.json"
        ))
        .unwrap();
        static ref DATA_SCHEMA_V2: serde_json::Value = serde_json::from_str(include_str!(
            "./../../../../../tests/payloads/schema/data_v2.json"
        ))
        .unwrap();
    }

    #[test]
    fn test_is_any_of_item() {
        let any_of_item = "/anyOf/0";
        assert!(is_path_of_type(any_of_item, "anyOf"));

        let any_of_item = "/alpha/anyOf/0";
        assert!(is_path_of_type(any_of_item, "anyOf"));

        let is_not_any_of_item = "";
        assert!(!is_path_of_type(is_not_any_of_item, "anyOf"));

        let is_not_any_of_item = "/anyOf/o";
        assert!(!is_path_of_type(is_not_any_of_item, "anyOf"));

        let is_not_any_of_item = "/alpha/anyOf/o";
        assert!(!is_path_of_type(is_not_any_of_item, "anyOf"));

        let is_not_any_of_item = "/alpha/anyof/1";
        assert!(!is_path_of_type(is_not_any_of_item, "anyOf"));
    }

    #[test]
    fn should_return_ok_if_data_is_the_same() {
        let result = validate_schema_compatibility_with_options(
            &DATA_SCHEMA.clone(),
            &DATA_SCHEMA.clone(),
            ValidationOptions::default(),
        );
        assert!(matches!(result, Ok(operations) if operations.is_empty()));
    }

    #[test]
    fn should_return_err_on_remove() {
        let result = validate_schema_compatibility_with_options(
            &DATA_SCHEMA.clone(),
            &DATA_SCHEMA_V2.clone(),
            ValidationOptions::default(),
        );
        assert!(matches!(
            result,
            Ok(operations) if operations.len() == 1
        ));
    }

    #[test]
    fn should_return_ok_if_new_field_is_added_but_not_required() {
        let mut new_data_schema = DATA_SCHEMA.clone();
        new_data_schema["definitions"]["mntent"]["properties"]["field"] =
            json!({"type" : "number"});

        let result = validate_schema_compatibility_with_options(
            &DATA_SCHEMA.clone(),
            &new_data_schema,
            ValidationOptions::default(),
        );

        assert!(matches!(result, Ok(operations) if operations.is_empty()));
    }

    #[test]
    fn should_return_ok_if_field_becomes_optional() {
        let mut new_data_schema = DATA_SCHEMA.clone();
        new_data_schema[property_names::REQUIRED] = json!(["/"]);

        let result = validate_schema_compatibility_with_options(
            &DATA_SCHEMA.clone(),
            &new_data_schema,
            ValidationOptions::default(),
        );

        assert!(matches!(result, Ok(operations) if operations.is_empty()));
    }

    #[test]
    fn should_return_err_if_field_becomes_required() {
        let mut old_data_schema = DATA_SCHEMA.clone();
        old_data_schema[property_names::REQUIRED] = json!(["/"]);

        let result = validate_schema_compatibility_with_options(
            &old_data_schema,
            &DATA_SCHEMA.clone(),
            ValidationOptions::default(),
        );

        assert!(matches!(
            result,
            Ok(operations) if operations.len() == 1
        ));
    }

    #[test]
    fn should_return_err_if_field_changes_its_type() {
        let mut new_data_schema = DATA_SCHEMA.clone();
        new_data_schema["definitions"]["mntent"] = json!({"type" : "number"});

        let result = validate_schema_compatibility_with_options(
            &DATA_SCHEMA.clone(),
            &new_data_schema,
            ValidationOptions::default(),
        );

        assert!(matches!(
            result,
            Ok(operations) if !operations.is_empty()
        ));
    }
=======
use crate::data_contract::document_type::schema::IncompatibleJsonSchemaOperation;
use crate::data_contract::errors::{DataContractError, JsonSchemaError};
use crate::data_contract::JsonValue;
use crate::validation::SimpleValidationResult;
use crate::ProtocolError;
use json_schema_compatibility_validator::validate_schemas_compatibility;

pub(super) fn validate_schema_compatibility_v0(
    original_schema: &JsonValue,
    new_schema: &JsonValue,
) -> Result<SimpleValidationResult<IncompatibleJsonSchemaOperation>, ProtocolError> {
    validate_schemas_compatibility(original_schema, new_schema)
        .map(|result| {
            let errors = result
                .into_changes()
                .into_iter()
                .map(|change| IncompatibleJsonSchemaOperation {
                    name: change.name().to_string(),
                    path: change.path().to_string(),
                })
                .collect::<Vec<_>>();

            SimpleValidationResult::new_with_errors(errors)
        })
        .map_err(|error| {
            ProtocolError::DataContractError(DataContractError::JsonSchema(
                JsonSchemaError::SchemaCompatibilityValidationError(error.to_string()),
            ))
        })
>>>>>>> e80854cf
}<|MERGE_RESOLUTION|>--- conflicted
+++ resolved
@@ -1,401 +1,3 @@
-<<<<<<< HEAD
-use std::collections::BTreeMap;
-/// The Schema compatibility validator is a port of a JavaScript version
-/// https://bitbucket.org/atlassian/json-schema-diff-validator/src/master/
-///
-/// The functionality has been ported 'as is' without any logic improvements and optimizations
-use std::convert::TryFrom;
-
-use crate::data_contract::DocumentName;
-use crate::errors::ProtocolError;
-use anyhow::Context;
-use itertools::Itertools;
-use json_patch::PatchOperation;
-use jsonptr::{Pointer, Resolve};
-use lazy_static::lazy_static;
-use serde_json::json;
-
-lazy_static! {
-    pub static ref EMPTY_JSON: serde_json::Value = json!({});
-}
-
-mod property_names {
-    pub const REQUIRED: &str = "required";
-    pub const DEFINITIONS: &str = "definitions";
-    pub const PROPERTIES: &str = "properties";
-    pub const REF: &str = "$ref";
-    pub const MIN_ITEMS: &str = "minItems";
-}
-
-#[derive(Default, Debug, Clone)]
-pub struct ValidationOptions {
-    pub allow_new_one_of: bool,
-    pub allow_new_enum_value: bool,
-    pub allow_reorder: bool,
-    pub deprecated_items: Vec<String>,
-}
-
-struct RemovedItem {
-    name: String,
-    operation: PatchOperation,
-}
-
-pub type IncompatibleOperations = Vec<PatchOperation>;
-
-pub fn any_schema_changes(
-    old_schema: &BTreeMap<DocumentName, serde_json::Value>,
-    new_schema: &serde_json::Value,
-) -> bool {
-    let changes = old_schema
-        .iter()
-        .filter(|(document_type, original_schema)| {
-            let new_document_schema = new_schema.get(document_type).unwrap_or(&EMPTY_JSON);
-            let diff = json_patch::diff(original_schema, new_document_schema);
-            !diff.0.is_empty()
-        })
-        .count();
-
-    changes > 0
-}
-
-pub fn validate_schema_compatibility(
-    original_schema: &serde_json::Value,
-    new_schema: &serde_json::Value,
-) -> Result<IncompatibleOperations, ProtocolError> {
-    validate_schema_compatibility_with_options(
-        original_schema,
-        new_schema,
-        ValidationOptions::default(),
-    )
-}
-
-pub fn validate_schema_compatibility_with_options(
-    original_schema: &serde_json::Value,
-    new_schema: &serde_json::Value,
-    opts: ValidationOptions,
-) -> Result<IncompatibleOperations, ProtocolError> {
-    let patch = json_patch::diff(original_schema, new_schema);
-    let mut diffs: Vec<PatchOperation> = vec![];
-    let mut removed: Vec<RemovedItem> = vec![];
-    let mut inserted: Vec<String> = vec![];
-
-    for operation in patch.0.into_iter() {
-        match operation {
-            PatchOperation::Move(ref op_move) => {
-                if is_operation_move_remove_compatible(
-                    op_move.path.as_str(),
-                    original_schema,
-                    &opts,
-                )? {
-                    continue;
-                }
-                diffs.push(operation);
-            }
-
-            PatchOperation::Remove(ref op_remove) => {
-                if is_operation_move_remove_compatible(
-                    op_remove.path.as_str(),
-                    original_schema,
-                    &opts,
-                )? {
-                    continue;
-                }
-                diffs.push(operation);
-            }
-
-            PatchOperation::Replace(ref op_replace) => {
-                let is_min_items = is_min_items(&op_replace.path);
-                let json_pointer =
-                    Pointer::try_from(op_replace.path.as_str()).with_context(|| {
-                        format!("unable to create a json pointer from '{}'", op_replace.path)
-                    })?;
-                let old_value = original_schema.resolve(&json_pointer).with_context(|| {
-                    format!("cannot find the '{}' in original schema", op_replace.path)
-                })?;
-
-                if is_min_items && old_value.as_i64() > op_replace.value.as_i64() {
-                    continue;
-                }
-
-                if !opts.allow_reorder {
-                    diffs.push(operation)
-                } else {
-                    inserted.push(op_replace.value.to_string());
-                    removed.push(RemovedItem {
-                        name: old_value.to_string(),
-                        operation,
-                    });
-                }
-            }
-            PatchOperation::Add(ref op_add) => {
-                let is_new_any_of_item = is_anyof_path(&op_add.path);
-                let is_new_enum_value = is_enum_path(&op_add.path);
-                let path_two_last_levels =
-                    get_second_last_sub_path(&op_add.path).with_context(|| {
-                        format!("the second subpath doesn't exist in '{}'", op_add.path)
-                    })?;
-
-                if path_two_last_levels == property_names::REQUIRED {
-                    diffs.push(operation);
-                    continue;
-                }
-                if [property_names::PROPERTIES, property_names::DEFINITIONS]
-                    .contains(&path_two_last_levels)
-                {
-                    continue;
-                }
-
-                if is_new_any_of_item && opts.allow_reorder {
-                    inserted.push(
-                        op_add
-                            .value
-                            .get(property_names::REF)
-                            .with_context(|| {
-                                format!("the property '{}' doesn't exist", property_names::REF)
-                            })?
-                            .to_string(),
-                    )
-                } else if (is_new_any_of_item && opts.allow_new_one_of)
-                    || (is_new_enum_value && opts.allow_new_enum_value)
-                {
-                    continue;
-                } else {
-                    diffs.push(operation)
-                }
-            }
-            _ => continue,
-        }
-    }
-
-    if opts.allow_reorder {
-        // When reordering is allowed, we want ot make sure that any item that
-        // was replaces is also inserted somewhere else
-        let filtered_removed = removed.into_iter().filter_map(|node| {
-            if inserted.contains(&node.name) {
-                Some(node.operation)
-            } else {
-                None
-            }
-        });
-
-        diffs.extend(filtered_removed);
-    }
-
-    Ok(diffs)
-}
-
-// checks if operation `move` or `remove` is backward compatible
-fn is_operation_move_remove_compatible(
-    path: &str,
-    original_schema: &serde_json::Value,
-    opts: &ValidationOptions,
-) -> Result<bool, anyhow::Error> {
-    let is_min_items = path.ends_with(property_names::MIN_ITEMS);
-    if get_second_last_sub_path(path) == Some(property_names::REQUIRED) || is_min_items {
-        return Ok(true);
-    }
-
-    // Check if the removed node is deprecated
-    let is_any_of_item = is_anyof_path(path);
-    if is_any_of_item {
-        let json_pointer: Pointer = Pointer::try_from(path)
-            .with_context(|| format!("Unable to crate a Json Pointer from '{}'", path))?;
-        let value = original_schema
-            .resolve(&json_pointer)
-            .with_context(|| format!("Cannot find the '{}' in the original schema", path))?;
-
-        if let Some(ref_value) = value.get("$ref") {
-            let ref_value_string = ref_value.to_string();
-            let last_subpath = get_last_sub_path(&ref_value_string).with_context(|| {
-                format!("The last subpath doesn't exist in '{}'", ref_value_string)
-            })?;
-
-            if opts.deprecated_items.iter().any(|i| i == last_subpath) {
-                return Ok(true);
-            }
-        }
-    } else {
-        let last_subpath = get_last_sub_path(path).unwrap();
-        if opts.deprecated_items.iter().any(|i| i == last_subpath) {
-            return Ok(true);
-        }
-    }
-
-    Ok(false)
-}
-
-fn is_min_items(path: &str) -> bool {
-    path.ends_with(property_names::MIN_ITEMS)
-}
-
-// checks if property path has form:  '.../anyOf/[usize]'
-fn is_anyof_path(path: &str) -> bool {
-    is_path_of_type(path, "anyOf")
-}
-
-// checks if property path has form:  '.../enum/[usize]'
-fn is_enum_path(path: &str) -> bool {
-    is_path_of_type(path, "enum")
-}
-
-// checks if property path has form:  '.../[name]/[usize]'
-fn is_path_of_type(path: &str, path_type: &str) -> bool {
-    let arr = path.split('/').collect_vec();
-    if arr.len() < 2 {
-        return false;
-    }
-    if arr[arr.len() - 1].parse::<usize>().is_err() {
-        return false;
-    }
-    if arr[arr.len() - 2] != path_type {
-        return false;
-    }
-    true
-}
-
-fn get_second_last_sub_path(path: &str) -> Option<&str> {
-    let arr = path.split('/').collect_vec();
-    if arr.len() > 1 {
-        Some(arr[arr.len() - 2])
-    } else {
-        None
-    }
-}
-
-fn get_last_sub_path(path: &str) -> Option<&str> {
-    let arr = path.split('/').collect_vec();
-    if !arr.is_empty() {
-        Some(arr[arr.len() - 1])
-    } else {
-        None
-    }
-}
-
-#[cfg(test)]
-mod test {
-
-    use super::*;
-    use lazy_static::lazy_static;
-    use serde_json::json;
-
-    lazy_static! {
-        static ref DATA_SCHEMA: serde_json::Value = serde_json::from_str(include_str!(
-            "./../../../../../tests/payloads/schema/data.json"
-        ))
-        .unwrap();
-        static ref DATA_SCHEMA_V2: serde_json::Value = serde_json::from_str(include_str!(
-            "./../../../../../tests/payloads/schema/data_v2.json"
-        ))
-        .unwrap();
-    }
-
-    #[test]
-    fn test_is_any_of_item() {
-        let any_of_item = "/anyOf/0";
-        assert!(is_path_of_type(any_of_item, "anyOf"));
-
-        let any_of_item = "/alpha/anyOf/0";
-        assert!(is_path_of_type(any_of_item, "anyOf"));
-
-        let is_not_any_of_item = "";
-        assert!(!is_path_of_type(is_not_any_of_item, "anyOf"));
-
-        let is_not_any_of_item = "/anyOf/o";
-        assert!(!is_path_of_type(is_not_any_of_item, "anyOf"));
-
-        let is_not_any_of_item = "/alpha/anyOf/o";
-        assert!(!is_path_of_type(is_not_any_of_item, "anyOf"));
-
-        let is_not_any_of_item = "/alpha/anyof/1";
-        assert!(!is_path_of_type(is_not_any_of_item, "anyOf"));
-    }
-
-    #[test]
-    fn should_return_ok_if_data_is_the_same() {
-        let result = validate_schema_compatibility_with_options(
-            &DATA_SCHEMA.clone(),
-            &DATA_SCHEMA.clone(),
-            ValidationOptions::default(),
-        );
-        assert!(matches!(result, Ok(operations) if operations.is_empty()));
-    }
-
-    #[test]
-    fn should_return_err_on_remove() {
-        let result = validate_schema_compatibility_with_options(
-            &DATA_SCHEMA.clone(),
-            &DATA_SCHEMA_V2.clone(),
-            ValidationOptions::default(),
-        );
-        assert!(matches!(
-            result,
-            Ok(operations) if operations.len() == 1
-        ));
-    }
-
-    #[test]
-    fn should_return_ok_if_new_field_is_added_but_not_required() {
-        let mut new_data_schema = DATA_SCHEMA.clone();
-        new_data_schema["definitions"]["mntent"]["properties"]["field"] =
-            json!({"type" : "number"});
-
-        let result = validate_schema_compatibility_with_options(
-            &DATA_SCHEMA.clone(),
-            &new_data_schema,
-            ValidationOptions::default(),
-        );
-
-        assert!(matches!(result, Ok(operations) if operations.is_empty()));
-    }
-
-    #[test]
-    fn should_return_ok_if_field_becomes_optional() {
-        let mut new_data_schema = DATA_SCHEMA.clone();
-        new_data_schema[property_names::REQUIRED] = json!(["/"]);
-
-        let result = validate_schema_compatibility_with_options(
-            &DATA_SCHEMA.clone(),
-            &new_data_schema,
-            ValidationOptions::default(),
-        );
-
-        assert!(matches!(result, Ok(operations) if operations.is_empty()));
-    }
-
-    #[test]
-    fn should_return_err_if_field_becomes_required() {
-        let mut old_data_schema = DATA_SCHEMA.clone();
-        old_data_schema[property_names::REQUIRED] = json!(["/"]);
-
-        let result = validate_schema_compatibility_with_options(
-            &old_data_schema,
-            &DATA_SCHEMA.clone(),
-            ValidationOptions::default(),
-        );
-
-        assert!(matches!(
-            result,
-            Ok(operations) if operations.len() == 1
-        ));
-    }
-
-    #[test]
-    fn should_return_err_if_field_changes_its_type() {
-        let mut new_data_schema = DATA_SCHEMA.clone();
-        new_data_schema["definitions"]["mntent"] = json!({"type" : "number"});
-
-        let result = validate_schema_compatibility_with_options(
-            &DATA_SCHEMA.clone(),
-            &new_data_schema,
-            ValidationOptions::default(),
-        );
-
-        assert!(matches!(
-            result,
-            Ok(operations) if !operations.is_empty()
-        ));
-    }
-=======
 use crate::data_contract::document_type::schema::IncompatibleJsonSchemaOperation;
 use crate::data_contract::errors::{DataContractError, JsonSchemaError};
 use crate::data_contract::JsonValue;
@@ -425,5 +27,4 @@
                 JsonSchemaError::SchemaCompatibilityValidationError(error.to_string()),
             ))
         })
->>>>>>> e80854cf
 }