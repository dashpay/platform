--- conflicted
+++ resolved
@@ -21,11 +21,7 @@
         {
             0 => self.validate_update_v0(new_document_type, platform_version),
             version => Err(ProtocolError::UnknownVersionMismatch {
-<<<<<<< HEAD
-                method: "validate_token_configuration_update".to_string(),
-=======
                 method: "validate_update".to_string(),
->>>>>>> 9cf5f825
                 known_versions: vec![0],
                 received: version,
             }),
