use std::convert::TryInto;

use std::io::{BufReader, Read};

use crate::data_contract::errors::DataContractError;

use crate::consensus::basic::decode::DecodingError;
use crate::prelude::TimestampMillis;
use crate::errors::ProtocolError;
use array::ArrayItemType;
use byteorder::{BigEndian, ReadBytesExt, WriteBytesExt};
use indexmap::IndexMap;
use integer_encoding::{VarInt, VarIntReader};
use platform_value::Value;
use rand::distributions::{Alphanumeric, Standard};
use rand::rngs::StdRng;
use rand::Rng;
use serde::Serialize;

pub mod array;

// This struct will be changed in future to support more validation logic and serialization
// It will become versioned and it will be introduced by a new document type version
// @append_only
<<<<<<< HEAD
#[derive(Serialize, Deserialize, Debug, PartialEq, Clone)]
#[ferment_macro::export]
=======
#[derive(Debug, PartialEq, Clone, Serialize)]
>>>>>>> e80854cf
pub struct DocumentProperty {
    pub property_type: DocumentPropertyType,
    pub required: bool,
}

// @append_only
<<<<<<< HEAD
#[derive(Serialize, Deserialize, Debug, PartialEq, Clone)]
#[ferment_macro::export]
=======
#[derive(Debug, PartialEq, Clone, Serialize)]
>>>>>>> e80854cf
pub enum DocumentPropertyType {
    ///Todo decompose integer
    Integer,
    Number,
    String(Option<u16>, Option<u16>),    // TODO use structure
    ByteArray(Option<u16>, Option<u16>), // TODO user structure
    Identifier,
    Boolean,
    Date,
    Object(IndexMap<String, DocumentProperty>),
    Array(ArrayItemType),
    VariableTypeArray(Vec<ArrayItemType>),
}

impl DocumentPropertyType {
    pub fn try_from_name(name: &str) -> Result<Self, DataContractError> {
        match name {
            "integer" => Ok(DocumentPropertyType::Integer),
            "number" => Ok(DocumentPropertyType::Number),
            "boolean" => Ok(DocumentPropertyType::Boolean),
            "date" => Ok(DocumentPropertyType::Date),
            "identifier" => Ok(DocumentPropertyType::Identifier),
            _ => Err(DataContractError::ValueWrongType(
                "invalid type".to_string(),
            )),
        }
    }

    pub fn name(&self) -> String {
        match self {
            DocumentPropertyType::Integer => "integer".to_string(),
            DocumentPropertyType::Number => "number".to_string(),
            DocumentPropertyType::String(_, _) => "string".to_string(),
            DocumentPropertyType::ByteArray(_, _) => "byteArray".to_string(),
            DocumentPropertyType::Identifier => "identifier".to_string(),
            DocumentPropertyType::Boolean => "boolean".to_string(),
            DocumentPropertyType::Date => "date".to_string(),
            DocumentPropertyType::Object(_) => "object".to_string(),
            DocumentPropertyType::Array(_) => "array".to_string(),
            DocumentPropertyType::VariableTypeArray(_) => "variableTypeArray".to_string(),
        }
    }

    pub fn min_size(&self) -> Option<u16> {
        match self {
            DocumentPropertyType::Integer => Some(8),
            DocumentPropertyType::Number => Some(8),
            DocumentPropertyType::String(min_length, _) => match min_length {
                None => Some(0),
                Some(size) => Some(*size),
            },
            DocumentPropertyType::ByteArray(min_size, _) => match min_size {
                None => Some(0),
                Some(size) => Some(*size),
            },
            DocumentPropertyType::Boolean => Some(1),
            DocumentPropertyType::Date => Some(8),
            DocumentPropertyType::Object(sub_fields) => sub_fields
                .iter()
                .map(|(_, sub_field)| sub_field.property_type.min_size())
                .sum(),
            DocumentPropertyType::Array(_) => None,
            DocumentPropertyType::VariableTypeArray(_) => None,
            DocumentPropertyType::Identifier => Some(32),
        }
    }

    pub fn min_byte_size(&self) -> Option<u16> {
        match self {
            DocumentPropertyType::Integer => Some(8),
            DocumentPropertyType::Number => Some(8),
            DocumentPropertyType::String(min_length, _) => match min_length {
                None => Some(0),
                Some(size) => Some(*size * 4),
            },
            DocumentPropertyType::ByteArray(min_size, _) => match min_size {
                None => Some(0),
                Some(size) => Some(*size),
            },
            DocumentPropertyType::Boolean => Some(1),
            DocumentPropertyType::Date => Some(8),
            DocumentPropertyType::Object(sub_fields) => sub_fields
                .iter()
                .map(|(_, sub_field)| sub_field.property_type.min_byte_size())
                .sum(),
            DocumentPropertyType::Array(_) => None,
            DocumentPropertyType::VariableTypeArray(_) => None,
            DocumentPropertyType::Identifier => Some(32),
        }
    }

    pub fn max_byte_size(&self) -> Option<u16> {
        match self {
            DocumentPropertyType::Integer => Some(8),
            DocumentPropertyType::Number => Some(8),
            DocumentPropertyType::String(_, max_length) => match max_length {
                None => Some(u16::MAX),
                Some(size) => Some(*size * 4),
            },
            DocumentPropertyType::ByteArray(_, max_size) => match max_size {
                None => Some(u16::MAX),
                Some(size) => Some(*size),
            },
            DocumentPropertyType::Boolean => Some(1),
            DocumentPropertyType::Date => Some(8),
            DocumentPropertyType::Object(sub_fields) => sub_fields
                .iter()
                .map(|(_, sub_field)| sub_field.property_type.max_byte_size())
                .sum(),
            DocumentPropertyType::Array(_) => None,
            DocumentPropertyType::VariableTypeArray(_) => None,
            DocumentPropertyType::Identifier => Some(32),
        }
    }

    pub fn max_size(&self) -> Option<u16> {
        match self {
            DocumentPropertyType::Integer => Some(8),
            DocumentPropertyType::Number => Some(8),
            DocumentPropertyType::String(_, max_length) => match max_length {
                None => Some(16383),
                Some(size) => Some(*size),
            },
            DocumentPropertyType::ByteArray(_, max_size) => match max_size {
                None => Some(u16::MAX),
                Some(size) => Some(*size),
            },
            DocumentPropertyType::Boolean => Some(1),
            DocumentPropertyType::Date => Some(8),
            DocumentPropertyType::Object(sub_fields) => sub_fields
                .iter()
                .map(|(_, sub_field)| sub_field.property_type.max_size())
                .sum(),
            DocumentPropertyType::Array(_) => None,
            DocumentPropertyType::VariableTypeArray(_) => None,
            DocumentPropertyType::Identifier => Some(32),
        }
    }

    /// The middle size rounded down halfway between min and max size
    pub fn middle_size(&self) -> Option<u16> {
        match self {
            DocumentPropertyType::Array(_) | DocumentPropertyType::VariableTypeArray(_) => {
                return None
            }
            _ => {}
        }
        let min_size = self.min_size().unwrap();
        let max_size = self.max_size().unwrap();
        Some((min_size + max_size) / 2)
    }

    /// The middle size rounded up halfway between min and max size
    pub fn middle_size_ceil(&self) -> Option<u16> {
        match self {
            DocumentPropertyType::Array(_) | DocumentPropertyType::VariableTypeArray(_) => {
                return None
            }
            _ => {}
        }
        let min_size = self.min_size().unwrap();
        let max_size = self.max_size().unwrap();
        Some((min_size + max_size + 1) / 2)
    }

    /// The middle size rounded down halfway between min and max byte size
    pub fn middle_byte_size(&self) -> Option<u16> {
        match self {
            DocumentPropertyType::Array(_) | DocumentPropertyType::VariableTypeArray(_) => {
                return None
            }
            _ => {}
        }
        let min_size = self.min_byte_size().unwrap();
        let max_size = self.max_byte_size().unwrap();
        Some((min_size + max_size) / 2)
    }

    /// The middle size rounded up halfway between min and max byte size
    pub fn middle_byte_size_ceil(&self) -> Option<u16> {
        match self {
            DocumentPropertyType::Array(_) | DocumentPropertyType::VariableTypeArray(_) => {
                return None
            }
            _ => {}
        }
        let min_size = self.min_byte_size().unwrap() as u32;
        let max_size = self.max_byte_size().unwrap() as u32;
        Some(((min_size + max_size + 1) / 2) as u16)
    }

    pub fn random_size(&self, rng: &mut StdRng) -> u16 {
        let min_size = self.min_size().unwrap();
        let max_size = self.max_size().unwrap();
        rng.gen_range(min_size..=max_size)
    }

    pub fn random_value(&self, rng: &mut StdRng) -> Value {
        match self {
            DocumentPropertyType::Integer => Value::I64(rng.gen::<i64>()),
            DocumentPropertyType::Number => Value::Float(rng.gen::<f64>()),
            DocumentPropertyType::String(_, _) => {
                let size = self.random_size(rng);
                Value::Text(
                    rng.sample_iter(Alphanumeric)
                        .take(size as usize)
                        .map(char::from)
                        .collect(),
                )
            }
            DocumentPropertyType::ByteArray(_, _) => {
                let size = self.random_size(rng);
                if self.min_size() == self.max_size() {
                    match size {
                        20 => Value::Bytes20(rng.gen()),
                        32 => Value::Bytes32(rng.gen()),
                        36 => Value::Bytes36(
                            rng.sample_iter(Standard)
                                .take(size as usize)
                                .collect::<Vec<_>>()
                                .try_into()
                                .unwrap(),
                        ),
                        _ => Value::Bytes(rng.sample_iter(Standard).take(size as usize).collect()),
                    }
                } else {
                    Value::Bytes(rng.sample_iter(Standard).take(size as usize).collect())
                }
            }
            DocumentPropertyType::Boolean => Value::Bool(rng.gen::<bool>()),
            DocumentPropertyType::Date => {
                let f: f64 = rng.gen_range(1548910575000.0..1648910575000.0);
                Value::Float(f.round() / 1000.0)
            }
            DocumentPropertyType::Object(sub_fields) => {
                let value_vec = sub_fields
                    .iter()
                    .filter_map(|(string, field_type)| {
                        if field_type.required {
                            Some((
                                Value::Text(string.clone()),
                                field_type.property_type.random_value(rng),
                            ))
                        } else {
                            None
                        }
                    })
                    .collect();
                Value::Map(value_vec)
            }
            DocumentPropertyType::Array(_) => Value::Null,
            DocumentPropertyType::VariableTypeArray(_) => Value::Null,
            DocumentPropertyType::Identifier => Value::Identifier(rng.gen()),
        }
    }

    pub fn random_sub_filled_value(&self, rng: &mut StdRng) -> Value {
        match self {
            DocumentPropertyType::Integer => Value::I64(rng.gen::<i64>()),
            DocumentPropertyType::Number => Value::Float(rng.gen::<f64>()),
            DocumentPropertyType::String(_, _) => {
                let size = self.min_size().unwrap();
                Value::Text(
                    rng.sample_iter(Alphanumeric)
                        .take(size as usize)
                        .map(char::from)
                        .collect(),
                )
            }
            DocumentPropertyType::ByteArray(_, _) => {
                let size = self.min_size().unwrap();
                Value::Bytes(rng.sample_iter(Standard).take(size as usize).collect())
            }
            DocumentPropertyType::Boolean => Value::Bool(rng.gen::<bool>()),
            DocumentPropertyType::Date => {
                let f: f64 = rng.gen_range(1548910575000.0..1648910575000.0);
                Value::Float(f.round() / 1000.0)
            }
            DocumentPropertyType::Object(sub_fields) => {
                let value_vec = sub_fields
                    .iter()
                    .map(|(string, field_type)| {
                        (
                            Value::Text(string.clone()),
                            field_type.property_type.random_sub_filled_value(rng),
                        )
                    })
                    .collect();
                Value::Map(value_vec)
            }
            DocumentPropertyType::Array(_) => Value::Null,
            DocumentPropertyType::VariableTypeArray(_) => Value::Null,
            DocumentPropertyType::Identifier => Value::Identifier(rng.gen()),
        }
    }

    pub fn random_filled_value(&self, rng: &mut StdRng) -> Value {
        match self {
            DocumentPropertyType::Integer => Value::I64(rng.gen::<i64>()),
            DocumentPropertyType::Number => Value::Float(rng.gen::<f64>()),
            DocumentPropertyType::String(_, _) => {
                let size = self.max_size().unwrap();
                Value::Text(
                    rng.sample_iter(Alphanumeric)
                        .take(size as usize)
                        .map(char::from)
                        .collect(),
                )
            }
            DocumentPropertyType::ByteArray(_, _) => {
                let size = self.max_size().unwrap();
                Value::Bytes(rng.sample_iter(Standard).take(size as usize).collect())
            }
            DocumentPropertyType::Boolean => Value::Bool(rng.gen::<bool>()),
            DocumentPropertyType::Date => {
                let f: f64 = rng.gen_range(1548910575000.0..1648910575000.0);
                Value::Float(f.round() / 1000.0)
            }
            DocumentPropertyType::Object(sub_fields) => {
                let value_vec = sub_fields
                    .iter()
                    .map(|(string, field_type)| {
                        (
                            Value::Text(string.clone()),
                            field_type.property_type.random_filled_value(rng),
                        )
                    })
                    .collect();
                Value::Map(value_vec)
            }
            DocumentPropertyType::Array(_) => Value::Null,
            DocumentPropertyType::VariableTypeArray(_) => Value::Null,
            DocumentPropertyType::Identifier => Value::Identifier(rng.gen()),
        }
    }

    fn read_varint_value(buf: &mut BufReader<&[u8]>) -> Result<Vec<u8>, DataContractError> {
        let bytes: usize = buf.read_varint().map_err(|_| {
            DataContractError::CorruptedSerialization(
                "error reading varint length from serialized document".to_string(),
            )
        })?;
        if bytes == 0 {
            Ok(vec![])
        } else {
            let mut value: Vec<u8> = vec![0u8; bytes];
            buf.read_exact(&mut value).map_err(|_| {
                DataContractError::CorruptedSerialization(
                    "error reading varint from serialized document".to_string(),
                )
            })?;
            Ok(value)
        }
    }

    /// Reads an optional value from the buffer
    /// Returns an optional value, as well as a boolean to indicate if we have finished the buffer
    pub fn read_optionally_from(
        &self,
        buf: &mut BufReader<&[u8]>,
        required: bool,
    ) -> Result<(Option<Value>, bool), DataContractError> {
        if !required {
            let marker = buf.read_u8().ok();
            match marker {
                None => return Ok((None, true)), // we have no more data
                Some(0) => return Ok((None, false)),
                _ => {}
            }
        }
        match self {
            DocumentPropertyType::String(_, _) => {
                let bytes = Self::read_varint_value(buf)?;
                let string = String::from_utf8(bytes).map_err(|_| {
                    DataContractError::CorruptedSerialization(
                        "error reading string from serialized document".to_string(),
                    )
                })?;
                Ok((Some(Value::Text(string)), false))
            }
            DocumentPropertyType::Date | DocumentPropertyType::Number => {
                let date = buf.read_f64::<BigEndian>().map_err(|_| {
                    DataContractError::CorruptedSerialization(
                        "error reading date/number from serialized document".to_string(),
                    )
                })?;
                Ok((Some(Value::Float(date)), false))
            }
            DocumentPropertyType::Integer => {
                let integer = buf.read_i64::<BigEndian>().map_err(|_| {
                    DataContractError::CorruptedSerialization(
                        "error reading integer from serialized document".to_string(),
                    )
                })?;
                Ok((Some(Value::I64(integer)), false))
            }
            DocumentPropertyType::Boolean => {
                let value = buf.read_u8().map_err(|_| {
                    DataContractError::CorruptedSerialization(
                        "error reading bool from serialized document".to_string(),
                    )
                })?;
                match value {
                    0 => Ok((Some(Value::Bool(false)), false)),
                    _ => Ok((Some(Value::Bool(true)), false)),
                }
            }
            DocumentPropertyType::ByteArray(min, max) => {
                match (min, max) {
                    (Some(min), Some(max)) if min == max => {
                        // if min == max, then we don't need a varint for the length
                        let len = *min as usize;
                        let mut bytes = vec![0; len];
                        buf.read_exact(&mut bytes).map_err(|_| {
                            DataContractError::DecodingContractError(DecodingError::new(format!(
                                "expected to read {} bytes (min size for byte array)",
                                len
                            )))
                        })?;
                        // To save space we use predefined types for most popular blob sizes
                        // so we don't need to store the size of the blob
                        match bytes.len() {
                            32 => Ok((Some(Value::Bytes32(bytes.try_into().unwrap())), false)),
                            20 => Ok((Some(Value::Bytes20(bytes.try_into().unwrap())), false)),
                            36 => Ok((Some(Value::Bytes36(bytes.try_into().unwrap())), false)),
                            _ => Ok((Some(Value::Bytes(bytes)), false)),
                        }
                    }
                    _ => {
                        let bytes = Self::read_varint_value(buf)?;

                        Ok((Some(Value::Bytes(bytes)), false))
                    }
                }
            }
            DocumentPropertyType::Identifier => {
                let mut id = [0; 32];
                buf.read_exact(&mut id).map_err(|_| {
                    DataContractError::DecodingContractError(DecodingError::new(
                        "expected to read 32 bytes (identifier)".to_string(),
                    ))
                })?;
                //dbg!(hex::encode(&id));
                Ok((Some(Value::Identifier(id)), false))
            }

            DocumentPropertyType::Object(inner_fields) => {
                let object_byte_len: usize = buf.read_varint().map_err(|_| {
                    DataContractError::CorruptedSerialization(
                        "error reading varint of object length".to_string(),
                    )
                })?;
                let mut object_bytes = vec![0u8; object_byte_len];
                buf.read_exact(&mut object_bytes).map_err(|_| {
                    DataContractError::CorruptedSerialization(
                        "error reading object bytes".to_string(),
                    )
                })?;
                // Wrap the bytes in a BufReader
                let mut object_buf_reader = BufReader::new(&object_bytes[..]);
                let mut finished_buffer = false;
                let values = inner_fields
                    .iter()
                    .filter_map(|(key, field)| {
                        if finished_buffer {
                            return if field.required {
                                Some(Err(DataContractError::CorruptedSerialization(
                                    "required field after finished buffer in object".to_string(),
                                )))
                            } else {
                                None
                            };
                        }

                        let read_value = field
                            .property_type
                            .read_optionally_from(&mut object_buf_reader, field.required);

                        match read_value {
                            Ok(read_value) => {
                                finished_buffer |= read_value.1;
                                read_value
                                    .0
                                    .map(|read_value| Ok((Value::Text(key.clone()), read_value)))
                            }
                            Err(e) => Some(Err(e)),
                        }
                    })
                    .collect::<Result<Vec<(Value, Value)>, DataContractError>>()?;
                if values.is_empty() {
                    Ok((None, false))
                } else {
                    Ok((Some(Value::Map(values)), false))
                }
            }
            DocumentPropertyType::Array(_array_field_type) => Err(DataContractError::Unsupported(
                "serialization of arrays not yet supported".to_string(),
            )),
            DocumentPropertyType::VariableTypeArray(_) => Err(DataContractError::Unsupported(
                "serialization of variable type arrays not yet supported".to_string(),
            )),
        }
    }

    pub fn encode_value_with_size(
        &self,
        value: Value,
        required: bool,
    ) -> Result<Vec<u8>, ProtocolError> {
        if value.is_null() {
            return Ok(vec![]);
        }
        match self {
            DocumentPropertyType::String(_, _) => {
                if let Value::Text(value) = value {
                    let vec = value.into_bytes();
                    let mut r_vec = vec.len().encode_var_vec();
                    r_vec.extend(vec);
                    Ok(r_vec)
                } else {
                    Err(get_field_type_matching_error().into())
                }
            }
            DocumentPropertyType::Date => {
                let value_as_f64 = value.into_float().map_err(ProtocolError::ValueError)?;
                let mut value_bytes = value_as_f64.to_be_bytes().to_vec();
                if required {
                    Ok(value_bytes)
                } else {
                    // if the value wasn't required we need to add a byte to prove it existed
                    let mut r_vec = vec![255u8];
                    r_vec.append(&mut value_bytes);
                    Ok(r_vec)
                }
            }
            DocumentPropertyType::Integer => {
                let value_as_i64: i64 = value.into_integer().map_err(ProtocolError::ValueError)?;
                let mut value_bytes = value_as_i64.to_be_bytes().to_vec();
                if required {
                    Ok(value_bytes)
                } else {
                    // if the value wasn't required we need to add a byte to prove it existed
                    let mut r_vec = vec![255u8];
                    r_vec.append(&mut value_bytes);
                    Ok(r_vec)
                }
            }
            DocumentPropertyType::Number => {
                let value_as_f64 = value.into_float().map_err(ProtocolError::ValueError)?;
                let mut value_bytes = value_as_f64.to_be_bytes().to_vec();
                if required {
                    Ok(value_bytes)
                } else {
                    // if the value wasn't required we need to add a byte to prove it existed
                    let mut r_vec = vec![255u8];
                    r_vec.append(&mut value_bytes);
                    Ok(r_vec)
                }
            }
            DocumentPropertyType::ByteArray(_, _) => {
                let mut bytes = value.into_binary_bytes()?;

                let mut r_vec = bytes.len().encode_var_vec();
                r_vec.append(&mut bytes);
                Ok(r_vec)
            }
            DocumentPropertyType::Identifier => {
                let mut bytes = value.into_identifier_bytes()?;

                let mut r_vec = bytes.len().encode_var_vec();
                r_vec.append(&mut bytes);
                Ok(r_vec)
            }
            DocumentPropertyType::Boolean => {
                let value_as_boolean = value.as_bool().ok_or_else(get_field_type_matching_error)?;
                // 0 means does not exist
                if value_as_boolean {
                    Ok(vec![1]) // 1 is true
                } else {
                    Ok(vec![2]) // 2 is false
                }
            }
            DocumentPropertyType::Object(inner_fields) => {
                if let Value::Map(map) = value {
                    let mut value_map =
                        Value::map_into_btree_string_map(map).map_err(ProtocolError::ValueError)?;
                    let mut r_vec = vec![];
                    inner_fields.iter().try_for_each(|(key, field)| {
                        if let Some(value) = value_map.remove(key) {
                            let mut serialized_value = field
                                .property_type
                                .encode_value_with_size(value, field.required)?;
                            r_vec.append(&mut serialized_value);
                            Ok(())
                        } else if field.required {
                            Err(ProtocolError::DataContractError(
                                DataContractError::MissingRequiredKey(
                                    "a required field is not present".to_string(),
                                ),
                            ))
                        } else {
                            // We don't have something that wasn't required
                            r_vec.push(0);
                            Ok(())
                        }
                    })?;
                    let mut len_prepended_vec = r_vec.len().encode_var_vec();
                    len_prepended_vec.append(&mut r_vec);
                    Ok(len_prepended_vec)
                } else {
                    Err(get_field_type_matching_error().into())
                }
            }
            DocumentPropertyType::Array(array_field_type) => {
                if let Value::Array(array) = value {
                    let mut r_vec = array.len().encode_var_vec();

                    array.into_iter().try_for_each(|value| {
                        let mut serialized_value =
                            array_field_type.encode_value_with_size(value)?;
                        r_vec.append(&mut serialized_value);
                        Ok::<(), ProtocolError>(())
                    })?;
                    Ok(r_vec)
                } else {
                    Err(get_field_type_matching_error().into())
                }
            }
            DocumentPropertyType::VariableTypeArray(_) => Err(ProtocolError::DataContractError(
                DataContractError::Unsupported(
                    "serialization of variable type arrays not yet supported".to_string(),
                ),
            )),
        }
    }

    pub fn encode_value_ref_with_size(
        &self,
        value: &Value,
        required: bool,
    ) -> Result<Vec<u8>, ProtocolError> {
        if value.is_null() {
            return Ok(vec![]);
        }
        return match self {
            DocumentPropertyType::String(_, _) => {
                let value_as_text = value.as_text().ok_or_else(get_field_type_matching_error)?;
                let vec = value_as_text.as_bytes().to_vec();
                let mut r_vec = vec.len().encode_var_vec();
                r_vec.extend(vec);
                Ok(r_vec)
            }
            // TODO: Make the same as in https://github.com/dashpay/platform/blob/8d2a9e54d62b77581c44a15a09a2c61864af37d3/packages/rs-dpp/src/document/v0/serialize.rs#L161
            //  it must be u64 BE. Markers are wrong here as well
            DocumentPropertyType::Date => {
                let value_as_f64 = value.to_float().map_err(ProtocolError::ValueError)?;
                let mut value_bytes = value_as_f64.to_be_bytes().to_vec();
                if required {
                    Ok(value_bytes)
                } else {
                    // if the value wasn't required we need to add a byte to prove it existed
                    let mut r_vec = vec![255u8];
                    r_vec.append(&mut value_bytes);
                    Ok(r_vec)
                }
            }
            DocumentPropertyType::Integer => {
                let value_as_i64: i64 = value.to_integer().map_err(ProtocolError::ValueError)?;
                Ok(value_as_i64.to_be_bytes().to_vec())
            }
            DocumentPropertyType::Number => {
                let value_as_f64 = value.to_float().map_err(ProtocolError::ValueError)?;
                Ok(value_as_f64.to_be_bytes().to_vec())
            }
            DocumentPropertyType::ByteArray(min, max) => match (min, max) {
                (Some(min), Some(max)) if min == max => Ok(value.to_binary_bytes()?),
                _ => {
                    let mut bytes = value.to_binary_bytes()?;

                    let mut r_vec = bytes.len().encode_var_vec();
                    r_vec.append(&mut bytes);
                    Ok(r_vec)
                }
            },
            DocumentPropertyType::Identifier => Ok(value.to_identifier_bytes()?),
            DocumentPropertyType::Boolean => {
                let value_as_boolean = value.as_bool().ok_or_else(get_field_type_matching_error)?;
                // 0 means does not exist
                if value_as_boolean {
                    Ok(vec![1]) // 1 is true
                } else {
                    Ok(vec![0]) // 0 is false
                }
            }
            DocumentPropertyType::Object(inner_fields) => {
                let Some(value_map) = value.as_map() else {
                    return Err(get_field_type_matching_error().into());
                };
                let value_map = Value::map_ref_into_btree_string_map(value_map)?;
                let mut r_vec = vec![];
                inner_fields.iter().try_for_each(|(key, field)| {
                    if let Some(value) = value_map.get(key) {
                        if !field.required {
                            r_vec.push(1);
                        }
                        let value = field
                            .property_type
                            .encode_value_ref_with_size(value, field.required)?;
                        r_vec.extend(value.as_slice());
                        Ok(())
                    } else if field.required {
                        Err(ProtocolError::DataContractError(
                            DataContractError::MissingRequiredKey(
                                "a required field is not present".to_string(),
                            ),
                        ))
                    } else {
                        // We don't have something that wasn't required
                        r_vec.push(0);
                        Ok(())
                    }
                })?;
                let mut len_prepended_vec = r_vec.len().encode_var_vec();
                len_prepended_vec.append(&mut r_vec);
                Ok(len_prepended_vec)
            }
            DocumentPropertyType::Array(array_field_type) => {
                if let Value::Array(array) = value {
                    let mut r_vec = array.len().encode_var_vec();

                    array.iter().try_for_each(|value| {
                        let mut serialized_value =
                            array_field_type.encode_value_ref_with_size(value)?;
                        r_vec.append(&mut serialized_value);
                        Ok::<(), ProtocolError>(())
                    })?;
                    Ok(r_vec)
                } else {
                    Err(get_field_type_matching_error().into())
                }
            }

            DocumentPropertyType::VariableTypeArray(_) => Err(ProtocolError::DataContractError(
                DataContractError::Unsupported(
                    "serialization of arrays not yet supported".to_string(),
                ),
            )),
        };
    }

    // Given a field type and a value this function chooses and executes the right encoding method
    pub fn encode_value_for_tree_keys(&self, value: &Value) -> Result<Vec<u8>, ProtocolError> {
        if value.is_null() {
            return Ok(vec![]);
        }
        match self {
            DocumentPropertyType::String(_, _) => {
                let value_as_text = value.as_text().ok_or_else(get_field_type_matching_error)?;
                let vec = value_as_text.as_bytes().to_vec();
                if vec.is_empty() {
                    // we don't want to collide with the definition of an empty string
                    Ok(vec![0])
                } else {
                    Ok(vec)
                }
            }
            DocumentPropertyType::Date => Ok(DocumentPropertyType::encode_date_timestamp(
                value.to_integer().map_err(ProtocolError::ValueError)?,
            )),
            DocumentPropertyType::Integer => {
                let value_as_i64 = value.to_integer().map_err(ProtocolError::ValueError)?;

                Ok(DocumentPropertyType::encode_i64(value_as_i64))
            }
            DocumentPropertyType::Number => Ok(Self::encode_float(
                value.to_float().map_err(ProtocolError::ValueError)?,
            )),
            DocumentPropertyType::ByteArray(_, _) => {
                value.to_binary_bytes().map_err(ProtocolError::ValueError)
            }
            DocumentPropertyType::Identifier => value
                .to_identifier_bytes()
                .map_err(ProtocolError::ValueError),
            DocumentPropertyType::Boolean => {
                let value_as_boolean = value.as_bool().ok_or_else(get_field_type_matching_error)?;
                if value_as_boolean {
                    Ok(vec![1])
                } else {
                    Ok(vec![0])
                }
            }
            DocumentPropertyType::Object(_) => Err(ProtocolError::DataContractError(
                DataContractError::EncodingDataStructureNotSupported(
                    "we should never try encoding an object".to_string(),
                ),
            )),
            DocumentPropertyType::Array(_) | DocumentPropertyType::VariableTypeArray(_) => {
                Err(ProtocolError::DataContractError(
                    DataContractError::EncodingDataStructureNotSupported(
                        "we should never try encoding an array".to_string(),
                    ),
                ))
            }
        }
    }

    // Given a field type and a value this function chooses and executes the right encoding method
    pub fn value_from_string(&self, str: &str) -> Result<Value, DataContractError> {
        match self {
            DocumentPropertyType::String(min, max) => {
                if let Some(min) = min {
                    if str.len() < *min as usize {
                        return Err(DataContractError::FieldRequirementUnmet(
                            "string is too small".to_string(),
                        ));
                    }
                }
                if let Some(max) = max {
                    if str.len() > *max as usize {
                        return Err(DataContractError::FieldRequirementUnmet(
                            "string is too big".to_string(),
                        ));
                    }
                }
                Ok(Value::Text(str.to_string()))
            }
            DocumentPropertyType::Integer => str.parse::<i128>().map(Value::I128).map_err(|_| {
                DataContractError::ValueWrongType("value is not an integer from string".to_string())
            }),
            DocumentPropertyType::Number | DocumentPropertyType::Date => {
                str.parse::<f64>().map(Value::Float).map_err(|_| {
                    DataContractError::ValueWrongType(
                        "value is not a float from string".to_string(),
                    )
                })
            }
            DocumentPropertyType::ByteArray(min, max) => {
                if let Some(min) = min {
                    if str.len() / 2 < *min as usize {
                        return Err(DataContractError::FieldRequirementUnmet(
                            "byte array is too small".to_string(),
                        ));
                    }
                }
                if let Some(max) = max {
                    if str.len() / 2 > *max as usize {
                        return Err(DataContractError::FieldRequirementUnmet(
                            "byte array is too big".to_string(),
                        ));
                    }
                }
                Ok(Value::Bytes(hex::decode(str).map_err(|_| {
                    DataContractError::ValueDecodingError("could not parse hex bytes".to_string())
                })?))
            }
            DocumentPropertyType::Identifier => Ok(Value::Identifier(
                Value::Text(str.to_owned())
                    .to_identifier()
                    .map_err(|e| DataContractError::ValueDecodingError(format!("{:?}", e)))?
                    .into_buffer(),
            )),
            DocumentPropertyType::Boolean => {
                if str.to_lowercase().as_str() == "true" {
                    Ok(Value::Bool(true))
                } else if str.to_lowercase().as_str() == "false" {
                    Ok(Value::Bool(false))
                } else {
                    Err(DataContractError::ValueDecodingError(
                        "could not parse a boolean to a value".to_string(),
                    ))
                }
            }
            DocumentPropertyType::Object(_) => {
                Err(DataContractError::EncodingDataStructureNotSupported(
                    "we should never try encoding an object".to_string(),
                ))
            }
            DocumentPropertyType::Array(_) | DocumentPropertyType::VariableTypeArray(_) => {
                Err(DataContractError::EncodingDataStructureNotSupported(
                    "we should never try encoding an array".to_string(),
                ))
            }
        }
    }

    pub fn encode_date_timestamp(val: TimestampMillis) -> Vec<u8> {
        Self::encode_u64(val)
    }

    pub fn encode_u64(val: u64) -> Vec<u8> {
        // Positive integers are represented in binary with the signed bit set to 0
        // Negative integers are represented in 2's complement form

        // Encode the integer in big endian form
        // This ensures that most significant bits are compared first
        // a bigger positive number would be greater than a smaller one
        // and a bigger negative number would be greater than a smaller one
        // maintains sort order for each domain
        let mut wtr = vec![];
        wtr.write_u64::<BigEndian>(val).unwrap();

        // Flip the sign bit
        // to deal with interaction between the domains
        // 2's complement values have the sign bit set to 1
        // this makes them greater than the positive domain in terms of sort order
        // to fix this, we just flip the sign bit
        // so positive integers have the high bit and negative integers have the low bit
        // the relative order of elements in each domain is still maintained, as the
        // change was uniform across all elements
        wtr[0] ^= 0b1000_0000;

        wtr
    }

    pub fn encode_u32(val: u32) -> Vec<u8> {
        // Positive integers are represented in binary with the signed bit set to 0
        // Negative integers are represented in 2's complement form

        // Encode the integer in big endian form
        // This ensures that most significant bits are compared first
        // a bigger positive number would be greater than a smaller one
        // and a bigger negative number would be greater than a smaller one
        // maintains sort order for each domain
        let mut wtr = vec![];
        wtr.write_u32::<BigEndian>(val).unwrap();

        // Flip the sign bit
        // to deal with interaction between the domains
        // 2's complement values have the sign bit set to 1
        // this makes them greater than the positive domain in terms of sort order
        // to fix this, we just flip the sign bit
        // so positive integers have the high bit and negative integers have the low bit
        // the relative order of elements in each domain is still maintained, as the
        // change was uniform across all elements
        wtr[0] ^= 0b1000_0000;

        wtr
    }

    pub fn encode_i64(val: i64) -> Vec<u8> {
        // Positive integers are represented in binary with the signed bit set to 0
        // Negative integers are represented in 2's complement form

        // Encode the integer in big endian form
        // This ensures that most significant bits are compared first
        // a bigger positive number would be greater than a smaller one
        // and a bigger negative number would be greater than a smaller one
        // maintains sort order for each domain
        let mut wtr = vec![];
        wtr.write_i64::<BigEndian>(val).unwrap();

        // Flip the sign bit
        // to deal with interaction between the domains
        // 2's complement values have the sign bit set to 1
        // this makes them greater than the positive domain in terms of sort order
        // to fix this, we just flip the sign bit
        // so positive integers have the high bit and negative integers have the low bit
        // the relative order of elements in each domain is still maintained, as the
        // change was uniform across all elements
        wtr[0] ^= 0b1000_0000;

        wtr
    }

    pub fn encode_float(val: f64) -> Vec<u8> {
        // Floats are represented based on the  IEEE 754-2008 standard
        // [sign bit] [biased exponent] [mantissa]

        // when comparing floats, the sign bit has the greatest impact
        // any positive number is greater than all negative numbers
        // if the numbers come from the same domain then the exponent is the next factor to consider
        // the exponent gives a sense of how many digits are in the non fractional part of the number
        // for example in base 10, 10 has an exponent of 1 (1.0 * 10^1)
        // while 5000 (5.0 * 10^3) has an exponent of 3
        // for the positive domain, the bigger the exponent the larger the number i.e 5000 > 10
        // for the negative domain, the bigger the exponent the smaller the number i.e -10 > -5000
        // if the exponents are the same, then the mantissa is used to determine the greater number
        // the inverse relationship still holds
        // i.e bigger mantissa (bigger number in positive domain but smaller number in negative domain)

        // There are two things to fix to achieve total sort order
        // 1. Place positive domain above negative domain (i.e flip the sign bit)
        // 2. Exponent and mantissa for a smaller number like -5000 is greater than that of -10
        //    so bit level comparison would say -5000 is greater than -10
        //    we fix this by flipping the exponent and mantissa values, which has the effect of reversing
        //    the order (0000 [smallest] -> 1111 [largest])

        // Encode in big endian form, so most significant bits are compared first
        let mut wtr = vec![];
        wtr.write_f64::<BigEndian>(val).unwrap();

        // Check if the value is negative, if it is
        // flip all the bits i.e sign, exponent and mantissa
        if val < 0.0 {
            wtr = wtr.iter().map(|byte| !byte).collect();
        } else {
            // for positive values, just flip the sign bit
            wtr[0] ^= 0b1000_0000;
        }

        wtr
    }
}

fn get_field_type_matching_error() -> DataContractError {
    DataContractError::ValueWrongType(
        "document field type doesn't match document value".to_string(),
    )
}<|MERGE_RESOLUTION|>--- conflicted
+++ resolved
@@ -22,24 +22,16 @@
 // This struct will be changed in future to support more validation logic and serialization
 // It will become versioned and it will be introduced by a new document type version
 // @append_only
-<<<<<<< HEAD
-#[derive(Serialize, Deserialize, Debug, PartialEq, Clone)]
+#[derive(Debug, PartialEq, Clone, Serialize)]
 #[ferment_macro::export]
-=======
-#[derive(Debug, PartialEq, Clone, Serialize)]
->>>>>>> e80854cf
 pub struct DocumentProperty {
     pub property_type: DocumentPropertyType,
     pub required: bool,
 }
 
 // @append_only
-<<<<<<< HEAD
-#[derive(Serialize, Deserialize, Debug, PartialEq, Clone)]
+#[derive(Debug, PartialEq, Clone, Serialize)]
 #[ferment_macro::export]
-=======
-#[derive(Debug, PartialEq, Clone, Serialize)]
->>>>>>> e80854cf
 pub enum DocumentPropertyType {
     ///Todo decompose integer
     Integer,
