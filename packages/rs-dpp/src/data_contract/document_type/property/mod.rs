--- conflicted
+++ resolved
@@ -689,15 +689,10 @@
             return Ok(vec![]);
         }
         return match self {
-<<<<<<< HEAD
-            DocumentPropertyType::String(_, _) => {
+            DocumentPropertyType::String(_) => {
                 let value_as_text = value
                     .as_text()
                     .ok_or_else(|| get_field_type_matching_error(value))?;
-=======
-            DocumentPropertyType::String(_) => {
-                let value_as_text = value.as_text().ok_or_else(get_field_type_matching_error)?;
->>>>>>> 9f4026fa
                 let vec = value_as_text.as_bytes().to_vec();
                 let mut r_vec = vec.len().encode_var_vec();
                 r_vec.extend(vec);
@@ -809,15 +804,10 @@
             return Ok(vec![]);
         }
         match self {
-<<<<<<< HEAD
-            DocumentPropertyType::String(_, _) => {
+            DocumentPropertyType::String(_) => {
                 let value_as_text = value
                     .as_text()
                     .ok_or_else(|| get_field_type_matching_error(value))?;
-=======
-            DocumentPropertyType::String(_) => {
-                let value_as_text = value.as_text().ok_or_else(get_field_type_matching_error)?;
->>>>>>> 9f4026fa
                 let vec = value_as_text.as_bytes().to_vec();
                 if vec.is_empty() {
                     // we don't want to collide with the definition of an empty string
