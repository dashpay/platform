use indexmap::IndexMap;
use std::collections::BTreeSet;

use crate::data_contract::document_type::index::Index;
use crate::data_contract::document_type::index_level::IndexLevel;
use crate::data_contract::document_type::property::DocumentProperty;
use crate::data_contract::storage_requirements::keys_for_document_type::StorageKeyRequirements;

#[cfg(feature = "validation")]
pub(in crate::data_contract) use validator::StatelessJsonSchemaLazyValidator;

use crate::document::transfer::Transferable;
use crate::identity::SecurityLevel;
use platform_value::{Identifier, Value};
use crate::nft::TradeMode;

mod accessors;
#[cfg(feature = "random-documents")]
pub mod random_document;
#[cfg(feature = "random-document-types")]
pub mod random_document_type;
#[cfg(feature = "validation")]
mod validator;

// TODO: Is this needed?
pub const CONTRACT_DOCUMENTS_PATH_HEIGHT: u16 = 4;
pub const BASE_CONTRACT_ROOT_PATH_SIZE: usize = 33; // 1 + 32
pub const BASE_CONTRACT_KEEPING_HISTORY_STORAGE_PATH_SIZE: usize = 34; // 1 + 32 + 1
pub const BASE_CONTRACT_DOCUMENTS_KEEPING_HISTORY_STORAGE_TIME_REFERENCE_PATH: usize = 75;
pub const BASE_CONTRACT_DOCUMENTS_KEEPING_HISTORY_PRIMARY_KEY_PATH_FOR_DOCUMENT_ID_SIZE: usize = 67; // 1 + 32 + 1 + 1 + 32, then we need to add document_type_name.len()
pub const BASE_CONTRACT_DOCUMENTS_PATH: usize = 34;
pub const BASE_CONTRACT_DOCUMENTS_PRIMARY_KEY_PATH: usize = 35;
pub const DEFAULT_HASH_SIZE: usize = 32;
pub const DEFAULT_FLOAT_SIZE: usize = 8;
pub const EMPTY_TREE_STORAGE_SIZE: usize = 33;
pub const MAX_INDEX_SIZE: usize = 255;
pub const STORAGE_FLAGS_SIZE: usize = 2;

#[derive(Debug, PartialEq, Clone)]
pub struct DocumentTypeV0 {
    pub(in crate::data_contract) name: String,
    pub(in crate::data_contract) schema: Value,
    pub(in crate::data_contract) indices: Vec<Index>,
    pub(in crate::data_contract) index_structure: IndexLevel,
    /// Flattened properties flatten all objects for quick lookups for indexes
    /// Document field should not contain sub objects.
    pub(in crate::data_contract) flattened_properties: IndexMap<String, DocumentProperty>,
    /// Document field can contain sub objects.
    pub(in crate::data_contract) properties: IndexMap<String, DocumentProperty>,
    pub(in crate::data_contract) identifier_paths: BTreeSet<String>,
    pub(in crate::data_contract) binary_paths: BTreeSet<String>,
    /// The required fields on the document type
    pub(in crate::data_contract) required_fields: BTreeSet<String>,
    /// Should documents keep history?
    pub(in crate::data_contract) documents_keep_history: bool,
    /// Are documents mutable?
    pub(in crate::data_contract) documents_mutable: bool,
<<<<<<< HEAD
    /// Can documents of this type be deleted?
    pub(in crate::data_contract) documents_can_be_deleted: bool,
    /// Can documents be transferred without a trade?
    pub(in crate::data_contract) documents_transferable: Transferable,
    /// How are these documents traded?
    pub(in crate::data_contract) trade_mode: TradeMode,
=======
    /// Are documents transferable?
    pub(in crate::data_contract) documents_transferable: Transferable,
>>>>>>> e71f92c2
    pub(in crate::data_contract) data_contract_id: Identifier,
    /// Encryption key storage requirements
    pub(in crate::data_contract) requires_identity_encryption_bounded_key:
        Option<StorageKeyRequirements>,
    /// Decryption key storage requirements
    pub(in crate::data_contract) requires_identity_decryption_bounded_key:
        Option<StorageKeyRequirements>,
    pub(in crate::data_contract) security_level_requirement: SecurityLevel,
    #[cfg(feature = "validation")]
    pub(in crate::data_contract) json_schema_validator: StatelessJsonSchemaLazyValidator,
}

impl DocumentTypeV0 {
    // Public method to set the data_contract_id
    pub fn set_data_contract_id(&mut self, new_id: Identifier) {
        self.data_contract_id = new_id;
    }
}<|MERGE_RESOLUTION|>--- conflicted
+++ resolved
@@ -55,17 +55,13 @@
     pub(in crate::data_contract) documents_keep_history: bool,
     /// Are documents mutable?
     pub(in crate::data_contract) documents_mutable: bool,
-<<<<<<< HEAD
     /// Can documents of this type be deleted?
     pub(in crate::data_contract) documents_can_be_deleted: bool,
     /// Can documents be transferred without a trade?
     pub(in crate::data_contract) documents_transferable: Transferable,
     /// How are these documents traded?
     pub(in crate::data_contract) trade_mode: TradeMode,
-=======
-    /// Are documents transferable?
-    pub(in crate::data_contract) documents_transferable: Transferable,
->>>>>>> e71f92c2
+
     pub(in crate::data_contract) data_contract_id: Identifier,
     /// Encryption key storage requirements
     pub(in crate::data_contract) requires_identity_encryption_bounded_key:
