--- conflicted
+++ resolved
@@ -9,17 +9,12 @@
 // #[cfg(feature = "validation")]
 // pub use validator::StatelessJsonSchemaLazyValidator;
 #[cfg(feature = "validation")]
-<<<<<<< HEAD
-use crate::data_contract::document_type::v0::validator::StatelessJsonSchemaLazyValidator;
-use crate::identity::identity_public_key::SecurityLevel;
-=======
 pub(in crate::data_contract) use validator::StatelessJsonSchemaLazyValidator;
 
 use crate::data_contract::document_type::restricted_creation::CreationRestrictionMode;
 use crate::document::transfer::Transferable;
 use crate::identity::SecurityLevel;
 use crate::nft::TradeMode;
->>>>>>> e80854cf
 use platform_value::{Identifier, Value};
 
 pub mod accessors;
@@ -94,10 +89,6 @@
     /// Should documents keep history?
     pub documents_keep_history: bool,
     /// Are documents mutable?
-<<<<<<< HEAD
-    pub documents_mutable: bool,
-    pub data_contract_id: Identifier,
-=======
     pub(in crate::data_contract) documents_mutable: bool,
     /// Can documents of this type be deleted?
     pub(in crate::data_contract) documents_can_be_deleted: bool,
@@ -109,7 +100,6 @@
     pub(in crate::data_contract) creation_restriction_mode: CreationRestrictionMode,
     /// The data contract id
     pub(in crate::data_contract) data_contract_id: Identifier,
->>>>>>> e80854cf
     /// Encryption key storage requirements
     pub requires_identity_encryption_bounded_key:
     Option<StorageKeyRequirements>,
@@ -118,10 +108,7 @@
     Option<StorageKeyRequirements>,
     pub security_level_requirement: SecurityLevel,
     #[cfg(feature = "validation")]
-<<<<<<< HEAD
     pub json_schema_validator: StatelessJsonSchemaLazyValidator,
-=======
-    pub(in crate::data_contract) json_schema_validator: StatelessJsonSchemaLazyValidator,
 }
 
 impl DocumentTypeV0 {
@@ -129,5 +116,4 @@
     pub fn set_data_contract_id(&mut self, new_id: Identifier) {
         self.data_contract_id = new_id;
     }
->>>>>>> e80854cf
 }