--- conflicted
+++ resolved
@@ -6,11 +6,8 @@
 
 use platform_value::{Identifier, Value};
 
-<<<<<<< HEAD
 use crate::data_contract::storage_requirements::keys_for_document_type::StorageKeyRequirements;
-=======
 use crate::identity::SecurityLevel;
->>>>>>> 28c8eca8
 use std::collections::{BTreeMap, BTreeSet};
 
 impl DocumentTypeV0Getters for DocumentTypeV0 {
@@ -66,16 +63,15 @@
         self.data_contract_id
     }
 
-<<<<<<< HEAD
     fn encryption_key_storage_requirements(&self) -> Option<StorageKeyRequirements> {
         self.encryption_key_storage_requirements
     }
 
     fn decryption_key_storage_requirements(&self) -> Option<StorageKeyRequirements> {
         self.decryption_key_storage_requirements
-=======
+    }
+
     fn security_level_requirement(&self) -> SecurityLevel {
         self.security_level_requirement
->>>>>>> 28c8eca8
     }
 }