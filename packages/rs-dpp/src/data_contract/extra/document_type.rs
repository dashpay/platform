--- conflicted
+++ resolved
@@ -94,23 +94,15 @@
         let mut index_level = IndexLevel::default();
         for index in indices {
             let mut current_level = &mut index_level;
-<<<<<<< HEAD
-            for index_part in &index.properties {
-=======
             let mut properties_iter = index.properties.iter().peekable();
-
             while let Some(index_part) = properties_iter.next() {
->>>>>>> 32b2c670
                 current_level = current_level
                     .sub_index_levels
                     .entry(index_part.name.clone())
                     .or_insert(IndexLevel::default());
-<<<<<<< HEAD
-=======
                 if properties_iter.peek().is_none() {
                     current_level.has_index_with_uniqueness = Some(index.unique);
                 }
->>>>>>> 32b2c670
             }
         }
 
