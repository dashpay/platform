mod test {
    use crate::data_contract::accessors::v0::DataContractV0Getters;
    use crate::data_contract::config::v0::{
        DataContractConfigGettersV0, DataContractConfigSettersV0, DataContractConfigV0,
    };
    use crate::data_contract::config::DataContractConfig;
    #[cfg(feature = "state-transition-cbor-conversion")]
    use crate::data_contract::conversion::cbor::DataContractCborConversionMethodsV0;
    use crate::data_contract::document_type::accessors::DocumentTypeV0Getters;
    use crate::data_contract::DataContract;
    use crate::serialization::PlatformDeserializableWithPotentialValidationFromVersionedStructure;
    use crate::serialization::{PlatformSerializable, PlatformSerializableWithPlatformVersion};
    use crate::tests::json_document::json_document_to_contract;
    use platform_version::version::PlatformVersion;

    type IndexName = &'static str;
    type IsIndexUnique = bool;
    type IndexPropertyName = &'static str;
    type IndexOrderDirection = &'static str;
    type IndexProperties = &'static [(IndexPropertyName, IndexOrderDirection)];

    #[derive(Default)]
    struct ExpectedDocumentsData {
        document_name: &'static str,
        required_properties: &'static [&'static str],
        indexes: &'static [(IndexName, IsIndexUnique, IndexProperties)],
    }

    fn expected_documents() -> Vec<ExpectedDocumentsData> {
        vec![
            ExpectedDocumentsData {
                document_name: "niceDocument",
                required_properties: &["$cratedAt"],
                ..Default::default()
            },
            ExpectedDocumentsData {
                document_name: "prettyDocument",
                required_properties: &["lastName", "$cratedAt"],
                ..Default::default()
            },
            ExpectedDocumentsData {
                document_name: "indexedDocument",
                required_properties: &["firstName", "$createdAt", "$updatedAt", "lastName"],
                indexes: &[
                    (
                        "index1",
                        true,
                        &[("$ownerId", "asc"), ("firstName", "desc")],
                    ),
                    (
                        "index2",
                        true,
                        &[("$ownerId", "asc"), ("$lastName", "desc")],
                    ),
                    ("index3", false, &[("lastName", "asc")]),
                    (
                        "index4",
                        false,
                        &[("$createdAt", "asc"), ("$updatedAt", "asc")],
                    ),
                    ("index5", false, &[("$updatedAt", "asc")]),
                    ("index6", false, &[("$createdAt", "asc")]),
                ],
            },
            ExpectedDocumentsData {
                document_name: "noTimeDocument",
                ..Default::default()
            },
            ExpectedDocumentsData {
                document_name: "uniqueDates",
                required_properties: &["firstName", "$createdAt", "$updatedAt"],
                indexes: &[
                    (
                        "index1",
                        true,
                        &[("$createdAt", "asc"), ("$updatedAt", "asc")],
                    ),
                    ("index2", false, &[("$updatedAt", "asc")]),
                ],
            },
            ExpectedDocumentsData {
                document_name: "withByteArrays",
                indexes: &[("index1", false, &[("byteArrayField", "asc")])],
                required_properties: &["byteArrayField"],
            },
            ExpectedDocumentsData {
                document_name: "optionalUniqueIndexedDocument",
                indexes: &[
                    ("index1", false, &[("firstName", "desc")]),
                    (
                        "index2",
                        true,
                        &[
                            ("$ownerId", "asc"),
                            ("firstName", "asc"),
                            ("lastName", "asc"),
                        ],
                    ),
                    ("index3", true, &[("country", "asc"), ("city", "asc")]),
                ],
                required_properties: &["firstName", "lastName"],
            },
        ]
    }

    #[test]
    #[cfg(feature = "state-transition-cbor-conversion")]
    fn deserialize_from_cbor_with_contract_inner() {
        let cbor_bytes = std::fs::read("src/tests/payloads/contract/contract.bin").unwrap();
        let expect_id_base58 = "2CAHCVpYLMw8uheSydQ4CTNrPYkFwdPmRVqYgWAeN9pL";
        let expect_owner_id_base58 = "6C7w6XJxXWbb12iJj2aLcQU3T9wn8CZ8pimiWXGfWb55";
        let expect_id = bs58::decode(expect_id_base58).into_vec().unwrap();
        let expect_owner_id = bs58::decode(expect_owner_id_base58).into_vec().unwrap();

        let platform_version = PlatformVersion::latest();

        let data_contract = DataContract::from_cbor(cbor_bytes, &platform_version)
            .expect("contract should be deserialized");

        assert_eq!(1, data_contract.version());
        assert_eq!(expect_id, data_contract.id.as_bytes());
        assert_eq!(expect_owner_id, data_contract.owner_id.as_bytes());

        assert_eq!(7, data_contract.documents.len());
        assert_eq!(7, data_contract.document_types.len());
        assert_eq!(1, data_contract.version);
        assert_eq!(
            "https://schema.dash.org/dpp-0-4-0/meta/data-contract",
            data_contract.schema
        );

        for expect in expected_documents() {
            assert!(
                data_contract.is_document_defined(expect.document_name),
                "'{}' document should be defined",
                expect.document_name
            );
            assert!(
                data_contract
                    .document_type_for_name(expect.document_name)
                    .is_ok(),
                "'{}' document type should be defined",
                expect.document_name
            );

            // document_type  - Drive API
            let document_type = data_contract
                .document_type_for_name(expect.document_name)
                .unwrap();
            assert_eq!(expect.indexes.len(), document_type.indices.len());

            // document type - JS API
            let document = data_contract
                .document_json_schema(expect.document_name)
                .unwrap();

            let document_indices = document.get_indices::<Vec<_>>().unwrap_or_default();
            assert_eq!(expect.indexes.len(), document_indices.len());
        }
    }

    #[test]
    fn should_drive_api_methods_contain_contract_data_v0() {
        let platform_version = PlatformVersion::latest();

        let contract = json_document_to_contract(
            "src/tests/payloads/contract/dashpay-contract.json",
            &platform_version,
        )
        .expect("expected to get a contract")
        .into_v0()
        .unwrap();

<<<<<<< HEAD
        assert!(contract.config.documents_mutable_contract_default);
        assert!(!contract.config.keeps_history);
        assert!(!contract.config().is_contract_update_allowed()); // the contract shouldn't be readonly
        assert!(!contract.config.documents_keep_history_contract_default);
=======
        assert!(contract.config.documents_mutable_contract_default());
        assert!(!contract.config.keeps_history());
        assert!(!contract.config().readonly()); // the contract shouldn't be readonly
        assert!(!contract.config.documents_keep_history_contract_default());
>>>>>>> e8c5f119
        assert_eq!(contract.document_types.len(), 3);
        assert!(contract.document_types.get("profile").is_some());
        assert!(contract
            .document_types
            .get("profile")
            .unwrap()
            .documents_mutable());
        assert!(contract.document_types.get("contactInfo").is_some());
        assert!(contract
            .document_types
            .get("contactInfo")
            .unwrap()
            .documents_mutable());
        assert!(contract.document_types.get("contactRequest").is_some());
        assert!(!contract
            .document_types
            .get("contactRequest")
            .unwrap()
            .documents_mutable());
        assert!(contract.document_types.get("non_existent_key").is_none());

        let contact_info_indices = &contract
            .document_types
            .get("contactInfo")
            .unwrap()
            .indices();
        assert_eq!(contact_info_indices.len(), 2);
        assert!(contact_info_indices[0].unique);
        assert!(!contact_info_indices[1].unique);
        assert_eq!(contact_info_indices[0].properties.len(), 3);

        assert_eq!(contact_info_indices[0].properties[0].name, "$ownerId");
        assert_eq!(
            contact_info_indices[0].properties[1].name,
            "rootEncryptionKeyIndex"
        );
        assert_eq!(
            contact_info_indices[0].properties[2].name,
            "derivationEncryptionKeyIndex"
        );

        assert!(contact_info_indices[0].properties[0].ascending);
    }

    #[test]
    #[cfg(feature = "state-transition-cbor-conversion")]
    fn mutability_properties_should_be_stored_and_restored_during_cbor_serialization() {
        let platform_version = PlatformVersion::latest();

        let mut contract = json_document_to_contract(
            "src/tests/payloads/contract/dashpay-contract.json",
            &platform_version,
        )
        .expect("expected to get a cbor document")
        .into_v0()
        .unwrap();

<<<<<<< HEAD
        assert!(!contract.config().is_contract_update_allowed());
        assert!(!contract.config.keeps_history);
        assert!(contract.config.documents_mutable_contract_default);
        assert!(!contract.config.documents_keep_history_contract_default);
=======
        assert!(!contract.config().readonly());
        assert!(!contract.config.keeps_history());
        assert!(contract.config.documents_mutable_contract_default());
        assert!(!contract.config.documents_keep_history_contract_default());
>>>>>>> e8c5f119

        contract.config.set_readonly(true);
        contract.config.set_keeps_history(true);
        contract
            .config
            .set_documents_mutable_contract_default(false);
        contract
            .config
            .set_documents_keep_history_contract_default(true);

        let contract_cbor = contract
            .to_cbor(&platform_version)
            .expect("serialization shouldn't fail");
        let deserialized_contract = DataContract::from_cbor(contract_cbor, &platform_version)
            .expect("deserialization shouldn't fail");

        assert!(matches!(
            deserialized_contract.config(),
            DataContractConfigV0 {
                allow_contract_deletion: false,
                allowe_contract_update: true,
                keep_previous_contract_versions: true,
                documents_read_only_default: false,
                document_revisions_default: true,
            }
        ));
    }

    #[test]
    fn mutability_properties_should_be_stored_and_restored_during_serialization() {
        let platform_version = PlatformVersion::latest();

        let mut contract = json_document_to_contract(
            "src/tests/payloads/contract/dashpay-contract.json",
            &platform_version,
        )
        .expect("expected to decode a contract");

        let contract_v0 = contract.as_v0_mut().unwrap();

<<<<<<< HEAD
        assert!(!contract_v0.config().is_contract_update_allowed());
        assert!(!contract_v0.config.keeps_history);
        assert!(contract_v0.config.documents_mutable_contract_default);
        assert!(!contract_v0.config.documents_keep_history_contract_default);
=======
        assert!(!contract_v0.config().readonly());
        assert!(!contract_v0.config.keeps_history());
        assert!(contract_v0.config.documents_mutable_contract_default());
        assert!(!contract_v0.config.documents_keep_history_contract_default());
>>>>>>> e8c5f119

        contract_v0.config.set_readonly(true);
        contract_v0.config.set_keeps_history(true);
        contract_v0
            .config
            .set_documents_mutable_contract_default(false);
        contract_v0
            .config
            .set_documents_keep_history_contract_default(true);

        let contract = contract
            .serialize_with_platform_version(&platform_version)
            .expect("serialization shouldn't fail");
        let deserialized_contract =
            DataContract::versioned_deserialize(contract.as_slice(), false, &platform_version)
                .expect("deserialization shouldn't fail");

        assert_eq!(
            deserialized_contract.as_v0().unwrap().config,
<<<<<<< HEAD
            DataContractConfigV0 {
                allow_contract_deletion: false,
                allowe_contract_update: true,
                keep_previous_contract_versions: true,
                documents_read_only_default: false,
                document_revisions_default: true,
            }
=======
            DataContractConfig::V0(DataContractConfigV0 {
                can_be_deleted: false,
                readonly: true,
                keeps_history: true,
                documents_mutable_contract_default: false,
                documents_keep_history_contract_default: true,
            })
>>>>>>> e8c5f119
        );
    }
}<|MERGE_RESOLUTION|>--- conflicted
+++ resolved
@@ -30,12 +30,12 @@
         vec![
             ExpectedDocumentsData {
                 document_name: "niceDocument",
-                required_properties: &["$cratedAt"],
+                required_properties: &["$createdAt"],
                 ..Default::default()
             },
             ExpectedDocumentsData {
                 document_name: "prettyDocument",
-                required_properties: &["lastName", "$cratedAt"],
+                required_properties: &["lastName", "$createdAt"],
                 ..Default::default()
             },
             ExpectedDocumentsData {
@@ -171,17 +171,10 @@
         .into_v0()
         .unwrap();
 
-<<<<<<< HEAD
-        assert!(contract.config.documents_mutable_contract_default);
-        assert!(!contract.config.keeps_history);
-        assert!(!contract.config().is_contract_update_allowed()); // the contract shouldn't be readonly
-        assert!(!contract.config.documents_keep_history_contract_default);
-=======
         assert!(contract.config.documents_mutable_contract_default());
         assert!(!contract.config.keeps_history());
-        assert!(!contract.config().readonly()); // the contract shouldn't be readonly
+        assert!(!contract.config().is_contract_update_allowed()); // the contract shouldn't be readonly
         assert!(!contract.config.documents_keep_history_contract_default());
->>>>>>> e8c5f119
         assert_eq!(contract.document_types.len(), 3);
         assert!(contract.document_types.get("profile").is_some());
         assert!(contract
@@ -239,17 +232,10 @@
         .into_v0()
         .unwrap();
 
-<<<<<<< HEAD
         assert!(!contract.config().is_contract_update_allowed());
-        assert!(!contract.config.keeps_history);
-        assert!(contract.config.documents_mutable_contract_default);
-        assert!(!contract.config.documents_keep_history_contract_default);
-=======
-        assert!(!contract.config().readonly());
         assert!(!contract.config.keeps_history());
         assert!(contract.config.documents_mutable_contract_default());
         assert!(!contract.config.documents_keep_history_contract_default());
->>>>>>> e8c5f119
 
         contract.config.set_readonly(true);
         contract.config.set_keeps_history(true);
@@ -290,17 +276,10 @@
 
         let contract_v0 = contract.as_v0_mut().unwrap();
 
-<<<<<<< HEAD
         assert!(!contract_v0.config().is_contract_update_allowed());
-        assert!(!contract_v0.config.keeps_history);
-        assert!(contract_v0.config.documents_mutable_contract_default);
-        assert!(!contract_v0.config.documents_keep_history_contract_default);
-=======
-        assert!(!contract_v0.config().readonly());
         assert!(!contract_v0.config.keeps_history());
         assert!(contract_v0.config.documents_mutable_contract_default());
         assert!(!contract_v0.config.documents_keep_history_contract_default());
->>>>>>> e8c5f119
 
         contract_v0.config.set_readonly(true);
         contract_v0.config.set_keeps_history(true);
@@ -320,23 +299,13 @@
 
         assert_eq!(
             deserialized_contract.as_v0().unwrap().config,
-<<<<<<< HEAD
-            DataContractConfigV0 {
+            DataContractConfig::V0(DataContractConfigV0 {
                 allow_contract_deletion: false,
                 allowe_contract_update: true,
                 keep_previous_contract_versions: true,
                 documents_read_only_default: false,
                 document_revisions_default: true,
-            }
-=======
-            DataContractConfig::V0(DataContractConfigV0 {
-                can_be_deleted: false,
-                readonly: true,
-                keeps_history: true,
-                documents_mutable_contract_default: false,
-                documents_keep_history_contract_default: true,
             })
->>>>>>> e8c5f119
         );
     }
 }