--- conflicted
+++ resolved
@@ -46,14 +46,7 @@
             ));
         };
 
-<<<<<<< HEAD
-        let validator = StatelessJsonSchemaLazyValidator::new();
-        // let validator = match document_type {
-        //     DocumentTypeRef::V0(v0) => v0.json_schema_validator.deref(),
-        // };
-=======
         let validator = document_type.json_schema_validator_ref().deref();
->>>>>>> 9ede23f1
 
         if let Some((key, size)) =
             value.has_data_larger_than(platform_version.system_limits.max_field_value_size)
