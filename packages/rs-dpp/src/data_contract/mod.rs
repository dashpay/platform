use crate::serialization::{
    PlatformDeserializableFromVersionedStructure,
    PlatformDeserializableWithBytesLenFromVersionedStructure,
    PlatformLimitDeserializableFromVersionedStructure, PlatformSerializable,
    PlatformSerializableWithPlatformVersion,
};
use bincode::{config, Decode, Encode};
pub use data_contract::*;
use derive_more::From;

use bincode::config::{BigEndian, Configuration};
use bincode::enc::Encoder;
pub use generate_data_contract::*;
use platform_value::{Identifier, Value, ValueMapHelper};
use serde::Serialize;
use std::collections::BTreeMap;
use std::convert::TryInto;

pub mod errors;
pub mod extra;

mod generate_data_contract;

#[cfg(any(feature = "state-transitions", feature = "factories"))]
pub mod created_data_contract;
pub mod document_type;

mod v0;

#[cfg(feature = "factories")]
mod factory;
#[cfg(feature = "factories")]
pub use factory::*;
mod data_contract_class_methods;
pub use data_contract_class_methods::*;
pub mod conversion;
#[cfg(feature = "client")]
mod data_contract_facade;
mod data_contract_methods;
pub mod serialized_version;
pub use data_contract_methods::*;
pub mod accessors;
pub mod data_contract_config;
<<<<<<< HEAD
=======
#[cfg(feature = "validation")]
mod validation;
>>>>>>> 0ba35e80

pub use v0::*;

use crate::data_contract::accessors::v0::{DataContractV0Getters, DataContractV0Setters};
use crate::data_contract::conversion::platform_value_conversion::v0::DataContractValueConversionMethodsV0;
use crate::data_contract::document_type::DocumentTypeRef;
use crate::data_contract::serialized_version::{
    DataContractInSerializationFormat, CONTRACT_DESERIALIZATION_LIMIT,
};
use crate::data_contract::v0::data_contract::DataContractV0;
use crate::util::hash::hash_to_vec;
#[cfg(feature = "validation")]
use crate::validation::SimpleConsensusValidationResult;
use crate::version::{FeatureVersion, PlatformVersion};
use crate::ProtocolError;
use crate::ProtocolError::{PlatformDeserializationError, PlatformSerializationError};
use platform_value::btreemap_extensions::BTreeValueMapHelper;
use platform_version::{TryFromPlatformVersioned, TryIntoPlatformVersioned};
pub use serde_json::Value as JsonValue;

pub mod property_names {
    pub const ID: &str = "$id";
    pub const OWNER_ID: &str = "ownerId";
    pub const VERSION: &str = "version";
    pub const SCHEMA: &str = "$schema";
    pub const DOCUMENTS: &str = "documents";
    pub const DEFINITIONS: &str = "$defs";
    pub const ENTROPY: &str = "entropy"; // not a data contract field actually but at some point it can be there for some time
}

type JsonSchema = JsonValue;
type DefinitionName = String;
pub type DocumentName = String;
type PropertyPath = String;

pub trait DataContractLike<'a> {
    fn id() -> Identifier;
    fn owner_id() -> Identifier;
    fn contract_version() -> u32;
    fn document_types() -> BTreeMap<DocumentName, DocumentTypeRef<'a>>;
}

/// Understanding Data Contract versioning
/// Data contract versioning is both for the code structure and for serialization.
///
/// The code structure is what is used in code to verify documents and is used in memory
/// There is generally only one code structure running at any given time, except in the case we
/// are switching protocol versions.
///
/// There can be a lot of serialization versions that are active, and serialization versions
/// should generally always be supported. This is because when we store something as version 1.
/// 10 years down the line when we unserialize this contract it will still be in version 1.
/// Deserialization of a data contract serialized in that version should be translated to the
/// current code structure version.
///
/// There are some scenarios to consider,
///
/// One such scenario is that the serialization version does not contain enough information for the
/// current code structure version.
///
/// Depending on the situation one of the following occurs:
/// - the contract structure can imply missing parts based on default behavior
/// - the contract structure can disable certain features dependant on missing information
/// - the contract might be unusable until it is updated by the owner
///

/// Here we use PlatformSerialize, because
#[derive(Debug, Clone, PartialEq, From)] //PlatformSerdeVersionedSerialize, PlatformSerdeVersionedDeserialize,
                                         // #[serde(untagged)]
                                         // #[platform_serde_versioned(version_field = "$version")]
pub enum DataContract {
    //#[cfg_attr(feature = "state-transition-serde-conversion", versioned(0))]
    V0(DataContractV0),
}

impl PlatformSerializableWithPlatformVersion for DataContract {
    fn serialize_with_platform_version(
        &self,
        platform_version: &PlatformVersion,
    ) -> Result<Vec<u8>, ProtocolError> {
        let serialization_format: DataContractInSerializationFormat =
            self.try_into_platform_versioned(platform_version)?;
        let config = config::standard().with_big_endian().with_no_limit();
        bincode::encode_to_vec(serialization_format, config).map_err(|e| {
            PlatformSerializationError(format!("unable to serialize DataContract: {}", e))
        })
    }

    fn serialize_consume_with_platform_version(
        self,
        platform_version: &PlatformVersion,
    ) -> Result<Vec<u8>, ProtocolError> {
        let serialization_format: DataContractInSerializationFormat =
            self.try_into_platform_versioned(platform_version)?;
        let config = config::standard().with_big_endian().with_no_limit();
        bincode::encode_to_vec(serialization_format, config).map_err(|e| {
            PlatformSerializationError(format!("unable to serialize consume DataContract: {}", e))
        })
    }
}

impl PlatformDeserializableFromVersionedStructure for DataContract {
    fn versioned_deserialize(
        data: &[u8],
        platform_version: &PlatformVersion,
    ) -> Result<Self, ProtocolError>
    where
        Self: Sized,
    {
        let config = config::standard().with_big_endian().with_no_limit();
        let data_contract_in_serialization_format: DataContractInSerializationFormat =
            bincode::borrow_decode_from_slice(data, config)
                .map_err(|e| {
                    PlatformDeserializationError(format!(
                        "unable to deserialize DataContract: {}",
                        e
                    ))
                })?
                .0;
        data_contract_in_serialization_format.try_into_platform_versioned(platform_version)
    }
}

impl PlatformDeserializableWithBytesLenFromVersionedStructure for DataContract {
    fn versioned_deserialize_with_bytes_len(
        data: &[u8],
        platform_version: &PlatformVersion,
    ) -> Result<(Self, usize), ProtocolError>
    where
        Self: Sized,
    {
        let config = config::standard().with_big_endian().with_no_limit();
        let (data_contract_in_serialization_format, len) = bincode::borrow_decode_from_slice::<
            DataContractInSerializationFormat,
            Configuration<BigEndian>,
        >(data, config)
        .map_err(|e| {
            PlatformDeserializationError(format!("unable to deserialize DataContract: {}", e))
        })?;
        Ok((
            data_contract_in_serialization_format.try_into_platform_versioned(platform_version)?,
            len,
        ))
    }
}

impl PlatformLimitDeserializableFromVersionedStructure for DataContract {
    fn versioned_limit_deserialize(
        data: &[u8],
        platform_version: &PlatformVersion,
    ) -> Result<Self, ProtocolError>
    where
        Self: Sized,
    {
        let config = config::standard()
            .with_big_endian()
            .with_limit::<CONTRACT_DESERIALIZATION_LIMIT>();
        let data_contract_in_serialization_format: DataContractInSerializationFormat =
            bincode::borrow_decode_from_slice(data, config)
                .map_err(|e| {
                    PlatformDeserializationError(format!(
                        "unable to deserialize DataContract with limit: {}",
                        e
                    ))
                })?
                .0;
        data_contract_in_serialization_format.try_into_platform_versioned(platform_version)
    }
}

impl DataContract {
    // TODO: Don't we need this method in DataContractV0?
    // Returns hash from Data Contract
    pub fn hash(&self, platform_version: &PlatformVersion) -> Result<Vec<u8>, ProtocolError> {
        Ok(hash_to_vec(
            self.serialize_with_platform_version(platform_version)?,
        ))
    }

    pub fn as_v0(&self) -> Option<&DataContractV0> {
        match self {
            DataContract::V0(v0) => Some(v0),
            _ => None,
        }
    }

    pub fn as_v0_mut(&mut self) -> Option<&mut DataContractV0> {
        match self {
            DataContract::V0(v0) => Some(v0),
            _ => None,
        }
    }

    pub fn into_v0(self) -> Option<DataContractV0> {
        match self {
            DataContract::V0(v0) => Some(v0),
        }
    }

    pub fn check_version_is_active(
        protocol_version: u32,
        data_contract_system_version: FeatureVersion,
    ) -> Result<bool, ProtocolError> {
        let platform_version = PlatformVersion::get(protocol_version)?;
        Ok(platform_version
            .dpp
            .contract_versions
            .contract_structure_version
            == data_contract_system_version)
    }

    // TODO: Remove
    // #[cfg(feature = "validation")]
    // pub fn validate(
    //     protocol_version: u32,
    //     raw_data_contract: &Value,
    //     allow_non_current_data_contract_versions: bool,
    // ) -> Result<SimpleConsensusValidationResult, ProtocolError> {
    //     let data_contract_system_version =
    //         match raw_data_contract.get_optional_integer::<FeatureVersion>(SYSTEM_VERSION) {
    //             Ok(Some(data_contract_system_version)) => data_contract_system_version,
    //             Ok(None) => {
    //                 return Ok(SimpleConsensusValidationResult::new_with_error(
    //                     ConsensusError::BasicError(BasicError::VersionError(
    //                         "no system version found on data contract object".into(),
    //                     )),
    //                 ));
    //             }
    //             Err(e) => {
    //                 return Ok(SimpleConsensusValidationResult::new_with_error(
    //                     ConsensusError::BasicError(BasicError::VersionError(
    //                         format!("version error: {}", e.to_string()).into(),
    //                     )),
    //                 ));
    //             }
    //         };
    //     if !allow_non_current_data_contract_versions {
    //         Self::check_version_is_active(protocol_version, data_contract_system_version)?;
    //     }
    //     match data_contract_system_version {
    //         0 => DataContractV0::validate(raw_data_contract),
    //         _ => Ok(SimpleConsensusValidationResult::new_with_error(
    //             ConsensusError::BasicError(BasicError::VersionError(
    //                 "system version found on data contract object".into(),
    //             )),
    //         )),
    //     }
    // }
}

#[cfg(test)]
mod tests {
    use crate::data_contract::v0::DataContractV0;
    use crate::data_contract::DataContract;
    use crate::serialization::PlatformSerializableWithPlatformVersion;
    use crate::system_data_contracts::load_system_data_contract;
    use crate::version::PlatformVersion;
    use data_contracts::SystemDataContract::Dashpay;
    use serde::Serialize;

    #[test]
    fn test_contract_serialization() {
        let platform_version = PlatformVersion::latest();
        let data_contract = load_system_data_contract(Dashpay, platform_version.protocol_version)
            .expect("expected dashpay contract");
        let platform_version = PlatformVersion::latest();
        let serialized = data_contract
            .serialize_with_platform_version(platform_version)
            .expect("expected to serialize data contract");
        assert_eq!(
            serialized[0],
            platform_version.contract.default_current_version
        );

        let unserialized = DataContract::deserialize_with_platform_version(platform_version);
        assert_eq!(data_contract, unserialized);
    }
}<|MERGE_RESOLUTION|>--- conflicted
+++ resolved
@@ -41,11 +41,8 @@
 pub use data_contract_methods::*;
 pub mod accessors;
 pub mod data_contract_config;
-<<<<<<< HEAD
-=======
 #[cfg(feature = "validation")]
 mod validation;
->>>>>>> 0ba35e80
 
 pub use v0::*;
 
