use crate::data_contract::serialized_version::v0::DataContractInSerializationFormatV0;
use crate::data_contract::{
    DataContract, DefinitionName, DocumentName, GroupContractPosition, TokenContractPosition,
    EMPTY_GROUPS, EMPTY_TOKENS,
};
use crate::version::PlatformVersion;
use std::collections::BTreeMap;

use super::EMPTY_KEYWORDS;
use crate::data_contract::associated_token::token_configuration::TokenConfiguration;
use crate::data_contract::group::Group;
use crate::data_contract::serialized_version::v1::DataContractInSerializationFormatV1;
use crate::data_contract::v0::DataContractV0;
use crate::data_contract::v1::DataContractV1;
use crate::errors::ProtocolError;
use crate::validation::operations::ProtocolValidationOperation;
use bincode::{Decode, Encode};
use derive_more::From;
use platform_value::{Identifier, Value};
use platform_version::TryFromPlatformVersioned;
use platform_versioning::PlatformVersioned;
#[cfg(feature = "data-contract-serde-conversion")]
use serde::{Deserialize, Serialize};

<<<<<<< HEAD
use super::EMPTY_KEYWORDS;

pub mod v0;
pub mod v1;
=======
pub(in crate::data_contract) mod v0;
pub(in crate::data_contract) mod v1;
>>>>>>> 3d5328e9

pub mod property_names {
    pub const ID: &str = "id";
    pub const OWNER_ID: &str = "ownerId";
    pub const VERSION: &str = "version";
    pub const DEFINITIONS: &str = "$defs";
}

pub const CONTRACT_DESERIALIZATION_LIMIT: usize = 15000;

#[derive(Debug, Clone, Encode, Decode, PartialEq, PlatformVersioned, From)]
#[cfg_attr(
    feature = "data-contract-serde-conversion",
    derive(Serialize, Deserialize),
    serde(tag = "$format_version")
)]
#[cfg_attr(feature = "apple", ferment_macro::export)]
pub enum DataContractInSerializationFormat {
    #[cfg_attr(feature = "data-contract-serde-conversion", serde(rename = "0"))]
    V0(DataContractInSerializationFormatV0),
    #[cfg_attr(feature = "data-contract-serde-conversion", serde(rename = "1"))]
    V1(DataContractInSerializationFormatV1),
}

impl DataContractInSerializationFormat {
    /// Returns the unique identifier for the data contract.
    pub fn id(&self) -> Identifier {
        match self {
            DataContractInSerializationFormat::V0(v0) => v0.id,
            DataContractInSerializationFormat::V1(v1) => v1.id,
        }
    }

    /// Returns the owner identifier for the data contract.
    pub fn owner_id(&self) -> Identifier {
        match self {
            DataContractInSerializationFormat::V0(v0) => v0.owner_id,
            DataContractInSerializationFormat::V1(v1) => v1.owner_id,
        }
    }

    pub fn document_schemas(&self) -> &BTreeMap<DocumentName, Value> {
        match self {
            DataContractInSerializationFormat::V0(v0) => &v0.document_schemas,
            DataContractInSerializationFormat::V1(v1) => &v1.document_schemas,
        }
    }

    pub fn schema_defs(&self) -> Option<&BTreeMap<DefinitionName, Value>> {
        match self {
            DataContractInSerializationFormat::V0(v0) => v0.schema_defs.as_ref(),
            DataContractInSerializationFormat::V1(v1) => v1.schema_defs.as_ref(),
        }
    }

    pub fn version(&self) -> u32 {
        match self {
            DataContractInSerializationFormat::V0(v0) => v0.version,
            DataContractInSerializationFormat::V1(v1) => v1.version,
        }
    }

    pub fn groups(&self) -> &BTreeMap<GroupContractPosition, Group> {
        match self {
            DataContractInSerializationFormat::V0(_) => &EMPTY_GROUPS,
            DataContractInSerializationFormat::V1(v1) => &v1.groups,
        }
    }
    pub fn tokens(&self) -> &BTreeMap<TokenContractPosition, TokenConfiguration> {
        match self {
            DataContractInSerializationFormat::V0(_) => &EMPTY_TOKENS,
            DataContractInSerializationFormat::V1(v1) => &v1.tokens,
        }
    }

    pub fn keywords(&self) -> &Vec<String> {
        match self {
            DataContractInSerializationFormat::V0(_) => &EMPTY_KEYWORDS,
            DataContractInSerializationFormat::V1(v1) => &v1.keywords,
        }
    }

    pub fn description(&self) -> &Option<String> {
        match self {
            DataContractInSerializationFormat::V0(_) => &None,
            DataContractInSerializationFormat::V1(v1) => &v1.description,
        }
    }

    pub fn eq_without_auto_fields(&self, other: &Self) -> bool {
        match (self, other) {
            (
                DataContractInSerializationFormat::V0(v0_self),
                DataContractInSerializationFormat::V0(v0_other),
            ) => v0_self == v0_other,
            (
                DataContractInSerializationFormat::V1(v1_self),
                DataContractInSerializationFormat::V1(v1_other),
            ) => {
                v1_self.id == v1_other.id
                    && v1_self.config == v1_other.config
                    && v1_self.version == v1_other.version
                    && v1_self.owner_id == v1_other.owner_id
                    && v1_self.schema_defs == v1_other.schema_defs
                    && v1_self.document_schemas == v1_other.document_schemas
                    && v1_self.groups == v1_other.groups
                    && v1_self.tokens == v1_other.tokens
                    && v1_self.keywords == v1_other.keywords
                    && v1_self.description == v1_other.description
            }
            // Cross-version comparisons return false
            (
                DataContractInSerializationFormat::V0(_),
                DataContractInSerializationFormat::V1(_),
            )
            | (
                DataContractInSerializationFormat::V1(_),
                DataContractInSerializationFormat::V0(_),
            ) => false,
        }
    }
}

impl TryFromPlatformVersioned<DataContractV0> for DataContractInSerializationFormat {
    type Error = ProtocolError;

    fn try_from_platform_versioned(
        value: DataContractV0,
        platform_version: &PlatformVersion,
    ) -> Result<Self, Self::Error> {
        match platform_version
            .dpp
            .contract_versions
            .contract_serialization_version
            .default_current_version
        {
            0 => {
                let v0_format: DataContractInSerializationFormatV0 = DataContract::V0(value).into();
                Ok(v0_format.into())
            }
            1 => {
                let v1_format: DataContractInSerializationFormatV1 = DataContract::V0(value).into();
                Ok(v1_format.into())
            }
            version => Err(ProtocolError::UnknownVersionMismatch {
                method: "DataContract::serialize_to_default_current_version".to_string(),
                known_versions: vec![0, 1],
                received: version,
            }),
        }
    }
}

impl TryFromPlatformVersioned<&DataContractV0> for DataContractInSerializationFormat {
    type Error = ProtocolError;

    fn try_from_platform_versioned(
        value: &DataContractV0,
        platform_version: &PlatformVersion,
    ) -> Result<Self, Self::Error> {
        match platform_version
            .dpp
            .contract_versions
            .contract_serialization_version
            .default_current_version
        {
            0 => {
                let v0_format: DataContractInSerializationFormatV0 =
                    DataContract::V0(value.to_owned()).into();
                Ok(v0_format.into())
            }
            1 => {
                let v1_format: DataContractInSerializationFormatV1 =
                    DataContract::V0(value.to_owned()).into();
                Ok(v1_format.into())
            }
            version => Err(ProtocolError::UnknownVersionMismatch {
                method: "DataContract::serialize_to_default_current_version".to_string(),
                known_versions: vec![0, 1],
                received: version,
            }),
        }
    }
}

impl TryFromPlatformVersioned<DataContractV1> for DataContractInSerializationFormat {
    type Error = ProtocolError;

    fn try_from_platform_versioned(
        value: DataContractV1,
        platform_version: &PlatformVersion,
    ) -> Result<Self, Self::Error> {
        match platform_version
            .dpp
            .contract_versions
            .contract_serialization_version
            .default_current_version
        {
            0 => {
                let v0_format: DataContractInSerializationFormatV0 = DataContract::V1(value).into();
                Ok(v0_format.into())
            }
            1 => {
                let v1_format: DataContractInSerializationFormatV1 = DataContract::V1(value).into();
                Ok(v1_format.into())
            }
            version => Err(ProtocolError::UnknownVersionMismatch {
                method: "DataContract::serialize_to_default_current_version".to_string(),
                known_versions: vec![0, 1],
                received: version,
            }),
        }
    }
}

impl TryFromPlatformVersioned<&DataContractV1> for DataContractInSerializationFormat {
    type Error = ProtocolError;

    fn try_from_platform_versioned(
        value: &DataContractV1,
        platform_version: &PlatformVersion,
    ) -> Result<Self, Self::Error> {
        match platform_version
            .dpp
            .contract_versions
            .contract_serialization_version
            .default_current_version
        {
            0 => {
                let v0_format: DataContractInSerializationFormatV0 =
                    DataContract::V1(value.to_owned()).into();
                Ok(v0_format.into())
            }
            1 => {
                let v1_format: DataContractInSerializationFormatV1 =
                    DataContract::V1(value.to_owned()).into();
                Ok(v1_format.into())
            }
            version => Err(ProtocolError::UnknownVersionMismatch {
                method: "DataContract::serialize_to_default_current_version".to_string(),
                known_versions: vec![0, 1],
                received: version,
            }),
        }
    }
}

impl TryFromPlatformVersioned<&DataContract> for DataContractInSerializationFormat {
    type Error = ProtocolError;

    fn try_from_platform_versioned(
        value: &DataContract,
        platform_version: &PlatformVersion,
    ) -> Result<Self, Self::Error> {
        match platform_version
            .dpp
            .contract_versions
            .contract_serialization_version
            .default_current_version
        {
            0 => {
                let v0_format: DataContractInSerializationFormatV0 = value.clone().into();
                Ok(v0_format.into())
            }
            1 => {
                let v1_format: DataContractInSerializationFormatV1 = value.clone().into();
                Ok(v1_format.into())
            }
            version => Err(ProtocolError::UnknownVersionMismatch {
                method: "DataContract::serialize_to_default_current_version".to_string(),
                known_versions: vec![0, 1],
                received: version,
            }),
        }
    }
}

impl TryFromPlatformVersioned<DataContract> for DataContractInSerializationFormat {
    type Error = ProtocolError;

    fn try_from_platform_versioned(
        value: DataContract,
        platform_version: &PlatformVersion,
    ) -> Result<Self, Self::Error> {
        match platform_version
            .dpp
            .contract_versions
            .contract_serialization_version
            .default_current_version
        {
            0 => {
                let v0_format: DataContractInSerializationFormatV0 = value.into();
                Ok(v0_format.into())
            }
            1 => {
                let v1_format: DataContractInSerializationFormatV1 = value.into();
                Ok(v1_format.into())
            }
            version => Err(ProtocolError::UnknownVersionMismatch {
                method: "DataContract::serialize_consume_to_default_current_version".to_string(),
                known_versions: vec![0, 1],
                received: version,
            }),
        }
    }
}

impl DataContract {
    pub fn try_from_platform_versioned(
        value: DataContractInSerializationFormat,
        full_validation: bool,
        validation_operations: &mut Vec<ProtocolValidationOperation>,
        platform_version: &PlatformVersion,
    ) -> Result<Self, ProtocolError> {
        match platform_version
            .dpp
            .contract_versions
            .contract_structure_version
        {
            0 => DataContractV0::try_from_platform_versioned(
                value,
                full_validation,
                validation_operations,
                platform_version,
            )
            .map(|contract| contract.into()),
            1 => DataContractV1::try_from_platform_versioned(
                value,
                full_validation,
                validation_operations,
                platform_version,
            )
            .map(|contract| contract.into()),
            version => Err(ProtocolError::UnknownVersionMismatch {
                method: "DataContract::try_from_platform_versioned".to_string(),
                known_versions: vec![0, 1],
                received: version,
            }),
        }
    }
}<|MERGE_RESOLUTION|>--- conflicted
+++ resolved
@@ -22,15 +22,10 @@
 #[cfg(feature = "data-contract-serde-conversion")]
 use serde::{Deserialize, Serialize};
 
-<<<<<<< HEAD
 use super::EMPTY_KEYWORDS;
 
 pub mod v0;
 pub mod v1;
-=======
-pub(in crate::data_contract) mod v0;
-pub(in crate::data_contract) mod v1;
->>>>>>> 3d5328e9
 
 pub mod property_names {
     pub const ID: &str = "id";
