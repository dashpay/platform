use crate::data_contract::serialized_version::v0::DataContractInSerializationFormatV0;
use crate::data_contract::{
    DataContract, DefinitionName, DocumentName, GroupContractPosition, TokenContractPosition,
    EMPTY_GROUPS, EMPTY_TOKENS,
};
use crate::version::PlatformVersion;
use std::collections::BTreeMap;

use crate::data_contract::associated_token::token_configuration::TokenConfiguration;
use crate::data_contract::group::Group;
use crate::data_contract::serialized_version::v1::DataContractInSerializationFormatV1;
use crate::data_contract::v0::DataContractV0;
use crate::data_contract::v1::DataContractV1;
use crate::errors::ProtocolError;
use crate::validation::operations::ProtocolValidationOperation;
use bincode::{Decode, Encode};
use derive_more::From;
use platform_value::{Identifier, Value};
use platform_version::TryFromPlatformVersioned;
use platform_versioning::PlatformVersioned;
#[cfg(feature = "data-contract-serde-conversion")]
use serde::{Deserialize, Serialize};

<<<<<<< HEAD
pub mod v0;
pub mod v1;
=======
use super::EMPTY_KEYWORDS;

pub(in crate::data_contract) mod v0;
pub(in crate::data_contract) mod v1;
>>>>>>> 9ede23f1

pub mod property_names {
    pub const ID: &str = "id";
    pub const OWNER_ID: &str = "ownerId";
    pub const VERSION: &str = "version";
    pub const DEFINITIONS: &str = "$defs";
}

pub const CONTRACT_DESERIALIZATION_LIMIT: usize = 15000;

#[derive(Debug, Clone, Encode, Decode, PartialEq, PlatformVersioned, From)]
#[cfg_attr(
    feature = "data-contract-serde-conversion",
    derive(Serialize, Deserialize),
    serde(tag = "$format_version")
)]
#[cfg_attr(feature = "apple", ferment_macro::export)]
pub enum DataContractInSerializationFormat {
    #[cfg_attr(feature = "data-contract-serde-conversion", serde(rename = "0"))]
    V0(DataContractInSerializationFormatV0),
    #[cfg_attr(feature = "data-contract-serde-conversion", serde(rename = "1"))]
    V1(DataContractInSerializationFormatV1),
}

impl DataContractInSerializationFormat {
    /// Returns the unique identifier for the data contract.
    pub fn id(&self) -> Identifier {
        match self {
            DataContractInSerializationFormat::V0(v0) => v0.id,
            DataContractInSerializationFormat::V1(v1) => v1.id,
        }
    }

    /// Returns the owner identifier for the data contract.
    pub fn owner_id(&self) -> Identifier {
        match self {
            DataContractInSerializationFormat::V0(v0) => v0.owner_id,
            DataContractInSerializationFormat::V1(v1) => v1.owner_id,
        }
    }

    pub fn document_schemas(&self) -> &BTreeMap<DocumentName, Value> {
        match self {
            DataContractInSerializationFormat::V0(v0) => &v0.document_schemas,
            DataContractInSerializationFormat::V1(v1) => &v1.document_schemas,
        }
    }

    pub fn schema_defs(&self) -> Option<&BTreeMap<DefinitionName, Value>> {
        match self {
            DataContractInSerializationFormat::V0(v0) => v0.schema_defs.as_ref(),
            DataContractInSerializationFormat::V1(v1) => v1.schema_defs.as_ref(),
        }
    }

    pub fn version(&self) -> u32 {
        match self {
            DataContractInSerializationFormat::V0(v0) => v0.version,
            DataContractInSerializationFormat::V1(v1) => v1.version,
        }
    }

    pub fn groups(&self) -> &BTreeMap<GroupContractPosition, Group> {
        match self {
            DataContractInSerializationFormat::V0(_) => &EMPTY_GROUPS,
            DataContractInSerializationFormat::V1(v1) => &v1.groups,
        }
    }
    pub fn tokens(&self) -> &BTreeMap<TokenContractPosition, TokenConfiguration> {
        match self {
            DataContractInSerializationFormat::V0(_) => &EMPTY_TOKENS,
            DataContractInSerializationFormat::V1(v1) => &v1.tokens,
        }
    }

    pub fn keywords(&self) -> &Vec<String> {
        match self {
            DataContractInSerializationFormat::V0(_) => &EMPTY_KEYWORDS,
            DataContractInSerializationFormat::V1(v1) => &v1.keywords,
        }
    }

    pub fn description(&self) -> &Option<String> {
        match self {
            DataContractInSerializationFormat::V0(_) => &None,
            DataContractInSerializationFormat::V1(v1) => &v1.description,
        }
    }

    pub fn eq_without_auto_fields(&self, other: &Self) -> bool {
        match (self, other) {
            (
                DataContractInSerializationFormat::V0(v0_self),
                DataContractInSerializationFormat::V0(v0_other),
            ) => v0_self == v0_other,
            (
                DataContractInSerializationFormat::V1(v1_self),
                DataContractInSerializationFormat::V1(v1_other),
            ) => {
                v1_self.id == v1_other.id
                    && v1_self.config == v1_other.config
                    && v1_self.version == v1_other.version
                    && v1_self.owner_id == v1_other.owner_id
                    && v1_self.schema_defs == v1_other.schema_defs
                    && v1_self.document_schemas == v1_other.document_schemas
                    && v1_self.groups == v1_other.groups
                    && v1_self.tokens == v1_other.tokens
            }
            // Cross-version comparisons return false
            (
                DataContractInSerializationFormat::V0(_),
                DataContractInSerializationFormat::V1(_),
            )
            | (
                DataContractInSerializationFormat::V1(_),
                DataContractInSerializationFormat::V0(_),
            ) => false,
        }
    }
}

impl TryFromPlatformVersioned<DataContractV0> for DataContractInSerializationFormat {
    type Error = ProtocolError;

    fn try_from_platform_versioned(
        value: DataContractV0,
        platform_version: &PlatformVersion,
    ) -> Result<Self, Self::Error> {
        match platform_version
            .dpp
            .contract_versions
            .contract_serialization_version
            .default_current_version
        {
            0 => {
                let v0_format: DataContractInSerializationFormatV0 = DataContract::V0(value).into();
                Ok(v0_format.into())
            }
            1 => {
                let v1_format: DataContractInSerializationFormatV1 = DataContract::V0(value).into();
                Ok(v1_format.into())
            }
            version => Err(ProtocolError::UnknownVersionMismatch {
                method: "DataContract::serialize_to_default_current_version".to_string(),
                known_versions: vec![0, 1],
                received: version,
            }),
        }
    }
}

impl TryFromPlatformVersioned<&DataContractV0> for DataContractInSerializationFormat {
    type Error = ProtocolError;

    fn try_from_platform_versioned(
        value: &DataContractV0,
        platform_version: &PlatformVersion,
    ) -> Result<Self, Self::Error> {
        match platform_version
            .dpp
            .contract_versions
            .contract_serialization_version
            .default_current_version
        {
            0 => {
                let v0_format: DataContractInSerializationFormatV0 =
                    DataContract::V0(value.to_owned()).into();
                Ok(v0_format.into())
            }
            1 => {
                let v1_format: DataContractInSerializationFormatV1 =
                    DataContract::V0(value.to_owned()).into();
                Ok(v1_format.into())
            }
            version => Err(ProtocolError::UnknownVersionMismatch {
                method: "DataContract::serialize_to_default_current_version".to_string(),
                known_versions: vec![0, 1],
                received: version,
            }),
        }
    }
}

impl TryFromPlatformVersioned<DataContractV1> for DataContractInSerializationFormat {
    type Error = ProtocolError;

    fn try_from_platform_versioned(
        value: DataContractV1,
        platform_version: &PlatformVersion,
    ) -> Result<Self, Self::Error> {
        match platform_version
            .dpp
            .contract_versions
            .contract_serialization_version
            .default_current_version
        {
            0 => {
                let v0_format: DataContractInSerializationFormatV0 = DataContract::V1(value).into();
                Ok(v0_format.into())
            }
            1 => {
                let v1_format: DataContractInSerializationFormatV1 = DataContract::V1(value).into();
                Ok(v1_format.into())
            }
            version => Err(ProtocolError::UnknownVersionMismatch {
                method: "DataContract::serialize_to_default_current_version".to_string(),
                known_versions: vec![0, 1],
                received: version,
            }),
        }
    }
}

impl TryFromPlatformVersioned<&DataContractV1> for DataContractInSerializationFormat {
    type Error = ProtocolError;

    fn try_from_platform_versioned(
        value: &DataContractV1,
        platform_version: &PlatformVersion,
    ) -> Result<Self, Self::Error> {
        match platform_version
            .dpp
            .contract_versions
            .contract_serialization_version
            .default_current_version
        {
            0 => {
                let v0_format: DataContractInSerializationFormatV0 =
                    DataContract::V1(value.to_owned()).into();
                Ok(v0_format.into())
            }
            1 => {
                let v1_format: DataContractInSerializationFormatV1 =
                    DataContract::V1(value.to_owned()).into();
                Ok(v1_format.into())
            }
            version => Err(ProtocolError::UnknownVersionMismatch {
                method: "DataContract::serialize_to_default_current_version".to_string(),
                known_versions: vec![0, 1],
                received: version,
            }),
        }
    }
}

impl TryFromPlatformVersioned<&DataContract> for DataContractInSerializationFormat {
    type Error = ProtocolError;

    fn try_from_platform_versioned(
        value: &DataContract,
        platform_version: &PlatformVersion,
    ) -> Result<Self, Self::Error> {
        match platform_version
            .dpp
            .contract_versions
            .contract_serialization_version
            .default_current_version
        {
            0 => {
                let v0_format: DataContractInSerializationFormatV0 = value.clone().into();
                Ok(v0_format.into())
            }
            1 => {
                let v1_format: DataContractInSerializationFormatV1 = value.clone().into();
                Ok(v1_format.into())
            }
            version => Err(ProtocolError::UnknownVersionMismatch {
                method: "DataContract::serialize_to_default_current_version".to_string(),
                known_versions: vec![0, 1],
                received: version,
            }),
        }
    }
}

impl TryFromPlatformVersioned<DataContract> for DataContractInSerializationFormat {
    type Error = ProtocolError;

    fn try_from_platform_versioned(
        value: DataContract,
        platform_version: &PlatformVersion,
    ) -> Result<Self, Self::Error> {
        match platform_version
            .dpp
            .contract_versions
            .contract_serialization_version
            .default_current_version
        {
            0 => {
                let v0_format: DataContractInSerializationFormatV0 = value.into();
                Ok(v0_format.into())
            }
            1 => {
                let v1_format: DataContractInSerializationFormatV1 = value.into();
                Ok(v1_format.into())
            }
            version => Err(ProtocolError::UnknownVersionMismatch {
                method: "DataContract::serialize_consume_to_default_current_version".to_string(),
                known_versions: vec![0, 1],
                received: version,
            }),
        }
    }
}

impl DataContract {
    pub fn try_from_platform_versioned(
        value: DataContractInSerializationFormat,
        full_validation: bool,
        validation_operations: &mut Vec<ProtocolValidationOperation>,
        platform_version: &PlatformVersion,
    ) -> Result<Self, ProtocolError> {
        match platform_version
            .dpp
            .contract_versions
            .contract_structure_version
        {
            0 => DataContractV0::try_from_platform_versioned(
                value,
                full_validation,
                validation_operations,
                platform_version,
            )
            .map(|contract| contract.into()),
            1 => DataContractV1::try_from_platform_versioned(
                value,
                full_validation,
                validation_operations,
                platform_version,
            )
            .map(|contract| contract.into()),
            version => Err(ProtocolError::UnknownVersionMismatch {
                method: "DataContract::try_from_platform_versioned".to_string(),
                known_versions: vec![0, 1],
                received: version,
            }),
        }
    }
}<|MERGE_RESOLUTION|>--- conflicted
+++ resolved
@@ -21,15 +21,10 @@
 #[cfg(feature = "data-contract-serde-conversion")]
 use serde::{Deserialize, Serialize};
 
-<<<<<<< HEAD
+use super::EMPTY_KEYWORDS;
+
 pub mod v0;
 pub mod v1;
-=======
-use super::EMPTY_KEYWORDS;
-
-pub(in crate::data_contract) mod v0;
-pub(in crate::data_contract) mod v1;
->>>>>>> 9ede23f1
 
 pub mod property_names {
     pub const ID: &str = "id";
