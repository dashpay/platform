use crate::data_contract::data_contract::DataContractV0;
use crate::data_contract::serialized_version::v0::DataContractInSerializationFormatV0;
use crate::data_contract::DataContract;
<<<<<<< HEAD
use crate::version::PlatformVersion;
=======
use crate::version::PlatformVersionCurrentVersion;
use crate::version::{FeatureVersion, PlatformVersion};
>>>>>>> 0ba35e80
use crate::ProtocolError;
use bincode::{BorrowDecode, Decode, Encode};
use derive_more::From;
use platform_value::Identifier;
use platform_version::TryFromPlatformVersioned;
<<<<<<< HEAD
use serde::{Deserialize, Serialize};
=======
use platform_versioning::{
    PlatformSerdeVersionedDeserialize, PlatformSerdeVersionedSerialize, PlatformVersioned,
};
use serde::Serialize;
>>>>>>> 0ba35e80

pub(in crate::data_contract) mod v0;

pub const CONTRACT_DESERIALIZATION_LIMIT: usize = 15000;

<<<<<<< HEAD
#[derive(Debug, Clone, Encode, Decode, PartialEq, From, Serialize, Deserialize)]
=======
#[derive(Debug, Clone, Encode, Decode, PartialEq, PlatformVersioned, From)]
#[cfg_attr(
    feature = "data-contract-serde-conversion",
    derive(Serialize, PlatformSerdeVersionedDeserialize)
)]
#[platform_version_path_bounds("dpp.contract_versions.contract_serialization_version")]
>>>>>>> 0ba35e80
pub enum DataContractInSerializationFormat {
    #[cfg_attr(feature = "state-transition-serde-conversion", versioned(0))]
    V0(DataContractInSerializationFormatV0),
}

impl DataContractInSerializationFormat {
    /// Returns the unique identifier for the data contract.
    pub fn id(&self) -> Identifier {
        match self {
            DataContractInSerializationFormat::V0(v0) => v0.id,
        }
    }

    /// Returns the owner identifier for the data contract.
    pub fn owner_id(&self) -> Identifier {
        match self {
            DataContractInSerializationFormat::V0(v0) => v0.owner_id,
        }
    }
}

impl TryFromPlatformVersioned<DataContractV0> for DataContractInSerializationFormat {
    type Error = ProtocolError;

    fn try_from_platform_versioned(
        value: DataContractV0,
        platform_version: &PlatformVersion,
    ) -> Result<Self, Self::Error> {
        match platform_version
            .dpp
            .contract_versions
            .contract_serialization_version
            .default_current_version
        {
            0 => {
                let v0_format: DataContractInSerializationFormatV0 = DataContract::V0(value).into();
                Ok(v0_format.into())
            }
            version => Err(ProtocolError::UnknownVersionMismatch {
                method: "DataContract::serialize_to_default_current_version".to_string(),
                known_versions: vec![0],
                received: version,
            }),
        }
    }
}

impl TryFromPlatformVersioned<&DataContractV0> for DataContractInSerializationFormat {
    type Error = ProtocolError;

    fn try_from_platform_versioned(
        value: &DataContractV0,
        platform_version: &PlatformVersion,
    ) -> Result<Self, Self::Error> {
        match platform_version
            .dpp
            .contract_versions
            .contract_serialization_version
            .default_current_version
        {
            0 => {
                let v0_format: DataContractInSerializationFormatV0 =
                    DataContract::V0(value.to_owned()).into();
                Ok(v0_format.into())
            }
            version => Err(ProtocolError::UnknownVersionMismatch {
                method: "DataContract::serialize_to_default_current_version".to_string(),
                known_versions: vec![0],
                received: version,
            }),
        }
    }
}

impl TryFromPlatformVersioned<&DataContract> for DataContractInSerializationFormat {
    type Error = ProtocolError;

    fn try_from_platform_versioned(
        value: &DataContract,
        platform_version: &PlatformVersion,
    ) -> Result<Self, Self::Error> {
        match platform_version
            .dpp
            .contract_versions
            .contract_serialization_version
            .default_current_version
        {
            0 => {
                let v0_format: DataContractInSerializationFormatV0 = value.clone().into();
                Ok(v0_format.into())
            }
            version => Err(ProtocolError::UnknownVersionMismatch {
                method: "DataContract::serialize_to_default_current_version".to_string(),
                known_versions: vec![0],
                received: version,
            }),
        }
    }
}

impl TryFromPlatformVersioned<DataContract> for DataContractInSerializationFormat {
    type Error = ProtocolError;

    fn try_from_platform_versioned(
        value: DataContract,
        platform_version: &PlatformVersion,
    ) -> Result<Self, Self::Error> {
        match platform_version
            .dpp
            .contract_versions
            .contract_serialization_version
            .default_current_version
        {
            0 => {
                let v0_format: DataContractInSerializationFormatV0 = value.into();
                Ok(v0_format.into())
            }
            version => Err(ProtocolError::UnknownVersionMismatch {
                method: "DataContract::serialize_consume_to_default_current_version".to_string(),
                known_versions: vec![0],
                received: version,
            }),
        }
    }
}

impl TryFromPlatformVersioned<DataContractInSerializationFormat> for DataContract {
    type Error = ProtocolError;

    fn try_from_platform_versioned(
        value: DataContractInSerializationFormat,
        platform_version: &PlatformVersion,
    ) -> Result<Self, Self::Error> {
        match value {
            DataContractInSerializationFormat::V0(serialization_format_v0) => {
                match platform_version
                    .dpp
                    .contract_versions
                    .contract_structure_version
                {
                    0 => {
                        let data_contract = DataContractV0::try_from_platform_versioned(
                            serialization_format_v0,
                            platform_version,
                        )?;
                        Ok(data_contract.into())
                    }
                    version => Err(ProtocolError::UnknownVersionMismatch {
                        method: "DataContract::from_serialization_format".to_string(),
                        known_versions: vec![0],
                        received: version,
                    }),
                }
            }
        }
    }
}

impl TryFromPlatformVersioned<DataContractInSerializationFormat> for DataContractV0 {
    type Error = ProtocolError;

    fn try_from_platform_versioned(
        value: DataContractInSerializationFormat,
        platform_version: &PlatformVersion,
    ) -> Result<Self, Self::Error> {
        match value {
            DataContractInSerializationFormat::V0(serialization_format_v0) => {
                match platform_version
                    .dpp
                    .contract_versions
                    .contract_structure_version
                {
                    0 => {
                        let data_contract = DataContractV0::try_from_platform_versioned(
                            serialization_format_v0,
                            platform_version,
                        )?;

                        Ok(data_contract)
                    }
                    version => Err(ProtocolError::UnknownVersionMismatch {
                        method: "DataContract::from_serialization_format".to_string(),
                        known_versions: vec![0],
                        received: version,
                    }),
                }
            }
        }
    }
}<|MERGE_RESOLUTION|>--- conflicted
+++ resolved
@@ -1,40 +1,28 @@
 use crate::data_contract::data_contract::DataContractV0;
 use crate::data_contract::serialized_version::v0::DataContractInSerializationFormatV0;
 use crate::data_contract::DataContract;
-<<<<<<< HEAD
+use crate::version::PlatformVersionCurrentVersion;
 use crate::version::PlatformVersion;
-=======
-use crate::version::PlatformVersionCurrentVersion;
-use crate::version::{FeatureVersion, PlatformVersion};
->>>>>>> 0ba35e80
 use crate::ProtocolError;
 use bincode::{BorrowDecode, Decode, Encode};
 use derive_more::From;
 use platform_value::Identifier;
 use platform_version::TryFromPlatformVersioned;
-<<<<<<< HEAD
-use serde::{Deserialize, Serialize};
-=======
 use platform_versioning::{
     PlatformSerdeVersionedDeserialize, PlatformSerdeVersionedSerialize, PlatformVersioned,
 };
 use serde::Serialize;
->>>>>>> 0ba35e80
 
 pub(in crate::data_contract) mod v0;
 
 pub const CONTRACT_DESERIALIZATION_LIMIT: usize = 15000;
 
-<<<<<<< HEAD
-#[derive(Debug, Clone, Encode, Decode, PartialEq, From, Serialize, Deserialize)]
-=======
-#[derive(Debug, Clone, Encode, Decode, PartialEq, PlatformVersioned, From)]
+#[derive(Debug, Clone, Encode, Decode, PartialEq, PlatformVersioned, From, Serialize, Deserialize)]
 #[cfg_attr(
     feature = "data-contract-serde-conversion",
     derive(Serialize, PlatformSerdeVersionedDeserialize)
 )]
 #[platform_version_path_bounds("dpp.contract_versions.contract_serialization_version")]
->>>>>>> 0ba35e80
 pub enum DataContractInSerializationFormat {
     #[cfg_attr(feature = "state-transition-serde-conversion", versioned(0))]
     V0(DataContractInSerializationFormatV0),
@@ -45,6 +33,13 @@
     pub fn id(&self) -> Identifier {
         match self {
             DataContractInSerializationFormat::V0(v0) => v0.id,
+        }
+    }
+
+    /// Returns the version of the data contract.
+    pub fn version(&self) -> u32 {
+        match self {
+            DataContractInSerializationFormat::V0(v0) => v0.version,
         }
     }
 
