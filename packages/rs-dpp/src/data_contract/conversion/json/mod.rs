mod v0;
pub use v0::*;

use crate::data_contract::v0::DataContractV0;
use crate::data_contract::DataContract;
use platform_version::version::PlatformVersion;
use crate::errors::ProtocolError;
// use serde_json::Value as JsonValue;

impl DataContractJsonConversionMethodsV0 for DataContract {
    fn from_json(
<<<<<<< HEAD
        json_value: serde_json::Value,
        validate: bool,
=======
        json_value: JsonValue,
        full_validation: bool,
>>>>>>> e80854cf
        platform_version: &PlatformVersion,
    ) -> Result<Self, ProtocolError>
    where
        Self: Sized,
    {
        match platform_version
            .dpp
            .contract_versions
            .contract_structure_version
        {
            0 => Ok(
                DataContractV0::from_json(json_value, full_validation, platform_version)?.into(),
            ),
            version => Err(ProtocolError::UnknownVersionMismatch {
                method: "DataContract::from_json_object".to_string(),
                known_versions: vec![0],
                received: version,
            }),
        }
    }

    fn to_json(&self, platform_version: &PlatformVersion) -> Result<serde_json::Value, ProtocolError> {
        match self {
            DataContract::V0(v0) => v0.to_json(platform_version),
        }
    }

    fn to_validating_json(
        &self,
        platform_version: &PlatformVersion,
    ) -> Result<serde_json::Value, ProtocolError> {
        match self {
            DataContract::V0(v0) => v0.to_validating_json(platform_version),
        }
    }
}<|MERGE_RESOLUTION|>--- conflicted
+++ resolved
@@ -9,13 +9,8 @@
 
 impl DataContractJsonConversionMethodsV0 for DataContract {
     fn from_json(
-<<<<<<< HEAD
         json_value: serde_json::Value,
-        validate: bool,
-=======
-        json_value: JsonValue,
         full_validation: bool,
->>>>>>> e80854cf
         platform_version: &PlatformVersion,
     ) -> Result<Self, ProtocolError>
     where
