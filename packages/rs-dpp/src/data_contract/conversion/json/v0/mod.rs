use platform_version::version::PlatformVersion;
use crate::errors::ProtocolError;
// use serde_json::Value as JsonValue;

pub trait DataContractJsonConversionMethodsV0 {
    fn from_json(
<<<<<<< HEAD
        json_value: serde_json::Value,
        validate: bool,
=======
        json_value: JsonValue,
        full_validation: bool,
>>>>>>> e80854cf
        platform_version: &PlatformVersion,
    ) -> Result<Self, ProtocolError>
    where
        Self: Sized;

    /// Returns Data Contract as a JSON Value
    fn to_json(&self, platform_version: &PlatformVersion) -> Result<serde_json::Value, ProtocolError>;
    /// Returns Data Contract as a JSON Value
    fn to_validating_json(
        &self,
        platform_version: &PlatformVersion,
    ) -> Result<serde_json::Value, ProtocolError>;
}<|MERGE_RESOLUTION|>--- conflicted
+++ resolved
@@ -4,13 +4,8 @@
 
 pub trait DataContractJsonConversionMethodsV0 {
     fn from_json(
-<<<<<<< HEAD
         json_value: serde_json::Value,
-        validate: bool,
-=======
-        json_value: JsonValue,
         full_validation: bool,
->>>>>>> e80854cf
         platform_version: &PlatformVersion,
     ) -> Result<Self, ProtocolError>
     where
