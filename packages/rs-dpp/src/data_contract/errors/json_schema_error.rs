--- conflicted
+++ resolved
@@ -4,14 +4,10 @@
 use thiserror::Error;
 
 // @append_only
-<<<<<<< HEAD
-#[derive(Error, Debug, PlatformSerialize, PlatformDeserialize, Encode, Decode, Clone)]
-#[ferment_macro::export]
-=======
 #[derive(
     Error, Debug, PartialEq, Eq, PlatformSerialize, PlatformDeserialize, Encode, Decode, Clone,
 )]
->>>>>>> 05c4d9d9
+#[ferment_macro::export]
 pub enum JsonSchemaError {
     #[error("can't create json schema: {0}")]
     CreateSchemaError(String),
