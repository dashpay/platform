--- conflicted
+++ resolved
@@ -19,12 +19,8 @@
 };
 
 use crate::data_contract::get_binary_properties_from_schema::get_binary_properties;
-<<<<<<< HEAD
-use crate::prelude::ProtocolVersion;
-use crate::util::cbor_value::{CborBTreeMapHelper, CborCanonicalMap};
-=======
+use crate::prelude::{ProtocolVersion, DataContractVersion};
 use crate::util::cbor_value::CborCanonicalMap;
->>>>>>> 83003553
 use crate::util::deserializer;
 use crate::util::deserializer::SplitProtocolVersionOutcome;
 use crate::util::json_value::{JsonValueExt, ReplaceWith};
@@ -90,7 +86,7 @@
     pub id: Identifier,
     #[serde(rename = "$schema")]
     pub schema: String,
-    pub version: u32,
+    pub version: DataContractVersion,
     pub owner_id: Identifier,
 
     #[serde(rename = "documents")]
