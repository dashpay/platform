use crate::block::epoch::EpochIndex;
use crate::prelude::{BlockHeight, TimestampMillis};
use bincode::{Decode, Encode};
use platform_serialization_derive::{PlatformDeserialize, PlatformSerialize};
use serde::{Deserialize, Serialize};
use std::fmt;
use std::ops::{Add, Div};
use crate::block::block_info::BlockInfo;
use crate::data_contract::associated_token::token_perpetual_distribution::reward_distribution_type::RewardDistributionType;
use crate::ProtocolError;

<<<<<<< HEAD
#[derive(Serialize, Deserialize, Decode, Encode, Debug, Clone, Copy, PartialEq, Eq, PartialOrd)]
#[cfg_attr(feature = "apple", ferment_macro::export)]
=======
#[derive(
    Serialize,
    Deserialize,
    PlatformSerialize,
    PlatformDeserialize,
    Decode,
    Encode,
    Debug,
    Clone,
    Copy,
    PartialEq,
    Eq,
    PartialOrd,
)]
#[platform_serialize(unversioned)]
>>>>>>> 9ede23f1
pub enum RewardDistributionMoment {
    /// The reward was distributed at a block height
    BlockBasedMoment(BlockHeight),
    /// The reward was distributed at a time
    TimeBasedMoment(TimestampMillis),
    /// The reward was distributed at an epoch
    EpochBasedMoment(EpochIndex),
}

impl RewardDistributionMoment {
    /// Checks if two `RewardDistributionMoment`s are of the same type.
    pub fn same_type(&self, other: &Self) -> bool {
        matches!(
            (self, other),
            (Self::BlockBasedMoment(_), Self::BlockBasedMoment(_))
                | (Self::TimeBasedMoment(_), Self::TimeBasedMoment(_))
                | (Self::EpochBasedMoment(_), Self::EpochBasedMoment(_))
        )
    }

    /// Converts a `RewardDistributionMoment` into a `u64` representation.
    ///
    /// # Returns
    /// - The underlying numerical value of the moment as a `u64`.
    pub fn to_u64(&self) -> u64 {
        match self {
            RewardDistributionMoment::BlockBasedMoment(height) => *height,
            RewardDistributionMoment::TimeBasedMoment(timestamp) => *timestamp,
            RewardDistributionMoment::EpochBasedMoment(epoch) => *epoch as u64,
        }
    }

    /// Computes the cycle start for the given moment, aligned with the `step` boundary.
    ///
    /// "Cycle start" is defined here as the greatest multiple of `step` not greater than `self`.
    ///
    /// # Parameters
    /// - `step`: The step interval (must be of the same variant, non-zero).
    ///
    /// # Returns
    /// - `Ok(RewardDistributionMoment)`: The moment snapped down to the nearest multiple of `step`.
    /// - `Err(ProtocolError)`: If `step` is zero or if the types are mismatched.
    pub fn cycle_start(
        &self,
        step: RewardDistributionMoment,
    ) -> Result<RewardDistributionMoment, ProtocolError> {
        match (self, step) {
            (
                RewardDistributionMoment::BlockBasedMoment(start),
                RewardDistributionMoment::BlockBasedMoment(step_size),
            ) => {
                if step_size == 0 {
                    return Err(ProtocolError::InvalidDistributionStep(
                        "Step value cannot be zero",
                    ));
                }
                // Greatest multiple of step_size <= start
                let remainder = start % step_size;
                let cycle_start = start.saturating_sub(remainder);
                Ok(RewardDistributionMoment::BlockBasedMoment(cycle_start))
            }
            (
                RewardDistributionMoment::TimeBasedMoment(timestamp),
                RewardDistributionMoment::TimeBasedMoment(step_size),
            ) => {
                if step_size == 0 {
                    return Err(ProtocolError::InvalidDistributionStep(
                        "Step value cannot be zero",
                    ));
                }
                // Greatest multiple of step_size <= timestamp
                let remainder = timestamp % step_size;
                let cycle_start = timestamp.saturating_sub(remainder);
                Ok(RewardDistributionMoment::TimeBasedMoment(cycle_start))
            }
            (
                RewardDistributionMoment::EpochBasedMoment(epoch),
                RewardDistributionMoment::EpochBasedMoment(step_size),
            ) => {
                if step_size == 0 {
                    return Err(ProtocolError::InvalidDistributionStep(
                        "Step value cannot be zero",
                    ));
                }
                // Greatest multiple of step_size <= epoch
                let remainder = epoch % step_size;
                let cycle_start = epoch.saturating_sub(remainder);
                Ok(RewardDistributionMoment::EpochBasedMoment(cycle_start))
            }
            // Fallback for completeness—should not occur because we already did a type check
            _ => Err(ProtocolError::AddingDifferentTypes(
                "Cannot compute cycle_start with mismatched types".into(),
            )),
        }
    }

    /// Calculates the number of steps from `self` to `other`, using `step` as the increment.
    ///
    /// This function computes how many `step` intervals are needed to go from `self`
    /// to `other`. If `self >= other`, it returns `0` since no steps are needed.
    ///
    /// # Parameters
    ///
    /// - `other`: The target moment.
    /// - `step`: The step interval.
    /// - `start_included`: Whether the starting boundary is included.
    /// - `end_included`: Whether the ending boundary is included.
    ///
    /// # Returns
    ///
    /// - `Ok(u64)`: The number of steps needed.
    /// - `Err(ProtocolError)`: If `step` is zero or types are mismatched.
    pub fn steps_till(
        &self,
        other: &Self,
        step: &Self,
        start_included: bool,
        end_included: bool,
    ) -> Result<u64, ProtocolError> {
        // Depending on the variant, calculate the needed steps the same way,
        // but adjust for inclusivity at the end.
        match (self, other, step) {
            (
                RewardDistributionMoment::BlockBasedMoment(start),
                RewardDistributionMoment::BlockBasedMoment(end),
                RewardDistributionMoment::BlockBasedMoment(step_size),
            )
            | (
                RewardDistributionMoment::TimeBasedMoment(start),
                RewardDistributionMoment::TimeBasedMoment(end),
                RewardDistributionMoment::TimeBasedMoment(step_size),
            ) => {
                // If start >= end, by spec we return 0
                if *start >= *end {
                    return Ok(0);
                }

                if *step_size == 0 {
                    return Err(ProtocolError::InvalidDistributionStep(
                        "Step value cannot be zero",
                    ));
                }

                // Convert to "indexes"
                let start_index = start / step_size;
                let end_index = end / step_size;

                // Base count is the difference of those indexes
                let mut steps = end_index.saturating_sub(start_index);

                // Adjust if we're *not* including the start and the start is exactly on a boundary
                if !start_included && (start % step_size == 0) {
                    steps = steps.saturating_sub(1);
                }

                // Adjust if we *are* including the end and the end is exactly on a boundary
                if end_included && (end % step_size == 0) {
                    steps = steps.saturating_add(1);
                }

                Ok(steps)
            }
            (
                RewardDistributionMoment::EpochBasedMoment(start),
                RewardDistributionMoment::EpochBasedMoment(end),
                RewardDistributionMoment::EpochBasedMoment(step_size),
            ) => {
                // If start >= end, by spec we return 0
                if *start >= *end {
                    return Ok(0);
                }

                if *step_size == 0 {
                    return Err(ProtocolError::InvalidDistributionStep(
                        "Step value cannot be zero",
                    ));
                }

                let start_index = *start / *step_size;
                let end_index = *end / *step_size;

                let mut steps = end_index.saturating_sub(start_index) as u64;

                // Adjust if not including start but it's on a boundary
                if !start_included && (start % step_size == 0) {
                    steps = steps.saturating_sub(1);
                }

                // Adjust if end is included and exactly on a boundary
                if end_included && (end % step_size == 0) {
                    steps = steps.saturating_add(1);
                }

                Ok(steps)
            }
            _ => Err(ProtocolError::AddingDifferentTypes(
                "Cannot compute steps with mismatched types".to_string(),
            )),
        }
    }
}

impl From<RewardDistributionMoment> for u64 {
    /// Converts a `RewardDistributionMoment` into a `u64`.
    ///
    /// This conversion preserves the underlying numerical value.
    fn from(moment: RewardDistributionMoment) -> Self {
        moment.to_u64()
    }
}
impl Add<u64> for RewardDistributionMoment {
    type Output = Result<RewardDistributionMoment, ProtocolError>;

    fn add(self, rhs: u64) -> Self::Output {
        match self {
            RewardDistributionMoment::BlockBasedMoment(a) => a
                .checked_add(rhs)
                .map(RewardDistributionMoment::BlockBasedMoment)
                .ok_or(ProtocolError::Overflow("Block height addition overflow")),

            RewardDistributionMoment::TimeBasedMoment(a) => a
                .checked_add(rhs)
                .map(RewardDistributionMoment::TimeBasedMoment)
                .ok_or(ProtocolError::Overflow("Timestamp addition overflow")),

            RewardDistributionMoment::EpochBasedMoment(a) => {
                // Ensure `rhs` fits within `u16` before performing addition
                if rhs > u16::MAX as u64 {
                    return Err(ProtocolError::Overflow(
                        "Epoch index addition overflow: value exceeds u16 max",
                    ));
                }

                a.checked_add(rhs as u16)
                    .map(RewardDistributionMoment::EpochBasedMoment)
                    .ok_or(ProtocolError::Overflow("Epoch index addition overflow"))
            }
        }
    }
}

impl Add for RewardDistributionMoment {
    type Output = Result<RewardDistributionMoment, ProtocolError>;

    fn add(self, rhs: Self) -> Self::Output {
        match (self, rhs) {
            (
                RewardDistributionMoment::BlockBasedMoment(a),
                RewardDistributionMoment::BlockBasedMoment(b),
            ) => a
                .checked_add(b)
                .map(RewardDistributionMoment::BlockBasedMoment)
                .ok_or(ProtocolError::Overflow("Block height addition overflow")),
            (
                RewardDistributionMoment::TimeBasedMoment(a),
                RewardDistributionMoment::TimeBasedMoment(b),
            ) => a
                .checked_add(b)
                .map(RewardDistributionMoment::TimeBasedMoment)
                .ok_or(ProtocolError::Overflow("Timestamp addition overflow")),
            (
                RewardDistributionMoment::EpochBasedMoment(a),
                RewardDistributionMoment::EpochBasedMoment(b),
            ) => a
                .checked_add(b)
                .map(RewardDistributionMoment::EpochBasedMoment)
                .ok_or(ProtocolError::Overflow("Epoch index addition overflow")),
            _ => Err(ProtocolError::AddingDifferentTypes(
                "Cannot add different types of RewardDistributionMoment".to_string(),
            )),
        }
    }
}

impl Div<u64> for RewardDistributionMoment {
    type Output = Result<RewardDistributionMoment, ProtocolError>;

    fn div(self, rhs: u64) -> Self::Output {
        if rhs == 0 {
            return Err(ProtocolError::DivideByZero(
                "Cannot divide RewardDistributionMoment by zero",
            ));
        }

        match self {
            RewardDistributionMoment::BlockBasedMoment(a) => {
                Ok(RewardDistributionMoment::BlockBasedMoment(a / rhs))
            }
            RewardDistributionMoment::TimeBasedMoment(a) => {
                Ok(RewardDistributionMoment::TimeBasedMoment(a / rhs))
            }
            RewardDistributionMoment::EpochBasedMoment(a) => {
                // Ensure `rhs` fits within `u16` before performing addition
                if rhs > u16::MAX as u64 {
                    return Err(ProtocolError::Overflow(
                        "Epoch index addition overflow: value exceeds u16 max",
                    ));
                }
                Ok(RewardDistributionMoment::EpochBasedMoment(a / rhs as u16))
            }
        }
    }
}

impl Div for RewardDistributionMoment {
    type Output = Result<RewardDistributionMoment, ProtocolError>;

    fn div(self, rhs: Self) -> Self::Output {
        match (self, rhs) {
            (
                RewardDistributionMoment::BlockBasedMoment(a),
                RewardDistributionMoment::BlockBasedMoment(b),
            ) => {
                if b == 0 {
                    return Err(ProtocolError::DivideByZero(
                        "Cannot divide by zero block height",
                    ));
                }
                Ok(RewardDistributionMoment::BlockBasedMoment(a / b))
            }
            (
                RewardDistributionMoment::TimeBasedMoment(a),
                RewardDistributionMoment::TimeBasedMoment(b),
            ) => {
                if b == 0 {
                    return Err(ProtocolError::DivideByZero(
                        "Cannot divide by zero timestamp",
                    ));
                }
                Ok(RewardDistributionMoment::TimeBasedMoment(a / b))
            }
            (
                RewardDistributionMoment::EpochBasedMoment(a),
                RewardDistributionMoment::EpochBasedMoment(b),
            ) => {
                if b == 0 {
                    return Err(ProtocolError::DivideByZero(
                        "Cannot divide by zero epoch index",
                    ));
                }
                Ok(RewardDistributionMoment::EpochBasedMoment(a / b))
            }
            _ => Err(ProtocolError::AddingDifferentTypes(
                "Cannot divide different types of RewardDistributionMoment".to_string(),
            )),
        }
    }
}

impl PartialEq<&u64> for RewardDistributionMoment {
    fn eq(&self, other: &&u64) -> bool {
        match self {
            RewardDistributionMoment::BlockBasedMoment(value) => value == *other,
            RewardDistributionMoment::TimeBasedMoment(value) => value == *other,
            RewardDistributionMoment::EpochBasedMoment(value) => {
                if **other > u16::MAX as u64 {
                    false
                } else {
                    value == &(**other as u16)
                }
            }
        }
    }
}

impl PartialEq<u64> for RewardDistributionMoment {
    #[allow(clippy::op_ref)]
    fn eq(&self, other: &u64) -> bool {
        self == &other
    }
}

impl PartialEq<&u32> for RewardDistributionMoment {
    fn eq(&self, other: &&u32) -> bool {
        match self {
            RewardDistributionMoment::BlockBasedMoment(value) => *value as u32 == **other,
            RewardDistributionMoment::TimeBasedMoment(value) => *value as u32 == **other,
            RewardDistributionMoment::EpochBasedMoment(value) => *value as u32 == **other,
        }
    }
}

impl PartialEq<u32> for RewardDistributionMoment {
    #[allow(clippy::op_ref)]
    fn eq(&self, other: &u32) -> bool {
        self == &other
    }
}

impl PartialEq<&u16> for RewardDistributionMoment {
    fn eq(&self, other: &&u16) -> bool {
        match self {
            RewardDistributionMoment::BlockBasedMoment(value) => *value as u16 == **other,
            RewardDistributionMoment::TimeBasedMoment(value) => *value as u16 == **other,
            RewardDistributionMoment::EpochBasedMoment(value) => *value == **other,
        }
    }
}

impl PartialEq<u16> for RewardDistributionMoment {
    #[allow(clippy::op_ref)]
    fn eq(&self, other: &u16) -> bool {
        self == &other
    }
}

impl PartialEq<&usize> for RewardDistributionMoment {
    fn eq(&self, other: &&usize) -> bool {
        match self {
            RewardDistributionMoment::BlockBasedMoment(value) => *value as usize == **other,
            RewardDistributionMoment::TimeBasedMoment(value) => *value as usize == **other,
            RewardDistributionMoment::EpochBasedMoment(value) => *value as usize == **other,
        }
    }
}

impl PartialEq<usize> for RewardDistributionMoment {
    #[allow(clippy::op_ref)]
    fn eq(&self, other: &usize) -> bool {
        self == &other
    }
}

impl RewardDistributionMoment {
    /// Converts a reference to `BlockInfo` and a `RewardDistributionType` into a `RewardDistributionMoment`.
    ///
    /// This determines the appropriate `RewardDistributionMoment` based on the type of
    /// `RewardDistributionType`. The function selects:
    /// - **Block height** for block-based distributions.
    /// - **Timestamp (milliseconds)** for time-based distributions.
    /// - **Epoch index** for epoch-based distributions.
    ///
    /// # Arguments
    ///
    /// * `block_info` - A reference to the `BlockInfo` struct containing blockchain state details.
    /// * `distribution_type` - The `RewardDistributionType` to determine which moment should be used.
    ///
    /// # Returns
    ///
    /// Returns a `RewardDistributionMoment` corresponding to the type of distribution.
    pub fn from_block_info(
        block_info: &BlockInfo,
        distribution_type: &RewardDistributionType,
    ) -> Self {
        match distribution_type {
            RewardDistributionType::BlockBasedDistribution { .. } => {
                RewardDistributionMoment::BlockBasedMoment(block_info.height)
            }
            RewardDistributionType::TimeBasedDistribution { .. } => {
                RewardDistributionMoment::TimeBasedMoment(block_info.time_ms)
            }
            RewardDistributionType::EpochBasedDistribution { .. } => {
                RewardDistributionMoment::EpochBasedMoment(block_info.epoch.index)
            }
        }
    }
}

impl RewardDistributionMoment {
    pub fn to_be_bytes_vec(&self) -> Vec<u8> {
        match self {
            RewardDistributionMoment::BlockBasedMoment(height) => height.to_be_bytes().to_vec(),
            RewardDistributionMoment::TimeBasedMoment(time) => time.to_be_bytes().to_vec(),
            RewardDistributionMoment::EpochBasedMoment(epoch) => epoch.to_be_bytes().to_vec(),
        }
    }
}

/// Implements `Display` for `RewardDistributionMoment`
impl fmt::Display for RewardDistributionMoment {
    fn fmt(&self, f: &mut fmt::Formatter<'_>) -> fmt::Result {
        match self {
            RewardDistributionMoment::BlockBasedMoment(height) => {
                write!(f, "BlockBasedMoment({})", height)
            }
            RewardDistributionMoment::TimeBasedMoment(timestamp) => {
                write!(f, "TimeBasedMoment({})", timestamp)
            }
            RewardDistributionMoment::EpochBasedMoment(epoch) => {
                write!(f, "EpochBasedMoment({})", epoch)
            }
        }
    }
}

#[cfg(test)]
mod tests {
    use super::*;

    #[test]
    fn test_type_mismatch_block_vs_time() {
        let start = RewardDistributionMoment::BlockBasedMoment(10);
        let end = RewardDistributionMoment::TimeBasedMoment(50);
        let step = RewardDistributionMoment::BlockBasedMoment(5);

        // Mismatched type => Err(ProtocolError::AddingDifferentTypes)
        let result = start.steps_till(&end, &step, true, true);
        assert!(
            matches!(result, Err(ProtocolError::AddingDifferentTypes(_))),
            "Expected Err(AddingDifferentTypes), got: {:?}",
            result
        );
    }

    #[test]
    fn test_type_mismatch_block_vs_epoch() {
        let start = RewardDistributionMoment::BlockBasedMoment(10);
        let end = RewardDistributionMoment::EpochBasedMoment(50);
        let step = RewardDistributionMoment::BlockBasedMoment(5);

        let result = start.steps_till(&end, &step, true, true);
        assert!(
            matches!(result, Err(ProtocolError::AddingDifferentTypes(_))),
            "Expected Err(AddingDifferentTypes), got: {:?}",
            result
        );
    }

    #[test]
    fn test_zero_step_block_based() {
        let start = RewardDistributionMoment::BlockBasedMoment(10);
        let end = RewardDistributionMoment::BlockBasedMoment(50);
        let step = RewardDistributionMoment::BlockBasedMoment(0);

        let result = start.steps_till(&end, &step, true, true);
        assert!(
            matches!(result, Err(ProtocolError::InvalidDistributionStep(_))),
            "Expected Err(InvalidDistributionStep), got: {:?}",
            result
        );
    }

    #[test]
    fn test_start_greater_than_end_returns_zero() {
        let start = RewardDistributionMoment::TimeBasedMoment(100);
        let end = RewardDistributionMoment::TimeBasedMoment(50);
        let step = RewardDistributionMoment::TimeBasedMoment(10);

        // By spec, start >= end => 0
        let result = start.steps_till(&end, &step, true, true).unwrap();
        assert_eq!(result, 0, "Expected 0 steps when start >= end");
    }

    #[test]
    fn test_block_basic_inclusive() {
        let start = RewardDistributionMoment::BlockBasedMoment(0);
        let end = RewardDistributionMoment::BlockBasedMoment(100);
        let step = RewardDistributionMoment::BlockBasedMoment(10);

        // start_included = true, end_included = true
        // The multiples in [0..=100] are 0,10,20,30,40,50,60,70,80,90,100
        // We expect 11 intervals if we are counting from 0 to 100 inclusively by 10s.
        let result = start.steps_till(&end, &step, true, true).unwrap();
        assert_eq!(
            result, 11,
            "Expected 11 steps for [0..=100] in increments of 10"
        );
    }

    #[test]
    fn test_block_basic_exclusive() {
        let start = RewardDistributionMoment::BlockBasedMoment(0);
        let end = RewardDistributionMoment::BlockBasedMoment(100);
        let step = RewardDistributionMoment::BlockBasedMoment(10);

        // start_included = false, end_included = false
        // The multiples from 0..=100 by 10 are: 0,10,20,30,40,50,60,70,80,90,100
        // Excluding the start boundary (0) => skip that one
        // Excluding the end boundary (100) => skip that one
        // That leaves: 10,20,30,40,50,60,70,80,90 => 9 total
        let result = start.steps_till(&end, &step, false, false).unwrap();
        assert_eq!(
            result, 9,
            "Expected 9 steps for (0..100) in increments of 10"
        );
    }

    #[test]
    fn test_block_mixed_inclusive() {
        let start = RewardDistributionMoment::BlockBasedMoment(0);
        let end = RewardDistributionMoment::BlockBasedMoment(100);
        let step = RewardDistributionMoment::BlockBasedMoment(10);

        // start_included = false, end_included = true
        // Multiples are 0,10,20,30,40,50,60,70,80,90,100
        // Excluding start=0 => skip that boundary
        // Including end=100 => keep that boundary
        // That leaves: 10,20,30,40,50,60,70,80,90,100 => 10 total
        let result = start.steps_till(&end, &step, false, true).unwrap();
        assert_eq!(result, 10);
    }

    #[test]
    fn test_time_mixed_inclusive_with_non_multiple_bounds() {
        // Start and end are not multiples of the step
        let start = RewardDistributionMoment::TimeBasedMoment(3);
        let end = RewardDistributionMoment::TimeBasedMoment(27);
        let step = RewardDistributionMoment::TimeBasedMoment(5);

        // Multiples of 5 in the range 0..=27 are: 0,5,10,15,20,25
        // Our actual range is start=3 to end=27.
        //  - The multiples in [3..=27] are 5,10,15,20,25.
        //
        // start_included = true => but 3 is not a multiple, so that doesn't add a step
        // end_included = true => 27 is not a multiple, so that doesn't add a step
        //
        // So we only have the steps at 5,10,15,20,25 => that's 5 steps.
        let result = start.steps_till(&end, &step, true, true).unwrap();
        assert_eq!(result, 5);
    }

    #[test]
    fn test_epoch_inclusive_boundaries() {
        // Now test an epoch-based moment
        // Start=1, End=10, Step=1
        let start = RewardDistributionMoment::EpochBasedMoment(1);
        let end = RewardDistributionMoment::EpochBasedMoment(10);
        let step = RewardDistributionMoment::EpochBasedMoment(1);

        // start_included=true, end_included=true
        // If we’re counting steps at each integer from 1..=10, that’s 10 steps
        // Because each integer point is a boundary.
        let result = start.steps_till(&end, &step, true, true).unwrap();
        assert_eq!(result, 10, "Expected 10 steps for [1..=10] with step=1");
    }

    #[test]
    fn test_epoch_exclusive_boundaries() {
        // Start=1, End=10, Step=1
        let start = RewardDistributionMoment::EpochBasedMoment(1);
        let end = RewardDistributionMoment::EpochBasedMoment(10);
        let step = RewardDistributionMoment::EpochBasedMoment(1);

        // start_included=false, end_included=false
        // If we exclude the start boundary=1 and the end boundary=10,
        // we are left with steps at 2,3,4,5,6,7,8,9 => total 8
        let result = start.steps_till(&end, &step, false, false).unwrap();
        assert_eq!(result, 8, "Expected 8 steps for (1..10) with step=1");
    }

    #[test]
    fn test_epoch_start_between_boundaries() {
        // Start=2, End=10, Step=3
        let start = RewardDistributionMoment::EpochBasedMoment(2);
        let end = RewardDistributionMoment::EpochBasedMoment(10);
        let step = RewardDistributionMoment::EpochBasedMoment(3);

        // Multiples of 3 up to 10 are: 0,3,6,9 (12 is beyond 10).
        // In the range [2..10], the valid multiples are: 3,6,9
        //
        // start_included = true => 2 is not a multiple, so it doesn’t add a boundary
        // end_included = true => 10 is not a multiple, so it doesn’t add a boundary
        //
        // So steps are at 3,6,9 => 3 total
        let result = start.steps_till(&end, &step, true, true).unwrap();
        assert_eq!(result, 3);
    }
}<|MERGE_RESOLUTION|>--- conflicted
+++ resolved
@@ -9,10 +9,6 @@
 use crate::data_contract::associated_token::token_perpetual_distribution::reward_distribution_type::RewardDistributionType;
 use crate::ProtocolError;
 
-<<<<<<< HEAD
-#[derive(Serialize, Deserialize, Decode, Encode, Debug, Clone, Copy, PartialEq, Eq, PartialOrd)]
-#[cfg_attr(feature = "apple", ferment_macro::export)]
-=======
 #[derive(
     Serialize,
     Deserialize,
@@ -28,7 +24,7 @@
     PartialOrd,
 )]
 #[platform_serialize(unversioned)]
->>>>>>> 9ede23f1
+#[cfg_attr(feature = "apple", ferment_macro::export)]
 pub enum RewardDistributionMoment {
     /// The reward was distributed at a block height
     BlockBasedMoment(BlockHeight),
