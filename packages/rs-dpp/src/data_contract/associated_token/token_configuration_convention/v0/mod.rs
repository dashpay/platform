use crate::data_contract::associated_token::token_configuration_convention::accessors::v0::TokenConfigurationConventionV0Getters;
use crate::data_contract::associated_token::token_configuration_localization::accessors::v0::TokenConfigurationLocalizationV0Getters;
use crate::data_contract::associated_token::token_configuration_localization::TokenConfigurationLocalization;
use bincode::Encode;
use platform_serialization::de::Decode;
use serde::{Deserialize, Serialize};
use std::collections::BTreeMap;
use std::fmt;

<<<<<<< HEAD
#[derive(Serialize, Deserialize, Decode, Encode, Debug, Clone, PartialEq, Eq, PartialOrd)]
#[serde(rename_all = "camelCase")]
#[cfg_attr(feature = "apple", ferment_macro::export)]
pub struct TokenConfigurationLocalizationsV0 {
    pub should_capitalize: bool,
    pub singular_form: String,
    pub plural_form: String,
}

impl fmt::Display for TokenConfigurationLocalizationsV0 {
    fn fmt(&self, f: &mut fmt::Formatter<'_>) -> fmt::Result {
        write!(
            f,
            "Capitalized: {}, Singular: '{}', Plural: '{}'",
            self.should_capitalize, self.singular_form, self.plural_form
        )
    }
}
=======
pub const ENGLISH_ISO_639: &str = "en";
>>>>>>> a2bba667

#[derive(
    Serialize, Deserialize, Decode, Encode, Debug, Clone, PartialEq, Eq, PartialOrd, Default,
)]
#[serde(rename_all = "camelCase")]
#[cfg_attr(feature = "apple", ferment_macro::export)]
pub struct TokenConfigurationConventionV0 {
    /// Localizations for the token name.
    /// The key must be a ISO 639 2-chars language code
    #[serde(default)]
    pub localizations: BTreeMap<String, TokenConfigurationLocalization>,
    #[serde(default = "default_decimals")]
    pub decimals: u16,
}

// Default function for `decimals`
fn default_decimals() -> u16 {
    8 // Default value for decimals
}

impl fmt::Display for TokenConfigurationConventionV0 {
    fn fmt(&self, f: &mut fmt::Formatter<'_>) -> fmt::Result {
        let localizations: Vec<String> = self
            .localizations
            .iter()
            .map(|(key, value)| format!("{}: {}", key, value))
            .collect();

        write!(
            f,
            "Decimals: {}, Localizations: [{}]",
            self.decimals,
            localizations.join(", ")
        )
    }
}

impl TokenConfigurationConventionV0Getters for TokenConfigurationConventionV0 {
    fn singular_form_by_language_code_or_default(&self, language_code: &str) -> &str {
        self.localizations
            .get(language_code)
            .map(|localization| localization.singular_form())
            .unwrap_or_else(|| self.localizations[ENGLISH_ISO_639].singular_form())
    }

    fn plural_form_by_language_code_or_default(&self, language_code: &str) -> &str {
        self.localizations
            .get(language_code)
            .map(|localization| localization.plural_form())
            .unwrap_or_else(|| self.localizations[ENGLISH_ISO_639].plural_form())
    }

    fn localizations(&self) -> &BTreeMap<String, TokenConfigurationLocalization> {
        &self.localizations
    }

    fn localizations_mut(&mut self) -> &mut BTreeMap<String, TokenConfigurationLocalization> {
        &mut self.localizations
    }

    fn decimals(&self) -> u16 {
        self.decimals
    }
}<|MERGE_RESOLUTION|>--- conflicted
+++ resolved
@@ -7,28 +7,7 @@
 use std::collections::BTreeMap;
 use std::fmt;
 
-<<<<<<< HEAD
-#[derive(Serialize, Deserialize, Decode, Encode, Debug, Clone, PartialEq, Eq, PartialOrd)]
-#[serde(rename_all = "camelCase")]
-#[cfg_attr(feature = "apple", ferment_macro::export)]
-pub struct TokenConfigurationLocalizationsV0 {
-    pub should_capitalize: bool,
-    pub singular_form: String,
-    pub plural_form: String,
-}
-
-impl fmt::Display for TokenConfigurationLocalizationsV0 {
-    fn fmt(&self, f: &mut fmt::Formatter<'_>) -> fmt::Result {
-        write!(
-            f,
-            "Capitalized: {}, Singular: '{}', Plural: '{}'",
-            self.should_capitalize, self.singular_form, self.plural_form
-        )
-    }
-}
-=======
 pub const ENGLISH_ISO_639: &str = "en";
->>>>>>> a2bba667
 
 #[derive(
     Serialize, Deserialize, Decode, Encode, Debug, Clone, PartialEq, Eq, PartialOrd, Default,
