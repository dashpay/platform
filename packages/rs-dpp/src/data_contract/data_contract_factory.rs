--- conflicted
+++ resolved
@@ -155,8 +155,7 @@
 
     fn get_test_data() -> TestData {
         let data_contract = get_data_contract_fixture(None);
-<<<<<<< HEAD
-        let raw_data_contract = data_contract.to_object().unwrap();
+        let raw_data_contract = data_contract.to_object(false).unwrap();
         let protocol_version_validator = ProtocolVersionValidator::new(
             LATEST_VERSION,
             LATEST_VERSION,
@@ -166,10 +165,6 @@
             DataContractValidator::new(Arc::new(protocol_version_validator));
 
         let factory = DataContractFactory::new(1, data_contract_validator);
-=======
-        let raw_data_contract = data_contract.to_object(false).unwrap();
-        let factory = DataContractFactory::new(0, mocks::ValidateDataContract {});
->>>>>>> 75f5b046
         TestData {
             data_contract,
             raw_data_contract,
