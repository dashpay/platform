use anyhow::anyhow;
use serde_json::{json, Number, Value as JsonValue};

use data_contract::state_transition::property_names as st_prop;

use crate::{
    data_contract::{self, generate_data_contract_id},
    decode_protocol_entity_factory::DecodeProtocolEntity,
    errors::{consensus::ConsensusError, ProtocolError},
    prelude::Identifier,
    util::entropy_generator,
};

use super::{
    state_transition::{DataContractCreateTransition, DataContractUpdateTransition},
    validation::data_contract_validator::DataContractValidator,
    DataContract,
};

/// A way to provide external entropy generator.
pub trait EntropyGenerator {
    fn generate(&self) -> [u8; 32];
}

struct DefaultEntropyGenerator;

impl EntropyGenerator for DefaultEntropyGenerator {
    fn generate(&self) -> [u8; 32] {
        entropy_generator::generate()
    }
}

pub struct DataContractFactory {
    protocol_version: u32,
    validate_data_contract: DataContractValidator,
    entropy_generator: Box<dyn EntropyGenerator>,
}

impl DataContractFactory {
    pub fn new(protocol_version: u32, validate_data_contract: DataContractValidator) -> Self {
        Self {
            protocol_version,
            validate_data_contract,
            entropy_generator: Box::new(DefaultEntropyGenerator),
        }
    }

    pub fn new_with_entropy_generator(
        protocol_version: u32,
        validate_data_contract: DataContractValidator,
        entropy_generator: Box<dyn EntropyGenerator>,
    ) -> Self {
        Self {
            protocol_version,
            validate_data_contract,
            entropy_generator,
        }
    }

    /// Create Data Contract
    pub fn create(
        &self,
        owner_id: Identifier,
        documents: JsonValue,
        entropy_seed: Option<u64>,
    ) -> Result<DataContract, ProtocolError> {
<<<<<<< HEAD
        let entropy = self.entropy_generator.generate();
=======
        let entropy = entropy_generator::generate(entropy_seed);
>>>>>>> 61530879
        let data_contract_id =
            Identifier::from_bytes(&generate_data_contract_id(owner_id.to_buffer(), entropy))?;

        let mut data_contract = DataContract {
            protocol_version: self.protocol_version,
            schema: String::from(data_contract::SCHEMA_URI),
            id: data_contract_id,
            version: 1,
            owner_id,
            defs: None,
            entropy,

            ..Default::default()
        };

        if let JsonValue::Object(documents) = documents {
            for (document_name, value) in documents {
                data_contract.set_document_schema(document_name, value);
            }
        } else {
            return Err(ProtocolError::Generic(String::from(
                "attached documents are not in form a map",
            )));
        }

        Ok(data_contract)
    }

    /// Create Data Contract from plain object
    pub async fn create_from_object(
        &self,
        raw_data_contract: JsonValue,
        skip_validation: bool,
    ) -> Result<DataContract, ProtocolError> {
        if !skip_validation {
            let result = self.validate_data_contract.validate(&raw_data_contract)?;

            if !result.is_valid() {
                return Err(ProtocolError::InvalidDataContractError {
                    errors: result.errors,
                    raw_data_contract,
                });
            }
        }
        DataContract::from_raw_object(raw_data_contract)
    }

    /// Create Data Contract from buffer
    pub async fn create_from_buffer(
        &self,
        buffer: Vec<u8>,
        skip_validation: bool,
    ) -> Result<DataContract, ProtocolError> {
        let (protocol_version, mut raw_data_contract) =
            DecodeProtocolEntity::decode_protocol_entity(buffer)?;

        match raw_data_contract {
            JsonValue::Object(ref mut m) => m.insert(
                String::from("protocolVersion"),
                JsonValue::Number(Number::from(protocol_version)),
            ),
            _ => {
                return Err(ConsensusError::SerializedObjectParsingError {
                    parsing_error: anyhow!("the '{:?}' is not a map", raw_data_contract),
                }
                .into())
            }
        };

        self.create_from_object(raw_data_contract, skip_validation)
            .await
    }

    pub fn create_data_contract_create_transition(
        &self,
        data_contract: DataContract,
    ) -> Result<DataContractCreateTransition, ProtocolError> {
        DataContractCreateTransition::from_raw_object(json!({
            st_prop::PROTOCOL_VERSION: self.protocol_version,
            st_prop::DATA_CONTRACT: data_contract.to_object(false)?,
            st_prop::ENTROPY: data_contract.entropy,
        }))
    }

    pub fn create_data_contract_update_transition(
        &self,
        data_contract: DataContract,
    ) -> Result<DataContractUpdateTransition, ProtocolError> {
        DataContractUpdateTransition::from_raw_object(json!({
            st_prop::PROTOCOL_VERSION: self.protocol_version,
            st_prop::DATA_CONTRACT: data_contract.to_object(false)?,
        }))
    }
}

#[cfg(test)]
mod test {
    use std::sync::Arc;

    use serde_json::Value as JsonValue;

    use crate::{
        data_contract::{validation::data_contract_validator::DataContractValidator, DataContract},
        state_transition::StateTransitionLike,
        tests::fixtures::get_data_contract_fixture,
        version::{ProtocolVersionValidator, COMPATIBILITY_MAP, LATEST_VERSION},
    };

    use super::DataContractFactory;

    pub struct TestData {
        data_contract: DataContract,
        raw_data_contract: JsonValue,
        factory: DataContractFactory,
    }

    fn get_test_data() -> TestData {
        let data_contract = get_data_contract_fixture(None);
        let raw_data_contract = data_contract.to_object(false).unwrap();
        let protocol_version_validator = ProtocolVersionValidator::new(
            LATEST_VERSION,
            LATEST_VERSION,
            COMPATIBILITY_MAP.clone(),
        );
        let data_contract_validator =
            DataContractValidator::new(Arc::new(protocol_version_validator));

        let factory = DataContractFactory::new(1, data_contract_validator);
        TestData {
            data_contract,
            raw_data_contract,
            factory,
        }
    }

    #[test]
    fn should_create_data_contract_with_specified_name_and_docs_definition() {
        let TestData {
            data_contract,
            raw_data_contract,
            factory,
        } = get_test_data();
        let raw_documents = raw_data_contract
            .get("documents")
            .expect("documents property should exist")
            .clone();

        let result = factory
            .create(data_contract.owner_id.clone(), raw_documents, None)
            .expect("Data Contract should be created");

        assert_eq!(data_contract.protocol_version, result.protocol_version);
        // id is generated based on entropy which is different every time the `create` call is used
        assert_eq!(data_contract.id.buffer.len(), result.id.buffer.len());
        assert_ne!(data_contract.id, result.id);
        assert_eq!(data_contract.schema, result.schema);
        assert_eq!(data_contract.owner_id, result.owner_id);
        assert_eq!(data_contract.documents, result.documents);
        assert_eq!(data_contract.metadata, result.metadata);
        assert_eq!(data_contract.binary_properties, result.binary_properties);
    }

    #[tokio::test]
    async fn should_crate_data_contract_from_object() {
        let TestData {
            data_contract,
            raw_data_contract,
            factory,
        } = get_test_data();

        let result = factory
            .create_from_object(raw_data_contract, true)
            .await
            .expect("Data Contract should be created");

        assert_eq!(data_contract.protocol_version, result.protocol_version);
        assert_eq!(data_contract.id, result.id);
        assert_eq!(data_contract.schema, result.schema);
        assert_eq!(data_contract.owner_id, result.owner_id);
        assert_eq!(data_contract.documents, result.documents);
        assert_eq!(data_contract.metadata, result.metadata);
        assert_eq!(data_contract.binary_properties, result.binary_properties);
        assert_eq!(data_contract.defs, result.defs);
    }

    #[tokio::test]
    async fn should_create_data_contract_from_buffer() {
        let TestData {
            data_contract,
            factory,
            ..
        } = get_test_data();
        let serialized_data_contract = data_contract
            .to_buffer()
            .expect("should be serialized to buffer");
        let result = factory
            .create_from_buffer(serialized_data_contract, false)
            .await
            .expect("Data Contract should be created from the buffer");

        assert_eq!(data_contract.protocol_version, result.protocol_version);
        assert_eq!(data_contract.id, result.id);
        assert_eq!(data_contract.schema, result.schema);
        assert_eq!(data_contract.owner_id, result.owner_id);
        assert_eq!(data_contract.documents, result.documents);
        assert_eq!(data_contract.metadata, result.metadata);
        assert_eq!(data_contract.binary_properties, result.binary_properties);
        assert_eq!(data_contract.defs, result.defs);
    }

    #[test]
    fn should_create_data_contract_create_transition_from_data_contract() {
        let TestData {
            data_contract,
            factory,
            raw_data_contract,
        } = get_test_data();

        let result = factory
            .create_data_contract_create_transition(data_contract.clone())
            .expect("Data Contract Transition should be created");

        assert_eq!(1, result.get_protocol_version());
        assert_eq!(&data_contract.entropy, result.get_entropy());
        assert_eq!(
            raw_data_contract,
            result.data_contract.to_object(false).unwrap()
        );
    }
}<|MERGE_RESOLUTION|>--- conflicted
+++ resolved
@@ -62,13 +62,9 @@
         &self,
         owner_id: Identifier,
         documents: JsonValue,
-        entropy_seed: Option<u64>,
     ) -> Result<DataContract, ProtocolError> {
-<<<<<<< HEAD
         let entropy = self.entropy_generator.generate();
-=======
-        let entropy = entropy_generator::generate(entropy_seed);
->>>>>>> 61530879
+
         let data_contract_id =
             Identifier::from_bytes(&generate_data_contract_id(owner_id.to_buffer(), entropy))?;
 
@@ -217,7 +213,7 @@
             .clone();
 
         let result = factory
-            .create(data_contract.owner_id.clone(), raw_documents, None)
+            .create(data_contract.owner_id.clone(), raw_documents)
             .expect("Data Contract should be created");
 
         assert_eq!(data_contract.protocol_version, result.protocol_version);
