--- conflicted
+++ resolved
@@ -120,16 +120,9 @@
             let result = self.validate_data_contract.validate(&json_value)?;
 
             if !result.is_valid() {
-<<<<<<< HEAD
-                return Err(ProtocolError::InvalidDataContractError {
-                    errors: result.errors,
-                    raw_data_contract: json_value,
-                });
-=======
                 return Err(ProtocolError::InvalidDataContractError(
                     InvalidDataContractError::new(result.errors, raw_data_contract),
                 ));
->>>>>>> 83003553
             }
         }
         DataContract::from_json_raw_object(json_value)
