--- conflicted
+++ resolved
@@ -1,10 +1,5 @@
 use anyhow::anyhow;
-<<<<<<< HEAD
-use serde_json::{json, Number, Value as JsonValue};
-use std::sync::Arc;
-=======
 use serde_json::{json, Map, Number, Value as JsonValue};
->>>>>>> db550927
 
 use data_contract::state_transition::property_names as st_prop;
 
