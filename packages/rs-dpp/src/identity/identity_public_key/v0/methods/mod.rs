use crate::identity::identity_public_key::methods::hash::IdentityPublicKeyHashMethodsV0;
use crate::identity::identity_public_key::v0::IdentityPublicKeyV0;
use crate::identity::KeyType;
use crate::util::hash::ripemd160_sha256;
use crate::ProtocolError;
use anyhow::anyhow;
<<<<<<< HEAD
use dashcore::address::Payload;
use dashcore::blsful::Bls12381G2Impl;
use dashcore::hashes::Hash;
use dashcore::key::Secp256k1;
use dashcore::secp256k1::SecretKey;
use dashcore::{ed25519_dalek, Address, Network, PubkeyHash, PublicKey as ECDSAPublicKey};
=======
#[cfg(feature = "ed25519-dalek")]
use dashcore::ed25519_dalek;
use dashcore::hashes::Hash;
use dashcore::key::Secp256k1;
use dashcore::secp256k1::SecretKey;
use dashcore::{Network, PublicKey as ECDSAPublicKey};
>>>>>>> 98c02150
use platform_value::Bytes20;
#[cfg(feature = "bls-signatures")]
use {crate::bls_signatures, dashcore::blsful::Bls12381G2Impl};
impl IdentityPublicKeyHashMethodsV0 for IdentityPublicKeyV0 {
    /// Get the original public key hash
    fn public_key_hash(&self) -> Result<[u8; 20], ProtocolError> {
        if self.data.is_empty() {
            return Err(ProtocolError::EmptyPublicKeyDataError);
        }

        match self.key_type {
            KeyType::ECDSA_SECP256K1 => {
                let key = match self.data.len() {
                    // TODO: We need to update schema and tests for 65 len keys
                    65 | 33 => ECDSAPublicKey::from_slice(self.data.as_slice())
                        .map_err(|e| anyhow!("unable to create pub key - {}", e))?,
                    _ => {
                        return Err(ProtocolError::ParsingError(format!(
                            "the key length is invalid: {} Allowed sizes: 33 or 65 bytes for ecdsa key",
                            self.data.len()
                        )));
                    }
                };
                Ok(key.pubkey_hash().to_byte_array())
            }
            KeyType::BLS12_381 => {
                if self.data.len() != 48 {
                    Err(ProtocolError::ParsingError(format!(
                        "the key length is invalid: {} Allowed sizes: 48 bytes for bls key",
                        self.data.len()
                    )))
                } else {
                    Ok(ripemd160_sha256(self.data.as_slice()))
                }
            }
            KeyType::ECDSA_HASH160 | KeyType::BIP13_SCRIPT_HASH | KeyType::EDDSA_25519_HASH160 => {
                Ok(Bytes20::from_vec(self.data.to_vec())?.into_buffer())
            }
        }
    }

    fn address(&self, network: Network) -> Result<Address, ProtocolError> {
        match self.key_type {
            KeyType::BIP13_SCRIPT_HASH => {
                return Err(ProtocolError::NotSupported(
                    "Can not get an address from a single script hash key".to_string(),
                ))
            }
            _ => {
                let public_key_hash = self.public_key_hash()?;
                Ok(Address::new(
                    network,
                    Payload::PubkeyHash(PubkeyHash::from_byte_array(public_key_hash)),
                ))
            }
        }
    }

    fn validate_private_key_bytes(
        &self,
        private_key_bytes: &[u8; 32],
        network: Network,
    ) -> Result<bool, ProtocolError> {
        match self.key_type {
            KeyType::ECDSA_SECP256K1 => {
                let secp = Secp256k1::new();
                let secret_key = match SecretKey::from_byte_array(private_key_bytes) {
                    Ok(secret_key) => secret_key,
                    Err(_) => return Ok(false),
                };
                let private_key = dashcore::PrivateKey::new(secret_key, network);

                Ok(private_key.public_key(&secp).to_bytes() == self.data.as_slice())
            }
            KeyType::BLS12_381 => {
                #[cfg(feature = "bls-signatures")]
                {
                    let private_key: Option<bls_signatures::SecretKey<Bls12381G2Impl>> =
                        bls_signatures::SecretKey::<Bls12381G2Impl>::from_be_bytes(
                            private_key_bytes,
                        )
                        .into();
                    if private_key.is_none() {
                        return Ok(false);
                    }
                    let private_key = private_key.expect("expected private key");

                    Ok(private_key.public_key().0.to_compressed() == self.data.as_slice())
                }
                #[cfg(not(feature = "bls-signatures"))]
                return Err(ProtocolError::NotSupported(
                    "Converting a private key to a bls public key is not supported without the bls-signatures feature".to_string(),
                ));
            }
            KeyType::ECDSA_HASH160 => {
                let secp = Secp256k1::new();
                let secret_key = match SecretKey::from_byte_array(private_key_bytes) {
                    Ok(secret_key) => secret_key,
                    Err(_) => return Ok(false),
                };
                let private_key = dashcore::PrivateKey::new(secret_key, network);

                Ok(
                    ripemd160_sha256(private_key.public_key(&secp).to_bytes().as_slice())
                        .as_slice()
                        == self.data.as_slice(),
                )
            }
            KeyType::EDDSA_25519_HASH160 => {
                #[cfg(feature = "ed25519-dalek")]
                {
                    let key_pair = ed25519_dalek::SigningKey::from_bytes(private_key_bytes);
                    Ok(
                        ripemd160_sha256(key_pair.verifying_key().to_bytes().as_slice()).as_slice()
                            == self.data.as_slice(),
                    )
                }
                #[cfg(not(feature = "ed25519-dalek"))]
                return Err(ProtocolError::NotSupported(
                    "Converting a private key to a eddsa hash 160 is not supported without the ed25519-dalek feature".to_string(),
                ));
            }
            KeyType::BIP13_SCRIPT_HASH => Err(ProtocolError::NotSupported(
                "Converting a private key to a script hash is not supported".to_string(),
            )),
        }
    }
}

#[cfg(test)]
mod tests {
    use super::*;
    use crate::identity::{Purpose, SecurityLevel};
    use dashcore::blsful::{Bls12381G2Impl, Pairing, Signature, SignatureSchemes};
    use dashcore::Network;
    use dpp::version::PlatformVersion;
    use rand::rngs::StdRng;
    use rand::SeedableRng;

    #[test]
    fn test_bls_serialization_deserialization() {
        let mut rng = StdRng::seed_from_u64(5);
        let (public_key_data, secret_key) = KeyType::BLS12_381
            .random_public_and_private_key_data(&mut rng, PlatformVersion::latest())
            .expect("expected to get keys");
        let decoded_secret_key =
            dashcore::blsful::SecretKey::<Bls12381G2Impl>::from_be_bytes(&secret_key)
                .expect("expected to get secret key");
        let public_key = decoded_secret_key.public_key();
        let decoded_public_key_data = public_key.0.to_compressed();
        assert_eq!(
            public_key_data.as_slice(),
            decoded_public_key_data.as_slice()
        )
    }

    #[test]
    fn test_bls_serialization_deserialization_signature() {
        let mut rng = StdRng::seed_from_u64(5);
        let (_, secret_key) = KeyType::BLS12_381
            .random_public_and_private_key_data(&mut rng, PlatformVersion::latest())
            .expect("expected to get keys");
        let decoded_secret_key =
            dashcore::blsful::SecretKey::<Bls12381G2Impl>::from_be_bytes(&secret_key)
                .expect("expected to get secret key");
        let signature = decoded_secret_key
            .sign(SignatureSchemes::Basic, b"hello")
            .expect("expected to sign");
        let compressed = signature.as_raw_value().to_compressed();
        let g2 = <Bls12381G2Impl as Pairing>::Signature::from_compressed(&compressed)
            .expect("G2 projective");
        let decoded_signature = Signature::<Bls12381G2Impl>::Basic(g2);
        assert_eq!(
            compressed.as_slice(),
            decoded_signature.as_raw_value().to_compressed().as_slice()
        )
    }

    #[cfg(feature = "random-public-keys")]
    #[test]
    fn test_validate_private_key_bytes_with_random_keys() {
        let platform_version = PlatformVersion::latest();
        let mut rng = StdRng::from_entropy();

        // Test for ECDSA_SECP256K1
        let key_type = KeyType::ECDSA_SECP256K1;
        let (public_key_data, private_key_data) = key_type
            .random_public_and_private_key_data(&mut rng, platform_version)
            .expect("expected to generate random keys");

        let identity_public_key = IdentityPublicKeyV0 {
            id: 1,
            purpose: Purpose::AUTHENTICATION,
            security_level: SecurityLevel::HIGH,
            contract_bounds: None,
            key_type,
            data: public_key_data.into(),
            read_only: false,
            disabled_at: None,
        };

        // Validate that the private key matches the public key
        assert!(identity_public_key
            .validate_private_key_bytes(&private_key_data, Network::Testnet)
            .unwrap(),);

        // Test with an invalid private key
        let invalid_private_key_bytes = [0u8; 32];
        assert!(!identity_public_key
            .validate_private_key_bytes(&invalid_private_key_bytes, Network::Testnet)
            .unwrap());
    }

    #[cfg(all(feature = "random-public-keys", feature = "bls-signatures"))]
    #[test]
    fn test_validate_private_key_bytes_with_random_keys_bls12_381() {
        let platform_version = PlatformVersion::latest();
        let mut rng = StdRng::from_entropy();

        // Test for BLS12_381
        let key_type = KeyType::BLS12_381;
        let (public_key_data, private_key_data) = key_type
            .random_public_and_private_key_data(&mut rng, platform_version)
            .expect("expected to generate random keys");

        let identity_public_key = IdentityPublicKeyV0 {
            id: 2,
            purpose: Purpose::AUTHENTICATION,
            security_level: SecurityLevel::HIGH,
            contract_bounds: None,
            key_type,
            data: public_key_data.into(),
            read_only: false,
            disabled_at: None,
        };

        // Validate that the private key matches the public key
        assert!(identity_public_key
            .validate_private_key_bytes(&private_key_data, Network::Testnet)
            .unwrap());

        // Test with an invalid private key
        let invalid_private_key_bytes = [0u8; 32];
        assert!(!identity_public_key
            .validate_private_key_bytes(&invalid_private_key_bytes, Network::Testnet)
            .unwrap());
    }

    #[cfg(all(feature = "random-public-keys", feature = "ed25519-dalek"))]
    #[test]
    fn test_validate_private_key_bytes_with_random_keys_eddsa_25519_hash160() {
        let platform_version = PlatformVersion::latest();
        let mut rng = StdRng::from_entropy();

        // Test for EDDSA_25519_HASH160
        let key_type = KeyType::EDDSA_25519_HASH160;
        let (public_key_data, private_key_data) = key_type
            .random_public_and_private_key_data(&mut rng, platform_version)
            .expect("expected to generate random keys");

        let identity_public_key = IdentityPublicKeyV0 {
            id: 3,
            purpose: Purpose::AUTHENTICATION,
            security_level: SecurityLevel::HIGH,
            contract_bounds: None,
            key_type,
            data: public_key_data.into(),
            read_only: false,
            disabled_at: None,
        };

        // Validate that the private key matches the public key
        assert!(identity_public_key
            .validate_private_key_bytes(&private_key_data, Network::Testnet)
            .unwrap());

        // Test with an invalid private key
        let invalid_private_key_bytes = [0u8; 32];
        assert!(!identity_public_key
            .validate_private_key_bytes(&invalid_private_key_bytes, Network::Testnet)
            .unwrap());
    }
}<|MERGE_RESOLUTION|>--- conflicted
+++ resolved
@@ -4,21 +4,13 @@
 use crate::util::hash::ripemd160_sha256;
 use crate::ProtocolError;
 use anyhow::anyhow;
-<<<<<<< HEAD
 use dashcore::address::Payload;
-use dashcore::blsful::Bls12381G2Impl;
-use dashcore::hashes::Hash;
-use dashcore::key::Secp256k1;
-use dashcore::secp256k1::SecretKey;
-use dashcore::{ed25519_dalek, Address, Network, PubkeyHash, PublicKey as ECDSAPublicKey};
-=======
 #[cfg(feature = "ed25519-dalek")]
 use dashcore::ed25519_dalek;
 use dashcore::hashes::Hash;
 use dashcore::key::Secp256k1;
 use dashcore::secp256k1::SecretKey;
-use dashcore::{Network, PublicKey as ECDSAPublicKey};
->>>>>>> 98c02150
+use dashcore::{Address, Network, PubkeyHash, PublicKey as ECDSAPublicKey};
 use platform_value::Bytes20;
 #[cfg(feature = "bls-signatures")]
 use {crate::bls_signatures, dashcore::blsful::Bls12381G2Impl};
@@ -62,11 +54,9 @@
 
     fn address(&self, network: Network) -> Result<Address, ProtocolError> {
         match self.key_type {
-            KeyType::BIP13_SCRIPT_HASH => {
-                return Err(ProtocolError::NotSupported(
-                    "Can not get an address from a single script hash key".to_string(),
-                ))
-            }
+            KeyType::BIP13_SCRIPT_HASH => Err(ProtocolError::NotSupported(
+                "Can not get an address from a single script hash key".to_string(),
+            )),
             _ => {
                 let public_key_hash = self.public_key_hash()?;
                 Ok(Address::new(
