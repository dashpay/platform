--- conflicted
+++ resolved
@@ -1,9 +1,5 @@
-<<<<<<< HEAD
 use crate::errors::ProtocolError;
-=======
-use crate::ProtocolError;
 use dashcore::Network;
->>>>>>> 7da5601e
 
 pub trait IdentityPublicKeyHashMethodsV0 {
     /// Get the original public key hash
