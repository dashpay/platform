use crate::identity::v0::identity::IdentityV0;
use crate::identity::{IdentityPublicKey, KeyID};
use crate::prelude::Revision;
use crate::serialization_traits::{PlatformDeserializable, PlatformSerializable};
use crate::ProtocolError;
use bincode::{config, Decode, Encode};
use derive_more::From;
use platform_serialization::{PlatformDeserialize, PlatformSerialize};
use platform_value::Identifier;
use platform_versioning::PlatformVersioned;
use std::collections::{BTreeMap, BTreeSet};

#[derive(
    Debug,
    PlatformVersioned,
    Encode,
    Decode,
    Clone,
    PartialEq,
    PlatformDeserialize,
    PlatformSerialize,
    From,
)]
#[platform_error_type(ProtocolError)]
#[platform_deserialize_limit(15000)]
#[platform_serialize_limit(15000)]
<<<<<<< HEAD
pub enum Identity {
    V0(IdentityV0),
=======
#[serde(rename_all = "camelCase")]
pub struct Identity {
    pub protocol_version: u32,
    #[bincode(with_serde)]
    pub id: Identifier,
    #[bincode(with_serde)]
    #[serde(with = "public_key_serialization")]
    pub public_keys: BTreeMap<KeyID, IdentityPublicKey>,
    pub balance: u64,
    #[bincode(with_serde)]
    pub revision: Revision,
    #[serde(skip)]
    pub asset_lock_proof: Option<AssetLockProof>,
    #[bincode(with_serde)]
    #[serde(skip)]
    pub metadata: Option<Metadata>,
}

impl Hash for Identity {
    fn hash<H: Hasher>(&self, state: &mut H) {
        self.id.hash(state);
    }
>>>>>>> aa2cc131
}

/// An identity struct that represent partially set/loaded identity data.
#[derive(Debug, Clone, Eq, PartialEq)]
pub struct PartialIdentity {
    pub id: Identifier,
    pub loaded_public_keys: BTreeMap<KeyID, IdentityPublicKey>,
    pub balance: Option<u64>,
    pub revision: Option<Revision>,
    /// These are keys that were requested but didn't exist
    pub not_found_public_keys: BTreeSet<KeyID>,
<<<<<<< HEAD
=======
}

mod public_key_serialization {
    use crate::identity::{IdentityPublicKey, KeyID};
    use serde::ser::SerializeSeq;
    use serde::{Deserialize, Serializer};
    use std::collections::BTreeMap;

    /// deserialize_public_keys deserializes public keys from a vector
    pub fn deserialize<'de, D>(
        deserializer: D,
    ) -> Result<BTreeMap<KeyID, IdentityPublicKey>, D::Error>
    where
        D: serde::Deserializer<'de>,
    {
        let public_key_vec: Vec<IdentityPublicKey> = Deserialize::deserialize(deserializer)?;
        Ok(public_key_vec.into_iter().map(|k| (k.id, k)).collect())
    }

    pub fn serialize<S>(
        public_keys: &BTreeMap<KeyID, IdentityPublicKey>,
        serializer: S,
    ) -> Result<S::Ok, S::Error>
    where
        S: Serializer,
    {
        let mut seq = serializer.serialize_seq(Some(public_keys.len()))?;
        for element in public_keys.values() {
            seq.serialize_element(element)?;
        }
        seq.end()
    }
}

impl Convertible for Identity {
    fn to_object(&self) -> Result<Value, ProtocolError> {
        platform_value::to_value(self).map_err(ProtocolError::ValueError)
    }

    fn to_cleaned_object(&self) -> Result<Value, ProtocolError> {
        //same as object for Identities
        let mut value = self.to_object()?;
        if let Some(keys) = value.get_optional_array_mut_ref(property_names::PUBLIC_KEYS)? {
            for key in keys.iter_mut() {
                key.remove_optional_value_if_null("disabledAt")?;
            }
        }
        Ok(value)
    }

    fn into_object(self) -> Result<Value, ProtocolError> {
        platform_value::to_value(self).map_err(ProtocolError::ValueError)
    }

    fn to_json_object(&self) -> Result<JsonValue, ProtocolError> {
        self.to_cleaned_object()?
            .try_into_validating_json()
            .map_err(ProtocolError::ValueError)
    }

    fn to_json(&self) -> Result<JsonValue, ProtocolError> {
        self.to_cleaned_object()?
            .try_into()
            .map_err(ProtocolError::ValueError)
    }

    #[cfg(feature = "cbor")]
    fn to_cbor_buffer(&self) -> Result<Vec<u8>, ProtocolError> {
        self.to_cbor()
    }
}

impl Identity {
    /// Get Identity protocol version
    pub fn get_protocol_version(&self) -> u32 {
        self.protocol_version
    }

    /// Returns Identity id
    pub fn get_id(&self) -> &Identifier {
        &self.id
    }

    /// Set Identity public key
    /// TODO: It's inconvenient to put id as keys all the time. Either we change setter and getter
    ///   to accept BTreeSet and keep BTreeMap only for field or change to BTreeSet entirely
    pub fn set_public_keys(&mut self, pub_key: BTreeMap<KeyID, IdentityPublicKey>) {
        self.public_keys = pub_key;
    }

    /// Get first public key matching a purpose, security levels or key types
    pub fn get_first_public_key_matching(
        &self,
        purpose: Purpose,
        security_levels: HashSet<SecurityLevel>,
        key_types: HashSet<KeyType>,
    ) -> Option<&IdentityPublicKey> {
        self.public_keys.values().find(|key| {
            key.purpose == purpose
                && security_levels.contains(&key.security_level)
                && key_types.contains(&key.key_type)
        })
    }

    /// Get Identity public keys revision
    pub fn get_public_keys(&self) -> &BTreeMap<KeyID, IdentityPublicKey> {
        &self.public_keys
    }

    /// Get Identity public keys revision
    pub fn get_public_keys_mut(&mut self) -> &mut BTreeMap<KeyID, IdentityPublicKey> {
        &mut self.public_keys
    }

    /// Returns a public key for a given id
    pub fn get_public_key_by_id(&self, key_id: KeyID) -> Option<&IdentityPublicKey> {
        self.public_keys.get(&key_id)
    }

    /// Returns a public key for a given id
    pub fn get_public_key_by_id_mut(&mut self, key_id: KeyID) -> Option<&mut IdentityPublicKey> {
        self.public_keys.get_mut(&key_id)
    }

    /// Add identity public keys
    pub fn add_public_keys(&mut self, keys: impl IntoIterator<Item = IdentityPublicKey>) {
        self.public_keys.extend(keys.into_iter().map(|a| (a.id, a)));
    }

    /// Returns balance
    pub fn get_balance(&self) -> u64 {
        self.balance
    }

    /// Set Identity balance
    pub fn set_balance(&mut self, balance: u64) {
        self.balance = balance;
    }

    /// Increase Identity balance
    pub fn increase_balance(&mut self, amount: u64) -> u64 {
        self.balance += amount;
        self.balance
    }

    /// Reduce the Identity balance
    pub fn reduce_balance(&mut self, amount: u64) -> u64 {
        self.balance -= amount;
        self.balance
    }

    /// Set Identity asset lock
    pub fn set_asset_lock_proof(&mut self, lock: AssetLockProof) {
        self.asset_lock_proof = Some(lock);
    }

    /// Get Identity asset lock
    pub fn get_asset_lock_proof(&self) -> Option<&AssetLockProof> {
        self.asset_lock_proof.as_ref()
    }

    /// Set Identity revision
    pub fn set_revision(&mut self, revision: Revision) {
        self.revision = revision;
    }

    /// Get Identity revision
    pub fn get_revision(&self) -> Revision {
        self.revision
    }

    /// Increment revision
    pub fn increment_revision(&mut self) -> Result<(), ProtocolError> {
        let result = self.revision.checked_add(1).ok_or(ProtocolError::Generic(
            "identity revision is at max level".to_string(),
        ))?;

        self.revision = result;

        Ok(())
    }

    /// Get metadata
    pub fn get_metadata(&self) -> Option<&Metadata> {
        self.metadata.as_ref()
    }

    /// Set metadata
    pub fn set_metadata(&mut self, m: Metadata) {
        self.metadata = Some(m);
    }

    /// Get the biggest public KeyID
    pub fn get_public_key_max_id(&self) -> KeyID {
        self.public_keys.keys().copied().max().unwrap_or_default()
    }

    /// Converts the identity to a cbor buffer
    #[cfg(feature = "cbor")]
    pub fn to_cbor(&self) -> Result<Vec<u8>, ProtocolError> {
        // Prepend protocol version to the result
        let mut buf = self.get_protocol_version().encode_var_vec();

        let mut identity_map = CborCanonicalMap::new();

        identity_map.insert("id", self.get_id().to_buffer().to_vec());
        identity_map.insert("balance", self.get_balance());
        identity_map.insert("revision", self.get_revision());
        identity_map.insert(
            "publicKeys",
            self.get_public_keys()
                .iter()
                .map(|(_, pk)| pk.into())
                .collect::<Vec<CborValue>>(),
        );

        let mut identity_cbor = identity_map
            .to_bytes()
            .map_err(|e| ProtocolError::EncodingError(e.to_string()))?;
        buf.append(&mut identity_cbor);

        Ok(buf)
    }

    #[cfg(feature = "cbor")]
    pub fn from_buffer(b: impl AsRef<[u8]>) -> Result<Self, ProtocolError> {
        Self::from_cbor(b.as_ref())
    }

    #[cfg(feature = "cbor")]
    pub fn from_cbor(identity_cbor: &[u8]) -> Result<Self, ProtocolError> {
        let SplitProtocolVersionOutcome {
            protocol_version,
            main_message_bytes: identity_cbor_bytes,
            ..
        } = deserializer::split_protocol_version(identity_cbor)?;

        // Deserialize the contract
        let identity_map: BTreeMap<String, CborValue> =
            ciborium::de::from_reader(identity_cbor_bytes).map_err(|e| {
                ProtocolError::DecodingError(format!("Unable to decode identity CBOR: {}", e))
            })?;

        let identity_id = identity_map.get_identifier("id")?;
        let revision = identity_map.get_integer("revision")?;
        let balance: u64 = identity_map.get_integer("balance")?;

        let keys_cbor_value = identity_map.get("publicKeys").ok_or_else(|| {
            ProtocolError::DecodingError(String::from(
                "Unable to decode identity CBOR: missing property publicKeys",
            ))
        })?;
        let keys_cbor = keys_cbor_value.as_array().ok_or_else(|| {
            ProtocolError::DecodingError(String::from(
                "Unable to decode identity CBOR: invalid public keys",
            ))
        })?;

        let public_keys = keys_cbor
            .iter()
            .map(|k| IdentityPublicKey::from_cbor_value(k).map(|d| (d.id, d)))
            .collect::<Result<BTreeMap<KeyID, IdentityPublicKey>, ProtocolError>>()?;

        Ok(Self {
            protocol_version,
            id: identity_id.into(),
            public_keys,
            balance,
            revision,
            asset_lock_proof: None,
            metadata: None,
        })
    }

    /// Creates an identity from a json structure
    pub fn from_json(json_object: JsonValue) -> Result<Identity, ProtocolError> {
        let mut platform_value: Value = json_object.into();

        platform_value
            .replace_at_paths(IDENTIFIER_FIELDS_RAW_OBJECT, ReplacementType::Identifier)?;

        if let Some(public_keys_array) = platform_value.get_optional_array_mut_ref("publicKeys")? {
            for public_key in public_keys_array.iter_mut() {
                public_key.replace_at_paths(
                    identity_public_key::BINARY_DATA_FIELDS,
                    ReplacementType::BinaryBytes,
                )?;
            }
        }

        let identity: Identity = platform_value::from_value(platform_value)?;

        Ok(identity)
    }

    /// Creates an identity from a raw object
    pub fn from_object(raw_object: Value) -> Result<Identity, ProtocolError> {
        raw_object.try_into()
    }

    /// Computes the hash of an identity
    pub fn hash(&self) -> Result<Vec<u8>, ProtocolError> {
        Ok(hash::hash_to_vec(PlatformSerializable::serialize(self)?))
    }

    /// Convenience method to get Partial Identity Info
    pub fn into_partial_identity_info(self) -> PartialIdentity {
        let Identity {
            id,
            public_keys,
            balance,
            revision,
            ..
        } = self;
        PartialIdentity {
            id,
            loaded_public_keys: public_keys,
            balance: Some(balance),
            revision: Some(revision),
            not_found_public_keys: Default::default(),
        }
    }

    /// Convenience method to get Partial Identity Info
    pub fn into_partial_identity_info_no_balance(self) -> PartialIdentity {
        let Identity {
            id,
            public_keys,
            revision,
            ..
        } = self;
        PartialIdentity {
            id,
            loaded_public_keys: public_keys,
            balance: None,
            revision: Some(revision),
            not_found_public_keys: Default::default(),
        }
    }
}

impl TryFrom<Value> for Identity {
    type Error = ProtocolError;

    fn try_from(value: Value) -> Result<Self, Self::Error> {
        platform_value::from_value(value).map_err(ProtocolError::ValueError)
    }
}

impl TryFrom<&Value> for Identity {
    type Error = ProtocolError;

    fn try_from(value: &Value) -> Result<Self, Self::Error> {
        platform_value::from_value(value.clone()).map_err(ProtocolError::ValueError)
    }
>>>>>>> aa2cc131
}<|MERGE_RESOLUTION|>--- conflicted
+++ resolved
@@ -24,33 +24,8 @@
 #[platform_error_type(ProtocolError)]
 #[platform_deserialize_limit(15000)]
 #[platform_serialize_limit(15000)]
-<<<<<<< HEAD
 pub enum Identity {
     V0(IdentityV0),
-=======
-#[serde(rename_all = "camelCase")]
-pub struct Identity {
-    pub protocol_version: u32,
-    #[bincode(with_serde)]
-    pub id: Identifier,
-    #[bincode(with_serde)]
-    #[serde(with = "public_key_serialization")]
-    pub public_keys: BTreeMap<KeyID, IdentityPublicKey>,
-    pub balance: u64,
-    #[bincode(with_serde)]
-    pub revision: Revision,
-    #[serde(skip)]
-    pub asset_lock_proof: Option<AssetLockProof>,
-    #[bincode(with_serde)]
-    #[serde(skip)]
-    pub metadata: Option<Metadata>,
-}
-
-impl Hash for Identity {
-    fn hash<H: Hasher>(&self, state: &mut H) {
-        self.id.hash(state);
-    }
->>>>>>> aa2cc131
 }
 
 /// An identity struct that represent partially set/loaded identity data.
@@ -62,362 +37,4 @@
     pub revision: Option<Revision>,
     /// These are keys that were requested but didn't exist
     pub not_found_public_keys: BTreeSet<KeyID>,
-<<<<<<< HEAD
-=======
-}
-
-mod public_key_serialization {
-    use crate::identity::{IdentityPublicKey, KeyID};
-    use serde::ser::SerializeSeq;
-    use serde::{Deserialize, Serializer};
-    use std::collections::BTreeMap;
-
-    /// deserialize_public_keys deserializes public keys from a vector
-    pub fn deserialize<'de, D>(
-        deserializer: D,
-    ) -> Result<BTreeMap<KeyID, IdentityPublicKey>, D::Error>
-    where
-        D: serde::Deserializer<'de>,
-    {
-        let public_key_vec: Vec<IdentityPublicKey> = Deserialize::deserialize(deserializer)?;
-        Ok(public_key_vec.into_iter().map(|k| (k.id, k)).collect())
-    }
-
-    pub fn serialize<S>(
-        public_keys: &BTreeMap<KeyID, IdentityPublicKey>,
-        serializer: S,
-    ) -> Result<S::Ok, S::Error>
-    where
-        S: Serializer,
-    {
-        let mut seq = serializer.serialize_seq(Some(public_keys.len()))?;
-        for element in public_keys.values() {
-            seq.serialize_element(element)?;
-        }
-        seq.end()
-    }
-}
-
-impl Convertible for Identity {
-    fn to_object(&self) -> Result<Value, ProtocolError> {
-        platform_value::to_value(self).map_err(ProtocolError::ValueError)
-    }
-
-    fn to_cleaned_object(&self) -> Result<Value, ProtocolError> {
-        //same as object for Identities
-        let mut value = self.to_object()?;
-        if let Some(keys) = value.get_optional_array_mut_ref(property_names::PUBLIC_KEYS)? {
-            for key in keys.iter_mut() {
-                key.remove_optional_value_if_null("disabledAt")?;
-            }
-        }
-        Ok(value)
-    }
-
-    fn into_object(self) -> Result<Value, ProtocolError> {
-        platform_value::to_value(self).map_err(ProtocolError::ValueError)
-    }
-
-    fn to_json_object(&self) -> Result<JsonValue, ProtocolError> {
-        self.to_cleaned_object()?
-            .try_into_validating_json()
-            .map_err(ProtocolError::ValueError)
-    }
-
-    fn to_json(&self) -> Result<JsonValue, ProtocolError> {
-        self.to_cleaned_object()?
-            .try_into()
-            .map_err(ProtocolError::ValueError)
-    }
-
-    #[cfg(feature = "cbor")]
-    fn to_cbor_buffer(&self) -> Result<Vec<u8>, ProtocolError> {
-        self.to_cbor()
-    }
-}
-
-impl Identity {
-    /// Get Identity protocol version
-    pub fn get_protocol_version(&self) -> u32 {
-        self.protocol_version
-    }
-
-    /// Returns Identity id
-    pub fn get_id(&self) -> &Identifier {
-        &self.id
-    }
-
-    /// Set Identity public key
-    /// TODO: It's inconvenient to put id as keys all the time. Either we change setter and getter
-    ///   to accept BTreeSet and keep BTreeMap only for field or change to BTreeSet entirely
-    pub fn set_public_keys(&mut self, pub_key: BTreeMap<KeyID, IdentityPublicKey>) {
-        self.public_keys = pub_key;
-    }
-
-    /// Get first public key matching a purpose, security levels or key types
-    pub fn get_first_public_key_matching(
-        &self,
-        purpose: Purpose,
-        security_levels: HashSet<SecurityLevel>,
-        key_types: HashSet<KeyType>,
-    ) -> Option<&IdentityPublicKey> {
-        self.public_keys.values().find(|key| {
-            key.purpose == purpose
-                && security_levels.contains(&key.security_level)
-                && key_types.contains(&key.key_type)
-        })
-    }
-
-    /// Get Identity public keys revision
-    pub fn get_public_keys(&self) -> &BTreeMap<KeyID, IdentityPublicKey> {
-        &self.public_keys
-    }
-
-    /// Get Identity public keys revision
-    pub fn get_public_keys_mut(&mut self) -> &mut BTreeMap<KeyID, IdentityPublicKey> {
-        &mut self.public_keys
-    }
-
-    /// Returns a public key for a given id
-    pub fn get_public_key_by_id(&self, key_id: KeyID) -> Option<&IdentityPublicKey> {
-        self.public_keys.get(&key_id)
-    }
-
-    /// Returns a public key for a given id
-    pub fn get_public_key_by_id_mut(&mut self, key_id: KeyID) -> Option<&mut IdentityPublicKey> {
-        self.public_keys.get_mut(&key_id)
-    }
-
-    /// Add identity public keys
-    pub fn add_public_keys(&mut self, keys: impl IntoIterator<Item = IdentityPublicKey>) {
-        self.public_keys.extend(keys.into_iter().map(|a| (a.id, a)));
-    }
-
-    /// Returns balance
-    pub fn get_balance(&self) -> u64 {
-        self.balance
-    }
-
-    /// Set Identity balance
-    pub fn set_balance(&mut self, balance: u64) {
-        self.balance = balance;
-    }
-
-    /// Increase Identity balance
-    pub fn increase_balance(&mut self, amount: u64) -> u64 {
-        self.balance += amount;
-        self.balance
-    }
-
-    /// Reduce the Identity balance
-    pub fn reduce_balance(&mut self, amount: u64) -> u64 {
-        self.balance -= amount;
-        self.balance
-    }
-
-    /// Set Identity asset lock
-    pub fn set_asset_lock_proof(&mut self, lock: AssetLockProof) {
-        self.asset_lock_proof = Some(lock);
-    }
-
-    /// Get Identity asset lock
-    pub fn get_asset_lock_proof(&self) -> Option<&AssetLockProof> {
-        self.asset_lock_proof.as_ref()
-    }
-
-    /// Set Identity revision
-    pub fn set_revision(&mut self, revision: Revision) {
-        self.revision = revision;
-    }
-
-    /// Get Identity revision
-    pub fn get_revision(&self) -> Revision {
-        self.revision
-    }
-
-    /// Increment revision
-    pub fn increment_revision(&mut self) -> Result<(), ProtocolError> {
-        let result = self.revision.checked_add(1).ok_or(ProtocolError::Generic(
-            "identity revision is at max level".to_string(),
-        ))?;
-
-        self.revision = result;
-
-        Ok(())
-    }
-
-    /// Get metadata
-    pub fn get_metadata(&self) -> Option<&Metadata> {
-        self.metadata.as_ref()
-    }
-
-    /// Set metadata
-    pub fn set_metadata(&mut self, m: Metadata) {
-        self.metadata = Some(m);
-    }
-
-    /// Get the biggest public KeyID
-    pub fn get_public_key_max_id(&self) -> KeyID {
-        self.public_keys.keys().copied().max().unwrap_or_default()
-    }
-
-    /// Converts the identity to a cbor buffer
-    #[cfg(feature = "cbor")]
-    pub fn to_cbor(&self) -> Result<Vec<u8>, ProtocolError> {
-        // Prepend protocol version to the result
-        let mut buf = self.get_protocol_version().encode_var_vec();
-
-        let mut identity_map = CborCanonicalMap::new();
-
-        identity_map.insert("id", self.get_id().to_buffer().to_vec());
-        identity_map.insert("balance", self.get_balance());
-        identity_map.insert("revision", self.get_revision());
-        identity_map.insert(
-            "publicKeys",
-            self.get_public_keys()
-                .iter()
-                .map(|(_, pk)| pk.into())
-                .collect::<Vec<CborValue>>(),
-        );
-
-        let mut identity_cbor = identity_map
-            .to_bytes()
-            .map_err(|e| ProtocolError::EncodingError(e.to_string()))?;
-        buf.append(&mut identity_cbor);
-
-        Ok(buf)
-    }
-
-    #[cfg(feature = "cbor")]
-    pub fn from_buffer(b: impl AsRef<[u8]>) -> Result<Self, ProtocolError> {
-        Self::from_cbor(b.as_ref())
-    }
-
-    #[cfg(feature = "cbor")]
-    pub fn from_cbor(identity_cbor: &[u8]) -> Result<Self, ProtocolError> {
-        let SplitProtocolVersionOutcome {
-            protocol_version,
-            main_message_bytes: identity_cbor_bytes,
-            ..
-        } = deserializer::split_protocol_version(identity_cbor)?;
-
-        // Deserialize the contract
-        let identity_map: BTreeMap<String, CborValue> =
-            ciborium::de::from_reader(identity_cbor_bytes).map_err(|e| {
-                ProtocolError::DecodingError(format!("Unable to decode identity CBOR: {}", e))
-            })?;
-
-        let identity_id = identity_map.get_identifier("id")?;
-        let revision = identity_map.get_integer("revision")?;
-        let balance: u64 = identity_map.get_integer("balance")?;
-
-        let keys_cbor_value = identity_map.get("publicKeys").ok_or_else(|| {
-            ProtocolError::DecodingError(String::from(
-                "Unable to decode identity CBOR: missing property publicKeys",
-            ))
-        })?;
-        let keys_cbor = keys_cbor_value.as_array().ok_or_else(|| {
-            ProtocolError::DecodingError(String::from(
-                "Unable to decode identity CBOR: invalid public keys",
-            ))
-        })?;
-
-        let public_keys = keys_cbor
-            .iter()
-            .map(|k| IdentityPublicKey::from_cbor_value(k).map(|d| (d.id, d)))
-            .collect::<Result<BTreeMap<KeyID, IdentityPublicKey>, ProtocolError>>()?;
-
-        Ok(Self {
-            protocol_version,
-            id: identity_id.into(),
-            public_keys,
-            balance,
-            revision,
-            asset_lock_proof: None,
-            metadata: None,
-        })
-    }
-
-    /// Creates an identity from a json structure
-    pub fn from_json(json_object: JsonValue) -> Result<Identity, ProtocolError> {
-        let mut platform_value: Value = json_object.into();
-
-        platform_value
-            .replace_at_paths(IDENTIFIER_FIELDS_RAW_OBJECT, ReplacementType::Identifier)?;
-
-        if let Some(public_keys_array) = platform_value.get_optional_array_mut_ref("publicKeys")? {
-            for public_key in public_keys_array.iter_mut() {
-                public_key.replace_at_paths(
-                    identity_public_key::BINARY_DATA_FIELDS,
-                    ReplacementType::BinaryBytes,
-                )?;
-            }
-        }
-
-        let identity: Identity = platform_value::from_value(platform_value)?;
-
-        Ok(identity)
-    }
-
-    /// Creates an identity from a raw object
-    pub fn from_object(raw_object: Value) -> Result<Identity, ProtocolError> {
-        raw_object.try_into()
-    }
-
-    /// Computes the hash of an identity
-    pub fn hash(&self) -> Result<Vec<u8>, ProtocolError> {
-        Ok(hash::hash_to_vec(PlatformSerializable::serialize(self)?))
-    }
-
-    /// Convenience method to get Partial Identity Info
-    pub fn into_partial_identity_info(self) -> PartialIdentity {
-        let Identity {
-            id,
-            public_keys,
-            balance,
-            revision,
-            ..
-        } = self;
-        PartialIdentity {
-            id,
-            loaded_public_keys: public_keys,
-            balance: Some(balance),
-            revision: Some(revision),
-            not_found_public_keys: Default::default(),
-        }
-    }
-
-    /// Convenience method to get Partial Identity Info
-    pub fn into_partial_identity_info_no_balance(self) -> PartialIdentity {
-        let Identity {
-            id,
-            public_keys,
-            revision,
-            ..
-        } = self;
-        PartialIdentity {
-            id,
-            loaded_public_keys: public_keys,
-            balance: None,
-            revision: Some(revision),
-            not_found_public_keys: Default::default(),
-        }
-    }
-}
-
-impl TryFrom<Value> for Identity {
-    type Error = ProtocolError;
-
-    fn try_from(value: Value) -> Result<Self, Self::Error> {
-        platform_value::from_value(value).map_err(ProtocolError::ValueError)
-    }
-}
-
-impl TryFrom<&Value> for Identity {
-    type Error = ProtocolError;
-
-    fn try_from(value: &Value) -> Result<Self, Self::Error> {
-        platform_value::from_value(value.clone()).map_err(ProtocolError::ValueError)
-    }
->>>>>>> aa2cc131
 }