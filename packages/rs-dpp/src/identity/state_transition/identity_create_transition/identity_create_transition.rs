use std::convert::{TryFrom, TryInto};

use serde::de::Error as DeError;
use serde::ser::Error as SerError;
use serde::{Deserialize, Deserializer, Serialize, Serializer};
use serde_json::Value as JsonValue;

use crate::identity::state_transition::asset_lock_proof::AssetLockProof;
use crate::identity::IdentityPublicKey;
use crate::prelude::Identifier;
use crate::state_transition::state_transition_execution_context::StateTransitionExecutionContext;
use crate::state_transition::{
    StateTransition, StateTransitionConvert, StateTransitionLike, StateTransitionType,
};
use crate::util::json_value::JsonValueExt;
use crate::util::string_encoding::Encoding;
use crate::{NonConsensusError, ProtocolError, SerdeParsingError};

mod property_names {
    pub const PUBLIC_KEYS: &str = "publicKeys";
    pub const ASSET_LOCK_PROOF: &str = "assetLockProof";
    pub const SIGNATURE: &str = "signature";
    pub const PROTOCOL_VERSION: &str = "protocolVersion";
    pub const TRANSITION_TYPE: &str = "type";
    pub const IDENTITY_ID: &str = "identityId";
}

#[derive(Debug, Copy, Clone, Default)]
pub struct SerializationOptions {
    pub skip_signature: bool,
    pub skip_identifiers_conversion: bool,
}

#[derive(Debug, Clone)]
pub struct IdentityCreateTransition {
    // Own ST fields
    pub public_keys: Vec<IdentityPublicKey>,
    pub asset_lock_proof: AssetLockProof,
    pub identity_id: Identifier,
    // Generic identity ST fields
    pub protocol_version: u32,
    pub transition_type: StateTransitionType,
    pub signature: Vec<u8>,
    pub execution_context: StateTransitionExecutionContext,
}

impl Default for IdentityCreateTransition {
    fn default() -> Self {
        Self {
            transition_type: StateTransitionType::IdentityCreate,
            public_keys: Default::default(),
            asset_lock_proof: Default::default(),
            identity_id: Default::default(),
            protocol_version: Default::default(),
            signature: Default::default(),
            execution_context: Default::default(),
        }
    }
}

impl From<IdentityCreateTransition> for StateTransition {
    fn from(d: IdentityCreateTransition) -> Self {
        Self::IdentityCreate(d)
    }
}

impl Serialize for IdentityCreateTransition {
    fn serialize<S>(&self, serializer: S) -> Result<S::Ok, S::Error>
    where
        S: Serializer,
    {
        let raw = self
            .to_json_object(Default::default())
            .map_err(|e| S::Error::custom(e.to_string()))?;

        raw.serialize(serializer)
    }
}

impl<'de> Deserialize<'de> for IdentityCreateTransition {
    fn deserialize<D>(deserializer: D) -> Result<Self, D::Error>
    where
        D: Deserializer<'de>,
    {
        let value = serde_json::Value::deserialize(deserializer)?;

        Self::new(value).map_err(|e| D::Error::custom(e.to_string()))
    }
}

/// Main state transition functionality implementation
impl IdentityCreateTransition {
    pub fn new(raw_state_transition: serde_json::Value) -> Result<Self, NonConsensusError> {
        let mut state_transition = Self::default();

        let transition_map = raw_state_transition.as_object().ok_or_else(|| {
            SerdeParsingError::new("Expected raw identity transition to be a map")
        })?;
        if let Some(keys_value) = transition_map.get(property_names::PUBLIC_KEYS) {
            let keys_value_arr = keys_value
                .as_array()
                .ok_or_else(|| SerdeParsingError::new("Expected public keys to be an array"))?;
            let keys = keys_value_arr
                .iter()
                .map(|val| serde_json::from_value(val.clone()))
                .collect::<Result<Vec<IdentityPublicKey>, serde_json::Error>>()?;
            state_transition = state_transition.set_public_keys(keys);
        }

        if let Some(proof) = transition_map.get(property_names::ASSET_LOCK_PROOF) {
            state_transition.set_asset_lock_proof(AssetLockProof::try_from(proof)?)?;
        }

        Ok(state_transition)
    }

    /// Get State Transition type
    pub fn get_type() -> StateTransitionType {
        StateTransitionType::IdentityCreate
    }

    /// Set asset lock
    pub fn set_asset_lock_proof(
        &mut self,
        asset_lock_proof: AssetLockProof,
    ) -> Result<(), NonConsensusError> {
        self.identity_id = asset_lock_proof.create_identifier()?;

        self.asset_lock_proof = asset_lock_proof;

        Ok(())
    }

    /// Get asset lock proof
    pub fn get_asset_lock_proof(&self) -> &AssetLockProof {
        &self.asset_lock_proof
    }

    /// Get identity public keys
    pub fn get_public_keys(&self) -> &[IdentityPublicKey] {
        &self.public_keys
    }

    /// Replaces existing set of public keys with a new one
    pub fn set_public_keys(mut self, public_keys: Vec<IdentityPublicKey>) -> Self {
        self.public_keys = public_keys;

        self
    }

    /// Adds public keys to the existing public keys array
    pub fn add_public_keys(mut self, public_keys: &mut Vec<IdentityPublicKey>) -> Self {
        self.public_keys.append(public_keys);

        self
    }

    /// Returns identity id
    pub fn get_identity_id(&self) -> &Identifier {
        &self.identity_id
    }

    /// Returns Owner ID
    pub fn get_owner_id(&self) -> &Identifier {
        &self.identity_id
    }

    /// Get raw state transition
    pub fn to_json_object(
        &self,
        options: SerializationOptions,
    ) -> Result<JsonValue, SerdeParsingError> {
        let mut json_map = JsonValue::Object(Default::default());

        if !options.skip_signature {
            let sig = self.signature.iter().map(|num| JsonValue::from(*num));
            json_map.insert(
                property_names::SIGNATURE.to_string(),
                JsonValue::Array(sig.collect()),
            )?;
        }

        if !options.skip_identifiers_conversion {
            let bytes = self
                .identity_id
                .as_bytes()
                .iter()
                .map(|num| JsonValue::from(*num));
            json_map.insert(
                property_names::IDENTITY_ID.to_string(),
                JsonValue::Array(bytes.collect()),
            )?;
        } else {
            json_map.insert(
                property_names::IDENTITY_ID.to_string(),
                JsonValue::String(self.identity_id.to_string(Encoding::Base58)),
            )?;
        }

        let pk_values = self
            .public_keys
            .iter()
            .map(|pk| pk.to_raw_json_object(options.skip_signature))
            .collect::<Result<Vec<JsonValue>, SerdeParsingError>>()?;

        json_map.insert(
            property_names::PUBLIC_KEYS.to_string(),
            JsonValue::Array(pk_values),
        )?;

        json_map.insert(
            property_names::ASSET_LOCK_PROOF.to_string(),
            self.asset_lock_proof.as_ref().try_into()?,
        )?;

        // TODO ??
        json_map.insert(
            property_names::PROTOCOL_VERSION.to_string(),
            JsonValue::Number(self.get_protocol_version().into()),
        )?;

        Ok(json_map)
    }

    /// Returns ids of created identities
    pub fn get_modified_data_ids(&self) -> Vec<&Identifier> {
        vec![self.get_identity_id()]
    }
}

impl StateTransitionConvert for IdentityCreateTransition {
    fn signature_property_paths() -> Vec<&'static str> {
        vec![property_names::SIGNATURE]
    }
    fn identifiers_property_paths() -> Vec<&'static str> {
        vec![property_names::IDENTITY_ID]
    }
    fn binary_property_paths() -> Vec<&'static str> {
        vec![]
    }

<<<<<<< HEAD
    fn to_object(&self, skip_signature: bool) -> Result<JsonValue, ProtocolError> {
        let mut json_value: JsonValue = serde_json::to_value(self)?;

        if skip_signature {
            if let JsonValue::Object(ref mut o) = json_value {
                for path in Self::signature_property_paths() {
                    o.remove(path);
                }
            }
        }

        Ok(json_value)
    }

    fn to_json(&self) -> Result<JsonValue, ProtocolError> {
=======
    fn to_json(&self, skip_signature: bool) -> Result<JsonValue, ProtocolError> {
>>>>>>> 2a38d641
        let mut json = serde_json::Value::Object(Default::default());

        // TODO: super.toJSON()

        json.insert(
            property_names::ASSET_LOCK_PROOF.to_string(),
            self.asset_lock_proof.as_ref().try_into()?,
        )?;

        let public_keys = self
            .public_keys
            .iter()
            .map(|pk| pk.to_json())
            .collect::<Result<Vec<JsonValue>, SerdeParsingError>>()?;

        json.insert(
            property_names::PUBLIC_KEYS.to_string(),
            serde_json::Value::Array(public_keys),
        )?;

        if skip_signature {
            if let JsonValue::Object(ref mut o) = json {
                for path in Self::signature_property_paths() {
                    o.remove(path);
                }
            }
        }

        Ok(json)
    }
}

impl StateTransitionLike for IdentityCreateTransition {
    fn get_protocol_version(&self) -> u32 {
        self.protocol_version
    }
    /// returns the type of State Transition
    fn get_type(&self) -> StateTransitionType {
        StateTransitionType::IdentityTopUp
    }
    /// returns the signature as a byte-array
    fn get_signature(&self) -> &Vec<u8> {
        &self.signature
    }
    /// set a new signature
    fn set_signature(&mut self, signature: Vec<u8>) {
        self.signature = signature
    }
    fn get_execution_context(&self) -> &StateTransitionExecutionContext {
        &self.execution_context
    }

    fn get_execution_context_mut(&mut self) -> &mut StateTransitionExecutionContext {
        &mut self.execution_context
    }

    fn set_execution_context(&mut self, execution_context: StateTransitionExecutionContext) {
        self.execution_context = execution_context
    }
}

// @typedef {RawStateTransition & Object} RawIdentityCreateTransition
// @property {RawInstantAssetLockProof|RawChainAssetLockProof} assetLockProof
// @property {RawIdentityPublicKey[]} publicKeys
//
// @typedef {JsonStateTransition & Object} JsonIdentityCreateTransition
// @property {JsonInstantAssetLockProof|JsonChainAssetLockProof} assetLockProof
// @property {JsonIdentityPublicKey[]} publicKeys<|MERGE_RESOLUTION|>--- conflicted
+++ resolved
@@ -239,7 +239,6 @@
         vec![]
     }
 
-<<<<<<< HEAD
     fn to_object(&self, skip_signature: bool) -> Result<JsonValue, ProtocolError> {
         let mut json_value: JsonValue = serde_json::to_value(self)?;
 
@@ -255,9 +254,6 @@
     }
 
     fn to_json(&self) -> Result<JsonValue, ProtocolError> {
-=======
-    fn to_json(&self, skip_signature: bool) -> Result<JsonValue, ProtocolError> {
->>>>>>> 2a38d641
         let mut json = serde_json::Value::Object(Default::default());
 
         // TODO: super.toJSON()
