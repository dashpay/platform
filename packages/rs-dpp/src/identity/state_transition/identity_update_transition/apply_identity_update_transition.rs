--- conflicted
+++ resolved
@@ -1,11 +1,8 @@
 use anyhow::anyhow;
 use std::sync::Arc;
 
-<<<<<<< HEAD
+use crate::identity::IdentityPublicKey;
 use crate::consensus::signature::{IdentityNotFoundError, SignatureError};
-=======
-use crate::identity::IdentityPublicKey;
->>>>>>> fc467a4c
 use crate::{
     state_repository::StateRepositoryLike, state_transition::StateTransitionLike, ProtocolError,
 };
@@ -75,13 +72,10 @@
     }
 
     Ok(())
-<<<<<<< HEAD
 }
 
 fn identity_not_found_error(identity_id: Identifier) -> ProtocolError {
     ProtocolError::AbstractConsensusError(Box::new(ConsensusError::SignatureError(
         SignatureError::IdentityNotFoundError(IdentityNotFoundError::new(identity_id)),
     )))
-=======
->>>>>>> fc467a4c
 }