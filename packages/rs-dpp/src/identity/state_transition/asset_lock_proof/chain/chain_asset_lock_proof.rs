--- conflicted
+++ resolved
@@ -3,14 +3,9 @@
 use std::convert::TryFrom;
 
 use crate::util::hash::hash_double;
-<<<<<<< HEAD
+use crate::errors::ProtocolError;
+use dashcore::OutPoint;
 use platform_value::Identifier;
-use crate::errors::ProtocolError;
-pub use bincode::{Decode, Encode};
-=======
-use crate::{identifier::Identifier, ProtocolError};
->>>>>>> 67766514
-use dashcore::OutPoint;
 
 /// Instant Asset Lock Proof is a part of Identity Create and Identity Topup
 /// transitions. It is a proof that specific output of dash is locked in credits
