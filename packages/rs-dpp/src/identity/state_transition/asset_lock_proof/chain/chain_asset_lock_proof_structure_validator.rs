--- conflicted
+++ resolved
@@ -96,11 +96,7 @@
             .state_repository
             .fetch_latest_platform_core_chain_locked_height()
             .await
-<<<<<<< HEAD
-            .map_err(|e| NonConsensusError::StateRepositoryFetchError(format!("state repository fetch current core chain locked height for chain asset lock proof verification error: {}",e)))?
-=======
             .map_err(|e| NonConsensusError::StateRepositoryFetchError(format!("state repository fetch current core chain locked height for chain asset lock proof verification error: {}", e)))?
->>>>>>> 0f311750
             .unwrap_or(0);
 
         if current_core_chain_locked_height < proof_core_chain_locked_height {
