use std::convert::TryInto;

use anyhow::{anyhow, Result};
<<<<<<< HEAD
use serde_json::{json, Value as JsonValue};

use crate::{
    contracts::withdrawals_contract,
    data_contract::DataContract,
    document::Document,
    identity::state_transition::identity_credit_withdrawal_transition::Pooling,
    prelude::Identifier,
    prelude::Identity,
    state_repository::StateRepositoryLike,
    state_transition::StateTransitionConvert,
=======
use dashcore::{
    blockdata::transaction::special_transaction::asset_unlock::unqualified_asset_unlock::{
        AssetUnlockBasePayload, AssetUnlockBaseTransactionInfo,
    },
    consensus::Encodable,
    Script, TxOut,
};
use lazy_static::__Deref;
use std::convert::TryInto;

use crate::{
    identity::convert_credits_to_satoshi, state_repository::StateRepositoryLike,
>>>>>>> c055e9ab
    state_transition::StateTransitionLike,
    util::{entropy_generator::generate, json_value::JsonValueExt, string_encoding::Encoding},
};

use super::IdentityCreditWithdrawalTransition;

const PLATFORM_BLOCK_HEADER_TIME_PROPERTY: &str = "time";
const PLATFORM_BLOCK_HEADER_TIME_SECONDS_PROPERTY: &str = "seconds";

pub struct ApplyIdentityCreditWithdrawalTransition<SR>
where
    SR: StateRepositoryLike,
{
    state_repository: SR,
}

impl<SR> ApplyIdentityCreditWithdrawalTransition<SR>
where
    SR: StateRepositoryLike,
{
    pub fn new(state_repository: SR) -> Self {
        Self { state_repository }
    }

    pub async fn apply_identity_credit_withdrawal_transition(
        &self,
        state_transition: &IdentityCreditWithdrawalTransition,
    ) -> Result<()> {
        let data_contract_id = Identifier::from_string(
            &withdrawals_contract::system_ids().contract_id,
            Encoding::Base58,
        )?;
        let data_contract_owner_id = Identifier::from_string(
            &withdrawals_contract::system_ids().owner_id,
            Encoding::Base58,
        )?;

        let maybe_withdrawals_data_contract: Option<DataContract> = self
            .state_repository
            .fetch_data_contract(&data_contract_id, state_transition.get_execution_context())
            .await?
            .map(TryInto::try_into)
            .transpose()
            .map_err(Into::into)?;

        let withdrawals_data_contract = maybe_withdrawals_data_contract
            .ok_or_else(|| anyhow!("Withdrawals data contract not found"))?;

        let latest_platform_block_header: JsonValue = self
            .state_repository
            .fetch_latest_platform_block_header()
            .await?;

        let document_type = String::from(withdrawals_contract::types::WITHDRAWAL);
        let document_entropy = generate()?;
        let document_created_at_millis = latest_platform_block_header
            .get(PLATFORM_BLOCK_HEADER_TIME_PROPERTY)
            .ok_or_else(|| anyhow!("time property is not set in block header"))?
            .get_i64(PLATFORM_BLOCK_HEADER_TIME_SECONDS_PROPERTY)?
            * 1000;

        let document_data = json!({
            "amount": state_transition.amount,
            "coreFeePerByte": state_transition.core_fee_per_byte,
            "pooling": Pooling::Never,
            "outputScript": state_transition.output_script.as_bytes(),
            "status": withdrawals_contract::statuses::QUEUED,
        });

        let document_id_bytes: [u8; 32] = state_transition
            .hash(true)?
            .try_into()
            .map_err(|_| anyhow!("Can't convert state transition hash to a document id"))?;

        // TODO: use DocumentFactory once it is complete
        let withdrawal_document = Document {
            protocol_version: state_transition.protocol_version,
            id: Identifier::new(document_id_bytes),
            document_type,
            revision: 0,
            data_contract_id,
            owner_id: data_contract_owner_id.clone(),
            created_at: Some(document_created_at_millis),
            updated_at: Some(document_created_at_millis),
            data: document_data,
            data_contract: withdrawals_data_contract,
            metadata: None,
            entropy: document_entropy,
        };

        self.state_repository
            .create_document(
                &withdrawal_document,
                state_transition.get_execution_context(),
            )
            .await?;

        let maybe_existing_identity = self
            .state_repository
            .fetch_identity(
                &state_transition.identity_id,
                state_transition.get_execution_context(),
            )
            .await?
            .map(TryInto::try_into)
            .transpose()
            .map_err(Into::into)?;

        let mut existing_identity =
            maybe_existing_identity.ok_or_else(|| anyhow!("Identity not found"))?;

        existing_identity.reduce_balance(state_transition.amount);

        let updated_identity_revision = existing_identity.get_revision() + 1;

        existing_identity.set_revision(updated_identity_revision);

        // TODO: we need to be able to batch state repository operations
        self.state_repository
            .update_identity(&existing_identity, state_transition.get_execution_context())
            .await
    }
}<|MERGE_RESOLUTION|>--- conflicted
+++ resolved
@@ -1,7 +1,6 @@
 use std::convert::TryInto;
 
 use anyhow::{anyhow, Result};
-<<<<<<< HEAD
 use serde_json::{json, Value as JsonValue};
 
 use crate::{
@@ -9,24 +8,9 @@
     data_contract::DataContract,
     document::Document,
     identity::state_transition::identity_credit_withdrawal_transition::Pooling,
+   state_repository::StateRepositoryLike,
     prelude::Identifier,
-    prelude::Identity,
-    state_repository::StateRepositoryLike,
     state_transition::StateTransitionConvert,
-=======
-use dashcore::{
-    blockdata::transaction::special_transaction::asset_unlock::unqualified_asset_unlock::{
-        AssetUnlockBasePayload, AssetUnlockBaseTransactionInfo,
-    },
-    consensus::Encodable,
-    Script, TxOut,
-};
-use lazy_static::__Deref;
-use std::convert::TryInto;
-
-use crate::{
-    identity::convert_credits_to_satoshi, state_repository::StateRepositoryLike,
->>>>>>> c055e9ab
     state_transition::StateTransitionLike,
     util::{entropy_generator::generate, json_value::JsonValueExt, string_encoding::Encoding},
 };
