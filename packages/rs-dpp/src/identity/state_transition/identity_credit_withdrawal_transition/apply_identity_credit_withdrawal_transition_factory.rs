--- conflicted
+++ resolved
@@ -1,18 +1,6 @@
-<<<<<<< HEAD
+use anyhow::{anyhow, Result};
 use std::convert::TryInto;
-=======
-use anyhow::{anyhow, Result};
-use dashcore::{
-    blockdata::transaction::special_transaction::asset_unlock::unqualified_asset_unlock::{
-        AssetUnlockBasePayload, AssetUnlockBaseTransactionInfo,
-    },
-    consensus::Encodable,
-    Script, TxOut,
-};
-use lazy_static::__Deref;
->>>>>>> 4b258c05
 
-use anyhow::{anyhow, Result};
 use serde_json::{json, Value as JsonValue};
 
 use crate::{
@@ -144,20 +132,7 @@
                 state_transition.amount,
                 state_transition.get_execution_context(),
             )
-<<<<<<< HEAD
-            .await?
-            .map(TryInto::try_into)
-            .transpose()
-            .map_err(Into::into)?;
-
-        let mut existing_identity =
-            maybe_existing_identity.ok_or_else(|| anyhow!("Identity not found"))?;
-
-        existing_identity.reduce_balance(state_transition.amount);
-        existing_identity.increment_revision()?;
-=======
             .await?;
->>>>>>> 4b258c05
 
         self.state_repository
             .remove_from_system_credits(
