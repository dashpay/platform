--- conflicted
+++ resolved
@@ -16,15 +16,10 @@
 use crate::identity::identity_public_key::{IdentityPublicKey, KeyID};
 use crate::prelude::Revision;
 
-<<<<<<< HEAD
-use platform_value::Identifier;
-use crate::errors::ProtocolError;
-=======
 #[cfg(feature = "identity-value-conversion")]
 use crate::errors::ProtocolError;
-use crate::identifier::Identifier;
+use platform_value::Identifier;
 #[cfg(feature = "identity-serialization")]
->>>>>>> e80854cf
 use bincode::{Decode, Encode};
 
 /// Implement the Identity. Identity is a low-level construct that provides the foundation
@@ -36,11 +31,7 @@
     derive(Serialize, Deserialize),
     serde(rename_all = "camelCase")
 )]
-<<<<<<< HEAD
 #[ferment_macro::export]
-=======
-
->>>>>>> e80854cf
 pub struct IdentityV0 {
     pub id: Identifier,
     #[cfg_attr(
