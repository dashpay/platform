use crate::consensus::basic::BasicError;
use crate::consensus::codes::ErrorWithCode;
use std::collections::HashMap;
use crate::consensus::basic::BasicError;

use crate::errors::consensus::ConsensusError;
use crate::version::ProtocolVersionValidator;

pub fn setup_test() -> (u32, u32, HashMap<u32, u32>) {
    let current_protocol_version = 1;
    let latest_protocol_version = 1;
    let mut version_compatibility_map = HashMap::new();
    version_compatibility_map.insert(1, 1);
    (
        current_protocol_version,
        latest_protocol_version,
        version_compatibility_map,
    )
}

#[test]
pub fn should_throw_unsupported_protocol_version_error_if_protocol_version_is_higher_than_latest_version(
) {
    let (current_protocol_version, latest_protocol_version, version_compatibility_map) =
        setup_test();
    let validator = ProtocolVersionValidator::new(
        current_protocol_version,
        latest_protocol_version,
        version_compatibility_map,
    );

    let protocol_version = current_protocol_version + 1;

    let result = validator.validate(protocol_version).unwrap();
    let consensus_error = result.first_error().unwrap();

    let error = match consensus_error {
<<<<<<< HEAD
        ConsensusError::BasicError(BasicError::UnsupportedProtocolVersionError(err)) => err,
=======
      ConsensusError::BasicError(basic_error) => match basic_error {
          BasicError::UnsupportedProtocolVersionError(err) => err,
          _ => {
              panic!("Expected UnsupportedProtocolVersionError")
          }
      },
>>>>>>> fd26a070
        _ => {
            panic!("Expected UnsupportedProtocolVersionError")
        }
    };

    assert_eq!(error.parsed_protocol_version(), protocol_version);
    assert_eq!(error.latest_version(), current_protocol_version);
    assert_eq!(consensus_error.code(), 1002);
}

#[test]
pub fn should_throw_compatible_protocol_version_is_not_defined_error_if_compatible_version_is_not_defined_for_the_current_protocol_version(
) {
    let current_protocol_version = 2;
    let latest_protocol_version = 2;
    let mut version_compatibility_map = HashMap::new();
    version_compatibility_map.insert(1, 1);

    let validator = ProtocolVersionValidator::new(
        current_protocol_version,
        latest_protocol_version,
        version_compatibility_map,
    );
    let protocol_version = current_protocol_version;

    let err = validator
        .validate(protocol_version)
        .expect_err("should return CompatibleProtocolVersionIsNotDefinedError");
    assert_eq!(err.current_protocol_version(), current_protocol_version)
}

#[test]
pub fn should_throw_incompatible_protocol_version_error_if_parsed_version_is_lower_than_compatible_one(
) {
    let minimal_protocol_version = 1;
    let protocol_version = 0;
    let current_protocol_version = 5;
    let mut version_compatibility_map = HashMap::new();
    version_compatibility_map.insert(1, 1);
    version_compatibility_map.insert(current_protocol_version, minimal_protocol_version);

    let validator = ProtocolVersionValidator::new(
        current_protocol_version,
        current_protocol_version,
        version_compatibility_map,
    );

    let result = validator.validate(protocol_version).unwrap();
    let consensus_error = result.first_error().unwrap();
    let error = match consensus_error {
<<<<<<< HEAD
        ConsensusError::BasicError(BasicError::IncompatibleProtocolVersionError(err)) => err,
=======
      ConsensusError::BasicError(basic_error) => match basic_error {
          BasicError::IncompatibleProtocolVersionError(err) => err,
          _ => {
              panic!("Expected IncompatibleProtocolVersionError")
          }
      },
>>>>>>> fd26a070
        _ => {
            panic!("Expected IncompatibleProtocolVersionError")
        }
    };

    assert_eq!(error.parsed_protocol_version(), protocol_version);
    assert_eq!(error.minimal_protocol_version(), minimal_protocol_version);
    assert_eq!(consensus_error.code(), 1003);
}<|MERGE_RESOLUTION|>--- conflicted
+++ resolved
@@ -1,7 +1,7 @@
+use crate::consensus::basic::BasicError;
 use crate::consensus::basic::BasicError;
 use crate::consensus::codes::ErrorWithCode;
 use std::collections::HashMap;
-use crate::consensus::basic::BasicError;
 
 use crate::errors::consensus::ConsensusError;
 use crate::version::ProtocolVersionValidator;
@@ -35,16 +35,7 @@
     let consensus_error = result.first_error().unwrap();
 
     let error = match consensus_error {
-<<<<<<< HEAD
         ConsensusError::BasicError(BasicError::UnsupportedProtocolVersionError(err)) => err,
-=======
-      ConsensusError::BasicError(basic_error) => match basic_error {
-          BasicError::UnsupportedProtocolVersionError(err) => err,
-          _ => {
-              panic!("Expected UnsupportedProtocolVersionError")
-          }
-      },
->>>>>>> fd26a070
         _ => {
             panic!("Expected UnsupportedProtocolVersionError")
         }
@@ -95,16 +86,7 @@
     let result = validator.validate(protocol_version).unwrap();
     let consensus_error = result.first_error().unwrap();
     let error = match consensus_error {
-<<<<<<< HEAD
         ConsensusError::BasicError(BasicError::IncompatibleProtocolVersionError(err)) => err,
-=======
-      ConsensusError::BasicError(basic_error) => match basic_error {
-          BasicError::IncompatibleProtocolVersionError(err) => err,
-          _ => {
-              panic!("Expected IncompatibleProtocolVersionError")
-          }
-      },
->>>>>>> fd26a070
         _ => {
             panic!("Expected IncompatibleProtocolVersionError")
         }
