--- conflicted
+++ resolved
@@ -21,14 +21,8 @@
         fixtures::{
             get_data_contract_fixture, get_document_transitions_fixture,
         },
-<<<<<<< HEAD
         utils::{generate_random_identifier_struct, new_block_header},
     }, validation::ValidationResult,
-=======
-        utils::generate_random_identifier_struct,
-    },
-    validation::ValidationResult, state_transition::StateTransitionLike,
->>>>>>> 398849ca
 };
 use crate::document::{Document, ExtendedDocument};
 use crate::identity::TimestampMillis;
