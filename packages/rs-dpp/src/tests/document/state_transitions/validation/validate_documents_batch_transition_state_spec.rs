use std::time::Duration;

use chrono::Utc;
<<<<<<< HEAD
=======
use dashcore::consensus;
>>>>>>> 53884c4b
use serde_json::{json, Value as JsonValue};

use crate::{
    codes::ErrorWithCode,
    consensus::ConsensusError,
    data_contract::DataContract,
    document::{
        Document,
        document_transition::{Action, DocumentTransition, DocumentTransitionObjectLike},
        DocumentsBatchTransition, state_transition::documents_batch_transition::validation::state::validate_documents_batch_transition_state::*,
    },
    prelude::Identifier,
    prelude::ProtocolError,
    state_repository::MockStateRepositoryLike,
    StateError,
    tests::{
        fixtures::{
            get_data_contract_fixture, get_document_transitions_fixture, get_documents_fixture,
        },
        utils::generate_random_identifier_struct,
    },
    validation::ValidationResult, state_transition::StateTransitionLike,
};

struct TestData {
    owner_id: Identifier,
    data_contract: DataContract,
    documents: Vec<Document>,
    document_transitions: Vec<DocumentTransition>,
    state_transition: DocumentsBatchTransition,
    state_repository_mock: MockStateRepositoryLike,
}

fn init() {
    let _ = env_logger::builder()
        .filter_level(log::LevelFilter::Trace)
        .try_init();
}

fn setup_test() -> TestData {
    init();
    let owner_id = generate_random_identifier_struct();
    let data_contract = get_data_contract_fixture(Some(owner_id));
    let documents = get_documents_fixture(data_contract.clone()).unwrap();

    let document_transitions =
        get_document_transitions_fixture([(Action::Create, documents.clone())]);
    let raw_document_transitions: Vec<JsonValue> = document_transitions
        .iter()
        .map(|dt| dt.to_object().unwrap())
        .collect();
    let owner_id_bytes = owner_id.to_buffer();
    let state_transition = DocumentsBatchTransition::from_raw_object(
        json!({
            "ownerId" : owner_id_bytes,
            "transitions" : raw_document_transitions,
        }),
        vec![data_contract.clone()],
    )
    .expect("documents batch state transition should be created");

    let mut state_repository_mock = MockStateRepositoryLike::default();
    let data_contract_to_return = data_contract.clone();
    state_repository_mock
        .expect_fetch_data_contract()
        .returning(move |_, _| Ok(Some(data_contract_to_return.clone())));

    state_repository_mock
<<<<<<< HEAD
        .expect_fetch_latest_platform_block_time()
        .returning(|| Ok(Utc::now().timestamp() as u64));
=======
        .expect_fetch_latest_platform_block_header()
        .returning(|| {
            Ok(consensus::serialize(&new_block_header(Some(
                Utc::now().timestamp() as u32,
            ))))
        });
>>>>>>> 53884c4b

    TestData {
        owner_id,
        data_contract,
        document_transitions,
        documents,
        state_transition,
        state_repository_mock,
    }
}

fn get_state_error(result: &ValidationResult<()>, error_number: usize) -> &StateError {
    match result
        .errors
        .get(error_number)
        .expect("error should be found")
    {
        ConsensusError::StateError(state_error) => state_error,
        _ => panic!(
            "error '{:?}' isn't a basic error",
            result.errors[error_number]
        ),
    }
}

fn set_updated_at(dt: &mut DocumentTransition, ts: Option<i64>) {
    match dt {
        DocumentTransition::Create(ref mut t) => t.updated_at = ts,
        DocumentTransition::Replace(ref mut t) => t.updated_at = ts,
        DocumentTransition::Delete(ref mut _t) => {}
    }
}

fn set_created_at(dt: &mut DocumentTransition, ts: Option<i64>) {
    match dt {
        DocumentTransition::Create(ref mut t) => t.created_at = ts,
        DocumentTransition::Replace(ref mut _t) => {}
        DocumentTransition::Delete(ref mut _t) => {}
    }
}
#[tokio::test]
async fn should_throw_error_if_data_contract_was_not_found() {
    let TestData {
        data_contract,
        owner_id,
        document_transitions,
        ..
    } = setup_test();
    let mut state_repository_mock = MockStateRepositoryLike::default();
    state_repository_mock
        .expect_fetch_data_contract()
        .returning(|_, _| Ok(None));

    let error = validate_document_transitions(
        &state_repository_mock,
        &data_contract.id,
        &owner_id,
        document_transitions,
        &Default::default(),
    )
    .await
    .expect_err("protocol error expected");

    assert!(matches!(
        error,
        ProtocolError::DataContractNotPresentError { data_contract_id } if
        data_contract_id == data_contract.id
    ));
}

#[tokio::test]
async fn should_return_invalid_result_if_document_transition_with_action_delete_is_not_present() {
    let TestData {
        data_contract,
        owner_id,
        documents,
        mut state_repository_mock,
        ..
    } = setup_test();
    let document_transitions = get_document_transitions_fixture([
        (Action::Create, vec![]),
        (Action::Delete, vec![documents[0].clone()]),
    ]);
    let transition_id = document_transitions[0].base().id;

    let owner_id_bytes = owner_id.to_buffer();
    let raw_document_transitions: Vec<JsonValue> = document_transitions
        .into_iter()
        .map(|dt| dt.to_object().unwrap())
        .collect();

    let state_transition = DocumentsBatchTransition::from_raw_object(
        json!({
            "ownerId" : owner_id_bytes,
            "transitions": raw_document_transitions}),
        vec![data_contract.clone()],
    )
    .expect("documents batch state transition should be created");

    state_repository_mock
        .expect_fetch_documents()
        .returning(move |_, _, _, _| Ok(vec![]));

    let validation_result =
        validate_document_batch_transition_state(&state_repository_mock, &state_transition)
            .await
            .expect("validation result should be returned");

    let state_error = get_state_error(&validation_result, 0);
    assert_eq!(4005, state_error.get_code());
    assert!(matches!(
        state_error,
        StateError::DocumentNotFoundError { document_id } if document_id == &transition_id
    ));
}

#[tokio::test]
async fn should_return_invalid_result_if_document_transition_with_action_replace_has_wrong_revision(
) {
    let TestData {
        data_contract,
        owner_id,
        mut documents,
        mut state_repository_mock,
        ..
    } = setup_test();
    let mut replace_document =
        Document::from_raw_document(documents[0].to_object().unwrap(), data_contract.clone())
            .expect("document should be created");
    replace_document.revision = 3;

    documents[0].created_at = replace_document.created_at;

    let document_transitions = get_document_transitions_fixture([
        (Action::Create, vec![]),
        (Action::Replace, vec![replace_document]),
    ]);
    let transition_id = document_transitions[0].base().id;

    let raw_document_transitions: Vec<JsonValue> = document_transitions
        .into_iter()
        .map(|dt| dt.to_object().unwrap())
        .collect();

    let state_transition = DocumentsBatchTransition::from_raw_object(
        json!({
            "ownerId" : owner_id.to_buffer(),
            "contractId" : data_contract.id.to_buffer(),
            "transitions": raw_document_transitions}),
        vec![data_contract.clone()],
    )
    .expect("documents batch state transition should be created");

    state_repository_mock
        .expect_fetch_documents()
        .returning(move |_, _, _, _| Ok(vec![documents[0].clone()]));

    let validation_result =
        validate_document_batch_transition_state(&state_repository_mock, &state_transition)
            .await
            .expect("validation result should be returned");
    let state_error = get_state_error(&validation_result, 0);

    assert_eq!(4010, state_error.get_code());
    assert!(matches!(
        state_error,
        StateError::InvalidDocumentRevisionError { document_id, current_revision }  if  {
            document_id == &transition_id &&
            current_revision == &1
        }
    ));
}

#[tokio::test]
async fn should_return_invalid_result_if_document_transition_with_action_replace_has_mismatch_of_owner_id(
) {
    let TestData {
        data_contract,
        owner_id,
        documents,
        mut state_repository_mock,
        ..
    } = setup_test();
    let mut replace_document =
        Document::from_raw_document(documents[0].to_object().unwrap(), data_contract.clone())
            .expect("document should be created");
    replace_document.revision = 1;

    let mut fetched_document =
        Document::from_raw_document(documents[0].to_object().unwrap(), data_contract.clone())
            .expect("document should be created");
    let another_owner_id = generate_random_identifier_struct();
    fetched_document.owner_id = another_owner_id;

    let document_transitions = get_document_transitions_fixture([
        (Action::Create, vec![]),
        (Action::Replace, vec![replace_document]),
    ]);
    let transition_id = document_transitions[0].base().id;

    let raw_document_transitions: Vec<JsonValue> = document_transitions
        .into_iter()
        .map(|dt| dt.to_object().unwrap())
        .collect();

    let state_transition = DocumentsBatchTransition::from_raw_object(
        json!({
            "ownerId" : owner_id.to_buffer(),
            "contractId" : data_contract.id.to_buffer(),
            "transitions": raw_document_transitions}),
        vec![data_contract.clone()],
    )
    .expect("documents batch state transition should be created");

    state_repository_mock
        .expect_fetch_documents()
        .returning(move |_, _, _, _| Ok(vec![fetched_document.clone()]));

    let validation_result =
        validate_document_batch_transition_state(&state_repository_mock, &state_transition)
            .await
            .expect("validation result should be returned");
    let state_error = get_state_error(&validation_result, 0);
    assert_eq!(4006, state_error.get_code());
    assert!(matches!(
        state_error,
        StateError::DocumentOwnerIdMismatchError { document_id, document_owner_id, existing_document_owner_id } if  {
            document_id == &transition_id &&
            existing_document_owner_id == &another_owner_id &&
            document_owner_id ==  &owner_id

        }
    ));
}

#[tokio::test]
#[ignore = "the action is correct. It uses enums"]
async fn should_throw_an_error_if_document_transition_has_invalid_actions() {
    unimplemented!()
}

#[tokio::test]
#[ignore = "unable to mock unique indices validator"]
async fn should_return_invalid_result_if_there_are_duplicate_document_transitions_according_to_unique_indices(
) {
    unimplemented!()
}

#[tokio::test]
async fn should_return_invalid_result_if_timestamps_mismatch() {
    let TestData {
        data_contract,
        owner_id,
        documents,
        mut state_repository_mock,
        ..
    } = setup_test();

    let document_transitions =
        get_document_transitions_fixture([(Action::Create, vec![documents[0].clone()])]);
    let transition_id = document_transitions[0].base().id;
    let raw_document_transitions: Vec<JsonValue> = document_transitions
        .into_iter()
        .map(|dt| dt.to_object().unwrap())
        .collect();
    let mut state_transition = DocumentsBatchTransition::from_raw_object(
        json!({
            "ownerId" : owner_id.to_buffer(),
            "contractId" : data_contract.id.to_buffer(),
            "transitions": raw_document_transitions}),
        vec![data_contract.clone()],
    )
    .expect("documents batch state transition should be created");

    let now_ts = Utc::now().timestamp_millis();
    state_transition
        .transitions
        .iter_mut()
        .for_each(|t| set_updated_at(t, Some(now_ts)));

    state_repository_mock
        .expect_fetch_documents()
        .returning(move |_, _, _, _| Ok(vec![]));

    let validation_result =
        validate_document_batch_transition_state(&state_repository_mock, &state_transition)
            .await
            .expect("validation result should be returned");

    let state_error = get_state_error(&validation_result, 0);
    assert_eq!(4007, state_error.get_code());
    assert!(matches!(
        state_error,
        StateError::DocumentTimestampsMismatchError { document_id }  if  {
            document_id == &transition_id
        }
    ));
}

#[tokio::test]
async fn should_return_invalid_result_if_crated_at_has_violated_time_window() {
    let TestData {
        data_contract,
        owner_id,
        documents,
        mut state_repository_mock,
        ..
    } = setup_test();

    let document_transitions =
        get_document_transitions_fixture([(Action::Create, vec![documents[0].clone()])]);
    let transition_id = document_transitions[0].base().id;
    let raw_document_transitions: Vec<JsonValue> = document_transitions
        .into_iter()
        .map(|dt| dt.to_object().unwrap())
        .collect();
    let mut state_transition = DocumentsBatchTransition::from_raw_object(
        json!({
            "ownerId" : owner_id.to_buffer(),
            "contractId" : data_contract.id.to_buffer(),
            "transitions": raw_document_transitions}),
        vec![data_contract.clone()],
    )
    .expect("documents batch state transition should be created");

    let now_ts_minus_6_mins =
        Utc::now().timestamp_millis() - Duration::from_secs(60 * 6).as_millis() as i64;
    state_transition
        .transitions
        .iter_mut()
        .for_each(|t| set_created_at(t, Some(now_ts_minus_6_mins)));

    state_repository_mock
        .expect_fetch_documents()
        .returning(move |_, _, _, _| Ok(vec![]));

    let validation_result =
        validate_document_batch_transition_state(&state_repository_mock, &state_transition)
            .await
            .expect("validation result should be returned");

    let state_error = get_state_error(&validation_result, 0);
    assert_eq!(4008, state_error.get_code());
    assert!(matches!(
        state_error,
        StateError::DocumentTimestampWindowViolationError { timestamp_name, document_id, .. }   if  {
            document_id == &transition_id &&
            timestamp_name == "createdAt"
        }
    ));
}

#[tokio::test]
async fn should_not_validate_time_in_block_window_on_dry_run() {
    let TestData {
        data_contract,
        owner_id,
        documents,
        mut state_repository_mock,
        ..
    } = setup_test();

    let document_transitions =
        get_document_transitions_fixture([(Action::Create, vec![documents[0].clone()])]);
    let raw_document_transitions: Vec<JsonValue> = document_transitions
        .into_iter()
        .map(|dt| dt.to_object().unwrap())
        .collect();
    let mut state_transition = DocumentsBatchTransition::from_raw_object(
        json!({
            "ownerId" : owner_id.to_buffer(),
            "contractId" : data_contract.id.to_buffer(),
            "transitions": raw_document_transitions}),
        vec![data_contract.clone()],
    )
    .expect("documents batch state transition should be created");

    state_transition.get_execution_context().enable_dry_run();
    let now_ts_minus_6_mins =
        Utc::now().timestamp_millis() - Duration::from_secs(60 * 6).as_millis() as i64;
    state_transition
        .transitions
        .iter_mut()
        .for_each(|t| set_created_at(t, Some(now_ts_minus_6_mins)));

    state_repository_mock
        .expect_fetch_documents()
        .returning(move |_, _, _, _| Ok(vec![]));

    let result =
        validate_document_batch_transition_state(&state_repository_mock, &state_transition)
            .await
            .expect("validation result should be returned");

    assert!(result.is_valid());
}

#[tokio::test]
async fn should_return_invalid_result_if_updated_at_has_violated_time_window() {
    let TestData {
        data_contract,
        owner_id,
        documents,
        mut state_repository_mock,
        ..
    } = setup_test();

    let document_transitions =
        get_document_transitions_fixture([(Action::Create, vec![documents[1].clone()])]);
    let transition_id = document_transitions[0].base().id;
    let raw_document_transitions: Vec<JsonValue> = document_transitions
        .into_iter()
        .map(|dt| dt.to_object().unwrap())
        .collect();
    let mut state_transition = DocumentsBatchTransition::from_raw_object(
        json!({
            "ownerId" : owner_id.to_buffer(),
            "contractId" : data_contract.id.to_buffer(),
            "transitions": raw_document_transitions}),
        vec![data_contract.clone()],
    )
    .expect("documents batch state transition should be created");

    let now_ts_minus_6_mins =
        Utc::now().timestamp_millis() - Duration::from_secs(60 * 6).as_millis() as i64;
    state_transition.transitions.iter_mut().for_each(|t| {
        set_updated_at(t, Some(now_ts_minus_6_mins));
        set_created_at(t, None);
    });

    state_repository_mock
        .expect_fetch_documents()
        .returning(move |_, _, _, _| Ok(vec![]));

    let validation_result =
        validate_document_batch_transition_state(&state_repository_mock, &state_transition)
            .await
            .expect("validation result should be returned");

    let state_error = get_state_error(&validation_result, 0);
    assert_eq!(4008, state_error.get_code());
    assert!(matches!(
        state_error,
        StateError::DocumentTimestampWindowViolationError { timestamp_name, document_id, .. }   if  {
            document_id == &transition_id &&
            timestamp_name == "updatedAt"
        }
    ));
}

#[tokio::test]
async fn should_return_valid_result_if_document_transitions_are_valid() {
    let TestData {
        data_contract,
        owner_id,
        documents,
        mut state_repository_mock,
        ..
    } = setup_test();
    let mut fetched_document_1 =
        Document::from_raw_document(documents[1].to_object().unwrap(), data_contract.clone())
            .unwrap();
    let mut fetched_document_2 =
        Document::from_raw_document(documents[2].to_object().unwrap(), data_contract.clone())
            .unwrap();
    fetched_document_1.revision = 1;
    fetched_document_2.revision = 1;
    fetched_document_1.owner_id = owner_id;
    fetched_document_2.owner_id = owner_id;

    state_repository_mock
        .expect_fetch_documents()
        .returning(move |_, _, _, _| {
            Ok(vec![fetched_document_1.clone(), fetched_document_2.clone()])
        });
    let document_transitions = get_document_transitions_fixture([
        (Action::Create, vec![]),
        (Action::Replace, vec![documents[1].clone()]),
        (Action::Delete, vec![documents[2].clone()]),
    ]);
    let raw_document_transitions: Vec<JsonValue> = document_transitions
        .into_iter()
        .map(|dt| dt.to_object().unwrap())
        .collect();
    let state_transition = DocumentsBatchTransition::from_raw_object(
        json!({
            "ownerId" : owner_id.to_buffer(),
            "contractId" : data_contract.id.to_buffer(),
            "transitions": raw_document_transitions}),
        vec![data_contract.clone()],
    )
    .expect("documents batch state transition should be created");

    let validation_result =
        validate_document_batch_transition_state(&state_repository_mock, &state_transition)
            .await
            .expect("validation result should be returned");
    assert!(validation_result.is_valid());
}<|MERGE_RESOLUTION|>--- conflicted
+++ resolved
@@ -1,10 +1,6 @@
 use std::time::Duration;
 
 use chrono::Utc;
-<<<<<<< HEAD
-=======
-use dashcore::consensus;
->>>>>>> 53884c4b
 use serde_json::{json, Value as JsonValue};
 
 use crate::{
@@ -73,17 +69,8 @@
         .returning(move |_, _| Ok(Some(data_contract_to_return.clone())));
 
     state_repository_mock
-<<<<<<< HEAD
         .expect_fetch_latest_platform_block_time()
         .returning(|| Ok(Utc::now().timestamp() as u64));
-=======
-        .expect_fetch_latest_platform_block_header()
-        .returning(|| {
-            Ok(consensus::serialize(&new_block_header(Some(
-                Utc::now().timestamp() as u32,
-            ))))
-        });
->>>>>>> 53884c4b
 
     TestData {
         owner_id,
