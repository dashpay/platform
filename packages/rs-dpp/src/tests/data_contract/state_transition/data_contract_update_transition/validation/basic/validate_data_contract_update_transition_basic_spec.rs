--- conflicted
+++ resolved
@@ -20,11 +20,7 @@
         fixtures::{get_data_contract_fixture, get_protocol_version_validator_fixture},
         utils::{get_basic_error_from_result, get_schema_error},
     },
-<<<<<<< HEAD
-=======
-    util::json_value::JsonValueExt,
     validation::AsyncDataValidatorWithContext,
->>>>>>> 2cf72739
     version::{ProtocolVersionValidator, LATEST_VERSION},
 };
 
