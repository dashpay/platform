--- conflicted
+++ resolved
@@ -116,10 +116,6 @@
     let TestData {
         protocol_version_validator,
         validate_public_keys_mock,
-<<<<<<< HEAD
-
-=======
->>>>>>> 909e9d7f
         mut raw_state_transition,
         ..
     } = setup_test();
