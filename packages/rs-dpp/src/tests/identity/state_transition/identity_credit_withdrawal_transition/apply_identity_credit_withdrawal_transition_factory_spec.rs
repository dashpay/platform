--- conflicted
+++ resolved
@@ -23,6 +23,17 @@
         let state_transition = IdentityCreditWithdrawalTransition::default();
 
         let mut state_repository = MockStateRepositoryLike::default();
+
+        let state_transition = IdentityCreditWithdrawalTransition {
+            amount: 10,
+            ..Default::default()
+        };
+
+        let IdentityCreditWithdrawalTransition {
+            identity_id,
+            amount,
+            ..
+        } = state_transition.clone();
 
         state_repository
             .expect_fetch_data_contract()
@@ -51,17 +62,6 @@
         state_transition.amount = 10;
 
         let mut state_repository = MockStateRepositoryLike::default();
-
-        let state_transition = IdentityCreditWithdrawalTransition {
-            amount: 10,
-            ..Default::default()
-        };
-
-        let IdentityCreditWithdrawalTransition {
-            identity_id,
-            amount,
-            ..
-        } = state_transition.clone();
 
         state_repository
             .expect_fetch_documents::<Document>()
@@ -112,11 +112,7 @@
 
         let applier = ApplyIdentityCreditWithdrawalTransition::new(state_repository);
 
-<<<<<<< HEAD
-        match applier
-=======
         let result = applier
->>>>>>> 4b258c05
             .apply_identity_credit_withdrawal_transition(&state_transition)
             .await;
 
