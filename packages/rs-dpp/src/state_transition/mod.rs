--- conflicted
+++ resolved
@@ -36,11 +36,7 @@
 pub mod fee;
 pub mod state_transition_execution_context;
 
-<<<<<<< HEAD
-=======
 pub mod apply_state_transition;
-mod example;
->>>>>>> 575934f3
 mod serialization;
 mod state_transition_action;
 
