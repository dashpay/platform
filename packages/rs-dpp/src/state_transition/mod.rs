--- conflicted
+++ resolved
@@ -162,13 +162,12 @@
         call_method!(self, set_execution_context, execution_context)
     }
 
-<<<<<<< HEAD
     fn set_signature_bytes(&mut self, signature: Vec<u8>) {
         call_method!(self, set_signature_bytes, signature)
-=======
+    }
+
     fn get_modified_data_ids(&self) -> Vec<crate::prelude::Identifier> {
         call_method!(self, get_modified_data_ids)
->>>>>>> 2cf72739
     }
 }
 
