--- conflicted
+++ resolved
@@ -4,11 +4,7 @@
 use crate::consensus::basic::state_transition::InvalidStateTransitionTypeError;
 use crate::data_contract::errors::IdentityNotPresentError;
 use crate::state_transition::fee::calculate_state_transition_fee_factory::calculate_state_transition_fee;
-<<<<<<< HEAD
-use crate::state_transition::fee::FeeResult;
-=======
 use crate::state_transition::fee::{Credits, FeeResult};
->>>>>>> a63646f6
 use crate::state_transition::StateTransitionType;
 use crate::{
     consensus::fee::FeeError,
@@ -57,13 +53,9 @@
         let mut result = SimpleValidationResult::default();
 
         let execution_context = state_transition.get_execution_context();
-<<<<<<< HEAD
-        let balance_with_possible_debt: i128 = match state_transition {
-=======
         let required_fee = calculate_state_transition_fee_fn(state_transition);
 
         let balance = match state_transition {
->>>>>>> a63646f6
             StateTransition::IdentityCreate(st) => {
                 let output = self
                     .asset_lock_transition_output_fetcher
@@ -75,7 +67,7 @@
                             st.get_asset_lock_proof()
                         )
                     })?;
-                convert_satoshi_to_credits(output.value) as i128
+                convert_satoshi_to_credits(output.value)
             }
             StateTransition::IdentityTopUp(st) => {
                 let output = self
@@ -90,15 +82,6 @@
                     })?;
                 let balance = convert_satoshi_to_credits(output.value);
                 let identity_id = st.get_owner_id();
-<<<<<<< HEAD
-                let identity_balance = self
-                    .state_repository
-                    .fetch_identity_balance_with_debt(identity_id, Some(execution_context))
-                    .await?
-                    .context(format!(
-                        "balance for given identity {identity_id} not found"
-                    ))?;
-=======
                 let identity_balance: i64 = self
                     .state_repository
                     .fetch_identity_balance_with_debt(identity_id, Some(execution_context))
@@ -108,17 +91,11 @@
                             *identity_id,
                         ))
                     })?;
->>>>>>> a63646f6
 
                 if execution_context.is_dry_run() {
                     return Ok(result);
                 }
 
-<<<<<<< HEAD
-                // TODO fixme: remove i128. what if identity_balance is negative and absolute value is
-                // TODO greater than  balance (which is u64)
-                balance as i128 + identity_balance as i128
-=======
                 if identity_balance.is_negative() && identity_balance.unsigned_abs() > balance {
                     result.add_error(FeeError::BalanceIsNotEnoughError {
                         balance: 0,
@@ -132,28 +109,27 @@
                 } else {
                     balance + identity_balance as Credits
                 }
->>>>>>> a63646f6
             }
             StateTransition::DataContractCreate(st) => {
                 let balance = self.get_identity_owner_balance(st).await?;
                 if execution_context.is_dry_run() {
                     return Ok(result);
                 }
-                balance as i128
+                balance
             }
             StateTransition::DataContractUpdate(st) => {
                 let balance = self.get_identity_owner_balance(st).await?;
                 if execution_context.is_dry_run() {
                     return Ok(result);
                 }
-                balance as i128
+                balance
             }
             StateTransition::DocumentsBatch(st) => {
                 let balance = self.get_identity_owner_balance(st).await?;
                 if execution_context.is_dry_run() {
                     return Ok(result);
                 }
-                balance as i128
+                balance
             }
 
             StateTransition::IdentityUpdate(st) => {
@@ -161,7 +137,7 @@
                 if execution_context.is_dry_run() {
                     return Ok(result);
                 }
-                balance as i128
+                balance
             }
             StateTransition::IdentityCreditWithdrawal(_) => {
                 return Err(ProtocolError::InvalidStateTransitionTypeError(
@@ -176,21 +152,11 @@
             return Ok(result);
         }
 
-<<<<<<< HEAD
-        let fee = calculate_state_transition_fee_fn(state_transition);
-
-        // ? make sure Fee cannot be negative and refunds are handled differently
-        if (balance_with_possible_debt) < fee.desired_amount as i128 {
-            result.add_error(FeeError::BalanceIsNotEnoughError {
-                balance: balance_with_possible_debt as u64,
-                fee: fee.desired_amount,
-=======
         // ? make sure Fee cannot be negative and refunds are handled differently
         if balance < required_fee.desired_amount {
             result.add_error(FeeError::BalanceIsNotEnoughError {
                 balance,
                 fee: required_fee.desired_amount,
->>>>>>> a63646f6
             })
         }
 
@@ -231,12 +197,6 @@
     use crate::identity::RATIO;
     use crate::state_transition::fee::{Credits, FeeResult};
     use crate::state_transition::StateTransition;
-<<<<<<< HEAD
-    use crate::tests::fixtures::{
-        identity_create_transition_fixture, identity_topup_transition_fixture,
-    };
-=======
->>>>>>> a63646f6
     use crate::ProtocolError;
     use crate::{
         consensus::fee::FeeError,
