use anyhow::Context;
use std::convert::TryInto;

use crate::consensus::basic::state_transition::InvalidStateTransitionTypeError;
use crate::data_contract::errors::IdentityNotPresentError;
use crate::state_transition::fee::calculate_state_transition_fee_factory::calculate_state_transition_fee;
use crate::state_transition::fee::FeeResult;
use crate::state_transition::StateTransitionType;
use crate::{
    consensus::fee::FeeError,
    identity::{
        convert_satoshi_to_credits,
        state_transition::asset_lock_proof::AssetLockTransactionOutputFetcher,
    },
    state_repository::StateRepositoryLike,
    state_transition::{StateTransition, StateTransitionIdentitySigned, StateTransitionLike},
    validation::SimpleValidationResult,
    ProtocolError,
};
use std::sync::Arc;

pub struct StateTransitionFeeValidator<SR: StateRepositoryLike> {
    state_repository: Arc<SR>,
    asset_lock_transition_output_fetcher: AssetLockTransactionOutputFetcher<SR>,
}

impl<SR> StateTransitionFeeValidator<SR>
where
    SR: StateRepositoryLike,
{
    pub fn new(state_repository: Arc<SR>) -> Self {
        let asset_lock_transition_output_fetcher =
            AssetLockTransactionOutputFetcher::new(state_repository.clone());
        StateTransitionFeeValidator {
            state_repository,
            asset_lock_transition_output_fetcher,
        }
    }

    pub async fn validate(
        &self,
        state_transition: &StateTransition,
    ) -> Result<SimpleValidationResult, ProtocolError> {
        self.validate_with_custom_calculator(state_transition, calculate_state_transition_fee)
            .await
    }

    async fn validate_with_custom_calculator(
        &self,
        state_transition: &StateTransition,
        calculate_state_transition_fee_fn: impl Fn(&StateTransition) -> FeeResult,
    ) -> Result<SimpleValidationResult, ProtocolError> {
        let mut result = SimpleValidationResult::default();

        let execution_context = state_transition.get_execution_context();
        let balance_with_possible_debt: i128 = match state_transition {
            StateTransition::IdentityCreate(st) => {
                let output = self
                    .asset_lock_transition_output_fetcher
                    .fetch(st.get_asset_lock_proof(), execution_context)
                    .await
                    .with_context(|| {
                        format!(
                            "unable to fetch asset lock transition output for: {:?}",
                            st.get_asset_lock_proof()
                        )
                    })?;
                convert_satoshi_to_credits(output.value) as i128
            }
            StateTransition::IdentityTopUp(st) => {
                let output = self
                    .asset_lock_transition_output_fetcher
                    .fetch(st.get_asset_lock_proof(), execution_context)
                    .await
                    .with_context(|| {
                        format!(
                            "unable to fetch asset lock transition output for: {:?}",
                            st.get_asset_lock_proof()
                        )
                    })?;
                let balance = convert_satoshi_to_credits(output.value);
                let identity_id = st.get_owner_id();
                let identity_balance = self
                    .state_repository
                    .fetch_identity_balance_with_debt(identity_id, execution_context)
                    .await?
<<<<<<< HEAD
                    .context(format!(
                        "balance for given identity {identity_id} not found"
                    ))?;
=======
                    .map(TryInto::try_into)
                    .transpose()
                    .map_err(Into::into)?
                    .ok_or_else(|| {
                        ProtocolError::IdentityNotPresentError(IdentityNotPresentError::new(
                            *identity_id,
                        ))
                    })?;
>>>>>>> 80416477

                if execution_context.is_dry_run() {
                    return Ok(result);
                }

                // TODO fixme: remove i128. what if identity_balance is negative and absolute value is
                // TODO greater than  balance (which is u64)
                balance as i128 + identity_balance as i128
            }
            StateTransition::DataContractCreate(st) => {
                let balance = self.get_identity_owner_balance(st).await?;
                if execution_context.is_dry_run() {
                    return Ok(result);
                }
                balance as i128
            }
            StateTransition::DataContractUpdate(st) => {
                let balance = self.get_identity_owner_balance(st).await?;
                if execution_context.is_dry_run() {
                    return Ok(result);
                }
                balance as i128
            }
            StateTransition::DocumentsBatch(st) => {
                let balance = self.get_identity_owner_balance(st).await?;
                if execution_context.is_dry_run() {
                    return Ok(result);
                }
                balance as i128
            }

            StateTransition::IdentityUpdate(st) => {
                let balance = self.get_identity_owner_balance(st).await?;
                if execution_context.is_dry_run() {
                    return Ok(result);
                }
                balance as i128
            }
            StateTransition::IdentityCreditWithdrawal(_) => {
                return Err(ProtocolError::InvalidStateTransitionTypeError(
                    InvalidStateTransitionTypeError::new(
                        StateTransitionType::IdentityCreditWithdrawal as u8,
                    ),
                ));
            }
        };

        if execution_context.is_dry_run() {
            return Ok(result);
        }

        let fee = calculate_state_transition_fee_fn(state_transition);

        // ? make sure Fee cannot be negative and refunds are handled differently
        if (balance_with_possible_debt) < fee.desired_amount as i128 {
            result.add_error(FeeError::BalanceIsNotEnoughError {
                balance: balance_with_possible_debt as u64,
                fee: fee.desired_amount,
            })
        }

        Ok(result)
    }

    async fn get_identity_owner_balance(
        &self,
        st: &impl StateTransitionIdentitySigned,
    ) -> Result<u64, ProtocolError> {
        let identity_id = st.get_owner_id();
        let identity = self
            .state_repository
            .fetch_identity(identity_id, st.get_execution_context())
            .await?
            .map(TryInto::try_into)
            .transpose()
            .map_err(Into::into)?
            .ok_or_else(|| {
                ProtocolError::IdentityNotPresentError(IdentityNotPresentError::new(*identity_id))
            })?;

        Ok(identity.get_balance())
    }
}

#[cfg(test)]
mod test {
    use std::sync::Arc;

    use crate::data_contract::state_transition::data_contract_create_transition::DataContractCreateTransition;
    use crate::identity::state_transition::asset_lock_proof::AssetLockProof;
    use crate::identity::state_transition::identity_create_transition::IdentityCreateTransition;
    use crate::identity::state_transition::identity_topup_transition::IdentityTopUpTransition;
<<<<<<< HEAD
    use crate::identity::RATIO;
    use crate::state_transition::fee::{Credits, FeeResult};
    use crate::state_transition::StateTransition;
    use crate::tests::fixtures::{
        identity_create_transition_fixture_json, identity_topup_transition_fixture_json,
    };
=======
    use crate::state_transition::StateTransitionLike;
    use crate::tests::fixtures::identity_topup_transition_fixture;
>>>>>>> 80416477
    use crate::ProtocolError;
    use crate::{
        consensus::fee::FeeError,
        document::{document_transition::Action, DocumentsBatchTransition},
        identity::state_transition::identity_credit_withdrawal_transition::IdentityCreditWithdrawalTransition,
        state_repository::MockStateRepositoryLike,
        state_transition::{
            fee::operations::{Operation, PreCalculatedOperation},
            state_transition_execution_context::StateTransitionExecutionContext,
        },
        tests::{
            fixtures::{
                get_data_contract_fixture, get_document_transitions_fixture,
                get_documents_fixture_with_owner_id_from_contract, identity_fixture,
            },
            utils::get_fee_error_from_result,
        },
    };

    use super::StateTransitionFeeValidator;

    fn execution_context_with_cost(
        storage_cost: Credits,
        processing_cost: Credits,
    ) -> StateTransitionExecutionContext {
        let ctx = StateTransitionExecutionContext::default();
        // TODO fixme
        ctx.add_operation(Operation::PreCalculated(PreCalculatedOperation::new(
            storage_cost,
            processing_cost,
            vec![],
        )));
        ctx
    }

    macro_rules! get_output_amount_from_identity_transition {
        ($transition:ident) => {
            if let AssetLockProof::Instant(lock_proof) = $transition.get_asset_lock_proof() {
                let satoshis = lock_proof
                    .output()
                    .expect("output must be present in instant lock proof")
                    .value;
                satoshis * RATIO
            } else {
                panic!("identity must have an instant lock proof")
            }
        };
    }

    #[tokio::test]
    async fn data_contract_crate_transition_invalid_result_if_balance_is_not_enough() {
        let mut identity = identity_fixture();
        let mut state_repository_mock = MockStateRepositoryLike::new();

        identity.balance = 1;
        state_repository_mock
            .expect_fetch_identity()
            .returning(move |_, _| Ok(Some(identity.clone())));

        let data_contract = get_data_contract_fixture(None);
        let data_contract_create_transition = DataContractCreateTransition {
            entropy: data_contract.entropy,
            data_contract,
            execution_context: execution_context_with_cost(40, 5),
            ..Default::default()
        };

        let validator = StateTransitionFeeValidator::new(Arc::new(state_repository_mock));
        let result = validator
            .validate(&data_contract_create_transition.into())
            .await
            .expect("the validation result should be returned");

        let fee_error = get_fee_error_from_result(&result, 0);
        assert!(
            matches!(fee_error, FeeError::BalanceIsNotEnoughError { balance, fee } if {
                *balance == 1
            })
        );
    }

    #[tokio::test]
    async fn data_contract_crate_transition_should_return_valid_result() {
        let mut identity = identity_fixture();
        let mut state_repository_mock = MockStateRepositoryLike::new();

        identity.balance = 52;
        state_repository_mock
            .expect_fetch_identity()
            .returning(move |_, _| Ok(Some(identity.clone())));

        let data_contract = get_data_contract_fixture(None);
        let data_contract_create_transition = DataContractCreateTransition {
            entropy: data_contract.entropy,
            data_contract,
            execution_context: execution_context_with_cost(40, 5),
            ..Default::default()
        };

        let validator = StateTransitionFeeValidator::new(Arc::new(state_repository_mock));
        let result = validator
            .validate(&data_contract_create_transition.into())
            .await
            .expect("the validation result should be returned");
        assert!(result.is_valid())
    }

    #[tokio::test]
    async fn documents_batch_transition_invalid_result_if_balance_is_not_enough() {
        let mut identity = identity_fixture();
        let mut state_repository_mock = MockStateRepositoryLike::new();

        identity.balance = 1;
        state_repository_mock
            .expect_fetch_identity()
            .returning(move |_, _| Ok(Some(identity.clone())));

        let data_contract = get_data_contract_fixture(None);
        let documents =
            get_documents_fixture_with_owner_id_from_contract(data_contract.clone()).unwrap();
        let transitions = get_document_transitions_fixture([(Action::Create, documents)]);
        let documents_batch_transition = DocumentsBatchTransition {
            owner_id: data_contract.owner_id,
            transitions,
            execution_context: execution_context_with_cost(40, 5),
            ..Default::default()
        };

        let validator = StateTransitionFeeValidator::new(Arc::new(state_repository_mock));
        let result = validator
            .validate(&documents_batch_transition.into())
            .await
            .expect("the validation result should be returned");

        let fee_error = get_fee_error_from_result(&result, 0);
        assert!(
            matches!(fee_error, FeeError::BalanceIsNotEnoughError { balance, .. } if {
                *balance == 1
            })
        );
    }

    #[tokio::test]
    async fn documents_batch_transition_should_return_valid_result() {
        let mut identity = identity_fixture();
        let mut state_repository_mock = MockStateRepositoryLike::new();

        identity.balance = 90;
        state_repository_mock
            .expect_fetch_identity()
            .returning(move |_, _| Ok(Some(identity.clone())));

        let data_contract = get_data_contract_fixture(None);
        let documents =
            get_documents_fixture_with_owner_id_from_contract(data_contract.clone()).unwrap();
        let transitions = get_document_transitions_fixture([(Action::Create, documents)]);
        let documents_batch_transition = DocumentsBatchTransition {
            owner_id: data_contract.owner_id,
            transitions,
            execution_context: execution_context_with_cost(40, 5),
            ..Default::default()
        };

        let validator = StateTransitionFeeValidator::new(Arc::new(state_repository_mock));
        let result = validator
            .validate(&documents_batch_transition.into())
            .await
            .expect("the validation result should be returned");
        assert!(result.is_valid());
    }

    #[tokio::test]
    async fn documents_batch_transition_should_not_increase_balance_on_dry_run() {
        let mut identity = identity_fixture();
        let mut state_repository_mock = MockStateRepositoryLike::new();

        identity.balance = 1;
        state_repository_mock
            .expect_fetch_identity()
            .returning(move |_, _| Ok(Some(identity.clone())));

        let data_contract = get_data_contract_fixture(None);
        let documents =
            get_documents_fixture_with_owner_id_from_contract(data_contract.clone()).unwrap();
        let transitions = get_document_transitions_fixture([(Action::Create, documents)]);
        let execution_context = execution_context_with_cost(40, 5);
        execution_context.enable_dry_run();

        let documents_batch_transition = DocumentsBatchTransition {
            owner_id: data_contract.owner_id,
            transitions,
            execution_context,
            ..Default::default()
        };

        let validator = StateTransitionFeeValidator::new(Arc::new(state_repository_mock));
        let result = validator
            .validate(&documents_batch_transition.into())
            .await
            .expect("the validation result should be returned");
        assert!(result.is_valid());
    }

    #[tokio::test]
    async fn identity_create_transition_should_return_invalid_result_if_asset_lock_output_amount_is_not_enough(
    ) {
        let identity_create_transition =
            IdentityCreateTransition::new(identity_create_transition_fixture_json(None)).unwrap();
        let output_amount = get_output_amount_from_identity_transition!(identity_create_transition);
        let state_repository_mock = MockStateRepositoryLike::new();
        let calculate_state_transition_fee_mock = |_: &StateTransition| FeeResult {
            desired_amount: output_amount + 1,
            ..Default::default()
        };

        let validator = StateTransitionFeeValidator::new(Arc::new(state_repository_mock));
        let result = validator
            .validate_with_custom_calculator(
                &identity_create_transition.into(),
                calculate_state_transition_fee_mock,
            )
            .await
            .expect("the validation result should be returned");
        let fee_error = get_fee_error_from_result(&result, 0);

        assert!(
            matches!(fee_error, FeeError::BalanceIsNotEnoughError { balance, .. } if {
                *balance == output_amount
            })
        );
    }

    #[tokio::test]
    async fn identity_create_transition_should_return_valid_result() {
        let identity_create_transition =
            IdentityCreateTransition::new(identity_create_transition_fixture_json(None)).unwrap();
        let output_amount = get_output_amount_from_identity_transition!(identity_create_transition);
        let state_repository_mock = MockStateRepositoryLike::new();
        let calculate_state_transition_fee_mock = |_: &StateTransition| FeeResult {
            desired_amount: output_amount,
            ..Default::default()
        };
        let validator = StateTransitionFeeValidator::new(Arc::new(state_repository_mock));
        let result = validator
            .validate_with_custom_calculator(
                &identity_create_transition.into(),
                calculate_state_transition_fee_mock,
            )
            .await
            .expect("the validation result should be returned");
        assert!(result.is_valid())
    }

    #[tokio::test]
    async fn identity_top_up_transition_should_return_invalid_result_if_balance_is_not_enough() {
        let mut state_repository_mock = MockStateRepositoryLike::new();
        state_repository_mock
            .expect_fetch_identity_balance_with_debt()
            .returning(move |_, _| Ok(Some(1)));

<<<<<<< HEAD
        let identity_topup_transition =
            IdentityTopUpTransition::new(identity_topup_transition_fixture_json(None)).unwrap();
        let output_amount = get_output_amount_from_identity_transition!(identity_topup_transition);

        let calculate_state_transition_fee_mock = |_: &StateTransition| FeeResult {
            desired_amount: output_amount + 2,
            ..Default::default()
        };
=======
        let mut identity_topup_transition =
            IdentityTopUpTransition::new(identity_topup_transition_fixture(None)).unwrap();
        identity_topup_transition.set_execution_context(execution_context_with_cost(45000000, 5));
>>>>>>> 80416477

        let validator = StateTransitionFeeValidator::new(Arc::new(state_repository_mock));
        let result = validator
            .validate_with_custom_calculator(
                &identity_topup_transition.into(),
                calculate_state_transition_fee_mock,
            )
            .await
            .expect("the validation result should be returned");

        let fee_error = get_fee_error_from_result(&result, 0);
        assert!(
            matches!(fee_error, FeeError::BalanceIsNotEnoughError { balance, .. } if {
                *balance == output_amount + 1
            })
        );
    }

    #[tokio::test]
    async fn identity_top_up_transition_should_return_valid_result() {
        let mut state_repository_mock = MockStateRepositoryLike::new();
        state_repository_mock
            .expect_fetch_identity_balance_with_debt()
            .returning(move |_, _| Ok(Some(41)));

        let identity_topup_transition =
            IdentityTopUpTransition::new(identity_topup_transition_fixture_json(None)).unwrap();
        let output_amount = get_output_amount_from_identity_transition!(identity_topup_transition);

        let calculation_mock = |_: &StateTransition| FeeResult {
            desired_amount: output_amount - 1,
            ..Default::default()
        };

        let validator = StateTransitionFeeValidator::new(Arc::new(state_repository_mock));
        let result = validator
            .validate_with_custom_calculator(&identity_topup_transition.into(), calculation_mock)
            .await
            .expect("the validation result should be returned");

        assert!(result.is_valid())
    }

    #[tokio::test]
    async fn should_return_invalid_state_transition_type() {
        let transition = IdentityCreditWithdrawalTransition::default();
        let state_repository_mock = MockStateRepositoryLike::new();
        let validator = StateTransitionFeeValidator::new(Arc::new(state_repository_mock));

        let result = validator
            .validate(&transition.into())
            .await
            .expect_err("error should be returned");

        match result {
            ProtocolError::InvalidStateTransitionTypeError(err) => {
                assert_eq!(err.transition_type(), 6);
            }
            _ => panic!("expected InvalidStateTransitionTypeError, got {}", result),
        }
    }
}<|MERGE_RESOLUTION|>--- conflicted
+++ resolved
@@ -84,11 +84,6 @@
                     .state_repository
                     .fetch_identity_balance_with_debt(identity_id, execution_context)
                     .await?
-<<<<<<< HEAD
-                    .context(format!(
-                        "balance for given identity {identity_id} not found"
-                    ))?;
-=======
                     .map(TryInto::try_into)
                     .transpose()
                     .map_err(Into::into)?
@@ -97,7 +92,6 @@
                             *identity_id,
                         ))
                     })?;
->>>>>>> 80416477
 
                 if execution_context.is_dry_run() {
                     return Ok(result);
@@ -190,17 +184,12 @@
     use crate::identity::state_transition::asset_lock_proof::AssetLockProof;
     use crate::identity::state_transition::identity_create_transition::IdentityCreateTransition;
     use crate::identity::state_transition::identity_topup_transition::IdentityTopUpTransition;
-<<<<<<< HEAD
     use crate::identity::RATIO;
     use crate::state_transition::fee::{Credits, FeeResult};
     use crate::state_transition::StateTransition;
     use crate::tests::fixtures::{
         identity_create_transition_fixture_json, identity_topup_transition_fixture_json,
     };
-=======
-    use crate::state_transition::StateTransitionLike;
-    use crate::tests::fixtures::identity_topup_transition_fixture;
->>>>>>> 80416477
     use crate::ProtocolError;
     use crate::{
         consensus::fee::FeeError,
@@ -461,7 +450,6 @@
             .expect_fetch_identity_balance_with_debt()
             .returning(move |_, _| Ok(Some(1)));
 
-<<<<<<< HEAD
         let identity_topup_transition =
             IdentityTopUpTransition::new(identity_topup_transition_fixture_json(None)).unwrap();
         let output_amount = get_output_amount_from_identity_transition!(identity_topup_transition);
@@ -470,11 +458,6 @@
             desired_amount: output_amount + 2,
             ..Default::default()
         };
-=======
-        let mut identity_topup_transition =
-            IdentityTopUpTransition::new(identity_topup_transition_fixture(None)).unwrap();
-        identity_topup_transition.set_execution_context(execution_context_with_cost(45000000, 5));
->>>>>>> 80416477
 
         let validator = StateTransitionFeeValidator::new(Arc::new(state_repository_mock));
         let result = validator
