--- conflicted
+++ resolved
@@ -6,12 +6,6 @@
 use crate::{
     consensus::basic::BasicError,
     state_repository::StateRepositoryLike,
-<<<<<<< HEAD
-    state_transition::{create_state_transition, StateTransitionConvert, StateTransitionType},
-    util::json_value::JsonValueExt,
-    validation::{SimpleValidationResult, ValidationResult},
-    ProtocolError, data_contract::state_transition::data_contract_update_transition::validation::basic::DataContractUpdateTransitionBasicValidator,
-=======
     state_transition::{
         create_state_transition,
         state_transition_execution_context::StateTransitionExecutionContext,
@@ -19,26 +13,10 @@
     },
     validation::{AsyncDataValidatorWithContext, SimpleValidationResult},
     ProtocolError,
->>>>>>> 2392d052
 };
 
 use super::validate_state_transition_by_type::ValidatorByStateTransitionType;
 
-<<<<<<< HEAD
-pub struct StateTransitionBasicValidator<KV, SV, SR: StateRepositoryLike> {
-    data_contract_create_validator: ValidateIdentityUpdateTransitionBasic<KV, SV>,
-    data_contract_update_validator: DataContractUpdateTransitionBasicValidator<SR>,
-}
-
-impl<KV, SV, SR> StateTransitionBasicValidator<KV, SV, SR> where SR: StateRepositoryLike {
-    pub fn new(
-        data_contract_create_validator: ValidateIdentityUpdateTransitionBasic<KV, SV>,
-        data_contract_update_validator: DataContractUpdateTransitionBasicValidator<SR>,
-    ) -> Self {
-        StateTransitionBasicValidator {
-            data_contract_create_validator,
-            data_contract_update_validator,
-=======
 pub struct StateTransitionBasicValidator<SR, VBT>
 where
     SR: StateRepositoryLike,
@@ -57,24 +35,15 @@
         StateTransitionBasicValidator {
             state_repository,
             validate_state_transition_by_type,
->>>>>>> 2392d052
         }
     }
 }
 
 #[async_trait]
-<<<<<<< HEAD
-impl<KV, SV, SR> ValidatorByStateTransitionType for StateTransitionBasicValidator<KV, SV, SR>
-where
-    KV: TPublicKeysValidator + Sync + Send,
-    SV: TPublicKeysSignaturesValidator + Sync + Send,
-    SR: StateRepositoryLike,
-=======
 impl<SR, VBT> AsyncDataValidatorWithContext for StateTransitionBasicValidator<SR, VBT>
 where
     SR: StateRepositoryLike,
     VBT: ValidatorByStateTransitionType,
->>>>>>> 2392d052
 {
     type Item = JsonValue;
 
@@ -83,26 +52,6 @@
         raw_state_transition: &JsonValue,
         execution_context: &StateTransitionExecutionContext,
     ) -> Result<SimpleValidationResult, ProtocolError> {
-<<<<<<< HEAD
-        let mut result = ValidationResult::default();
-
-        match state_transition_type {
-            StateTransitionType::DataContractCreate => {
-                let validation_result = self.data_contract_create_validator.validate(raw_state_transition)?;
-
-                result.merge(validation_result);
-            },
-            StateTransitionType::DataContractUpdate => {
-                let validation_result = self.data_contract_update_validator.validate(raw_state_transition).await?;
-
-                result.merge(validation_result);
-            },
-            StateTransitionType::DocumentsBatch => (),
-            StateTransitionType::IdentityCreate => (),
-            StateTransitionType::IdentityTopUp => (),
-            StateTransitionType::IdentityUpdate => (),
-            StateTransitionType::IdentityCreditWithdrawal => (),
-=======
         let mut result = SimpleValidationResult::default();
 
         let state_transition_type_result = try_get_transition_type(raw_state_transition);
@@ -137,7 +86,6 @@
                 actual_size_kbytes: payload.len() / 1024,
                 max_size_kbytes,
             });
->>>>>>> 2392d052
         }
 
         Ok(result)
