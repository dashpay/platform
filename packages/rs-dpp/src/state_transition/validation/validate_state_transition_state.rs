use crate::state_repository::StateRepositoryLike;
use std::sync::Arc;
use crate::data_contract::state_transition::data_contract_create_transition::validation::state::validate_data_contract_create_transition_state::DataContractCreateTransitionStateValidator;
use crate::data_contract::state_transition::data_contract_update_transition::validation::state::validate_data_contract_update_transition_state::DataContractUpdateTransitionStateValidator;
use crate::document::validation::state::validate_documents_batch_transition_state::DocumentsBatchTransitionStateValidator;
use crate::identity::state_transition::identity_create_transition::validation::state::IdentityCreateTransitionStateValidator;
use crate::identity::state_transition::identity_credit_withdrawal_transition::validation::state::validate_identity_credit_withdrawal_transition_state::IdentityCreditWithdrawalTransitionValidator;
use crate::identity::state_transition::identity_topup_transition::validation::state::IdentityTopUpTransitionStateValidator;
use crate::identity::state_transition::identity_update_transition::validate_identity_update_transition_state::IdentityUpdateTransitionStateValidator;
use crate::identity::state_transition::identity_update_transition::validate_public_keys::IdentityUpdatePublicKeysValidator;
use crate::ProtocolError;
use crate::state_transition::{StateTransition, StateTransitionAction};
use crate::state_transition::StateTransitionAction::{DataContractCreateAction, DataContractUpdateAction, DocumentsBatchAction, IdentityCreateAction, IdentityCreditWithdrawalAction, IdentityTopUpAction, IdentityUpdateAction};
use crate::validation::{AsyncDataValidator, ValidationResult};

pub struct StateTransitionStateValidator<SR>
where
    SR: StateRepositoryLike + Clone,
{
    state_repository: SR,
    data_contract_create_validator: DataContractCreateTransitionStateValidator<SR>,
    data_contract_update_validator: DataContractUpdateTransitionStateValidator<SR>,
    identity_create_validator: IdentityCreateTransitionStateValidator<SR>,
    identity_update_validator:
        IdentityUpdateTransitionStateValidator<IdentityUpdatePublicKeysValidator, SR>,
    identity_top_up_validator: IdentityTopUpTransitionStateValidator<SR>,
    identity_credit_withdrawal_validator: IdentityCreditWithdrawalTransitionValidator<SR>,
    document_batch_validator: DocumentsBatchTransitionStateValidator<SR>,
}

impl<SR> StateTransitionStateValidator<SR>
where
    SR: StateRepositoryLike + Clone,
{
    pub fn new(state_repository: SR) -> Self {
        let wrapped_state_repository = Arc::new(state_repository.clone());

        let data_contract_create_validator =
            DataContractCreateTransitionStateValidator::new(state_repository.clone());
        let data_contract_update_validator =
            DataContractUpdateTransitionStateValidator::new(state_repository.clone());
        let identity_create_validator =
            IdentityCreateTransitionStateValidator::new(state_repository.clone());
        let identity_update_validator = IdentityUpdateTransitionStateValidator::new(
            wrapped_state_repository.clone(),
            Arc::new(IdentityUpdatePublicKeysValidator {}),
        );
        let identity_top_up_validator =
            IdentityTopUpTransitionStateValidator::new(state_repository.clone());
        let identity_credit_withdrawal_validator =
            IdentityCreditWithdrawalTransitionValidator::new(wrapped_state_repository);
        let document_batch_validator =
            DocumentsBatchTransitionStateValidator::new(state_repository.clone());

        StateTransitionStateValidator {
            state_repository,
            data_contract_create_validator,
            data_contract_update_validator,
            identity_create_validator,
            identity_update_validator,
            identity_top_up_validator,
            identity_credit_withdrawal_validator,
            document_batch_validator,
        }
    }

    pub async fn validate(
        &self,
        state_transition: &StateTransition,
    ) -> Result<ValidationResult<StateTransitionAction>, ProtocolError> {
        match state_transition {
            StateTransition::DataContractCreate(st) => Ok(self
                .data_contract_create_validator
                .validate(st)
                .await?
                .map(DataContractCreateAction)),

            StateTransition::DataContractUpdate(st) => Ok(self
                .data_contract_update_validator
                .validate(st)
                .await?
                .map(DataContractUpdateAction)),
            StateTransition::IdentityCreate(st) => Ok(self
                .identity_create_validator
                .validate(st)
                .await?
                .map(IdentityCreateAction)),
            StateTransition::IdentityUpdate(st) => Ok(self
                .identity_update_validator
                .validate(st)
<<<<<<< HEAD
                .await
                .map_err(ProtocolError::from),
            StateTransition::IdentityTopUp(st) => self.identity_top_up_validator.validate(st).await,
            StateTransition::IdentityCreditWithdrawal(st) => self
                .identity_credit_withdrawal_validator
                .validate_identity_credit_withdrawal_transition_state(st)
                .await
                .map_err(ProtocolError::from),
            StateTransition::DocumentsBatch(st) => self.document_batch_validator.validate(st).await,
=======
                .await?
                .map(IdentityUpdateAction)),
            StateTransition::IdentityTopUp(st) => Ok(self
                .identity_top_up_validator
                .validate(st)
                .await?
                .map(IdentityTopUpAction)),
            StateTransition::IdentityCreditWithdrawal(st) => Ok(self
                .identity_credit_withdrawal_validator
                .validate_identity_credit_withdrawal_transition_state(st)
                .await?
                .map(IdentityCreditWithdrawalAction)),
            StateTransition::DocumentsBatch(st) => Ok(self
                .document_batch_validator
                .validate(st)
                .await?
                .map(DocumentsBatchAction)),
>>>>>>> 0f311750
        }
    }
}<|MERGE_RESOLUTION|>--- conflicted
+++ resolved
@@ -88,17 +88,6 @@
             StateTransition::IdentityUpdate(st) => Ok(self
                 .identity_update_validator
                 .validate(st)
-<<<<<<< HEAD
-                .await
-                .map_err(ProtocolError::from),
-            StateTransition::IdentityTopUp(st) => self.identity_top_up_validator.validate(st).await,
-            StateTransition::IdentityCreditWithdrawal(st) => self
-                .identity_credit_withdrawal_validator
-                .validate_identity_credit_withdrawal_transition_state(st)
-                .await
-                .map_err(ProtocolError::from),
-            StateTransition::DocumentsBatch(st) => self.document_batch_validator.validate(st).await,
-=======
                 .await?
                 .map(IdentityUpdateAction)),
             StateTransition::IdentityTopUp(st) => Ok(self
@@ -116,7 +105,6 @@
                 .validate(st)
                 .await?
                 .map(DocumentsBatchAction)),
->>>>>>> 0f311750
         }
     }
 }