--- conflicted
+++ resolved
@@ -83,15 +83,9 @@
         execution_context.add_operations(tmp_execution_context.get_operations());
 
         if identity.is_none() {
-<<<<<<< HEAD
             result.add_error(SignatureError::IdentityNotFoundError(
                 IdentityNotFoundError::new(target_identity_id.clone()),
             ));
-=======
-            result.add_error(SignatureError::IdentityNotFoundError {
-                identity_id: *target_identity_id,
-            });
->>>>>>> fc467a4c
             return Ok(result);
         }
     }
