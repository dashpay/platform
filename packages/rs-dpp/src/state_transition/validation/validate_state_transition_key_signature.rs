use std::sync::Arc;

use anyhow::{bail, Context};
use async_trait::async_trait;
use dashcore::signer::verify_hash_signature;

use crate::consensus::signature::IdentityNotFoundError;
use crate::{
    consensus::signature::SignatureError,
    identity::{
        state_transition::asset_lock_proof::{AssetLockProof, AssetLockPublicKeyHashFetcher},
        KeyType,
    },
    state_repository::StateRepositoryLike,
    state_transition::{
        fee::operations::{Operation, SignatureVerificationOperation},
        state_transition_execution_context::StateTransitionExecutionContext,
        StateTransition, StateTransitionConvert, StateTransitionLike,
    },
    validation::{AsyncDataValidator, SimpleValidationResult, ValidationResult},
    ProtocolError,
};

pub struct StateTransitionKeySignatureValidator<SR> {
    state_repository: Arc<SR>,
    asset_lock_public_key_hash_fetcher: AssetLockPublicKeyHashFetcher<SR>,
}

#[async_trait(?Send)]
impl<SR> AsyncDataValidator for StateTransitionKeySignatureValidator<SR>
where
    SR: StateRepositoryLike,
{
    type Item = StateTransition;
    async fn validate(&self, data: &Self::Item) -> Result<SimpleValidationResult, ProtocolError> {
        validate_state_transition_key_signature(
            self.state_repository.as_ref(),
            &self.asset_lock_public_key_hash_fetcher,
            data,
        )
        .await
    }
}

impl<SR> StateTransitionKeySignatureValidator<SR>
where
    SR: StateRepositoryLike,
{
    pub fn new(
        state_repository: Arc<SR>,
        asset_lock_public_key_hash_fetcher: AssetLockPublicKeyHashFetcher<SR>,
    ) -> Self {
        Self {
            state_repository,
            asset_lock_public_key_hash_fetcher,
        }
    }
}

pub async fn validate_state_transition_key_signature<SR: StateRepositoryLike>(
    state_repository: &impl StateRepositoryLike,
    asset_lock_public_key_hash_fetcher: &AssetLockPublicKeyHashFetcher<SR>,
    state_transition: &StateTransition,
) -> Result<ValidationResult<()>, ProtocolError> {
    let mut result = SimpleValidationResult::default();

    let execution_context = state_transition.get_execution_context();
    // Validate target identity existence for top up
    if let StateTransition::IdentityTopUp(ref transition) = state_transition {
        let target_identity_id = transition.get_identity_id();

        // We use temporary execution context without dry run,
        // because despite the dry run, we need to get the
        // identity to proceed with following logic
        let tmp_execution_context = StateTransitionExecutionContext::default();

        // Target identity must exist
        let balance = state_repository
            .fetch_identity_balance(target_identity_id, &tmp_execution_context)
            .await?;

        // Collect operations back from temporary context
        execution_context.add_operations(tmp_execution_context.get_operations());

<<<<<<< HEAD
        if identity.is_none() {
            result.add_error(SignatureError::IdentityNotFoundError(
                IdentityNotFoundError::new(target_identity_id.clone()),
            ));
=======
        if balance.is_none() {
            result.add_error(SignatureError::IdentityNotFoundError {
                identity_id: *target_identity_id,
            });
>>>>>>> 38708ce2
            return Ok(result);
        }
    }

    let state_transition_hash = state_transition.hash(true)?;
    let asset_lock_proof = get_asset_lock_proof(state_transition)?;
    let public_key_hash = asset_lock_public_key_hash_fetcher
        .fetch_public_key_hash(asset_lock_proof.to_owned(), execution_context)
        .await
        .with_context(|| format!("public key hash fetching failed for {:?}", asset_lock_proof))?;
    let operation = SignatureVerificationOperation::new(KeyType::ECDSA_SECP256K1);
    state_transition
        .get_execution_context()
        .add_operation(Operation::SignatureVerification(operation));

    let verification_result = verify_hash_signature(
        &state_transition_hash,
        state_transition.get_signature(),
        &public_key_hash,
    );
    if verification_result.is_err() {
        result.add_error(SignatureError::InvalidStateTransitionSignatureError)
    }

    Ok(result)
}

fn get_asset_lock_proof(
    state_transition: &StateTransition,
) -> Result<&AssetLockProof, anyhow::Error> {
    match state_transition {
        StateTransition::IdentityCreate(st) => Ok(st.get_asset_lock_proof()),
        StateTransition::IdentityTopUp(st) => Ok(st.get_asset_lock_proof()),
        _ => {
            bail!(
                "key signature validation isn't supported for {}. Asset lock proof is required",
                state_transition.get_type()
            )
        }
    }
}

#[cfg(test)]
mod test {
    use dashcore::{secp256k1::SecretKey, Network, PrivateKey};
    use std::sync::Arc;

    use crate::{
        consensus::signature::SignatureError,
        document::DocumentsBatchTransition,
        identity::{
            state_transition::{
                asset_lock_proof::{
                    AssetLockPublicKeyHashFetcher, AssetLockTransactionOutputFetcher,
                },
                identity_create_transition::IdentityCreateTransition,
                identity_topup_transition::IdentityTopUpTransition,
            },
            KeyType,
        },
        state_repository::MockStateRepositoryLike,
        state_transition::{StateTransition, StateTransitionLike},
        tests::{
            fixtures::{
                identity_create_transition_fixture_json, identity_topup_transition_fixture_json,
            },
            utils::get_signature_error_from_result,
        },
        NativeBlsModule,
    };

    use super::validate_state_transition_key_signature;

    struct TestData {
        state_repository: MockStateRepositoryLike,
        asset_lock_public_key_hash_fetcher: AssetLockPublicKeyHashFetcher<MockStateRepositoryLike>,
        bls: NativeBlsModule,
    }
    fn setup_test() -> TestData {
        let state_repository_mock = MockStateRepositoryLike::new();
        let shared_state_repository = Arc::new(state_repository_mock);
        let asset_lock_transaction_output_fetcher =
            AssetLockTransactionOutputFetcher::new(shared_state_repository.clone());

        let asset_lock_public_key_hash_fetcher = AssetLockPublicKeyHashFetcher::new(
            shared_state_repository,
            asset_lock_transaction_output_fetcher,
        );

        TestData {
            state_repository: MockStateRepositoryLike::new(),
            asset_lock_public_key_hash_fetcher,
            bls: NativeBlsModule::default(),
        }
    }

    #[tokio::test]
    async fn should_return_error_when_unsupported_state_transition_type() {
        let TestData {
            state_repository,
            asset_lock_public_key_hash_fetcher,
            ..
        } = setup_test();
        let state_transition: StateTransition = DocumentsBatchTransition::default().into();

        let result = validate_state_transition_key_signature(
            &state_repository,
            &asset_lock_public_key_hash_fetcher,
            &state_transition,
        )
        .await
        .expect_err("error is expected");
        assert_eq!("key signature validation isn't supported for DocumentsBatch. Asset lock proof is required", result.to_string());
    }

    #[tokio::test]
    async fn should_return_valid_result_if_signature_is_valid() {
        let TestData {
            state_repository,
            asset_lock_public_key_hash_fetcher,
            bls,
        } = setup_test();
        let private_key_hex = "af432c476f65211f45f48f1d42c9c0b497e56696aa1736b40544ef1a496af837";

        let secret_key = SecretKey::from_slice(&hex::decode(private_key_hex).unwrap())
            .expect("secret key should be created");

        let private_key = PrivateKey::new(secret_key, Network::Testnet);
        let mut state_transition: StateTransition = IdentityCreateTransition::new(
            identity_create_transition_fixture_json(Some(private_key)),
        )
        .unwrap()
        .into();

        state_transition
            .sign_by_private_key(
                &hex::decode(private_key_hex).unwrap(),
                KeyType::ECDSA_SECP256K1,
                &bls,
            )
            .expect("state transition should be signed");

        let result = validate_state_transition_key_signature(
            &state_repository,
            &asset_lock_public_key_hash_fetcher,
            &state_transition,
        )
        .await
        .expect("the validation result should be returned");

        assert!(result.is_valid());
    }

    #[tokio::test]
    async fn should_return_invalid_signature_error_if_signature_is_invalid() {
        let TestData {
            state_repository,
            asset_lock_public_key_hash_fetcher,
            bls,
        } = setup_test();
        let private_key_hex = "af432c476f65211f45f48f1d42c9c0b497e56696aa1736b40544ef1a496af837";
        let secret_key = SecretKey::from_slice(&hex::decode(private_key_hex).unwrap())
            .expect("secret key should be created");

        let private_key = PrivateKey::new(secret_key, Network::Testnet);
        let mut state_transition: StateTransition = IdentityCreateTransition::new(
            identity_create_transition_fixture_json(Some(private_key)),
        )
        .unwrap()
        .into();

        state_transition
            .sign_by_private_key(
                &hex::decode(private_key_hex).unwrap(),
                KeyType::ECDSA_SECP256K1,
                &bls,
            )
            .expect("state transition should be signed");

        // setting an invalid signature
        state_transition.set_signature(vec![0u8; 65]);

        let result = validate_state_transition_key_signature(
            &state_repository,
            &asset_lock_public_key_hash_fetcher,
            &state_transition,
        )
        .await
        .expect("the validation result should be returned");

        let signature_error = get_signature_error_from_result(&result, 0);
        assert!(matches!(
            signature_error,
            SignatureError::InvalidStateTransitionSignatureError
        ));
    }

    #[tokio::test]
    async fn should_return_error_if_identity_id_not_exist_on_top_up_transition() {
        let TestData {
            mut state_repository,
            asset_lock_public_key_hash_fetcher,
            bls: _,
        } = setup_test();
        let private_key_hex = "af432c476f65211f45f48f1d42c9c0b497e56696aa1736b40544ef1a496af837";
        let secret_key = SecretKey::from_slice(&hex::decode(private_key_hex).unwrap())
            .expect("secret key should be created");

        let private_key = PrivateKey::new(secret_key, Network::Testnet);
        let state_transition: StateTransition =
            IdentityTopUpTransition::new(identity_topup_transition_fixture_json(Some(private_key)))
                .unwrap()
                .into();

        state_repository
            .expect_fetch_identity_balance()
            .return_once(|_, _| Ok(None));

        let result = validate_state_transition_key_signature(
            &state_repository,
            &asset_lock_public_key_hash_fetcher,
            &state_transition,
        )
        .await
        .expect("the validation result should be returned");

        let signature_error = get_signature_error_from_result(&result, 0);
        assert!(matches!(
            signature_error,
            SignatureError::IdentityNotFoundError { .. }
        ));
    }
}<|MERGE_RESOLUTION|>--- conflicted
+++ resolved
@@ -82,17 +82,10 @@
         // Collect operations back from temporary context
         execution_context.add_operations(tmp_execution_context.get_operations());
 
-<<<<<<< HEAD
-        if identity.is_none() {
-            result.add_error(SignatureError::IdentityNotFoundError(
-                IdentityNotFoundError::new(target_identity_id.clone()),
-            ));
-=======
         if balance.is_none() {
             result.add_error(SignatureError::IdentityNotFoundError {
                 identity_id: *target_identity_id,
             });
->>>>>>> 38708ce2
             return Ok(result);
         }
     }
