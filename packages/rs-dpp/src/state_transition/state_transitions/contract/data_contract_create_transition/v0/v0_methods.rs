--- conflicted
+++ resolved
@@ -18,12 +18,9 @@
 use bincode::{config, Decode, Encode};
 use platform_version::TryIntoPlatformVersioned;
 use platform_version::version::PlatformVersion;
-<<<<<<< HEAD
-use crate::data_contract::accessors::v0::DataContractV0Setters;
-=======
 use crate::consensus::signature::{InvalidSignaturePublicKeySecurityLevelError, SignatureError};
 use crate::identity::identity_public_key::accessors::v0::IdentityPublicKeyGettersV0;
->>>>>>> 468b444f
+use crate::data_contract::accessors::v0::DataContractV0Setters;
 use crate::identity::PartialIdentity;
 use crate::identity::signer::Signer;
 use crate::state_transition::data_contract_create_transition::DataContractCreateTransition;
@@ -54,7 +51,7 @@
             signature_public_key_id: key_id,
             signature: Default::default(),
         });
-        let mut state_transition : StateTransition = transition.into();
+        let mut state_transition: StateTransition = transition.into();
         let value = state_transition.signable_bytes()?;
         let public_key =
             identity
@@ -66,13 +63,21 @@
                     ),
                 ))?;
 
-        let security_level_requirements =  state_transition.security_level_requirement().ok_or(ProtocolError::CorruptedCodeExecution("expected security level requirements".to_string()))?;
+        let security_level_requirements = state_transition.security_level_requirement().ok_or(
+            ProtocolError::CorruptedCodeExecution(
+                "expected security level requirements".to_string(),
+            ),
+        )?;
         if !security_level_requirements.contains(&public_key.security_level()) {
-            return Err(ProtocolError::ConsensusError(                Box::new(SignatureError::InvalidSignaturePublicKeySecurityLevelError(
-                InvalidSignaturePublicKeySecurityLevelError::new(
-                    public_key.security_level(),
-                    security_level_requirements,
-                )).into())))
+            return Err(ProtocolError::ConsensusError(Box::new(
+                SignatureError::InvalidSignaturePublicKeySecurityLevelError(
+                    InvalidSignaturePublicKeySecurityLevelError::new(
+                        public_key.security_level(),
+                        security_level_requirements,
+                    ),
+                )
+                .into(),
+            )));
         }
 
         state_transition.set_signature(signer.sign(public_key, &value)?);
