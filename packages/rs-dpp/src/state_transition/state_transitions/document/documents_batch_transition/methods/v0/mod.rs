--- conflicted
+++ resolved
@@ -79,7 +79,6 @@
         signer: &S,
         platform_version: &PlatformVersion,
         _batch_feature_version: Option<FeatureVersion>,
-<<<<<<< HEAD
         transfer_feature_version: Option<FeatureVersion>,
         base_feature_version: Option<FeatureVersion>,
     ) -> Result<StateTransition, ProtocolError>;
@@ -114,14 +113,7 @@
         purchase_feature_version: Option<FeatureVersion>,
         base_feature_version: Option<FeatureVersion>,
     ) -> Result<StateTransition, ProtocolError>;
-
-
-=======
-        delete_feature_version: Option<FeatureVersion>,
-        base_feature_version: Option<FeatureVersion>,
-    ) -> Result<StateTransition, ProtocolError>;
-
->>>>>>> e71f92c2
+    
     fn contract_based_security_level_requirement(
         &self,
         get_data_contract_security_level_requirement: impl Fn(
