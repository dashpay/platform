mod from_document;
pub mod v0_methods;

use crate::prelude::{BlockHeight, CoreBlockHeight, Revision, TimestampMillis};
use bincode::{Decode, Encode};
use derive_more::Display;

use platform_value::{Identifier, Value};
#[cfg(feature = "state-transition-serde-conversion")]
use serde::{Deserialize, Serialize};

use crate::block::block_info::BlockInfo;
use crate::data_contract::document_type::accessors::DocumentTypeV0Getters;
use crate::data_contract::document_type::DocumentTypeRef;
use crate::document::{Document, DocumentV0};
use crate::{document, ProtocolError};
use platform_version::version::PlatformVersion;
use std::collections::BTreeMap;

pub use super::super::document_base_transition::IDENTIFIER_FIELDS;
use crate::state_transition::state_transitions::document::documents_batch_transition::document_transition::document_base_transition::v0::v0_methods::DocumentBaseTransitionV0Methods;
use crate::state_transition::state_transitions::document::documents_batch_transition::document_transition::document_base_transition::DocumentBaseTransition;

mod property_names {
    pub const REVISION: &str = "$revision";
}

#[derive(Debug, Clone, Default, Encode, Decode, PartialEq, Display)]
#[cfg_attr(
    feature = "state-transition-serde-conversion",
    derive(Serialize, Deserialize),
    serde(rename_all = "camelCase")
)]
<<<<<<< HEAD
#[display(
    fmt = "Base: {}, Revision: {}, Updated At: {:?}, Data: {:?}",
    "base",
    "revision",
    "updated_at",
    "data"
)]
#[ferment_macro::export]
=======
#[display(fmt = "Base: {}, Revision: {}, Data: {:?}", "base", "revision", "data")]
>>>>>>> e80854cf
pub struct DocumentReplaceTransitionV0 {
    #[cfg_attr(feature = "state-transition-serde-conversion", serde(flatten))]
    pub base: DocumentBaseTransition,
    #[cfg_attr(
        feature = "state-transition-serde-conversion",
        serde(rename = "$revision")
    )]
    pub revision: Revision,
    #[cfg_attr(feature = "state-transition-serde-conversion", serde(flatten))]
    pub data: BTreeMap<String, Value>,
}

/// document from replace transition v0
pub trait DocumentFromReplaceTransitionV0 {
    /// Attempts to create a new `Document` from the given `DocumentReplaceTransitionV0` reference. This operation is typically used to replace or update an existing document with new information.
    ///
    /// # Arguments
    ///
    /// * `value` - A reference to the `DocumentReplaceTransitionV0` containing the new information for the document.
    /// * `owner_id` - The `Identifier` of the document's owner.
    /// * `created_at` - An optional timestamp representing when the original document was created. This is preserved during replacement.
    /// * `created_at_block_height` - An optional height of the block at which the original document was created. This is preserved during replacement.
    /// * `created_at_core_block_height` - An optional core block height at which the original document was created. This is preserved during replacement.
    /// * `block_info` - Information about the current block at the time of this replace transition.
    /// * `document_type` - A reference to the `DocumentTypeRef` indicating the type of the document being replaced.
    /// * `platform_version` - A reference to the `PlatformVersion` indicating the version of the platform under which the document is being replaced.
    ///
    /// # Returns
    ///
    /// * `Result<Self, ProtocolError>` - On successful replacement, returns a new `Document` object populated with the provided data. Returns a `ProtocolError` if the replacement fails due to validation errors or other issues.
    ///
    /// # Errors
    ///
    /// This function may return a `ProtocolError` if validation fails, required fields are missing, or if there are mismatches between field types and the schema defined in the data contract.
    fn try_from_replace_transition_v0(
        value: &DocumentReplaceTransitionV0,
        owner_id: Identifier,
        created_at: Option<TimestampMillis>,
        created_at_block_height: Option<BlockHeight>,
        created_at_core_block_height: Option<CoreBlockHeight>,
        transferred_at: Option<TimestampMillis>,
        transferred_at_block_height: Option<BlockHeight>,
        transferred_at_core_block_height: Option<CoreBlockHeight>,
        block_info: &BlockInfo,
        document_type: &DocumentTypeRef,
        platform_version: &PlatformVersion,
    ) -> Result<Self, ProtocolError>
    where
        Self: Sized;
    /// Attempts to create a new `Document` from the given `DocumentReplaceTransitionV0` instance. This function is similar to `try_from_replace_transition_v0` but consumes the `DocumentReplaceTransitionV0` instance, making it suitable for scenarios where the transition is owned and should not be reused after document creation.
    ///
    /// # Arguments
    ///
    /// * `value` - An owned `DocumentReplaceTransitionV0` instance containing the new information for the document.
    /// * `owner_id` - The `Identifier` of the document's owner.
    /// * `created_at` - An optional timestamp representing when the original document was created. This is preserved during replacement.
    /// * `created_at_block_height` - An optional height of the block at which the original document was created. This is preserved during replacement.
    /// * `created_at_core_block_height` - An optional core block height at which the original document was created. This is preserved during replacement.
    /// * `block_info` - Information about the current block at the time of this replace transition.
    /// * `document_type` - A reference to the `DocumentTypeRef` indicating the type of the document being replaced.
    /// * `platform_version` - A reference to the `PlatformVersion` indicating the version of the platform under which the document is being replaced.
    ///
    /// # Returns
    ///
    /// * `Result<Self, ProtocolError>` - On successful replacement, returns a new `Document` object populated with the provided data. Returns a `ProtocolError` if the replacement fails due to validation errors or other issues.
    ///
    /// # Errors
    ///
    /// This function may return a `ProtocolError` for the same reasons as `try_from_replace_transition_v0`, including validation failures, missing required fields, or schema mismatches.
    fn try_from_owned_replace_transition_v0(
        value: DocumentReplaceTransitionV0,
        owner_id: Identifier,
        created_at: Option<TimestampMillis>,
        created_at_block_height: Option<BlockHeight>,
        created_at_core_block_height: Option<CoreBlockHeight>,
        transferred_at: Option<TimestampMillis>,
        transferred_at_block_height: Option<BlockHeight>,
        transferred_at_core_block_height: Option<CoreBlockHeight>,
        block_info: &BlockInfo,
        document_type: &DocumentTypeRef,
        platform_version: &PlatformVersion,
    ) -> Result<Self, ProtocolError>
    where
        Self: Sized;
}

impl DocumentFromReplaceTransitionV0 for Document {
    fn try_from_replace_transition_v0(
        value: &DocumentReplaceTransitionV0,
        owner_id: Identifier,
        created_at: Option<TimestampMillis>,
        created_at_block_height: Option<BlockHeight>,
        created_at_core_block_height: Option<CoreBlockHeight>,
        transferred_at: Option<TimestampMillis>,
        transferred_at_block_height: Option<BlockHeight>,
        transferred_at_core_block_height: Option<CoreBlockHeight>,
        block_info: &BlockInfo,
        document_type: &DocumentTypeRef,
        platform_version: &PlatformVersion,
    ) -> Result<Self, ProtocolError> {
        let DocumentReplaceTransitionV0 {
            base,
            revision,
            data,
        } = value;

        let id = base.id();

        let requires_updated_at = document_type
            .required_fields()
            .contains(document::property_names::UPDATED_AT);

        let requires_updated_at_block_height = document_type
            .required_fields()
            .contains(document::property_names::UPDATED_AT_BLOCK_HEIGHT);

        let requires_updated_at_core_block_height = document_type
            .required_fields()
            .contains(document::property_names::UPDATED_AT_CORE_BLOCK_HEIGHT);

        let updated_at = if requires_updated_at {
            Some(block_info.time_ms)
        } else {
            None
        };

        let updated_at_block_height = if requires_updated_at_block_height {
            Some(block_info.height)
        } else {
            None
        };

        let updated_at_core_block_height = if requires_updated_at_core_block_height {
            Some(block_info.core_height)
        } else {
            None
        };

        match platform_version
            .dpp
            .document_versions
            .document_structure_version
        {
            0 => Ok(DocumentV0 {
                id,
                owner_id,
                properties: data.clone(),
                revision: Some(*revision),
                created_at,
                updated_at,
                transferred_at,
                created_at_block_height,
                updated_at_block_height,
                transferred_at_block_height,
                created_at_core_block_height,
                updated_at_core_block_height,
                transferred_at_core_block_height,
            }
            .into()),
            version => Err(ProtocolError::UnknownVersionMismatch {
                method: "Document::try_from_replace_transition".to_string(),
                known_versions: vec![0],
                received: version,
            }),
        }
    }

    fn try_from_owned_replace_transition_v0(
        value: DocumentReplaceTransitionV0,
        owner_id: Identifier,
        created_at: Option<TimestampMillis>,
        created_at_block_height: Option<BlockHeight>,
        created_at_core_block_height: Option<CoreBlockHeight>,
        transferred_at: Option<TimestampMillis>,
        transferred_at_block_height: Option<BlockHeight>,
        transferred_at_core_block_height: Option<CoreBlockHeight>,
        block_info: &BlockInfo,
        document_type: &DocumentTypeRef,
        platform_version: &PlatformVersion,
    ) -> Result<Self, ProtocolError> {
        let DocumentReplaceTransitionV0 {
            base,
            revision,
            data,
        } = value;

        let id = base.id();

        let requires_updated_at = document_type
            .required_fields()
            .contains(document::property_names::UPDATED_AT);

        let requires_updated_at_block_height = document_type
            .required_fields()
            .contains(document::property_names::UPDATED_AT_BLOCK_HEIGHT);

        let requires_updated_at_core_block_height = document_type
            .required_fields()
            .contains(document::property_names::UPDATED_AT_CORE_BLOCK_HEIGHT);

        let updated_at = if requires_updated_at {
            Some(block_info.time_ms)
        } else {
            None
        };

        let updated_at_block_height = if requires_updated_at_block_height {
            Some(block_info.height)
        } else {
            None
        };

        let updated_at_core_block_height = if requires_updated_at_core_block_height {
            Some(block_info.core_height)
        } else {
            None
        };
        match platform_version
            .dpp
            .document_versions
            .document_structure_version
        {
            0 => Ok(DocumentV0 {
                id,
                owner_id,
                properties: data,
                revision: Some(revision),
                created_at,
                updated_at,
                transferred_at,
                created_at_block_height,
                updated_at_block_height,
                transferred_at_block_height,
                created_at_core_block_height,
                updated_at_core_block_height,
                transferred_at_core_block_height,
            }
            .into()),
            version => Err(ProtocolError::UnknownVersionMismatch {
                method: "Document::try_from_replace_transition".to_string(),
                known_versions: vec![0],
                received: version,
            }),
        }
    }
}<|MERGE_RESOLUTION|>--- conflicted
+++ resolved
@@ -31,18 +31,8 @@
     derive(Serialize, Deserialize),
     serde(rename_all = "camelCase")
 )]
-<<<<<<< HEAD
-#[display(
-    fmt = "Base: {}, Revision: {}, Updated At: {:?}, Data: {:?}",
-    "base",
-    "revision",
-    "updated_at",
-    "data"
-)]
+#[display(fmt = "Base: {}, Revision: {}, Data: {:?}", "base", "revision", "data")]
 #[ferment_macro::export]
-=======
-#[display(fmt = "Base: {}, Revision: {}, Data: {:?}", "base", "revision", "data")]
->>>>>>> e80854cf
 pub struct DocumentReplaceTransitionV0 {
     #[cfg_attr(feature = "state-transition-serde-conversion", serde(flatten))]
     pub base: DocumentBaseTransition,
