--- conflicted
+++ resolved
@@ -17,12 +17,8 @@
     derive(Serialize, Deserialize),
     serde(rename_all = "camelCase")
 )]
-<<<<<<< HEAD
-#[display(fmt = "Base: {}", "base")]
+#[display("Base: {}", "base")]
 #[ferment_macro::export]
-=======
-#[display("Base: {}", "base")]
->>>>>>> 7da5601e
 pub struct DocumentDeleteTransitionV0 {
     #[cfg_attr(feature = "state-transition-serde-conversion", serde(flatten))]
     pub base: DocumentBaseTransition,
