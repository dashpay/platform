--- conflicted
+++ resolved
@@ -52,12 +52,8 @@
     derive(Serialize, Deserialize),
     serde(rename_all = "camelCase")
 )]
-<<<<<<< HEAD
-#[display(fmt = "Base: {}, Entropy: {:?}, Data: {:?}", "base", "entropy", "data")]
+#[display("Base: {}, Entropy: {:?}, Data: {:?}", "base", "entropy", "data")]
 #[ferment_macro::export]
-=======
-#[display("Base: {}, Entropy: {:?}, Data: {:?}", "base", "entropy", "data")]
->>>>>>> 7da5601e
 pub struct DocumentCreateTransitionV0 {
     /// Document Base Transition
     #[cfg_attr(feature = "state-transition-serde-conversion", serde(flatten))]
