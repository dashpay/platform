mod identity_signed;
#[cfg(feature = "state-transition-json-conversion")]
mod json_conversion;
mod state_transition_like;
mod types;
pub(super) mod v0_methods;
#[cfg(feature = "state-transition-value-conversion")]
mod value_conversion;
mod version;

use bincode::{Decode, Encode};
use platform_serialization_derive::PlatformSignable;
<<<<<<< HEAD
use platform_value::{BinaryData, Identifier, Value};
=======
use platform_value::{BinaryData, Value};
#[cfg(feature = "state-transition-serde-conversion")]
>>>>>>> e80854cf
use serde::{Deserialize, Serialize};

use std::convert::{TryFrom, TryInto};

use crate::state_transition::state_transitions::identity::public_key_in_creation::IdentityPublicKeyInCreation;
use crate::state_transition::state_transitions::identity::public_key_in_creation::IdentityPublicKeyInCreationSignable;

use crate::prelude::{IdentityNonce, UserFeeIncrease};
use crate::{
<<<<<<< HEAD
    identity::identity_public_key::KeyID,
    prelude::{Revision, TimestampMillis},
=======
    identity::KeyID,
    prelude::{Identifier, Revision},
>>>>>>> e80854cf
    ProtocolError,
};

#[derive(Encode, Decode, PlatformSignable, Debug, Clone, PartialEq)]
#[cfg_attr(
    feature = "state-transition-serde-conversion",
    derive(Serialize, Deserialize),
    serde(rename_all = "camelCase")
)]
// There is a problem deriving bincode for a borrowed vector
// Hence we set to do it somewhat manually inside the PlatformSignable proc macro
// Instead of inside of bincode_derive
#[platform_signable(derive_bincode_with_borrowed_vec)]
#[derive(Default)]
#[ferment_macro::export]
pub struct IdentityUpdateTransitionV0 {
    /// Unique identifier of the identity to be updated
    pub identity_id: Identifier,

    /// The revision of the identity after update
    pub revision: Revision,

    /// Identity nonce for this transition to prevent replay attacks
    pub nonce: IdentityNonce,

    /// Public Keys to add to the Identity
    /// we want to skip serialization of transitions, as we does it manually in `to_object()`  and `to_json()`
    #[cfg_attr(feature = "state-transition-serde-conversion", serde(default))]
    #[platform_signable(into = "Vec<IdentityPublicKeyInCreationSignable>")]
    pub add_public_keys: Vec<IdentityPublicKeyInCreation>,

    /// Identity Public Keys ID's to disable for the Identity
    #[cfg_attr(feature = "state-transition-serde-conversion", serde(default))]
    pub disable_public_keys: Vec<KeyID>,

    /// The fee multiplier
    pub user_fee_increase: UserFeeIncrease,

    /// The ID of the public key used to sing the State Transition
    #[platform_signable(exclude_from_sig_hash)]
    pub signature_public_key_id: KeyID,
    /// Cryptographic signature of the State Transition
    #[platform_signable(exclude_from_sig_hash)]
    pub signature: BinaryData,
}

/// if the property isn't present the empty list is returned. If property is defined, the function
/// might return some serialization-related errors
fn get_list<T: TryFrom<Value, Error = platform_value::Error>>(
    value: &mut Value,
    property_name: &str,
) -> Result<Vec<T>, ProtocolError> {
    value
        .remove_optional_array(property_name)
        .map_err(ProtocolError::ValueError)?
        .unwrap_or_default()
        .into_iter()
        .map(|value| value.try_into().map_err(ProtocolError::ValueError))
        .collect()
}

/// if the property isn't present the empty list is returned. If property is defined, the function
/// might return some serialization-related errors
fn remove_integer_list_or_default<T>(
    value: &mut Value,
    property_name: &str,
) -> Result<Vec<T>, ProtocolError>
where
    T: TryFrom<i128>
        + TryFrom<u128>
        + TryFrom<u64>
        + TryFrom<i64>
        + TryFrom<u32>
        + TryFrom<i32>
        + TryFrom<u16>
        + TryFrom<i16>
        + TryFrom<u8>
        + TryFrom<i8>,
{
    value
        .remove_optional_array(property_name)
        .map_err(ProtocolError::ValueError)?
        .unwrap_or_default()
        .into_iter()
        .map(|value| value.to_integer().map_err(ProtocolError::ValueError))
        .collect()
}<|MERGE_RESOLUTION|>--- conflicted
+++ resolved
@@ -10,12 +10,8 @@
 
 use bincode::{Decode, Encode};
 use platform_serialization_derive::PlatformSignable;
-<<<<<<< HEAD
 use platform_value::{BinaryData, Identifier, Value};
-=======
-use platform_value::{BinaryData, Value};
 #[cfg(feature = "state-transition-serde-conversion")]
->>>>>>> e80854cf
 use serde::{Deserialize, Serialize};
 
 use std::convert::{TryFrom, TryInto};
@@ -25,13 +21,8 @@
 
 use crate::prelude::{IdentityNonce, UserFeeIncrease};
 use crate::{
-<<<<<<< HEAD
-    identity::identity_public_key::KeyID,
-    prelude::{Revision, TimestampMillis},
-=======
     identity::KeyID,
-    prelude::{Identifier, Revision},
->>>>>>> e80854cf
+    prelude::Revision,
     ProtocolError,
 };
 
