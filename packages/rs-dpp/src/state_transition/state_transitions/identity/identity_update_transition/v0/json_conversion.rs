use crate::state_transition::state_transitions::identity::identity_update_transition::v0::IdentityUpdateTransitionV0;
use crate::state_transition::StateTransitionJsonConvert;

impl<'a> StateTransitionJsonConvert<'a> for IdentityUpdateTransitionV0 {}

#[cfg(test)]
mod test {
    use crate::identity::accessors::IdentityGettersV0;
    use crate::state_transition::identity_update_transition::fields::property_names::*;
    use crate::state_transition::identity_update_transition::fields::*;
    use crate::state_transition::identity_update_transition::v0::IdentityUpdateTransitionV0;
    use crate::state_transition::identity_update_transition::IdentityUpdateTransition;
    use crate::state_transition::{
        JsonStateTransitionSerializationOptions, StateTransitionJsonConvert,
    };
    use crate::tests::fixtures::identity_v0_fixture;
    use crate::tests::utils::generate_random_identifier_struct;
    use assert_matches::assert_matches;
    use platform_value::BinaryData;
    // use serde_json::Value as JsonValue;

    #[test]
    fn conversion_to_json_object() {
        let public_key = identity_v0_fixture().public_keys()[&0].to_owned();
        let buffer = [0u8; 33];
        let transition: IdentityUpdateTransition = IdentityUpdateTransitionV0 {
            identity_id: generate_random_identifier_struct(),
            revision: 0,
            nonce: 1,
            add_public_keys: vec![public_key.into()],
            disable_public_keys: vec![],
            user_fee_increase: 0,
            signature_public_key_id: 0,
            signature: BinaryData::new(buffer.to_vec()),
        }
        .into();

        let result = transition
            .to_json(JsonStateTransitionSerializationOptions {
                skip_signature: false,
                into_validating_json: false,
            })
            .expect("conversion to json shouldn't fail");
<<<<<<< HEAD
        assert!(matches!(result[IDENTITY_ID], serde_json::Value::String(_)));
        assert!(matches!(result[SIGNATURE], serde_json::Value::String(_)));
        assert!(matches!(
            result[ADD_PUBLIC_KEYS][0]["data"],
            serde_json::Value::String(_)
        ));
=======
        assert_matches!(result[IDENTITY_ID], JsonValue::String(_));
        assert_matches!(result[SIGNATURE], JsonValue::String(_));
        assert_matches!(result[ADD_PUBLIC_KEYS][0]["data"], JsonValue::String(_));
>>>>>>> e80854cf
    }
}<|MERGE_RESOLUTION|>--- conflicted
+++ resolved
@@ -41,17 +41,8 @@
                 into_validating_json: false,
             })
             .expect("conversion to json shouldn't fail");
-<<<<<<< HEAD
-        assert!(matches!(result[IDENTITY_ID], serde_json::Value::String(_)));
-        assert!(matches!(result[SIGNATURE], serde_json::Value::String(_)));
-        assert!(matches!(
-            result[ADD_PUBLIC_KEYS][0]["data"],
-            serde_json::Value::String(_)
-        ));
-=======
-        assert_matches!(result[IDENTITY_ID], JsonValue::String(_));
-        assert_matches!(result[SIGNATURE], JsonValue::String(_));
-        assert_matches!(result[ADD_PUBLIC_KEYS][0]["data"], JsonValue::String(_));
->>>>>>> e80854cf
+        assert_matches!(result[IDENTITY_ID], serde_json::Value::String(_));
+        assert_matches!(result[SIGNATURE], serde_json::Value::String(_));
+        assert_matches!(result[ADD_PUBLIC_KEYS][0]["data"], serde_json::Value::String(_));
     }
 }