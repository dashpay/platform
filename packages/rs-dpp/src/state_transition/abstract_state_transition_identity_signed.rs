use anyhow::anyhow;
use dashcore::secp256k1::{PublicKey as RawPublicKey, SecretKey as RawSecretKey};

use crate::consensus::signature::InvalidSignaturePublicKeySecurityLevelError;
use crate::data_contract::state_transition::errors::PublicKeyIsDisabledError;
use crate::state_transition::errors::{
    InvalidIdentityPublicKeyTypeError, InvalidSignaturePublicKeyError, PublicKeyMismatchError,
    PublicKeySecurityLevelNotMetError, StateTransitionIsNotSignedError, WrongPublicKeyPurposeError,
};
use crate::{
    identity::{IdentityPublicKey, KeyID, KeyType, Purpose, SecurityLevel},
    prelude::*,
    util::hash::ripemd160_sha256,
    BlsModule,
};

use super::StateTransitionLike;

pub trait StateTransitionIdentitySigned
where
    Self: StateTransitionLike,
{
    fn get_owner_id(&self) -> &Identifier;
    fn get_signature_public_key_id(&self) -> Option<KeyID>;
    fn set_signature_public_key_id(&mut self, key_id: KeyID);

    fn sign(
        &mut self,
        identity_public_key: &IdentityPublicKey,
        private_key: &[u8],
        bls: &impl BlsModule,
    ) -> Result<(), ProtocolError> {
        self.verify_public_key_level_and_purpose(identity_public_key)?;
        self.verify_public_key_is_enabled(identity_public_key)?;

        match identity_public_key.key_type {
            KeyType::ECDSA_SECP256K1 => {
                let public_key_compressed = get_compressed_public_ec_key(private_key)?;

                // we store compressed public key in the identity ,
                // and here we compare the private key used to sing the state transition with
                // the compressed key stored in the identity

<<<<<<< HEAD
                if public_key_compressed.to_vec() != identity_public_key.get_data() {
                    return Err(ProtocolError::InvalidSignaturePublicKeyError(
                        InvalidSignaturePublicKeyError::new(
                            identity_public_key.get_data().to_owned(),
                        ),
                    ));
=======
                if public_key_compressed.to_vec() != identity_public_key.data {
                    return Err(ProtocolError::InvalidSignaturePublicKeyError {
                        public_key: identity_public_key.data.to_owned(),
                    });
>>>>>>> fc467a4c
                }

                self.sign_by_private_key(private_key, identity_public_key.key_type, bls)
            }
            KeyType::ECDSA_HASH160 => {
                let public_key_compressed = get_compressed_public_ec_key(private_key)?;
                let pub_key_hash = ripemd160_sha256(&public_key_compressed);

<<<<<<< HEAD
                if pub_key_hash != identity_public_key.get_data() {
                    return Err(ProtocolError::InvalidSignaturePublicKeyError(
                        InvalidSignaturePublicKeyError::new(
                            identity_public_key.get_data().to_owned(),
                        ),
                    ));
=======
                if pub_key_hash != identity_public_key.data {
                    return Err(ProtocolError::InvalidSignaturePublicKeyError {
                        public_key: identity_public_key.data.to_owned(),
                    });
>>>>>>> fc467a4c
                }
                self.sign_by_private_key(private_key, identity_public_key.key_type, bls)
            }
            KeyType::BLS12_381 => {
                let public_key = bls.private_key_to_public_key(private_key)?;

<<<<<<< HEAD
                if public_key != identity_public_key.get_data() {
                    return Err(ProtocolError::InvalidSignaturePublicKeyError(
                        InvalidSignaturePublicKeyError::new(
                            identity_public_key.get_data().to_owned(),
                        ),
                    ));
=======
                if public_key != identity_public_key.data {
                    return Err(ProtocolError::InvalidSignaturePublicKeyError {
                        public_key: identity_public_key.data.to_owned(),
                    });
>>>>>>> fc467a4c
                }
                self.sign_by_private_key(private_key, identity_public_key.key_type, bls)
            }

            // the default behavior from
            // https://github.com/dashevo/platform/blob/6b02b26e5cd3a7c877c5fdfe40c4a4385a8dda15/packages/js-dpp/lib/stateTransition/AbstractStateTransitionIdentitySigned.js#L108
            // is to return the error for the BIP13_SCRIPT_HASH
<<<<<<< HEAD
            KeyType::BIP13_SCRIPT_HASH => Err(ProtocolError::InvalidIdentityPublicKeyTypeError(
                InvalidIdentityPublicKeyTypeError::new(identity_public_key.get_type()),
            )),
=======
            KeyType::BIP13_SCRIPT_HASH => Err(ProtocolError::InvalidIdentityPublicKeyTypeError {
                public_key_type: identity_public_key.key_type,
            }),
>>>>>>> fc467a4c
        }
    }

    fn verify_signature(
        &self,
        public_key: &IdentityPublicKey,
        bls: &impl BlsModule,
    ) -> Result<(), ProtocolError> {
        self.verify_public_key_level_and_purpose(public_key)?;

        let signature = self.get_signature();
        if signature.is_empty() {
            return Err(ProtocolError::StateTransitionIsNotSignedError(
                StateTransitionIsNotSignedError::new(self.clone().into()),
            ));
        }

<<<<<<< HEAD
        if self.get_signature_public_key_id() != Some(public_key.get_id()) {
            return Err(ProtocolError::PublicKeyMismatchError(
                PublicKeyMismatchError::new(public_key.clone()),
            ));
=======
        if self.get_signature_public_key_id() != Some(public_key.id) {
            return Err(ProtocolError::PublicKeyMismatchError {
                public_key: public_key.clone(),
            });
>>>>>>> fc467a4c
        }

        let public_key_bytes = public_key.data.as_slice();
        match public_key.key_type {
            KeyType::ECDSA_HASH160 => {
                self.verify_ecdsa_hash_160_signature_by_public_key_hash(public_key_bytes)
            }

            KeyType::ECDSA_SECP256K1 => self.verify_ecdsa_signature_by_public_key(public_key_bytes),

            KeyType::BLS12_381 => self.verify_bls_signature_by_public_key(public_key_bytes, bls),

            // per https://github.com/dashevo/platform/pull/353, signing and verification is not supported
            KeyType::BIP13_SCRIPT_HASH => Ok(()),
        }
    }

    /// Verifies that the supplied public key has the correct security level
    /// and purpose to sign the state transition
    fn verify_public_key_level_and_purpose(
        &self,
        public_key: &IdentityPublicKey,
    ) -> Result<(), ProtocolError> {
        // If state transition requires MASTER security level it must be signed only with
        // a MASTER key
        if public_key.is_master() && self.get_security_level_requirement() != SecurityLevel::MASTER
        {
<<<<<<< HEAD
            return Err(ProtocolError::InvalidSignaturePublicKeySecurityLevelError(
                InvalidSignaturePublicKeySecurityLevelError::new(
                    public_key.get_security_level(),
                    self.get_security_level_requirement(),
                ),
            ));
        }

        // Otherwise, key security level should be less than MASTER but more or equal than required
        if self.get_security_level_requirement() < public_key.get_security_level() {
            return Err(ProtocolError::PublicKeySecurityLevelNotMetError(
                PublicKeySecurityLevelNotMetError::new(
                    public_key.get_security_level(),
                    self.get_security_level_requirement(),
                ),
            ));
        }

        if public_key.get_purpose() != Purpose::AUTHENTICATION {
            return Err(ProtocolError::WrongPublicKeyPurposeError(
                WrongPublicKeyPurposeError::new(public_key.get_purpose(), Purpose::AUTHENTICATION),
            ));
=======
            return Err(ProtocolError::InvalidSignaturePublicKeySecurityLevelError {
                public_key_security_level: public_key.security_level,
                required_security_level: self.get_security_level_requirement(),
            });
        }

        // Otherwise, key security level should be less than MASTER but more or equal than required
        if self.get_security_level_requirement() < public_key.security_level {
            return Err(ProtocolError::PublicKeySecurityLevelNotMetError {
                public_key_security_level: public_key.security_level,
                required_security_level: self.get_security_level_requirement(),
            });
        }

        if public_key.purpose != Purpose::AUTHENTICATION {
            return Err(ProtocolError::WrongPublicKeyPurposeError {
                public_key_purpose: public_key.purpose,
                key_purpose_requirement: Purpose::AUTHENTICATION,
            });
>>>>>>> fc467a4c
        }
        Ok(())
    }

    fn verify_public_key_is_enabled(
        &self,
        public_key: &IdentityPublicKey,
    ) -> Result<(), ProtocolError> {
<<<<<<< HEAD
        if public_key.get_disabled_at().is_some() {
            return Err(ProtocolError::PublicKeyIsDisabledError(
                PublicKeyIsDisabledError::new(public_key.to_owned()),
            ));
=======
        if public_key.disabled_at.is_some() {
            return Err(ProtocolError::PublicKeyIsDisabledError {
                public_key: public_key.to_owned(),
            });
>>>>>>> fc467a4c
        }
        Ok(())
    }

    /// Returns minimal key security level that can be used to sign this ST.
    /// Override this method if the ST requires a different security level.
    fn get_security_level_requirement(&self) -> SecurityLevel {
        SecurityLevel::HIGH
    }
}

pub fn get_compressed_public_ec_key(private_key: &[u8]) -> Result<[u8; 33], ProtocolError> {
    let sk = RawSecretKey::from_slice(private_key)
        .map_err(|e| anyhow!("Invalid ECDSA private key: {}", e))?;

    let secp = dashcore::secp256k1::Secp256k1::new();
    let public_key_compressed = RawPublicKey::from_secret_key(&secp, &sk).serialize();
    Ok(public_key_compressed)
}

#[cfg(test)]
mod test {
    use bls_signatures::Serialize as BlsSerialize;
    use chrono::Utc;
    use serde::{Deserialize, Serialize};
    use serde_json::json;
    use std::convert::TryInto;

    use crate::document::DocumentsBatchTransition;
    use crate::state_transition::state_transition_execution_context::StateTransitionExecutionContext;
    use crate::util::string_encoding::Encoding;
    use crate::{
        assert_error_contains,
        identity::{KeyID, SecurityLevel},
        state_transition::{
            StateTransition, StateTransitionConvert, StateTransitionLike, StateTransitionType,
        },
        util::hash::ripemd160_sha256,
        NativeBlsModule,
    };

    use super::StateTransitionIdentitySigned;
    use super::*;

    #[derive(Debug, Clone, Serialize, Deserialize)]
    #[serde(rename_all = "camelCase")]
    struct ExampleStateTransition {
        pub protocol_version: u32,
        pub signature: Vec<u8>,
        pub signature_public_key_id: KeyID,
        pub transition_type: StateTransitionType,
        pub owner_id: Identifier,
        #[serde(skip)]
        pub execution_context: StateTransitionExecutionContext,
    }

    impl StateTransitionConvert for ExampleStateTransition {
        fn binary_property_paths() -> Vec<&'static str> {
            vec!["signature"]
        }
        fn identifiers_property_paths() -> Vec<&'static str> {
            vec![]
        }
        fn signature_property_paths() -> Vec<&'static str> {
            vec!["signature", "signaturePublicKeyId"]
        }
    }

    impl From<ExampleStateTransition> for StateTransition {
        fn from(_val: ExampleStateTransition) -> Self {
            let st = DocumentsBatchTransition::default();
            StateTransition::DocumentsBatch(st)
        }
    }

    impl StateTransitionLike for ExampleStateTransition {
        fn get_protocol_version(&self) -> u32 {
            1
        }
        fn get_type(&self) -> StateTransitionType {
            StateTransitionType::DocumentsBatch
        }
        fn get_signature(&self) -> &Vec<u8> {
            &self.signature
        }
        fn set_signature(&mut self, signature: Vec<u8>) {
            self.signature = signature
        }
        fn get_execution_context(&self) -> &StateTransitionExecutionContext {
            &self.execution_context
        }

        fn get_execution_context_mut(&mut self) -> &mut StateTransitionExecutionContext {
            &mut self.execution_context
        }

        fn set_execution_context(&mut self, execution_context: StateTransitionExecutionContext) {
            self.execution_context = execution_context
        }
    }

    impl StateTransitionIdentitySigned for ExampleStateTransition {
        fn get_owner_id(&self) -> &Identifier {
            &self.owner_id
        }
        fn get_security_level_requirement(&self) -> SecurityLevel {
            SecurityLevel::HIGH
        }

        fn get_signature_public_key_id(&self) -> Option<KeyID> {
            Some(self.signature_public_key_id)
        }

        fn set_signature_public_key_id(&mut self, key_id: KeyID) {
            self.signature_public_key_id = key_id;
        }
    }

    fn get_mock_state_transition() -> ExampleStateTransition {
        let owner_id = Identifier::from_string(
            "AX5o22ARWFYZE9JZTA5SSeyvprtetBcvbQLSBZ7cR7Gw",
            Encoding::Base58,
        )
        .unwrap();
        ExampleStateTransition {
            protocol_version: 1,
            transition_type: StateTransitionType::DocumentsBatch,
            signature: Default::default(),
            signature_public_key_id: 1,
            owner_id,
            execution_context: Default::default(),
        }
    }

    struct Keys {
        pub ec_private: Vec<u8>,
        pub ec_public_compressed: Vec<u8>,
        pub ec_public_uncompressed: Vec<u8>,
        pub bls_private: Vec<u8>,
        pub bls_public: Vec<u8>,
        pub identity_public_key: IdentityPublicKey,
        pub public_key_id: KeyID,
    }

    fn get_test_keys() -> Keys {
        let secp = dashcore::secp256k1::Secp256k1::new();
        let mut rng = dashcore::secp256k1::rand::thread_rng();
        let (private_key, public_key) = secp.generate_keypair(&mut rng);

        let public_key_id = 1;
        let ec_private_key_bytes = private_key.secret_bytes();
        let ec_public_compressed_bytes = public_key.serialize();
        let ec_public_uncompressed_bytes = public_key.serialize_uncompressed();

        let mut buffer = [0u8; 32];
        let _ = getrandom::getrandom(&mut buffer);
        let bls_private = bls_signatures::PrivateKey::new(buffer);
        let bls_public = bls_private.public_key();
        let bls_private_bytes = bls_private.as_bytes();
        let bls_public_bytes = bls_public.as_bytes();

        let identity_public_key = IdentityPublicKey {
            id: public_key_id,
            key_type: KeyType::ECDSA_SECP256K1,
            purpose: Purpose::AUTHENTICATION,
            security_level: SecurityLevel::HIGH,
            data: ec_public_compressed_bytes.try_into().unwrap(),
            read_only: false,
            disabled_at: None,
        };

        Keys {
            ec_private: ec_private_key_bytes.to_vec(),
            ec_public_compressed: ec_public_compressed_bytes.to_vec(),
            ec_public_uncompressed: ec_public_uncompressed_bytes.to_vec(),
            bls_private: bls_private_bytes,
            bls_public: bls_public_bytes,
            identity_public_key,
            public_key_id,
        }
    }

    #[test]
    fn to_object_with_signature() {
        let st = get_mock_state_transition();
        let st_object = st.to_object(false).unwrap();

        assert_eq!(st_object["protocolVersion"].as_i64().unwrap(), 1);
        assert_eq!(st_object["transitionType"].as_u64().unwrap(), 1);
        assert_eq!(st_object["signaturePublicKeyId"].as_u64().unwrap(), 1);
        assert!(st_object["signature"].as_array().unwrap().is_empty());
    }

    #[test]
    fn to_object_without_signature() {
        let st = get_mock_state_transition();
        let st_object = st.to_object(true).unwrap();

        assert_eq!(st_object["protocolVersion"].as_i64().unwrap(), 1);
        assert_eq!(st_object["transitionType"].as_u64().unwrap(), 1);
        assert!(st_object.get("signaturePublicKeyId").is_none());
        assert!(st_object.get("signature").is_none());
    }

    #[test]
    fn to_json() {
        let st = get_mock_state_transition();
        let st_json = st.to_json(false).unwrap();
        assert_eq!(
            st_json,
            json!({
                "protocolVersion" : 1,
                "signature": "",
                "signaturePublicKeyId": 1,
                "transitionType" : 1,
                "ownerId" : "AX5o22ARWFYZE9JZTA5SSeyvprtetBcvbQLSBZ7cR7Gw"
            })
        );
    }

    #[test]
    fn to_hash() {
        let st = get_mock_state_transition();
        let hash = st.hash(false).unwrap();
        assert_eq!(
            "b067b5f84b748080684f3b203b07227a3b2db9f745815e3449113ac9e5619523",
            hex::encode(hash)
        )
    }

    #[test]
    fn to_buffer() {
        let st = get_mock_state_transition();
        let hash = st.to_buffer(false).unwrap();
        let result = hex::encode(hash);

        assert_eq!(210, result.len());
        assert!(result.starts_with("01"))
    }

    #[test]
    fn to_buffer_no_signature() {
        let st = get_mock_state_transition();
        let hash = st.to_buffer(true).unwrap();
        let result = hex::encode(hash);

        assert_eq!("01a26e7472616e736974696f6e5479706501676f776e65724964782c4158356f323241525746595a45394a5a5441355353657976707274657442637662514c53425a376352374777", result);
    }

    #[test]
    fn get_signature_public_key_id() {
        let st = get_mock_state_transition();
        let keys = get_test_keys();
        assert_eq!(Some(keys.public_key_id), st.get_signature_public_key_id())
    }

    #[test]
    fn sign_validate_with_private_key() {
        let bls = NativeBlsModule::default();
        let mut st = get_mock_state_transition();
        let keys = get_test_keys();

        st.sign(&keys.identity_public_key, &keys.ec_private, &bls)
            .unwrap();
        st.verify_signature(&keys.identity_public_key, &bls)
            .expect("the verification shouldn't fail");
    }

    #[test]
    fn sign_validate_signature_ecdsa_hash160() {
        let bls = NativeBlsModule::default();
        let mut st = get_mock_state_transition();
        let mut keys = get_test_keys();
        keys.identity_public_key.key_type = KeyType::ECDSA_HASH160;
        keys.identity_public_key.data = ripemd160_sha256(&keys.identity_public_key.data);

        st.sign(&keys.identity_public_key, &keys.ec_private, &bls)
            .unwrap();
        st.verify_signature(&keys.identity_public_key, &bls)
            .expect("the verification shouldn't fail");
    }

    #[test]
    fn error_when_sign_with_wrong_public_key() {
        let bls = NativeBlsModule::default();
        let mut st = get_mock_state_transition();
        let mut keys = get_test_keys();

        let secp = dashcore::secp256k1::Secp256k1::new();
        let mut rng = dashcore::secp256k1::rand::thread_rng();
        let (_, public_key) = secp.generate_keypair(&mut rng);

        keys.identity_public_key.data = public_key.serialize().to_vec();

        let sign_result = st.sign(&keys.identity_public_key, &keys.ec_private, &bls);
        assert_error_contains!(sign_result, "Invalid signature public key");
    }

    #[test]
    fn error_if_security_level_is_not_met() {
        let bls = NativeBlsModule::default();
        let mut st = get_mock_state_transition();
        let mut keys = get_test_keys();
        keys.identity_public_key.security_level = SecurityLevel::MEDIUM;

        let sign_error = st
            .sign(&keys.identity_public_key, &keys.ec_private, &bls)
            .unwrap_err();
        match sign_error {
            ProtocolError::PublicKeySecurityLevelNotMetError(
                PublicKeySecurityLevelNotMetError::new(sec_level, req_sec_level),
            ) => {
                assert_eq!(SecurityLevel::MEDIUM, sec_level);
                assert_eq!(SecurityLevel::HIGH, req_sec_level);
            }
            error => {
                panic!("invalid error type: {}", error)
            }
        };
    }

    #[test]
    fn error_if_key_purpose_not_authenticated() {
        let bls = NativeBlsModule::default();
        let mut st = get_mock_state_transition();
        let mut keys = get_test_keys();
        keys.identity_public_key.purpose = Purpose::ENCRYPTION;

        let sign_error = st
            .sign(&keys.identity_public_key, &keys.ec_private, &bls)
            .unwrap_err();
        match sign_error {
            ProtocolError::WrongPublicKeyPurposeError(WrongPublicKeyPurposeError::new(
                purpose,
                req_purpose,
            )) => {
                assert_eq!(Purpose::ENCRYPTION, purpose);
                assert_eq!(Purpose::AUTHENTICATION, req_purpose);
            }
            error => {
                panic!("invalid error type: {}", error)
            }
        };
    }

    #[test]
    fn should_sign_validate_with_bls_signature() {
        let bls = NativeBlsModule::default();
        let mut st = get_mock_state_transition();
        let mut keys = get_test_keys();
        keys.identity_public_key.key_type = KeyType::BLS12_381;
        keys.identity_public_key.data = keys.bls_public.clone();

        st.sign(&keys.identity_public_key, &keys.bls_private, &bls)
            .expect("validation should be successful");
    }

    #[test]
    fn error_if_transition_is_not_signed_ecdsa() {
        let bls = NativeBlsModule::default();
        let st = get_mock_state_transition();
        let keys = get_test_keys();

        let verify_error = st
            .verify_signature(&keys.identity_public_key, &bls)
            .unwrap_err();
        match verify_error {
            ProtocolError::StateTransitionIsNotSignedError { .. } => {}
            error => {
                panic!("invalid error type: {}", error)
            }
        };
    }

    #[test]
    fn error_if_transition_is_not_signed_bls() {
        let bls = NativeBlsModule::default();
        let st = get_mock_state_transition();
        let mut keys = get_test_keys();
        keys.identity_public_key.key_type = KeyType::BLS12_381;
        keys.identity_public_key.data = keys.bls_public.clone();

        let verify_error = st
            .verify_signature(&keys.identity_public_key, &bls)
            .unwrap_err();
        match verify_error {
            ProtocolError::StateTransitionIsNotSignedError { .. } => {}
            error => {
                panic!("invalid error type: {}", error)
            }
        };
    }

    #[test]
    fn set_signature() {
        let mut st = get_mock_state_transition();
        let signature = "some_signature";
        st.set_signature(signature.as_bytes().to_owned());
        assert_eq!(signature.as_bytes(), st.get_signature());
    }

    #[test]
    fn set_signature_public_key_id() {
        let mut st = get_mock_state_transition();
        let public_key_id = 2;
        st.set_signature_public_key_id(public_key_id);
        assert_eq!(Some(public_key_id), st.get_signature_public_key_id());
    }

    #[test]
    fn should_throw_public_key_is_disabled_error_if_public_key_is_disabled() {
        let bls = NativeBlsModule::default();
        let mut st = get_mock_state_transition();
        let mut keys = get_test_keys();
        keys.identity_public_key
            .set_disabled_at(Utc::now().timestamp_millis() as u64);

        let result = st
            .sign(&keys.identity_public_key, &keys.bls_private, &bls)
            .expect_err("the protocol error should be returned");

        assert!(matches!(
            result,
            ProtocolError::PublicKeyIsDisabledError { .. }
        ))
    }

    #[test]
    fn should_throw_invalid_signature_public_key_security_level_error() {
        let bls = NativeBlsModule::default();
        // should throw InvalidSignaturePublicKeySecurityLevel Error if public key with master level is used to sign non update state transition
        let mut st = get_mock_state_transition();
        let mut keys = get_test_keys();

        st.transition_type = StateTransitionType::DataContractCreate;
        keys.identity_public_key.security_level = SecurityLevel::MASTER;

        let result = st
            .sign(&keys.identity_public_key, &keys.bls_private, &bls)
            .expect_err("the protocol error should be returned");

        assert!(matches!(
            result,
            ProtocolError::InvalidSignaturePublicKeySecurityLevelError(
                InvalidSignaturePublicKeySecurityLevelError {
                    public_key_security_level,
                    required_key_security_level
                })
            if public_key_security_level == SecurityLevel::MASTER &&
                required_key_security_level == SecurityLevel::HIGH
        ))
    }
}<|MERGE_RESOLUTION|>--- conflicted
+++ resolved
@@ -41,19 +41,12 @@
                 // and here we compare the private key used to sing the state transition with
                 // the compressed key stored in the identity
 
-<<<<<<< HEAD
-                if public_key_compressed.to_vec() != identity_public_key.get_data() {
+                if public_key_compressed.to_vec() != identity_public_key.data {
                     return Err(ProtocolError::InvalidSignaturePublicKeyError(
                         InvalidSignaturePublicKeyError::new(
-                            identity_public_key.get_data().to_owned(),
+                            identity_public_key.data.to_owned(),
                         ),
                     ));
-=======
-                if public_key_compressed.to_vec() != identity_public_key.data {
-                    return Err(ProtocolError::InvalidSignaturePublicKeyError {
-                        public_key: identity_public_key.data.to_owned(),
-                    });
->>>>>>> fc467a4c
                 }
 
                 self.sign_by_private_key(private_key, identity_public_key.key_type, bls)
@@ -62,38 +55,24 @@
                 let public_key_compressed = get_compressed_public_ec_key(private_key)?;
                 let pub_key_hash = ripemd160_sha256(&public_key_compressed);
 
-<<<<<<< HEAD
-                if pub_key_hash != identity_public_key.get_data() {
+                if pub_key_hash != identity_public_key.data {
                     return Err(ProtocolError::InvalidSignaturePublicKeyError(
                         InvalidSignaturePublicKeyError::new(
-                            identity_public_key.get_data().to_owned(),
+                            identity_public_key.data.to_owned(),
                         ),
                     ));
-=======
-                if pub_key_hash != identity_public_key.data {
-                    return Err(ProtocolError::InvalidSignaturePublicKeyError {
-                        public_key: identity_public_key.data.to_owned(),
-                    });
->>>>>>> fc467a4c
                 }
                 self.sign_by_private_key(private_key, identity_public_key.key_type, bls)
             }
             KeyType::BLS12_381 => {
                 let public_key = bls.private_key_to_public_key(private_key)?;
 
-<<<<<<< HEAD
-                if public_key != identity_public_key.get_data() {
+                if public_key != identity_public_key.data {
                     return Err(ProtocolError::InvalidSignaturePublicKeyError(
                         InvalidSignaturePublicKeyError::new(
-                            identity_public_key.get_data().to_owned(),
+                            identity_public_key.data.to_owned(),
                         ),
                     ));
-=======
-                if public_key != identity_public_key.data {
-                    return Err(ProtocolError::InvalidSignaturePublicKeyError {
-                        public_key: identity_public_key.data.to_owned(),
-                    });
->>>>>>> fc467a4c
                 }
                 self.sign_by_private_key(private_key, identity_public_key.key_type, bls)
             }
@@ -101,15 +80,9 @@
             // the default behavior from
             // https://github.com/dashevo/platform/blob/6b02b26e5cd3a7c877c5fdfe40c4a4385a8dda15/packages/js-dpp/lib/stateTransition/AbstractStateTransitionIdentitySigned.js#L108
             // is to return the error for the BIP13_SCRIPT_HASH
-<<<<<<< HEAD
             KeyType::BIP13_SCRIPT_HASH => Err(ProtocolError::InvalidIdentityPublicKeyTypeError(
-                InvalidIdentityPublicKeyTypeError::new(identity_public_key.get_type()),
+                InvalidIdentityPublicKeyTypeError::new(identity_public_key.key_type),
             )),
-=======
-            KeyType::BIP13_SCRIPT_HASH => Err(ProtocolError::InvalidIdentityPublicKeyTypeError {
-                public_key_type: identity_public_key.key_type,
-            }),
->>>>>>> fc467a4c
         }
     }
 
@@ -127,17 +100,10 @@
             ));
         }
 
-<<<<<<< HEAD
-        if self.get_signature_public_key_id() != Some(public_key.get_id()) {
+        if self.get_signature_public_key_id() != Some(public_key.id) {
             return Err(ProtocolError::PublicKeyMismatchError(
                 PublicKeyMismatchError::new(public_key.clone()),
             ));
-=======
-        if self.get_signature_public_key_id() != Some(public_key.id) {
-            return Err(ProtocolError::PublicKeyMismatchError {
-                public_key: public_key.clone(),
-            });
->>>>>>> fc467a4c
         }
 
         let public_key_bytes = public_key.data.as_slice();
@@ -165,50 +131,28 @@
         // a MASTER key
         if public_key.is_master() && self.get_security_level_requirement() != SecurityLevel::MASTER
         {
-<<<<<<< HEAD
             return Err(ProtocolError::InvalidSignaturePublicKeySecurityLevelError(
                 InvalidSignaturePublicKeySecurityLevelError::new(
-                    public_key.get_security_level(),
+                    public_key.security_level,
                     self.get_security_level_requirement(),
                 ),
             ));
         }
 
         // Otherwise, key security level should be less than MASTER but more or equal than required
-        if self.get_security_level_requirement() < public_key.get_security_level() {
+        if self.get_security_level_requirement() < public_key.security_level {
             return Err(ProtocolError::PublicKeySecurityLevelNotMetError(
                 PublicKeySecurityLevelNotMetError::new(
-                    public_key.get_security_level(),
+                    public_key.security_level,
                     self.get_security_level_requirement(),
                 ),
             ));
         }
 
-        if public_key.get_purpose() != Purpose::AUTHENTICATION {
+        if public_key.purpose != Purpose::AUTHENTICATION {
             return Err(ProtocolError::WrongPublicKeyPurposeError(
-                WrongPublicKeyPurposeError::new(public_key.get_purpose(), Purpose::AUTHENTICATION),
+                WrongPublicKeyPurposeError::new(public_key.purpose, Purpose::AUTHENTICATION),
             ));
-=======
-            return Err(ProtocolError::InvalidSignaturePublicKeySecurityLevelError {
-                public_key_security_level: public_key.security_level,
-                required_security_level: self.get_security_level_requirement(),
-            });
-        }
-
-        // Otherwise, key security level should be less than MASTER but more or equal than required
-        if self.get_security_level_requirement() < public_key.security_level {
-            return Err(ProtocolError::PublicKeySecurityLevelNotMetError {
-                public_key_security_level: public_key.security_level,
-                required_security_level: self.get_security_level_requirement(),
-            });
-        }
-
-        if public_key.purpose != Purpose::AUTHENTICATION {
-            return Err(ProtocolError::WrongPublicKeyPurposeError {
-                public_key_purpose: public_key.purpose,
-                key_purpose_requirement: Purpose::AUTHENTICATION,
-            });
->>>>>>> fc467a4c
         }
         Ok(())
     }
@@ -217,17 +161,10 @@
         &self,
         public_key: &IdentityPublicKey,
     ) -> Result<(), ProtocolError> {
-<<<<<<< HEAD
-        if public_key.get_disabled_at().is_some() {
+        if public_key.disabled_at.is_some() {
             return Err(ProtocolError::PublicKeyIsDisabledError(
                 PublicKeyIsDisabledError::new(public_key.to_owned()),
             ));
-=======
-        if public_key.disabled_at.is_some() {
-            return Err(ProtocolError::PublicKeyIsDisabledError {
-                public_key: public_key.to_owned(),
-            });
->>>>>>> fc467a4c
         }
         Ok(())
     }
