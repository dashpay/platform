--- conflicted
+++ resolved
@@ -264,13 +264,12 @@
             self.execution_context = execution_context
         }
 
-<<<<<<< HEAD
         fn set_signature_bytes(&mut self, signature: Vec<u8>) {
             self.signature = BinaryData::new(signature)
-=======
+        }
+
         fn get_modified_data_ids(&self) -> Vec<Identifier> {
             vec![]
->>>>>>> 2cf72739
         }
     }
 
