--- conflicted
+++ resolved
@@ -1,12 +1,7 @@
-<<<<<<< HEAD
-use std::convert::{TryFrom, TryInto};
-=======
-use anyhow::anyhow;
 use std::{
     convert::{TryFrom, TryInto},
     sync::Arc,
 };
->>>>>>> 2cf72739
 
 use crate::consensus::basic::state_transition::InvalidStateTransitionTypeError;
 use crate::data_contract::errors::DataContractNotPresentError;
@@ -29,18 +24,10 @@
     },
     prelude::Identifier,
     state_repository::StateRepositoryLike,
-<<<<<<< HEAD
-    ProtocolError,
-};
-use platform_value::Value;
-=======
-    util::json_value::JsonValueExt,
     validation::AsyncDataValidatorWithContext,
     BlsModule, ProtocolError,
 };
-use serde_json::Number;
-use serde_json::Value as JsonValue;
->>>>>>> 2cf72739
+use platform_value::Value;
 
 use super::{
     state_transition_execution_context::StateTransitionExecutionContext,
