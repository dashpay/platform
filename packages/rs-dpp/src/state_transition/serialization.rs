use crate::serialization_traits::PlatformDeserializable;
use crate::state_transition::StateTransition;
use crate::ProtocolError;

impl StateTransition {
    pub fn deserialize_many(
        raw_state_transitions: &Vec<Vec<u8>>,
    ) -> Result<Vec<Self>, ProtocolError> {
        raw_state_transitions
            .iter()
            .map(|raw_state_transition| Self::deserialize(raw_state_transition))
            .collect()
    }
}

#[cfg(test)]
mod tests {
    use crate::data_contract::state_transition::data_contract_create_transition::{
        DataContractCreateTransition, DataContractCreateTransitionV0,
    };
    use crate::data_contract::state_transition::data_contract_update_transition::{
        DataContractUpdateTransition, DataContractUpdateTransitionV0,
    };
    use crate::document::document_transition::Action;
    use crate::document::DocumentsBatchTransition;
    use crate::identity::core_script::CoreScript;
    use crate::identity::state_transition::asset_lock_proof::AssetLockProof;
    use crate::identity::state_transition::identity_create_transition::IdentityCreateTransition;
    use crate::identity::state_transition::identity_credit_withdrawal_transition::{
        IdentityCreditWithdrawalTransition, Pooling,
    };

    use crate::document::state_transition::documents_batch_transition::DocumentsBatchTransitionV0;
    use crate::identity::state_transition::identity_topup_transition::IdentityTopUpTransition;
    use crate::identity::state_transition::identity_update_transition::identity_update_transition::IdentityUpdateTransition;
    use crate::identity::Identity;
    use crate::serialization_traits::PlatformMessageSignable;
    use crate::serialization_traits::Signable;
    use crate::serialization_traits::{PlatformDeserializable, PlatformSerializable};
    use crate::state_transition::{StateTransition, StateTransitionLike, StateTransitionType};
    use crate::tests::fixtures::{
        get_data_contract_fixture, get_document_transitions_fixture,
        get_documents_fixture_with_owner_id_from_contract, raw_instant_asset_lock_proof_fixture,
    };
    use crate::version::LATEST_VERSION;
    use crate::{NativeBlsModule, ProtocolError};
    use rand::rngs::StdRng;
    use rand::SeedableRng;
    use std::collections::BTreeMap;
    use std::convert::TryInto;

    #[test]
    fn identity_create_transition_ser_de() {
        let mut identity = Identity::random_identity(None, 5, Some(5));
        let asset_lock_proof = raw_instant_asset_lock_proof_fixture(None);
        identity.set_asset_lock_proof(AssetLockProof::Instant(asset_lock_proof));

        let identity_create_transition: IdentityCreateTransition = identity
            .try_into()
            .expect("expected to make an identity create transition");
        let state_transition: StateTransition = identity_create_transition.into();
        let bytes = state_transition.serialize().expect("expected to serialize");
        let recovered_state_transition =
            StateTransition::deserialize(&bytes).expect("expected to deserialize state transition");
        assert_eq!(state_transition, recovered_state_transition);
    }

    #[test]
    fn identity_topup_transition_ser_de() {
        let mut identity = Identity::random_identity(None, 5, Some(5));
        let asset_lock_proof = raw_instant_asset_lock_proof_fixture(None);
        identity.set_asset_lock_proof(AssetLockProof::Instant(asset_lock_proof));

        let identity_topup_transition = IdentityTopUpTransition {
            asset_lock_proof: identity
                .asset_lock_proof
                .expect("expected an asset lock proof on the identity"),
            identity_id: identity.id,
            protocol_version: LATEST_VERSION,
            transition_type: StateTransitionType::IdentityTopUp,
            signature: [1u8; 65].to_vec().into(),
        };
        let state_transition: StateTransition = identity_topup_transition.into();
        let bytes = state_transition.serialize().expect("expected to serialize");
        let recovered_state_transition =
            StateTransition::deserialize(&bytes).expect("expected to deserialize state transition");
        assert_eq!(state_transition, recovered_state_transition);
    }

    #[test]
    fn identity_update_transition_add_keys_ser_de() {
        let mut rng = StdRng::seed_from_u64(5);
        let (identity, mut keys): (Identity, BTreeMap<_, _>) =
            Identity::random_identity_with_main_keys_with_private_key(None, 5, &mut rng)
                .expect("expected to get identity");
        let bls = NativeBlsModule::default();
        let add_public_keys_in_creation = identity
            .public_keys
            .values()
            .map(|public_key| public_key.into())
            .collect();
        let mut identity_update_transition = IdentityUpdateTransition {
            protocol_version: LATEST_VERSION,
            transition_type: StateTransitionType::IdentityUpdate,
            signature: Default::default(),
            signature_public_key_id: 0,
            identity_id: identity.id,
            revision: 1,
            add_public_keys: add_public_keys_in_creation,
            disable_public_keys: vec![],
            public_keys_disabled_at: None,
        };

        let key_signable_bytes = identity_update_transition
            .signable_bytes()
            .expect("expected to get signable bytes");

        identity_update_transition
            .add_public_keys
            .iter_mut()
            .zip(identity.public_keys.into_values())
            .try_for_each(|(public_key_with_witness, public_key)| {
                if public_key.key_type.is_unique_key_type() {
                    let private_key = keys
                        .get(&public_key)
                        .expect("expected to have the private key");
                    let signature = key_signable_bytes
                        .as_slice()
                        .sign_by_private_key(private_key, public_key.key_type, &bls)?
                        .into();
                    public_key_with_witness.signature = signature;
                }

                Ok::<(), ProtocolError>(())
            })
            .expect("expected to update keys");

        let (public_key, private_key) = keys.pop_first().unwrap();
        identity_update_transition
            .sign_by_private_key(private_key.as_slice(), public_key.key_type, &bls)
            .expect("expected to sign IdentityUpdateTransition");

        let state_transition: StateTransition = identity_update_transition.into();
        let bytes = state_transition.serialize().expect("expected to serialize");
        let recovered_state_transition =
            StateTransition::deserialize(&bytes).expect("expected to deserialize state transition");
        assert_eq!(state_transition, recovered_state_transition);
    }

    #[test]
    fn identity_update_transition_disable_keys_ser_de() {
        let mut rng = StdRng::seed_from_u64(5);
        let (identity, mut keys): (Identity, BTreeMap<_, _>) =
            Identity::random_identity_with_main_keys_with_private_key(None, 5, &mut rng)
                .expect("expected to get identity");
        let bls = NativeBlsModule::default();
        let add_public_keys_in_creation = identity
            .public_keys
            .values()
            .map(|public_key| public_key.into())
            .collect();
        let mut identity_update_transition = IdentityUpdateTransition {
            protocol_version: LATEST_VERSION,
            transition_type: StateTransitionType::IdentityUpdate,
            signature: Default::default(),
            signature_public_key_id: 0,
            identity_id: identity.id,
            revision: 1,
            add_public_keys: add_public_keys_in_creation,
            disable_public_keys: vec![3, 4, 5],
            public_keys_disabled_at: Some(15),
        };

        let key_signable_bytes = identity_update_transition
            .signable_bytes()
            .expect("expected to get signable bytes");

        identity_update_transition
            .add_public_keys
            .iter_mut()
            .zip(identity.public_keys.into_values())
            .try_for_each(|(public_key_with_witness, public_key)| {
                if public_key.key_type.is_unique_key_type() {
                    let private_key = keys
                        .get(&public_key)
                        .expect("expected to have the private key");
                    let signature = key_signable_bytes
                        .as_slice()
                        .sign_by_private_key(private_key, public_key.key_type, &bls)?
                        .into();
                    public_key_with_witness.signature = signature;
                }

                Ok::<(), ProtocolError>(())
            })
            .expect("expected to update keys");

        let (public_key, private_key) = keys.pop_first().unwrap();
        identity_update_transition
            .sign_by_private_key(private_key.as_slice(), public_key.key_type, &bls)
            .expect("expected to sign IdentityUpdateTransition");

        let state_transition: StateTransition = identity_update_transition.into();
        let bytes = state_transition.serialize().expect("expected to serialize");
        let recovered_state_transition =
            StateTransition::deserialize(&bytes).expect("expected to deserialize state transition");
        assert_eq!(state_transition, recovered_state_transition);
    }

    #[test]
    fn identity_credit_withdrawal_transition_ser_de() {
        let identity = Identity::random_identity(None, 5, Some(5));
        let identity_credit_withdrawal_transition = IdentityCreditWithdrawalTransition {
            protocol_version: LATEST_VERSION,
            transition_type: StateTransitionType::IdentityCreditWithdrawal,
            identity_id: identity.id,
            amount: 5000000,
            core_fee_per_byte: 34,
            pooling: Pooling::Standard,
            output_script: CoreScript::from_bytes((0..23).collect::<Vec<u8>>()),
            revision: 1,
            signature_public_key_id: 0,
            signature: [1u8; 65].to_vec().into(),
        };
        let state_transition: StateTransition = identity_credit_withdrawal_transition.into();
        let bytes = state_transition.serialize().expect("expected to serialize");
        let recovered_state_transition =
            StateTransition::deserialize(&bytes).expect("expected to deserialize state transition");
        assert_eq!(state_transition, recovered_state_transition);
    }

    #[test]
    fn data_contract_create_ser_de() {
<<<<<<< HEAD
        let identity = Identity::random_identity(None, 5, Some(5));
        let mut data_contract = get_data_contract_fixture(Some(identity.id));
        data_contract.entropy = Default::default();
        let data_contract_create_transition =
            DataContractCreateTransition::V0(DataContractCreateTransitionV0 {
                data_contract,
                entropy: Default::default(),
                signature_public_key_id: 0,
                signature: [1u8; 65].to_vec().into(),
            });
=======
        let identity = Identity::random_identity(5, Some(5));
        let data_contract = get_data_contract_fixture(Some(identity.id));
        let data_contract_create_transition = DataContractCreateTransition {
            protocol_version: LATEST_VERSION,
            transition_type: StateTransitionType::DataContractCreate,
            data_contract: data_contract.data_contract,
            entropy: data_contract.entropy_used,
            signature_public_key_id: 0,
            signature: [1u8; 65].to_vec().into(),
        };
>>>>>>> 88592afa
        let state_transition: StateTransition = data_contract_create_transition.into();
        let bytes = state_transition.serialize().expect("expected to serialize");
        let recovered_state_transition =
            StateTransition::deserialize(&bytes).expect("expected to deserialize state transition");
        assert_eq!(state_transition, recovered_state_transition);
    }

    #[test]
    fn data_contract_update_ser_de() {
<<<<<<< HEAD
        let identity = Identity::random_identity(None, 5, Some(5));
        let mut data_contract = get_data_contract_fixture(Some(identity.id));
        data_contract.entropy = Default::default();
        let data_contract_update_transition =
            DataContractUpdateTransition::V0(DataContractUpdateTransitionV0 {
                data_contract,
                signature_public_key_id: 0,
                signature: [1u8; 65].to_vec().into(),
            });
=======
        let identity = Identity::random_identity(5, Some(5));
        let created_data_contract = get_data_contract_fixture(Some(identity.id));
        let data_contract_update_transition = DataContractUpdateTransition {
            protocol_version: LATEST_VERSION,
            transition_type: StateTransitionType::DataContractCreate,
            data_contract: created_data_contract.data_contract,
            signature_public_key_id: 0,
            signature: [1u8; 65].to_vec().into(),
        };
>>>>>>> 88592afa
        let state_transition: StateTransition = data_contract_update_transition.into();
        let bytes = state_transition.serialize().expect("expected to serialize");
        let recovered_state_transition =
            StateTransition::deserialize(&bytes).expect("expected to deserialize state transition");
        assert_eq!(state_transition, recovered_state_transition);
    }

    #[test]
    fn document_batch_transition_10_created_documents_ser_de() {
        let data_contract = get_data_contract_fixture(None).data_contract;
        let documents =
            get_documents_fixture_with_owner_id_from_contract(data_contract.clone()).unwrap();
        let transitions = get_document_transitions_fixture([(Action::Create, documents)]);
        let documents_batch_transition: DocumentsBatchTransition = DocumentsBatchTransitionV0 {
            owner_id: data_contract.owner_id,
            transitions,
            ..Default::default()
        }
        .into();
        let state_transition: StateTransition = documents_batch_transition.into();
        let bytes = state_transition.serialize().expect("expected to serialize");
        let recovered_state_transition =
            StateTransition::deserialize(&bytes).expect("expected to deserialize state transition");
        assert_eq!(state_transition, recovered_state_transition);
    }
}<|MERGE_RESOLUTION|>--- conflicted
+++ resolved
@@ -231,29 +231,15 @@
 
     #[test]
     fn data_contract_create_ser_de() {
-<<<<<<< HEAD
         let identity = Identity::random_identity(None, 5, Some(5));
-        let mut data_contract = get_data_contract_fixture(Some(identity.id));
-        data_contract.entropy = Default::default();
+        let data_contract = get_data_contract_fixture(Some(identity.id));
         let data_contract_create_transition =
             DataContractCreateTransition::V0(DataContractCreateTransitionV0 {
-                data_contract,
-                entropy: Default::default(),
+                data_contract: data_contract.data_contract,
+                entropy: data_contract.entropy_used,
                 signature_public_key_id: 0,
                 signature: [1u8; 65].to_vec().into(),
             });
-=======
-        let identity = Identity::random_identity(5, Some(5));
-        let data_contract = get_data_contract_fixture(Some(identity.id));
-        let data_contract_create_transition = DataContractCreateTransition {
-            protocol_version: LATEST_VERSION,
-            transition_type: StateTransitionType::DataContractCreate,
-            data_contract: data_contract.data_contract,
-            entropy: data_contract.entropy_used,
-            signature_public_key_id: 0,
-            signature: [1u8; 65].to_vec().into(),
-        };
->>>>>>> 88592afa
         let state_transition: StateTransition = data_contract_create_transition.into();
         let bytes = state_transition.serialize().expect("expected to serialize");
         let recovered_state_transition =
@@ -263,27 +249,15 @@
 
     #[test]
     fn data_contract_update_ser_de() {
-<<<<<<< HEAD
         let identity = Identity::random_identity(None, 5, Some(5));
         let mut data_contract = get_data_contract_fixture(Some(identity.id));
         data_contract.entropy = Default::default();
         let data_contract_update_transition =
             DataContractUpdateTransition::V0(DataContractUpdateTransitionV0 {
-                data_contract,
+                data_contract: created_data_contract.data_contract,
                 signature_public_key_id: 0,
                 signature: [1u8; 65].to_vec().into(),
             });
-=======
-        let identity = Identity::random_identity(5, Some(5));
-        let created_data_contract = get_data_contract_fixture(Some(identity.id));
-        let data_contract_update_transition = DataContractUpdateTransition {
-            protocol_version: LATEST_VERSION,
-            transition_type: StateTransitionType::DataContractCreate,
-            data_contract: created_data_contract.data_contract,
-            signature_public_key_id: 0,
-            signature: [1u8; 65].to_vec().into(),
-        };
->>>>>>> 88592afa
         let state_transition: StateTransition = data_contract_update_transition.into();
         let bytes = state_transition.serialize().expect("expected to serialize");
         let recovered_state_transition =
