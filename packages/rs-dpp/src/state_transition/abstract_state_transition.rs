use serde::Serialize;
<<<<<<< HEAD
// use serde_json::Value as JsonValue;
=======
#[cfg(feature = "state-transition-json-conversion")]
use serde_json::Value as JsonValue;
>>>>>>> e80854cf

pub mod state_transition_helpers {
    use super::*;
    use crate::ProtocolError;
    use platform_value::Value;
    #[cfg(feature = "state-transition-json-conversion")]
    use std::convert::TryInto;

    #[cfg(feature = "state-transition-json-conversion")]
    pub fn to_json<'a, I: IntoIterator<Item = &'a str>>(
        serializable: impl Serialize,
        skip_signature_paths: I,
    ) -> Result<serde_json::Value, ProtocolError> {
        to_object(serializable, skip_signature_paths)
            .and_then(|v| v.try_into().map_err(ProtocolError::ValueError))
    }

    pub fn to_object<'a, I: IntoIterator<Item = &'a str>>(
        serializable: impl Serialize,
        skip_signature_paths: I,
    ) -> Result<Value, ProtocolError> {
        let mut value: Value = platform_value::to_value(serializable)?;
        skip_signature_paths.into_iter().try_for_each(|path| {
            value
                .remove_values_matching_path(path)
                .map_err(ProtocolError::ValueError)
                .map(|_| ())
        })?;
        Ok(value)
    }

    pub fn to_cleaned_object<'a, I: IntoIterator<Item = &'a str>>(
        serializable: impl Serialize,
        skip_signature_paths: I,
    ) -> Result<Value, ProtocolError> {
        let mut value: Value = platform_value::to_value(serializable)?;

        value = value.clean_recursive()?;

        skip_signature_paths.into_iter().try_for_each(|path| {
            value
                .remove_values_matching_path(path)
                .map_err(ProtocolError::ValueError)
                .map(|_| ())
        })?;
        Ok(value)
    }
}<|MERGE_RESOLUTION|>--- conflicted
+++ resolved
@@ -1,10 +1,4 @@
 use serde::Serialize;
-<<<<<<< HEAD
-// use serde_json::Value as JsonValue;
-=======
-#[cfg(feature = "state-transition-json-conversion")]
-use serde_json::Value as JsonValue;
->>>>>>> e80854cf
 
 pub mod state_transition_helpers {
     use super::*;
