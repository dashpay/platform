--- conflicted
+++ resolved
@@ -53,15 +53,7 @@
     /// returns the signature as a byte-array
     fn get_signature(&self) -> &BinaryData;
     /// set a new signature
-<<<<<<< HEAD
-    fn set_signature(&mut self, signature: Vec<u8>);
-=======
     fn set_signature(&mut self, signature: BinaryData);
-    /// Calculates the ST fee in credits
-    fn calculate_fee(&self) -> i64 {
-        calculate_state_transition_fee(self)
-    }
->>>>>>> 80416477
     /// get modified ids list
     fn get_modified_data_ids(&self) -> Vec<Identifier>;
 
