--- conflicted
+++ resolved
@@ -16,11 +16,7 @@
 
 use crate::state_repository::StateRepositoryLike;
 use crate::state_transition::{
-<<<<<<< HEAD
-    StateTransition, StateTransitionAction, StateTransitionFactory, StateTransitionFactoryOptions,
-=======
-    StateTransition, StateTransitionConvert, StateTransitionFactory, StateTransitionFactoryOptions,
->>>>>>> 4662f4af
+    StateTransition, StateTransitionConvert, StateTransitionAction, StateTransitionFactory, StateTransitionFactoryOptions,
 };
 
 use crate::state_transition::state_transition_execution_context::StateTransitionExecutionContext;
@@ -228,35 +224,43 @@
         execution_context: &StateTransitionExecutionContext,
         options: ValidateOptions,
     ) -> Result<ValidationResult<Option<StateTransitionAction>>, ProtocolError> {
+        let mut result = ValidationResult::<Option<StateTransitionAction>>::new_with_data(None);
         if options.basic {
-<<<<<<< HEAD
-            self.validate_basic(state_transition_json, execution_context)
-                .await?;
-=======
             let state_transition_cleaned = state_transition.to_cleaned_object(false)?;
             result.merge(
                 self.validate_basic(&state_transition_cleaned, execution_context)
                     .await?,
             );
-        }
-
-        if !result.is_valid() {
-            return Ok(result);
->>>>>>> 4662f4af
+
+            if !result.is_valid() {
+                return Ok(result);
+            }
         }
 
         if options.signature {
-            self.validate_signature(state_transition.clone()).await?;
+            result.merge(
+            self.validate_signature(state_transition.clone()).await?
+            );
+
+            if !result.is_valid() {
+                return Ok(result);
+            }
         }
 
         if options.fee {
-            self.validate_fee(state_transition).await?;
+            result.merge(
+            self.validate_fee(state_transition).await?
+            );
+
+            if !result.is_valid() {
+                return Ok(result);
+            }
         }
 
         if options.state {
             Ok(self.validate_state(state_transition).await?.map(Some))
         } else {
-            Ok(ValidationResult::default())
+            Ok(result)
         }
     }
 
