<<<<<<< HEAD
use anyhow::anyhow;
use dashcore::secp256k1::{PublicKey as RawPublicKey, SecretKey as RawSecretKey};

use crate::errors::consensus::signature::{
=======
#[cfg(any(
    feature = "state-transition-signing",
    feature = "state-transition-validation"
))]
use crate::consensus::signature::{
>>>>>>> e80854cf
    InvalidSignaturePublicKeySecurityLevelError, PublicKeyIsDisabledError,
};
use anyhow::anyhow;
use dashcore::secp256k1::{PublicKey as RawPublicKey, SecretKey as RawSecretKey};

#[cfg(feature = "state-transition-validation")]
use crate::state_transition::errors::WrongPublicKeyPurposeError;

#[cfg(any(
    feature = "state-transition-signing",
    feature = "state-transition-validation"
))]
use crate::identity::identity_public_key::accessors::v0::IdentityPublicKeyGettersV0;
use crate::state_transition::StateTransitionLike;

<<<<<<< HEAD
use crate::{errors::ProtocolError,
    identity::identity_public_key::{IdentityPublicKey, KeyID, Purpose, SecurityLevel},
=======
#[cfg(any(
    feature = "state-transition-signing",
    feature = "state-transition-validation"
))]
use crate::identity::IdentityPublicKey;
use crate::identity::Purpose;
use crate::{
    identity::{KeyID, SecurityLevel},
    prelude::*,
>>>>>>> e80854cf
};

pub trait StateTransitionIdentitySigned: StateTransitionLike {
    fn signature_public_key_id(&self) -> KeyID;
    fn set_signature_public_key_id(&mut self, key_id: KeyID);

    //this is not versioned because of it just being the base trait default
    #[cfg(any(
        feature = "state-transition-signing",
        feature = "state-transition-validation"
    ))]
    /// Verifies that the supplied public key has the correct security level
    /// and purpose to sign the state transition
    /// This should only be used for authentication
    fn verify_public_key_level_and_purpose(
        &self,
        public_key: &IdentityPublicKey,
    ) -> Result<(), ProtocolError> {
        // Otherwise, key security level should be less than MASTER but more or equal than required
        if !self
            .security_level_requirement()
            .contains(&public_key.security_level())
        {
            return Err(ProtocolError::InvalidSignaturePublicKeySecurityLevelError(
                InvalidSignaturePublicKeySecurityLevelError::new(
                    public_key.security_level(),
                    self.security_level_requirement(),
                ),
            ));
        }

        if public_key.purpose() != self.purpose_requirement() {
            return Err(ProtocolError::WrongPublicKeyPurposeError(
                WrongPublicKeyPurposeError::new(public_key.purpose(), self.purpose_requirement()),
            ));
        }
        Ok(())
    }

    //this is not versioned because of it just being the base trait default
    #[cfg(any(
        feature = "state-transition-signing",
        feature = "state-transition-validation"
    ))]
    fn verify_public_key_is_enabled(
        &self,
        public_key: &IdentityPublicKey,
    ) -> Result<(), ProtocolError> {
        if public_key.disabled_at().is_some() {
            return Err(ProtocolError::PublicKeyIsDisabledError(
                PublicKeyIsDisabledError::new(public_key.id()),
            ));
        }
        Ok(())
    }

    /// Returns minimal key security level that can be used to sign this ST.
    /// Override this method if the ST requires a different security level.
    fn security_level_requirement(&self) -> Vec<SecurityLevel>;

    /// The purpose requirement for the signing key
    /// The default is authentication
    /// However for Withdrawals and Fund Transfers the requirement is TRANSFER
    fn purpose_requirement(&self) -> Purpose {
        Purpose::AUTHENTICATION
    }
}

pub fn get_compressed_public_ec_key(private_key: &[u8]) -> Result<[u8; 33], ProtocolError> {
    let sk = RawSecretKey::from_slice(private_key)
        .map_err(|e| anyhow!("Invalid ECDSA private key: {}", e))?;

    let secp = dashcore::secp256k1::Secp256k1::new();
    let public_key_compressed = RawPublicKey::from_secret_key(&secp, &sk).serialize();
    Ok(public_key_compressed)
}

//
// #[cfg(test)]
// mod test {
//     use chrono::Utc;
//     use platform_value::{BinaryData, Value};
//     use rand::rngs::StdRng;
//     use rand::SeedableRng;
//     use serde::{Deserialize, Serialize};
//     use serde_json::json;
//     use std::convert::TryInto;
//     use std::vec;
//
//     use crate::ProtocolError::InvalidSignaturePublicKeySecurityLevelError;
//     use crate::{
//         assert_error_contains,
//         identity::{KeyID, SecurityLevel},
//         state_transition::{
//             StateTransition, StateTransitionFieldTypes, StateTransitionLike, StateTransitionType,
//         },
//         util::hash::ripemd160_sha256,
//         NativeBlsModule,
//     };
//     use platform_value::string_encoding::Encoding;
//
//     use super::StateTransitionIdentitySignedV0;
//     use super::*;
//     use crate::serialization::PlatformDeserializable;
//     use crate::serialization::PlatformSerializable;
//     use crate::serialization::Signable;
//     use crate::version::FeatureVersion;
//     use bincode::{config, Decode, Encode};
//     use platform_serialization_derive::{PlatformDeserialize, PlatformSerialize, PlatformSignable};
//
//     #[derive(
//         Debug,
//         Clone,
//         Encode,
//         Decode,
//         Serialize,
//         Deserialize,
//         PlatformDeserialize,
//         PlatformSerialize,
//         PlatformSignable,
//     )]
//
//     #[serde(rename_all = "camelCase")]
//     struct ExampleStateTransition {
//         pub protocol_version: u32,
//         pub transition_type: StateTransitionType,
//         pub owner_id: Identifier,
//         #[platform_signable(exclude_from_sig_hash)]
//         pub signature: BinaryData,
//         #[platform_signable(exclude_from_sig_hash)]
//         pub signature_public_key_id: KeyID,
//     }
//
//     impl StateTransitionFieldTypes for ExampleStateTransition {
//         fn binary_property_paths() -> Vec<&'static str> {
//             vec!["signature"]
//         }
//         fn identifiers_property_paths() -> Vec<&'static str> {
//             vec![]
//         }
//         fn signature_property_paths() -> Vec<&'static str> {
//             vec!["signature", "signaturePublicKeyId"]
//         }
//
//         fn to_cleaned_object(&self, _skip_signature: bool) -> Result<Value, ProtocolError> {
//             todo!()
//         }
//     }
//
//     impl From<ExampleStateTransition> for StateTransition {
//         fn from(_val: ExampleStateTransition) -> Self {
//             let st = DocumentsBatchTransition::default();
//             StateTransition::DocumentsBatch(st)
//         }
//     }
//
//     impl StateTransitionLike for ExampleStateTransition {
//         fn state_transition_protocol_version(&self) -> FeatureVersion {
//             1
//         }
//         fn state_transition_type(&self) -> StateTransitionType {
//             StateTransitionType::DocumentsBatch
//         }
//         fn signature(&self) -> &BinaryData {
//             &self.signature
//         }
//         fn set_signature(&mut self, signature: BinaryData) {
//             self.signature = signature
//         }
//
//         fn set_signature_bytes(&mut self, signature: Vec<u8>) {
//             self.signature = BinaryData::new(signature)
//         }
//
//         fn modified_data_ids(&self) -> Vec<Identifier> {
//             vec![]
//         }
//     }
//
//     impl StateTransitionIdentitySignedV0 for ExampleStateTransition {
//         fn get_owner_id(&self) -> &Identifier {
//             &self.owner_id
//         }
//         fn get_security_level_requirement(&self) -> Vec<SecurityLevel> {
//             vec![SecurityLevel::HIGH]
//         }
//
//         fn get_signature_public_key_id(&self) -> Option<KeyID> {
//             self.signature_public_key_id
//         }
//
//         fn set_signature_public_key_id(&mut self, key_id: KeyID) {
//             self.signature_public_key_id = key_id;
//         }
//     }
//
//     fn get_mock_state_transition() -> ExampleStateTransition {
//         let owner_id = Identifier::from_string(
//             "AX5o22ARWFYZE9JZTA5SSeyvprtetBcvbQLSBZ7cR7Gw",
//             Encoding::Base58,
//         )
//         .unwrap();
//         ExampleStateTransition {
//             protocol_version: 1,
//             transition_type: StateTransitionType::DocumentsBatch,
//             signature: Default::default(),
//             signature_public_key_id: 1,
//             owner_id,
//         }
//     }
//
//     struct Keys {
//         pub ec_private: Vec<u8>,
//         pub ec_public_compressed: Vec<u8>,
//         pub ec_public_uncompressed: Vec<u8>,
//         pub bls_private: Vec<u8>,
//         pub bls_public: Vec<u8>,
//         pub identity_public_key: IdentityPublicKey,
//         pub public_key_id: KeyID,
//     }
//
//     fn get_test_keys() -> Keys {
//         let secp = dashcore::secp256k1::Secp256k1::new();
//         let mut rng = dashcore::secp256k1::rand::thread_rng();
//         let mut std_rng = StdRng::seed_from_u64(99999);
//         let (private_key, public_key) = secp.generate_keypair(&mut rng);
//
//         let public_key_id = 1;
//         let ec_private_key_bytes = private_key.secret_bytes();
//         let ec_public_compressed_bytes = public_key.serialize();
//         let ec_public_uncompressed_bytes = public_key.serialize_uncompressed();
//
//         let bls_private =
//             bls_signatures::PrivateKey::generate_dash(&mut std_rng).expect("expected private key");
//         let bls_public = bls_private
//             .g1_element()
//             .expect("expected to make public key");
//         let bls_private_bytes = bls_private.to_bytes().to_vec();
//         let bls_public_bytes = bls_public.to_bytes().to_vec();
//
//         let identity_public_key = IdentityPublicKey {
//             id: public_key_id,
//             key_type: KeyType::ECDSA_SECP256K1,
//             purpose: Purpose::AUTHENTICATION,
//             security_level: SecurityLevel::HIGH,
//             data: BinaryData::new(ec_public_compressed_bytes.try_into().unwrap()),
//             read_only: false,
//             disabled_at: None,
//         };
//
//         Keys {
//             ec_private: ec_private_key_bytes.to_vec(),
//             ec_public_compressed: ec_public_compressed_bytes.to_vec(),
//             ec_public_uncompressed: ec_public_uncompressed_bytes.to_vec(),
//             bls_private: bls_private_bytes,
//             bls_public: bls_public_bytes,
//             identity_public_key,
//             public_key_id,
//         }
//     }
//
//     #[test]
//     fn to_object_with_signature() {
//         let st = get_mock_state_transition();
//         let st_object = st.to_object(false).unwrap();
//
//         assert_eq!(st_object["protocolVersion"].to_integer::<u32>().unwrap(), 1);
//         assert_eq!(st_object["transitionType"].to_integer::<u8>().unwrap(), 1);
//         assert_eq!(
//             st_object["signaturePublicKeyId"]
//                 .to_integer::<u32>()
//                 .unwrap(),
//             1
//         );
//         assert!(st_object["signature"].as_bytes().unwrap().is_empty());
//     }
//
//     #[test]
//     fn to_object_without_signature() {
//         let st = get_mock_state_transition();
//         let st_object = st.to_object(true).unwrap();
//
//         assert_eq!(st_object["protocolVersion"].to_integer::<u32>().unwrap(), 1);
//         assert_eq!(st_object["transitionType"].to_integer::<u8>().unwrap(), 1);
//         assert!(!st_object.has("signaturePublicKeyId").unwrap());
//         assert!(!st_object.has("signature").unwrap());
//     }
//
//     #[test]
//     fn to_json() {
//         let st = get_mock_state_transition();
//         let st_json = st.to_json(false).unwrap();
//         assert_eq!(
//             st_json,
//             json!({
//                 "protocolVersion" : 1,
//                 "signature": "",
//                 "signaturePublicKeyId": 1,
//                 "transitionType" : 1,
//                 "ownerId" : "AX5o22ARWFYZE9JZTA5SSeyvprtetBcvbQLSBZ7cR7Gw"
//             })
//         );
//     }
//
//     #[test]
//     fn to_hash() {
//         let st = get_mock_state_transition();
//         let hash = st.hash(false).unwrap();
//         assert_eq!(
//             "39b9c5951e5d83668f98909bb73d390d49867c47bbfe043a42ac83de898142c0",
//             hex::encode(hash)
//         )
//     }
//
//     #[test]
//     fn to_buffer() {
//         let st = get_mock_state_transition();
//         let hash = st.to_cbor_buffer(false).unwrap();
//         let result = hex::encode(hash);
//
//         assert_eq!("01a4676f776e6572496458208d6e06cac6cd2c4b9020806a3f1a4ec48fc90defd314330a5ce7d8548dfc2524697369676e617475726540747369676e61747572655075626c69634b65794964016e7472616e736974696f6e5479706501", result.as_str());
//     }
//
//     #[test]
//     fn to_buffer_no_signature() {
//         let st = get_mock_state_transition();
//         let hash = st.to_cbor_buffer(true).unwrap();
//         let result = hex::encode(hash);
//
//         assert_eq!("01a2676f776e6572496458208d6e06cac6cd2c4b9020806a3f1a4ec48fc90defd314330a5ce7d8548dfc25246e7472616e736974696f6e5479706501", result);
//     }
//
//     #[test]
//     fn get_signature_public_key_id() {
//         let st = get_mock_state_transition();
//         let keys = get_test_keys();
//         assert_eq!(Some(keys.public_key_id), st.get_signature_public_key_id())
//     }
//
//     #[test]
//     fn sign_validate_with_private_key() {
//         let bls = NativeBlsModule::default();
//         let mut st = get_mock_state_transition();
//         let keys = get_test_keys();
//
//         st.sign(&keys.identity_public_key, &keys.ec_private, &bls)
//             .unwrap();
//         st.verify_signature(&keys.identity_public_key, &bls)
//             .expect("the verification shouldn't fail");
//     }
//
//     #[test]
//     fn sign_validate_signature_ecdsa_hash160() {
//         let bls = NativeBlsModule::default();
//         let mut st = get_mock_state_transition();
//         let mut keys = get_test_keys();
//         keys.identity_public_key.key_type = KeyType::ECDSA_HASH160;
//         keys.identity_public_key.data =
//             BinaryData::new(ripemd160_sha256(keys.identity_public_key.data.as_slice()).to_vec());
//
//         st.sign(&keys.identity_public_key, &keys.ec_private, &bls)
//             .unwrap();
//         st.verify_signature(&keys.identity_public_key, &bls)
//             .expect("the verification shouldn't fail");
//     }
//
//     #[test]
//     fn error_when_sign_with_wrong_public_key() {
//         let bls = NativeBlsModule::default();
//         let mut st = get_mock_state_transition();
//         let mut keys = get_test_keys();
//
//         let secp = dashcore::secp256k1::Secp256k1::new();
//         let mut rng = dashcore::secp256k1::rand::thread_rng();
//         let (_, public_key) = secp.generate_keypair(&mut rng);
//
//         keys.identity_public_key.data = BinaryData::new(public_key.serialize().to_vec());
//
//         let sign_result = st.sign(&keys.identity_public_key, &keys.ec_private, &bls);
//         assert_error_contains!(sign_result, "Invalid signature public key");
//     }
//
//     #[test]
//     fn error_if_security_level_is_not_met() {
//         let bls = NativeBlsModule::default();
//         let mut st = get_mock_state_transition();
//         let mut keys = get_test_keys();
//         keys.identity_public_key.security_level = SecurityLevel::MEDIUM;
//
//         let sign_error = st
//             .sign(&keys.identity_public_key, &keys.ec_private, &bls)
//             .unwrap_err();
//         match sign_error {
//             InvalidSignaturePublicKeySecurityLevelError(err) => {
//                 assert_eq!(SecurityLevel::MEDIUM, err.public_key_security_level());
//                 assert_eq!(vec![SecurityLevel::HIGH], err.allowed_key_security_levels());
//             }
//             error => {
//                 panic!("invalid error type: {}", error)
//             }
//         };
//     }
//
//     #[test]
//     fn error_if_key_purpose_not_authenticated() {
//         let bls = NativeBlsModule::default();
//         let mut st = get_mock_state_transition();
//         let mut keys = get_test_keys();
//         keys.identity_public_key.purpose = Purpose::ENCRYPTION;
//
//         let sign_error = st
//             .sign(&keys.identity_public_key, &keys.ec_private, &bls)
//             .unwrap_err();
//         match sign_error {
//             ProtocolError::WrongPublicKeyPurposeError(err) => {
//                 assert_eq!(Purpose::ENCRYPTION, err.public_key_purpose());
//                 assert_eq!(Purpose::AUTHENTICATION, err.key_purpose_requirement());
//             }
//             error => {
//                 panic!("invalid error type: {}", error)
//             }
//         };
//     }
//
//     #[test]
//     fn should_sign_validate_with_bls_signature() {
//         let bls = NativeBlsModule::default();
//         let mut st = get_mock_state_transition();
//         let mut keys = get_test_keys();
//         keys.identity_public_key.key_type = KeyType::BLS12_381;
//         keys.identity_public_key.data = BinaryData::new(keys.bls_public.clone());
//
//         st.sign(&keys.identity_public_key, &keys.bls_private, &bls)
//             .expect("validation should be successful");
//     }
//
//     #[test]
//     fn error_if_transition_is_not_signed_ecdsa() {
//         let bls = NativeBlsModule::default();
//         let st = get_mock_state_transition();
//         let keys = get_test_keys();
//
//         let verify_error = st
//             .verify_signature(&keys.identity_public_key, &bls)
//             .unwrap_err();
//         match verify_error {
//             ProtocolError::StateTransitionIsNotSignedError { .. } => {}
//             error => {
//                 panic!("invalid error type: {}", error)
//             }
//         };
//     }
//
//     #[test]
//     fn error_if_transition_is_not_signed_bls() {
//         let bls = NativeBlsModule::default();
//         let st = get_mock_state_transition();
//         let mut keys = get_test_keys();
//         keys.identity_public_key.key_type = KeyType::BLS12_381;
//         keys.identity_public_key.data = BinaryData::new(keys.bls_public.clone());
//
//         let verify_error = st
//             .verify_signature(&keys.identity_public_key, &bls)
//             .unwrap_err();
//         match verify_error {
//             ProtocolError::StateTransitionIsNotSignedError { .. } => {}
//             error => {
//                 panic!("invalid error type: {}", error)
//             }
//         };
//     }
//
//     #[test]
//     fn set_signature() {
//         let mut st = get_mock_state_transition();
//         let signature = "some_signature";
//         st.set_signature(BinaryData::new(signature.as_bytes().to_owned()));
//         assert_eq!(signature.as_bytes(), st.signature().as_slice());
//     }
//
//     #[test]
//     fn set_signature_public_key_id() {
//         let mut st = get_mock_state_transition();
//         let public_key_id = 2;
//         st.set_signature_public_key_id(public_key_id);
//         assert_eq!(Some(public_key_id), st.get_signature_public_key_id());
//     }
//
//     #[test]
//     fn should_throw_public_key_is_disabled_error_if_public_key_is_disabled() {
//         let bls = NativeBlsModule::default();
//         let mut st = get_mock_state_transition();
//         let mut keys = get_test_keys();
//         keys.identity_public_key
//             .set_disabled_at(Utc::now().timestamp_millis() as u64);
//
//         let result = st
//             .sign(&keys.identity_public_key, &keys.bls_private, &bls)
//             .expect_err("the protocol error should be returned");
//
//         assert!(matches!(
//             result,
//             ProtocolError::PublicKeyIsDisabledError { .. }
//         ))
//     }
//
//     #[test]
//     fn should_throw_invalid_signature_public_key_security_level_error() {
//         let bls = NativeBlsModule::default();
//         // should throw InvalidSignaturePublicKeySecurityLevel Error if public key with master level is used to sign non update state transition
//         let mut st = get_mock_state_transition();
//         let mut keys = get_test_keys();
//
//         st.transition_type = StateTransitionType::DataContractCreate;
//         keys.identity_public_key.security_level = SecurityLevel::MASTER;
//
//         let result = st
//             .sign(&keys.identity_public_key, &keys.bls_private, &bls)
//             .expect_err("the protocol error should be returned");
//
//         match result {
//             ProtocolError::InvalidSignaturePublicKeySecurityLevelError(err) => {
//                 assert_eq!(err.public_key_security_level(), SecurityLevel::MASTER);
//                 assert_eq!(err.allowed_key_security_levels(), vec![SecurityLevel::HIGH]);
//             }
//             error => panic!(
//                 "expected InvalidSignaturePublicKeySecurityLevelError, got {}",
//                 error
//             ),
//         }
//     }
// }<|MERGE_RESOLUTION|>--- conflicted
+++ resolved
@@ -1,15 +1,8 @@
-<<<<<<< HEAD
-use anyhow::anyhow;
-use dashcore::secp256k1::{PublicKey as RawPublicKey, SecretKey as RawSecretKey};
-
-use crate::errors::consensus::signature::{
-=======
 #[cfg(any(
     feature = "state-transition-signing",
     feature = "state-transition-validation"
 ))]
 use crate::consensus::signature::{
->>>>>>> e80854cf
     InvalidSignaturePublicKeySecurityLevelError, PublicKeyIsDisabledError,
 };
 use anyhow::anyhow;
@@ -25,10 +18,6 @@
 use crate::identity::identity_public_key::accessors::v0::IdentityPublicKeyGettersV0;
 use crate::state_transition::StateTransitionLike;
 
-<<<<<<< HEAD
-use crate::{errors::ProtocolError,
-    identity::identity_public_key::{IdentityPublicKey, KeyID, Purpose, SecurityLevel},
-=======
 #[cfg(any(
     feature = "state-transition-signing",
     feature = "state-transition-validation"
@@ -38,7 +27,6 @@
 use crate::{
     identity::{KeyID, SecurityLevel},
     prelude::*,
->>>>>>> e80854cf
 };
 
 pub trait StateTransitionIdentitySigned: StateTransitionLike {
