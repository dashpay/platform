mod contender;

use crate::data_contract::document_type::DocumentTypeRef;
use crate::document::serialization_traits::DocumentPlatformConversionMethodsV0;
use crate::document::Document;
use crate::identity::state_transition::asset_lock_proof::{Decode, Encode};
use crate::voting::vote_choices::resource_vote_choice::ResourceVoteChoice;
use crate::ProtocolError;
use platform_value::string_encoding::Encoding;
use platform_value::Identifier;
use platform_version::version::PlatformVersion;
use std::fmt;

pub use contender::v0::{ContenderV0, ContenderWithSerializedDocumentV0};
pub use contender::{Contender, ContenderWithSerializedDocument};

/// Represents a finalized contender in the contested document vote poll.
/// This is for internal use where the document is in serialized form
///
/// This struct holds the identity ID of the contender, the serialized document,
/// and the vote tally.
#[derive(Debug, PartialEq, Eq, Clone, Default)]
pub struct FinalizedContenderWithSerializedDocument {
    /// The identity ID of the contender.
    pub identity_id: Identifier,
    /// The serialized document associated with the contender.
    pub serialized_document: Vec<u8>,
    /// The vote tally for the contender.
    pub final_vote_tally: u32,
}

/// Represents a finalized contender in the contested document vote poll.
/// This is for keeping information about previous vote polls
///
/// This struct holds the identity ID of the contender, the serialized document,
/// and the vote tally.
#[derive(Debug, PartialEq, Eq, Clone, Default, Encode, Decode)]
pub struct FinalizedResourceVoteChoicesWithVoterInfo {
    /// The resource vote choice.
    pub resource_vote_choice: ResourceVoteChoice,
    /// The pro_tx_hashes of the voters for this contender.
    pub voters: Vec<Identifier>,
}
impl fmt::Display for FinalizedResourceVoteChoicesWithVoterInfo {
    fn fmt(&self, f: &mut fmt::Formatter<'_>) -> fmt::Result {
        let voters_str: Vec<String> = self
            .voters
            .iter()
            .map(|v| v.to_string(Encoding::Base58))
            .collect();
        write!(
            f,
            "FinalizedResourceVoteChoicesWithVoterInfo {{ resource_vote_choice: {}, voters: [{}] }}",
            self.resource_vote_choice,
            voters_str.join(", ")
        )
    }
}

/// Represents a finalized contender in the contested document vote poll.
/// This is for internal use where the document is in serialized form
///
/// This struct holds the identity ID of the contender, the document,
/// and the vote tally.
#[derive(Debug, PartialEq, Clone)]
pub struct FinalizedContender {
    /// The identity ID of the contender.
    pub identity_id: Identifier,
    /// The document associated with the contender.
    pub document: Document,
    /// The still serialized document
    pub serialized_document: Vec<u8>,
    /// The vote tally for the contender.
    pub final_vote_tally: u32,
}

impl FinalizedContender {
    /// Try to get the finalized contender from a finalized contender with a serialized document
    pub fn try_from_contender_with_serialized_document(
        value: FinalizedContenderWithSerializedDocument,
        document_type: DocumentTypeRef,
        platform_version: &PlatformVersion,
    ) -> Result<Self, ProtocolError> {
        let FinalizedContenderWithSerializedDocument {
            identity_id,
            serialized_document,
            final_vote_tally,
        } = value;

        Ok(FinalizedContender {
            identity_id,
            document: Document::from_bytes(&serialized_document, document_type, platform_version)?,
            serialized_document,
            final_vote_tally,
        })
    }
}

impl TryFrom<ContenderWithSerializedDocument> for FinalizedContenderWithSerializedDocument {
    type Error = ProtocolError;

    fn try_from(value: ContenderWithSerializedDocument) -> Result<Self, Self::Error> {
        let (identity_id, serialized_document, vote_tally) = match value {
            ContenderWithSerializedDocument::V0(v0) => {
                let ContenderWithSerializedDocumentV0 {
                    identity_id,
                    serialized_document,
                    vote_tally,
                } = v0;
                (identity_id, serialized_document, vote_tally)
            }
        };

        Ok(FinalizedContenderWithSerializedDocument {
            identity_id,
            serialized_document: serialized_document.ok_or(
                ProtocolError::CorruptedCodeExecution("expected serialized document".to_string()),
            )?,
            final_vote_tally: vote_tally.ok_or(ProtocolError::CorruptedCodeExecution(
                "expected vote tally".to_string(),
            ))?,
        })
    }
<<<<<<< HEAD
}

/// Represents a contender in the contested document vote poll.
///
/// This struct holds the identity ID of the contender, the serialized document,
/// and the vote tally.
#[derive(Debug, PartialEq, Clone, Default)]
#[cfg_attr(
    feature = "document-serde-conversion",
    derive(serde::Serialize, serde::Deserialize)
)]
pub struct Contender {
    /// The identity ID of the contender.
    pub identity_id: Identifier,
    /// The document associated with the contender.
    pub document: Option<Document>,
    /// The vote tally for the contender.
    pub vote_tally: Option<u32>,
}

impl Contender {
    /// Try to get the finalized contender from a finalized contender with a serialized document
    pub fn try_from_contender_with_serialized_document(
        value: ContenderWithSerializedDocument,
        document_type: DocumentTypeRef,
        platform_version: &PlatformVersion,
    ) -> Result<Self, ProtocolError> {
        let ContenderWithSerializedDocument {
            identity_id,
            serialized_document,
            vote_tally,
        } = value;

        Ok(Contender {
            identity_id,
            document: serialized_document
                .map(|v| Document::from_bytes(&v, document_type, platform_version))
                .transpose()?,
            vote_tally,
        })
    }
=======
>>>>>>> 566b350f
}<|MERGE_RESOLUTION|>--- conflicted
+++ resolved
@@ -121,48 +121,4 @@
             ))?,
         })
     }
-<<<<<<< HEAD
-}
-
-/// Represents a contender in the contested document vote poll.
-///
-/// This struct holds the identity ID of the contender, the serialized document,
-/// and the vote tally.
-#[derive(Debug, PartialEq, Clone, Default)]
-#[cfg_attr(
-    feature = "document-serde-conversion",
-    derive(serde::Serialize, serde::Deserialize)
-)]
-pub struct Contender {
-    /// The identity ID of the contender.
-    pub identity_id: Identifier,
-    /// The document associated with the contender.
-    pub document: Option<Document>,
-    /// The vote tally for the contender.
-    pub vote_tally: Option<u32>,
-}
-
-impl Contender {
-    /// Try to get the finalized contender from a finalized contender with a serialized document
-    pub fn try_from_contender_with_serialized_document(
-        value: ContenderWithSerializedDocument,
-        document_type: DocumentTypeRef,
-        platform_version: &PlatformVersion,
-    ) -> Result<Self, ProtocolError> {
-        let ContenderWithSerializedDocument {
-            identity_id,
-            serialized_document,
-            vote_tally,
-        } = value;
-
-        Ok(Contender {
-            identity_id,
-            document: serialized_document
-                .map(|v| Document::from_bytes(&v, document_type, platform_version))
-                .transpose()?,
-            vote_tally,
-        })
-    }
-=======
->>>>>>> 566b350f
 }