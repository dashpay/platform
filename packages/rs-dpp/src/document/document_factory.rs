--- conflicted
+++ resolved
@@ -10,16 +10,13 @@
 use serde::{Deserialize, Serialize};
 use serde_json::{json, Value as JsonValue};
 
-<<<<<<< HEAD
+use crate::consensus::basic::document::InvalidDocumentTypeError;
 use crate::document::extended_document::{property_names, ExtendedDocument};
 
 use crate::data_contract::DriveContractExt;
 use crate::document::document_transition::INITIAL_REVISION;
 use crate::document::Document;
 use crate::identity::TimestampMillis;
-=======
-use crate::consensus::basic::document::InvalidDocumentTypeError;
->>>>>>> 83003553
 use crate::{
     data_contract::{errors::DataContractError, DataContract},
     decode_protocol_entity_factory::DecodeProtocolEntity,
@@ -114,24 +111,13 @@
         &self,
         data_contract: DataContract,
         owner_id: Identifier,
-<<<<<<< HEAD
         document_type_name: String,
-        data: Value,
+        data: JsonValue,
     ) -> Result<ExtendedDocument, ProtocolError> {
-        if !data_contract.is_document_defined(&document_type_name) {
-            return Err(DataContractError::InvalidDocumentTypeError {
-                doc_type: document_type_name,
-                data_contract,
-            }
-=======
-        document_type: String,
-        data: JsonValue,
-    ) -> Result<Document, ProtocolError> {
         if !data_contract.is_document_defined(&document_type) {
             return Err(DataContractError::InvalidDocumentTypeError(
-                InvalidDocumentTypeError::new(document_type, data_contract.id),
+                InvalidDocumentTypeError::new(document_type_name, data_contract.id),
             )
->>>>>>> 83003553
             .into());
         }
 
