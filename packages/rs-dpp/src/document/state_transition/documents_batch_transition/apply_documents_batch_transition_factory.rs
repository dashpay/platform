--- conflicted
+++ resolved
@@ -1,6 +1,5 @@
 use std::collections::HashMap;
 
-use dashcore::{consensus, BlockHeader};
 use serde_json::Value;
 
 use crate::{
@@ -76,19 +75,8 @@
             }
             DocumentTransition::Replace(dt) => {
                 let document = if state_transition.execution_context.is_dry_run() {
-<<<<<<< HEAD
                     let timestamp_millis =
                         state_repository.fetch_latest_platform_block_time().await?;
-=======
-                    let block_header_bytes = state_repository
-                        .fetch_latest_platform_block_header()
-                        .await?;
-
-                    let block_header: BlockHeader = consensus::deserialize(&block_header_bytes)
-                        .map_err(|e| ProtocolError::Generic(e.to_string()))?;
-
-                    let timestamp_millis = (block_header.time * 1000) as i64;
->>>>>>> 53884c4b
                     document_from_transition_replace(dt, state_transition, timestamp_millis)
                 } else {
                     let mut document = fetched_documents_by_id
@@ -182,10 +170,8 @@
 
 #[cfg(test)]
 mod test {
-    use dashcore::consensus;
     use serde_json::{json, Value};
 
-    use crate::tests::utils::new_block_header;
     use crate::{
         document::{
             document_transition::{Action, DocumentTransitionObjectLike},
@@ -236,13 +222,8 @@
             .expect_update_document()
             .returning(|_, _| Ok(()));
         state_repository
-<<<<<<< HEAD
             .expect_fetch_latest_platform_block_time()
             .returning(|| Ok(0));
-=======
-            .expect_fetch_latest_platform_block_header()
-            .returning(|| Ok(consensus::serialize(&new_block_header(None))));
->>>>>>> 53884c4b
 
         let result = apply_documents_batch_transition(&state_repository, &state_transition).await;
         assert!(result.is_ok());
