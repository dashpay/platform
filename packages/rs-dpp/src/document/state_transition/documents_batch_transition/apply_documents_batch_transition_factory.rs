use std::collections::HashMap;

use crate::document::{Document, ExtendedDocument};
use crate::prelude::TimestampMillis;
use crate::{
    document::errors::DocumentError, prelude::Identifier, state_repository::StateRepositoryLike,
    state_transition::StateTransitionLike, ProtocolError,
};

use super::{
    document_transition::{Action, DocumentReplaceTransition, DocumentTransition},
    validation::state::fetch_extended_documents::fetch_extended_documents,
    DocumentsBatchTransition,
};

pub struct ApplyDocumentsBatchTransition<SR>
where
    SR: StateRepositoryLike,
{
    state_repository: SR,
}

impl<SR> ApplyDocumentsBatchTransition<SR>
where
    SR: StateRepositoryLike,
{
    pub fn new(state_repository: SR) -> ApplyDocumentsBatchTransition<SR>
    where
        SR: StateRepositoryLike,
    {
        ApplyDocumentsBatchTransition { state_repository }
    }

    pub async fn apply(
        &self,
        state_transition: &DocumentsBatchTransition,
    ) -> Result<(), ProtocolError> {
        apply_documents_batch_transition(&self.state_repository, state_transition).await
    }
}

pub async fn apply_documents_batch_transition(
    state_repository: &impl StateRepositoryLike,
    state_transition: &DocumentsBatchTransition,
) -> Result<(), ProtocolError> {
    let replace_transitions = state_transition
        .get_transitions()
        .iter()
        .filter(|dt| dt.base().action == Action::Replace);

    let fetched_documents = fetch_extended_documents(
        state_repository,
        replace_transitions,
        &state_transition.execution_context,
    )
    .await?;

    let mut fetched_documents_by_id: HashMap<Identifier, ExtendedDocument> = fetched_documents
        .into_iter()
        .map(|dt| (dt.id(), dt))
        .collect();

    // since groveDB doesn't support parallel inserts, we need to make them sequential

    for document_transition in state_transition.get_transitions() {
        match document_transition {
            DocumentTransition::Create(document_create_transition) => {
                let document =
                    document_create_transition.to_extended_document(state_transition.owner_id)?;
                //todo: eventually we should use Cow instead
                state_repository
<<<<<<< HEAD
                    .create_document(
                        &new_document,
                        Some(state_transition.get_execution_context()),
                    )
=======
                    .create_document(&document, state_transition.get_execution_context())
>>>>>>> fb7d908f
                    .await?;
            }
            DocumentTransition::Replace(document_replace_transition) => {
                if state_transition.execution_context.is_dry_run() {
                    let document = document_replace_transition
                        .to_extended_document_for_dry_run(state_transition.owner_id)?;
                    state_repository
                        .update_document(&document, state_transition.get_execution_context())
                        .await?;
                } else {
                    let document = fetched_documents_by_id
                        .get_mut(&document_replace_transition.base.id)
                        .ok_or(DocumentError::DocumentNotProvidedError {
                            document_transition: document_transition.clone(),
                        })?;
                    document_replace_transition.replace_extended_document(document)?;
                    state_repository
                        .update_document(document, state_transition.get_execution_context())
                        .await?;
                };
<<<<<<< HEAD
                state_repository
                    .update_document(&document, Some(state_transition.get_execution_context()))
                    .await?;
=======
>>>>>>> fb7d908f
            }
            DocumentTransition::Delete(document_delete_transition) => {
                state_repository
                    .remove_document(
<<<<<<< HEAD
                        &dt.base.data_contract,
                        &dt.base.document_type,
                        &dt.base.id,
                        Some(state_transition.get_execution_context()),
=======
                        &document_delete_transition.base.data_contract,
                        &document_delete_transition.base.document_type_name,
                        &document_delete_transition.base.id,
                        state_transition.get_execution_context(),
>>>>>>> fb7d908f
                    )
                    .await?;
            }
        };
    }
    Ok(())
}

fn document_from_transition_replace(
    document_replace_transition: &DocumentReplaceTransition,
    state_transition: &DocumentsBatchTransition,
    created_at: TimestampMillis,
) -> Result<ExtendedDocument, ProtocolError> {
    // TODO cloning is costly. Probably the [`Document`] should have properties of type `Cow<'a, K>`
    Ok(ExtendedDocument {
        protocol_version: state_transition.protocol_version,
        document_type_name: document_replace_transition.base.document_type_name.clone(),
        data_contract_id: document_replace_transition.base.data_contract_id,
        metadata: None,

        //? In the JS implementation the `data_contract` and `entropy` properties are completely omitted, what suggest we should make
        //? them optional. On the other end the `data_contract` seems obligatory as it's used by methods like `get_binary_properties()`,
        //? Also, the `getEntropy()` in JS API always returns `Buffer`
        data_contract: Default::default(),
        entropy: Default::default(),
        document: Document {
            id: document_replace_transition.base.id,
            owner_id: state_transition.owner_id,
            properties: document_replace_transition.data.clone().unwrap_or_default(),
            revision: Some(document_replace_transition.revision),
            created_at: Some(created_at),
            updated_at: document_replace_transition.updated_at,
        },
    })
}

#[cfg(test)]
mod test {
    use platform_value::Value;

    use std::collections::BTreeMap;

    use crate::tests::fixtures::get_extended_documents_fixture;

    use crate::{
        document::{
            document_transition::{Action, DocumentTransitionObjectLike},
            DocumentsBatchTransition,
        },
        state_repository::MockStateRepositoryLike,
        state_transition::StateTransitionLike,
        tests::{
            fixtures::{get_data_contract_fixture, get_document_transitions_fixture},
            utils::generate_random_identifier_struct,
        },
    };

    use super::apply_documents_batch_transition;

    #[tokio::test]
    async fn should_fetch_latest_block_when_replace_and_dry_run_enabled() {
        let mut state_repository = MockStateRepositoryLike::new();

        let owner_id = generate_random_identifier_struct();
        let data_contract = get_data_contract_fixture(None);
        let documents = get_extended_documents_fixture(data_contract.clone()).unwrap();
        let documents_transitions = get_document_transitions_fixture([
            (Action::Replace, documents),
            (Action::Create, vec![]),
        ]);
        let raw_document_transitions: Vec<Value> = documents_transitions
            .iter()
            .map(|dt| dt.to_value_map().unwrap().into())
            .collect::<Vec<Value>>();
        let owner_id_bytes = owner_id.to_buffer();
        let mut map = BTreeMap::new();
        map.insert("ownerId".to_string(), Value::Identifier(owner_id_bytes));
        map.insert(
            "transitions".to_string(),
            Value::Array(raw_document_transitions),
        );
        let state_transition =
            DocumentsBatchTransition::from_value_map(map, vec![data_contract.clone()])
                .expect("documents batch state transition should be created");

        state_transition.get_execution_context().enable_dry_run();
        state_repository
            .expect_fetch_extended_documents()
            .returning(|_, _, _, _| Ok(vec![]));
        state_repository
            .expect_update_document()
            .returning(|_, _| Ok(()));
        state_repository
            .expect_fetch_latest_platform_block_time()
            .returning(|| Ok(0));

        let result = apply_documents_batch_transition(&state_repository, &state_transition).await;
        assert!(result.is_ok());
    }
}<|MERGE_RESOLUTION|>--- conflicted
+++ resolved
@@ -69,14 +69,7 @@
                     document_create_transition.to_extended_document(state_transition.owner_id)?;
                 //todo: eventually we should use Cow instead
                 state_repository
-<<<<<<< HEAD
-                    .create_document(
-                        &new_document,
-                        Some(state_transition.get_execution_context()),
-                    )
-=======
-                    .create_document(&document, state_transition.get_execution_context())
->>>>>>> fb7d908f
+                    .create_document(&document, Some(state_transition.get_execution_context()))
                     .await?;
             }
             DocumentTransition::Replace(document_replace_transition) => {
@@ -84,7 +77,7 @@
                     let document = document_replace_transition
                         .to_extended_document_for_dry_run(state_transition.owner_id)?;
                     state_repository
-                        .update_document(&document, state_transition.get_execution_context())
+                        .update_document(&document, Some(state_transition.get_execution_context()))
                         .await?;
                 } else {
                     let document = fetched_documents_by_id
@@ -94,30 +87,17 @@
                         })?;
                     document_replace_transition.replace_extended_document(document)?;
                     state_repository
-                        .update_document(document, state_transition.get_execution_context())
+                        .update_document(document, Some(state_transition.get_execution_context()))
                         .await?;
                 };
-<<<<<<< HEAD
-                state_repository
-                    .update_document(&document, Some(state_transition.get_execution_context()))
-                    .await?;
-=======
->>>>>>> fb7d908f
             }
             DocumentTransition::Delete(document_delete_transition) => {
                 state_repository
                     .remove_document(
-<<<<<<< HEAD
-                        &dt.base.data_contract,
-                        &dt.base.document_type,
-                        &dt.base.id,
-                        Some(state_transition.get_execution_context()),
-=======
                         &document_delete_transition.base.data_contract,
                         &document_delete_transition.base.document_type_name,
                         &document_delete_transition.base.id,
-                        state_transition.get_execution_context(),
->>>>>>> fb7d908f
+                        Some(state_transition.get_execution_context()),
                     )
                     .await?;
             }
