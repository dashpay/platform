use platform_value::Value;
use std::collections::HashMap;

<<<<<<< HEAD
use crate::document::{Document, ExtendedDocument};
use crate::prelude::TimestampMillis;
=======
use serde_json::Value;

>>>>>>> 398849ca
use crate::{
    document::errors::DocumentError, prelude::Identifier, state_repository::StateRepositoryLike,
    state_transition::StateTransitionLike, ProtocolError,
};

use super::{
    document_transition::{Action, DocumentReplaceTransition, DocumentTransition},
    validation::state::fetch_documents::fetch_documents,
    DocumentsBatchTransition,
};

pub struct ApplyDocumentsBatchTransition<SR>
where
    SR: StateRepositoryLike,
{
    state_repository: SR,
}

impl<SR> ApplyDocumentsBatchTransition<SR>
where
    SR: StateRepositoryLike,
{
    pub fn new(state_repository: SR) -> ApplyDocumentsBatchTransition<SR>
    where
        SR: StateRepositoryLike,
    {
        ApplyDocumentsBatchTransition { state_repository }
    }

    pub async fn apply(
        &self,
        state_transition: &DocumentsBatchTransition,
    ) -> Result<(), ProtocolError> {
        apply_documents_batch_transition(&self.state_repository, state_transition).await
    }
}

pub async fn apply_documents_batch_transition(
    state_repository: &impl StateRepositoryLike,
    state_transition: &DocumentsBatchTransition,
) -> Result<(), ProtocolError> {
    let replace_transitions = state_transition
        .get_transitions()
        .iter()
        .filter(|dt| dt.base().action == Action::Replace);

    let fetched_documents = fetch_documents(
        state_repository,
        replace_transitions,
        &state_transition.execution_context,
    )
    .await?;

    let mut fetched_documents_by_id: HashMap<Identifier, Document> = fetched_documents
        .into_iter()
        .map(|dt| (dt.id.into(), dt))
        .collect();

    // since groveDB doesn't support parallel inserts, we need to make them sequential

    for document_transition in state_transition.get_transitions() {
        match document_transition {
            DocumentTransition::Create(document_create_transition) => {
                let document = document_create_transition
                    .to_document(state_transition.owner_id.to_buffer())?;
                //todo: eventually we should use Cow instead
                state_repository
                    .create_document(&document, state_transition.get_execution_context())
                    .await?;
            }
<<<<<<< HEAD
            DocumentTransition::Replace(document_replace_transition) => {
                if state_transition.execution_context.is_dry_run() {
                    let document = document_replace_transition.to_document_for_dry_run()?;
                    state_repository
                        .update_document(&document, state_transition.get_execution_context())
                        .await?;
=======
            DocumentTransition::Replace(dt) => {
                let document = if state_transition.execution_context.is_dry_run() {
                    let timestamp_millis =
                        state_repository.fetch_latest_platform_block_time().await?;
                    document_from_transition_replace(dt, state_transition, timestamp_millis)
>>>>>>> 398849ca
                } else {
                    let document = fetched_documents_by_id
                        .get_mut(&document_replace_transition.base.id)
                        .ok_or(DocumentError::DocumentNotProvidedError {
                            document_transition: document_transition.clone(),
                        })?;

                    document_replace_transition.replace_document(document);
                    state_repository
                        .update_document(document, state_transition.get_execution_context())
                        .await?;
                };
            }
            DocumentTransition::Delete(document_delete_transition) => {
                state_repository
                    .remove_document(
                        &document_delete_transition.base.data_contract,
                        &document_delete_transition.base.document_type,
                        &document_delete_transition.base.id,
                        state_transition.get_execution_context(),
                    )
                    .await?;
            }
        };
    }
    Ok(())
}

fn document_from_transition_replace(
    document_replace_transition: &DocumentReplaceTransition,
    state_transition: &DocumentsBatchTransition,
<<<<<<< HEAD
    created_at: TimestampMillis,
) -> Result<ExtendedDocument, ProtocolError> {
    // TODO cloning is costly. Probably the [`Document`] should have properties of type `Cow<'a, K>`
    let property_value: Value = document_replace_transition
        .data
        .as_ref()
        .unwrap_or(&serde_json::Value::Null)
        .clone()
        .into();
    Ok(ExtendedDocument {
=======
    created_at: u64,
) -> Document {
    // TODO cloning is costly. Probably the [`Document`] should have properties of type `Cov<'a, K>`
    Document {
>>>>>>> 398849ca
        protocol_version: state_transition.protocol_version,
        document_type_name: document_replace_transition.base.document_type.clone(),
        data_contract_id: document_replace_transition.base.data_contract_id,
<<<<<<< HEAD
=======
        owner_id: state_transition.owner_id,
        data: document_replace_transition
            .data
            .as_ref()
            .unwrap_or(&serde_json::Value::Null)
            .clone(),
        updated_at: document_replace_transition.updated_at,
        revision: document_replace_transition.revision,
        created_at: Some(created_at as i64),
>>>>>>> 398849ca
        metadata: None,

        //? In the JS implementation the `data_contract` and `entropy` properties are completely omitted, what suggest we should make
        //? them optional. On the other end the `data_contract` seems obligatory as it's used by methods like `get_binary_properties()`,
        //? Also, the `getEntropy()` in JS API always returns `Buffer`
        data_contract: Default::default(),
        entropy: Default::default(),
        document: Document {
            id: document_replace_transition.base.id.buffer,
            owner_id: state_transition.owner_id.buffer,
            properties: property_value
                .into_btree_map()
                .map_err(ProtocolError::ValueError)?,
            revision: Some(document_replace_transition.revision),
            created_at: Some(created_at),
            updated_at: document_replace_transition.updated_at,
        },
    })
}

#[cfg(test)]
mod test {
    use serde_json::{json, Value};

<<<<<<< HEAD
    use crate::document::Document;
    use crate::tests::fixtures::get_extended_documents_fixture;
    use crate::tests::utils::new_block_header;
=======
>>>>>>> 398849ca
    use crate::{
        document::{
            document_transition::{Action, DocumentTransitionObjectLike},
            DocumentsBatchTransition,
        },
        state_repository::MockStateRepositoryLike,
        state_transition::StateTransitionLike,
        tests::{
            fixtures::{get_data_contract_fixture, get_document_transitions_fixture},
            utils::generate_random_identifier_struct,
        },
    };

    use super::apply_documents_batch_transition;

    #[tokio::test]
    async fn should_fetch_latest_block_when_replace_and_dry_run_enabled() {
        let mut state_repository = MockStateRepositoryLike::new();

        let owner_id = generate_random_identifier_struct();
        let data_contract = get_data_contract_fixture(None);
        let documents = get_extended_documents_fixture(data_contract.clone()).unwrap();
        let documents_transitions = get_document_transitions_fixture([
            (Action::Replace, documents),
            (Action::Create, vec![]),
        ]);
        let raw_document_transitions: Vec<Value> = documents_transitions
            .iter()
            .map(|dt| dt.to_object().unwrap())
            .collect();
        let owner_id_bytes = owner_id.to_buffer();
        let state_transition = DocumentsBatchTransition::from_raw_object(
            json!({
                "ownerId" : owner_id_bytes,
                "transitions" : raw_document_transitions,
            }),
            vec![data_contract.clone()],
        )
        .expect("documents batch state transition should be created");

        state_transition.get_execution_context().enable_dry_run();
        state_repository
            .expect_fetch_documents()
            .returning(|_, _, _, _| Ok(vec![]));
        state_repository
            .expect_update_document()
            .returning(|_, _| Ok(()));
        state_repository
            .expect_fetch_latest_platform_block_time()
            .returning(|| Ok(0));

        let result = apply_documents_batch_transition(&state_repository, &state_transition).await;
        assert!(result.is_ok());
    }
}<|MERGE_RESOLUTION|>--- conflicted
+++ resolved
@@ -1,13 +1,8 @@
 use platform_value::Value;
 use std::collections::HashMap;
 
-<<<<<<< HEAD
 use crate::document::{Document, ExtendedDocument};
 use crate::prelude::TimestampMillis;
-=======
-use serde_json::Value;
-
->>>>>>> 398849ca
 use crate::{
     document::errors::DocumentError, prelude::Identifier, state_repository::StateRepositoryLike,
     state_transition::StateTransitionLike, ProtocolError,
@@ -78,28 +73,19 @@
                     .create_document(&document, state_transition.get_execution_context())
                     .await?;
             }
-<<<<<<< HEAD
             DocumentTransition::Replace(document_replace_transition) => {
                 if state_transition.execution_context.is_dry_run() {
                     let document = document_replace_transition.to_document_for_dry_run()?;
                     state_repository
                         .update_document(&document, state_transition.get_execution_context())
                         .await?;
-=======
-            DocumentTransition::Replace(dt) => {
-                let document = if state_transition.execution_context.is_dry_run() {
-                    let timestamp_millis =
-                        state_repository.fetch_latest_platform_block_time().await?;
-                    document_from_transition_replace(dt, state_transition, timestamp_millis)
->>>>>>> 398849ca
                 } else {
                     let document = fetched_documents_by_id
                         .get_mut(&document_replace_transition.base.id)
                         .ok_or(DocumentError::DocumentNotProvidedError {
                             document_transition: document_transition.clone(),
                         })?;
-
-                    document_replace_transition.replace_document(document);
+                    document_replace_transition.replace_document(document)?;
                     state_repository
                         .update_document(document, state_transition.get_execution_context())
                         .await?;
@@ -123,7 +109,6 @@
 fn document_from_transition_replace(
     document_replace_transition: &DocumentReplaceTransition,
     state_transition: &DocumentsBatchTransition,
-<<<<<<< HEAD
     created_at: TimestampMillis,
 ) -> Result<ExtendedDocument, ProtocolError> {
     // TODO cloning is costly. Probably the [`Document`] should have properties of type `Cow<'a, K>`
@@ -134,27 +119,9 @@
         .clone()
         .into();
     Ok(ExtendedDocument {
-=======
-    created_at: u64,
-) -> Document {
-    // TODO cloning is costly. Probably the [`Document`] should have properties of type `Cov<'a, K>`
-    Document {
->>>>>>> 398849ca
         protocol_version: state_transition.protocol_version,
         document_type_name: document_replace_transition.base.document_type.clone(),
         data_contract_id: document_replace_transition.base.data_contract_id,
-<<<<<<< HEAD
-=======
-        owner_id: state_transition.owner_id,
-        data: document_replace_transition
-            .data
-            .as_ref()
-            .unwrap_or(&serde_json::Value::Null)
-            .clone(),
-        updated_at: document_replace_transition.updated_at,
-        revision: document_replace_transition.revision,
-        created_at: Some(created_at as i64),
->>>>>>> 398849ca
         metadata: None,
 
         //? In the JS implementation the `data_contract` and `entropy` properties are completely omitted, what suggest we should make
@@ -179,12 +146,9 @@
 mod test {
     use serde_json::{json, Value};
 
-<<<<<<< HEAD
     use crate::document::Document;
     use crate::tests::fixtures::get_extended_documents_fixture;
     use crate::tests::utils::new_block_header;
-=======
->>>>>>> 398849ca
     use crate::{
         document::{
             document_transition::{Action, DocumentTransitionObjectLike},
