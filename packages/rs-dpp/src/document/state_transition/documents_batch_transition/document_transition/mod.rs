use std::convert::TryFrom;

use anyhow::{bail, Context};
use serde::{Deserialize, Serialize};
use serde_json::Value;

use crate::{
    data_contract::DataContract, prelude::Identifier, util::json_value::JsonValueExt, ProtocolError,
};
use document_base_transition::DocumentBaseTransition;

pub mod document_base_transition;
pub mod document_create_transition;
pub mod document_delete_transition;
pub mod document_replace_transition;

use crate::identity::TimestampMillis;
pub use document_base_transition::{Action, DocumentTransitionObjectLike};
pub use document_create_transition::DocumentCreateTransition;
pub use document_delete_transition::DocumentDeleteTransition;
pub use document_replace_transition::DocumentReplaceTransition;

/// the initial revision of newly created document
pub const INITIAL_REVISION: u64 = 1;
pub const PROPERTY_ACTION: &str = "$action";

pub trait DocumentTransitionExt {
    /// returns the creation timestamp (in milliseconds) if it exists for given type of document transition
    fn get_created_at(&self) -> Option<TimestampMillis>;
    /// returns the update timestamp  (in milliseconds) if it exists for given type of document transition
<<<<<<< HEAD
    fn get_updated_at(&self) -> Option<TimestampMillis>;
=======
    fn get_updated_at(&self) -> Option<i64>;
    /// set the created_at (in milliseconds) if it exists
    fn set_created_at(&mut self, timestamp_millis: Option<i64>);
    /// set the updated_at (in milliseconds) if it exists
    fn set_updated_at(&mut self, timestamp_millis: Option<i64>);
>>>>>>> 398849ca
    /// returns the value of dynamic property. The dynamic property is a property that is not specified in protocol
    /// the `path` supports dot-syntax: i.e: property.internal_property
    fn get_dynamic_property(&self, path: &str) -> Option<&Value>;
    ///  get the id
    fn get_id(&self) -> &Identifier;
    /// get the document type
    fn get_document_type(&self) -> &String;
    /// get the transition action
    fn get_action(&self) -> Action;
    /// get the data contract
    fn get_data_contract(&self) -> &DataContract;
    /// get the data contract id
    fn get_data_contract_id(&self) -> &Identifier;
    /// get the data of the transition if exits
    fn get_data(&self) -> Option<&Value>;
    /// get the revision of transition if exits
    fn get_revision(&self) -> Option<u32>;
    #[cfg(test)]
    /// Inserts the dynamic property into the document
    fn insert_dynamic_property(&mut self, property_name: String, value: Value);
    /// set data contract's ID
    fn set_data_contract_id(&mut self, id: Identifier);
}

#[derive(Debug, Clone, Serialize, Deserialize)]
pub enum DocumentTransition {
    Create(DocumentCreateTransition),
    Replace(DocumentReplaceTransition),
    Delete(DocumentDeleteTransition),
}

impl AsRef<Self> for DocumentTransition {
    fn as_ref(&self) -> &Self {
        self
    }
}

macro_rules! call_method {
    ($state_transition:expr, $method:ident, $args:tt ) => {
        match $state_transition {
            DocumentTransition::Create(st) => st.$method($args),
            DocumentTransition::Replace(st) => st.$method($args),
            DocumentTransition::Delete(st) => st.$method($args),
        }
    };
    ($state_transition:expr, $method:ident ) => {
        match $state_transition {
            DocumentTransition::Create(st) => st.$method(),
            DocumentTransition::Replace(st) => st.$method(),
            DocumentTransition::Delete(st) => st.$method(),
        }
    };
}

#[derive(Deserialize)]
struct TransitionWithAction {
    action: Action,
}

impl DocumentTransitionObjectLike for DocumentTransition {
    fn from_json_object(
        json_value: Value,
        data_contract: DataContract,
    ) -> Result<Self, ProtocolError>
    where
        Self: Sized,
    {
        let action: Action = TryFrom::try_from(json_value.get_u64(PROPERTY_ACTION)? as u8)
            .context("invalid document transition action")?;

        Ok(match action {
            Action::Create => DocumentTransition::Create(
                DocumentCreateTransition::from_json_object(json_value, data_contract)?,
            ),
            Action::Replace => DocumentTransition::Replace(
                DocumentReplaceTransition::from_json_object(json_value, data_contract)?,
            ),
            Action::Delete => DocumentTransition::Delete(
                DocumentDeleteTransition::from_json_object(json_value, data_contract)?,
            ),
        })
    }

    fn from_raw_object(
        raw_transition: Value,
        data_contract: DataContract,
    ) -> Result<Self, ProtocolError>
    where
        Self: Sized,
    {
        let action: Action = TryFrom::try_from(raw_transition.get_u64(PROPERTY_ACTION)? as u8)
            .context("invalid document transition action")?;
        Ok(match action {
            Action::Create => DocumentTransition::Create(
                DocumentCreateTransition::from_raw_object(raw_transition, data_contract)?,
            ),
            Action::Replace => DocumentTransition::Replace(
                DocumentReplaceTransition::from_raw_object(raw_transition, data_contract)?,
            ),
            Action::Delete => DocumentTransition::Delete(
                DocumentDeleteTransition::from_raw_object(raw_transition, data_contract)?,
            ),
        })
    }

    fn to_json(&self) -> Result<Value, ProtocolError> {
        call_method!(self, to_json)
    }

    fn to_object(&self) -> Result<Value, ProtocolError> {
        call_method!(self, to_object)
    }
}

impl DocumentTransition {
    pub fn base(&self) -> &DocumentBaseTransition {
        match self {
            DocumentTransition::Create(d) => &d.base,
            DocumentTransition::Delete(d) => &d.base,
            DocumentTransition::Replace(d) => &d.base,
        }
    }

    pub fn as_transition_create(&self) -> Option<&DocumentCreateTransition> {
        if let Self::Create(ref t) = self {
            Some(t)
        } else {
            None
        }
    }
    pub fn as_transition_replace(&self) -> Option<&DocumentReplaceTransition> {
        if let Self::Replace(ref t) = self {
            Some(t)
        } else {
            None
        }
    }

    pub fn as_transition_delete(&self) -> Option<&DocumentDeleteTransition> {
        if let Self::Delete(ref t) = self {
            Some(t)
        } else {
            None
        }
    }

    pub fn action(&self) -> Action {
        self.base().action
    }
}

impl DocumentTransitionExt for DocumentTransition {
    fn get_id(&self) -> &Identifier {
        &self.base().id
    }

    fn get_document_type(&self) -> &String {
        &self.base().document_type
    }

    fn get_action(&self) -> Action {
        self.base().action
    }

    fn get_data_contract(&self) -> &DataContract {
        &self.base().data_contract
    }

    fn get_data_contract_id(&self) -> &Identifier {
        &self.base().data_contract_id
    }

    fn get_updated_at(&self) -> Option<TimestampMillis> {
        match self {
            DocumentTransition::Create(t) => t.updated_at,
            DocumentTransition::Replace(t) => t.updated_at,
            DocumentTransition::Delete(_) => None,
        }
    }

<<<<<<< HEAD
    fn get_created_at(&self) -> Option<TimestampMillis> {
=======
    fn set_updated_at(&mut self, timestamp_millis: Option<i64>) {
        match self {
            DocumentTransition::Create(ref mut t) => t.updated_at = timestamp_millis,
            DocumentTransition::Replace(ref mut t) => t.updated_at = timestamp_millis,
            DocumentTransition::Delete(_) => {}
        }
    }

    fn get_created_at(&self) -> Option<i64> {
>>>>>>> 398849ca
        match self {
            DocumentTransition::Create(t) => t.created_at,
            DocumentTransition::Replace(_) => None,
            DocumentTransition::Delete(_) => None,
        }
    }

    fn set_created_at(&mut self, timestamp_millis: Option<i64>) {
        match self {
            DocumentTransition::Create(ref mut t) => t.created_at = timestamp_millis,
            DocumentTransition::Replace(_) => {}
            DocumentTransition::Delete(_) => {}
        }
    }

    fn get_dynamic_property(&self, path: &str) -> Option<&Value> {
        match self {
            DocumentTransition::Create(t) => {
                if let Some(ref data) = t.data {
                    data.get_value(path).ok()
                } else {
                    None
                }
            }
            DocumentTransition::Replace(t) => {
                if let Some(ref data) = t.data {
                    data.get_value(path).ok()
                } else {
                    None
                }
            }
            DocumentTransition::Delete(_) => None,
        }
    }

    fn get_data(&self) -> Option<&Value> {
        match self {
            DocumentTransition::Create(t) => t.data.as_ref(),
            DocumentTransition::Replace(t) => t.data.as_ref(),
            DocumentTransition::Delete(_) => None,
        }
    }

    fn get_revision(&self) -> Option<u32> {
        match self {
            DocumentTransition::Create(t) => Some(t.get_revision()),
            DocumentTransition::Replace(t) => Some(t.get_revision()),
            DocumentTransition::Delete(_) => None,
        }
    }

    #[cfg(test)]
    fn insert_dynamic_property(&mut self, property_name: String, value: Value) {
        match self {
            DocumentTransition::Create(ref mut t) => {
                if let Some(ref mut data) = t.data {
                    let _ = data.insert(property_name, value);
                }
            }
            DocumentTransition::Replace(ref mut t) => {
                if let Some(ref mut data) = t.data {
                    let _ = data.insert(property_name, value);
                }
            }
            DocumentTransition::Delete(_) => {}
        }
    }

    fn set_data_contract_id(&mut self, id: Identifier) {
        match self {
            DocumentTransition::Create(ref mut t) => {
                t.base.data_contract_id = id;
            }
            DocumentTransition::Replace(ref mut t) => {
                t.base.data_contract_id = id;
            }
            DocumentTransition::Delete(ref mut t) => {
                t.base.data_contract_id = id;
            }
        }
    }
}

/// Assumes both values are maps and merges them together. In case of overlap, b is used.
fn merge_serde_json_values(a: &mut Value, b: Value) -> Result<(), anyhow::Error> {
    if let Value::Object(ref mut map_a) = a {
        if let Value::Object(map_b) = b {
            map_a.extend(map_b);
        } else {
            bail!("{} isn't a map", b)
        }
    } else {
        bail!("{} isn't a map", a)
    }
    Ok(())
}<|MERGE_RESOLUTION|>--- conflicted
+++ resolved
@@ -15,6 +15,7 @@
 pub mod document_replace_transition;
 
 use crate::identity::TimestampMillis;
+use crate::prelude::Revision;
 pub use document_base_transition::{Action, DocumentTransitionObjectLike};
 pub use document_create_transition::DocumentCreateTransition;
 pub use document_delete_transition::DocumentDeleteTransition;
@@ -28,15 +29,11 @@
     /// returns the creation timestamp (in milliseconds) if it exists for given type of document transition
     fn get_created_at(&self) -> Option<TimestampMillis>;
     /// returns the update timestamp  (in milliseconds) if it exists for given type of document transition
-<<<<<<< HEAD
     fn get_updated_at(&self) -> Option<TimestampMillis>;
-=======
-    fn get_updated_at(&self) -> Option<i64>;
     /// set the created_at (in milliseconds) if it exists
-    fn set_created_at(&mut self, timestamp_millis: Option<i64>);
+    fn set_created_at(&mut self, timestamp_millis: Option<TimestampMillis>);
     /// set the updated_at (in milliseconds) if it exists
-    fn set_updated_at(&mut self, timestamp_millis: Option<i64>);
->>>>>>> 398849ca
+    fn set_updated_at(&mut self, timestamp_millis: Option<TimestampMillis>);
     /// returns the value of dynamic property. The dynamic property is a property that is not specified in protocol
     /// the `path` supports dot-syntax: i.e: property.internal_property
     fn get_dynamic_property(&self, path: &str) -> Option<&Value>;
@@ -53,7 +50,7 @@
     /// get the data of the transition if exits
     fn get_data(&self) -> Option<&Value>;
     /// get the revision of transition if exits
-    fn get_revision(&self) -> Option<u32>;
+    fn get_revision(&self) -> Option<Revision>;
     #[cfg(test)]
     /// Inserts the dynamic property into the document
     fn insert_dynamic_property(&mut self, property_name: String, value: Value);
@@ -217,10 +214,7 @@
         }
     }
 
-<<<<<<< HEAD
-    fn get_created_at(&self) -> Option<TimestampMillis> {
-=======
-    fn set_updated_at(&mut self, timestamp_millis: Option<i64>) {
+    fn set_updated_at(&mut self, timestamp_millis: Option<TimestampMillis>) {
         match self {
             DocumentTransition::Create(ref mut t) => t.updated_at = timestamp_millis,
             DocumentTransition::Replace(ref mut t) => t.updated_at = timestamp_millis,
@@ -228,8 +222,7 @@
         }
     }
 
-    fn get_created_at(&self) -> Option<i64> {
->>>>>>> 398849ca
+    fn get_created_at(&self) -> Option<TimestampMillis> {
         match self {
             DocumentTransition::Create(t) => t.created_at,
             DocumentTransition::Replace(_) => None,
@@ -237,7 +230,7 @@
         }
     }
 
-    fn set_created_at(&mut self, timestamp_millis: Option<i64>) {
+    fn set_created_at(&mut self, timestamp_millis: Option<TimestampMillis>) {
         match self {
             DocumentTransition::Create(ref mut t) => t.created_at = timestamp_millis,
             DocumentTransition::Replace(_) => {}
@@ -273,10 +266,10 @@
         }
     }
 
-    fn get_revision(&self) -> Option<u32> {
-        match self {
-            DocumentTransition::Create(t) => Some(t.get_revision()),
-            DocumentTransition::Replace(t) => Some(t.get_revision()),
+    fn get_revision(&self) -> Option<Revision> {
+        match self {
+            DocumentTransition::Create(t) => t.get_revision(),
+            DocumentTransition::Replace(t) => Some(t.revision),
             DocumentTransition::Delete(_) => None,
         }
     }
