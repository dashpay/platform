use std::borrow::Borrow;
use std::collections::BTreeMap;

use platform_value::btreemap_path_extensions::BTreeValueMapPathHelper;
use platform_value::Value;

use crate::consensus::basic::document::InconsistentCompoundIndexDataError;
use crate::{
    consensus::basic::BasicError,
    data_contract::DataContract,
    util::json_schema::{Index, JsonSchemaExt},
    validation::ValidationResult,
    ProtocolError,
};

pub fn validate_partial_compound_indices<'a>(
    raw_document_transitions: impl IntoIterator<Item = &'a Value>,
    data_contract: &DataContract,
) -> Result<ValidationResult<()>, ProtocolError> {
    let mut result = ValidationResult::default();

    for transition in raw_document_transitions {
        let document_type = transition.get_string("$type")?;
        let document_schema = data_contract.get_document_schema(document_type)?;
        let indices = document_schema.get_indices::<Vec<_>>().unwrap_or_default();

        if indices.is_empty() {
            continue;
        }
        result.merge(validate_indices(
            &indices,
            document_type,
            &transition.to_btree_ref_map()?,
        ));
    }

    Ok(result)
}

pub fn validate_indices<V>(
    indices: &[Index],
    document_type: &str,
    raw_transition_map: &BTreeMap<String, V>,
) -> ValidationResult<()>
where
    V: Borrow<Value>,
{
    let mut validation_result = ValidationResult::default();

    for index in indices
        .iter()
        .filter(|i| i.unique && i.properties.len() > 1)
    {
        let properties = index.properties.iter().map(|property| &property.name);

<<<<<<< HEAD
        if !are_all_properties_defined_or_undefined(properties.clone(), raw_transition_map) {
            validation_result.add_error(BasicError::InconsistentCompoundIndexDataError {
                index_properties: properties.map(ToOwned::to_owned).collect(),
                document_type: document_type.to_string(),
            })
=======
        if !are_all_properties_defined_or_undefined(properties.clone(), raw_transition) {
            validation_result.add_error(BasicError::InconsistentCompoundIndexDataError(
                InconsistentCompoundIndexDataError::new(
                    properties.map(ToOwned::to_owned).collect(),
                    document_type.to_string(),
                ),
            ))
>>>>>>> 83003553
        }
    }

    validation_result
}

fn are_all_properties_defined_or_undefined<V>(
    properties: impl IntoIterator<Item = impl AsRef<str>>,
    map: &BTreeMap<String, V>,
) -> bool
where
    V: Borrow<Value>,
{
    let mut defined_property_counter = 0;
    let mut properties_len = 0;

    for property in properties {
        properties_len += 1;
        let property_name = property.as_ref();

        if property_name == "$ownerId" {
            defined_property_counter += 1;
            continue;
        }
        //todo: this seems weird
        if property.as_ref().starts_with('$')
            && map
                .get_optional_at_path(property_name)
                .ok()
                .flatten()
                .is_some()
        {
            defined_property_counter += 1;
            continue;
        }
        if map
            .get_optional_at_path(property_name)
            .ok()
            .flatten()
            .is_some()
        {
            defined_property_counter += 1
        }
    }

    defined_property_counter == 0 || defined_property_counter == properties_len
}

#[cfg(test)]
mod test {
    use platform_value::converter::serde_json::BTreeValueJsonConverter;
    use serde_json::json;
    use std::collections::BTreeMap;

    use super::are_all_properties_defined_or_undefined;

    #[test]
    fn should_return_true_if_all_properties_are_defined() {
        let input = json!({
            "alpha" : { },
            "bravo" : {
                "charlie" : {},
            },
            "delta" : {},
        });

        let property_names = ["alpha", "bravo.charlie"];

        assert!(are_all_properties_defined_or_undefined(
            property_names,
            &BTreeMap::from_json_value(input).unwrap()
        ));
    }

    #[test]
    fn should_return_false_if_some_properties_are_undefined() {
        let input = json!({
            "alpha" : { },
            "bravo" : {
                "charlie" : {},
            },
            "delta" : {},
        });
        let property_names = ["alpha", "bravo.charlie", "echo"];

        assert!(!are_all_properties_defined_or_undefined(
            property_names,
            &BTreeMap::from_json_value(input).unwrap()
        ));
    }

    #[test]
    fn should_return_true_if_all_properties_are_undefined() {
        let input = json!({
            "alpha" : { },
            "bravo" : {
                "charlie" : {},
            },
            "delta" : {},
        });
        let property_names = ["echo", "foxtrot", "golf"];

        assert!(are_all_properties_defined_or_undefined(
            property_names,
            &BTreeMap::from_json_value(input).unwrap()
        ));
    }
}<|MERGE_RESOLUTION|>--- conflicted
+++ resolved
@@ -53,13 +53,6 @@
     {
         let properties = index.properties.iter().map(|property| &property.name);
 
-<<<<<<< HEAD
-        if !are_all_properties_defined_or_undefined(properties.clone(), raw_transition_map) {
-            validation_result.add_error(BasicError::InconsistentCompoundIndexDataError {
-                index_properties: properties.map(ToOwned::to_owned).collect(),
-                document_type: document_type.to_string(),
-            })
-=======
         if !are_all_properties_defined_or_undefined(properties.clone(), raw_transition) {
             validation_result.add_error(BasicError::InconsistentCompoundIndexDataError(
                 InconsistentCompoundIndexDataError::new(
@@ -67,7 +60,6 @@
                     document_type.to_string(),
                 ),
             ))
->>>>>>> 83003553
         }
     }
 
