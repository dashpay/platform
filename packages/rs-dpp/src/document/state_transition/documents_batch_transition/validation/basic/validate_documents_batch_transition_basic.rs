--- conflicted
+++ resolved
@@ -86,7 +86,7 @@
 
     pub async fn validate(
         &self,
-        raw_state_transition: &JsonValue,
+        raw_state_transition: &Value,
         execution_context: &StateTransitionExecutionContext,
     ) -> Result<ValidationResult<()>, ProtocolError> {
         // TODO: move validation code into function body to avoid cloning of state_repository
@@ -102,13 +102,8 @@
 
 pub async fn validate_documents_batch_transition_basic(
     protocol_version_validator: &ProtocolVersionValidator,
-<<<<<<< HEAD
     raw_state_transition: &Value,
-    state_repository: &impl StateRepositoryLike,
-=======
-    raw_state_transition: &JsonValue,
     state_repository: Arc<impl StateRepositoryLike>,
->>>>>>> 2cf72739
     execution_context: &StateTransitionExecutionContext,
 ) -> Result<ValidationResult<()>, ProtocolError> {
     let mut result = ValidationResult::default();
