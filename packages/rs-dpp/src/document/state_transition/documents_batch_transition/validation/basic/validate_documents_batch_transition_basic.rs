--- conflicted
+++ resolved
@@ -80,7 +80,6 @@
         }
     }
 
-<<<<<<< HEAD
     pub async fn validate(
         &self,
         raw_state_transition: &JsonValue,
@@ -95,12 +94,6 @@
                 )
             })?;
 
-        let validation_result = validator.validate(raw_state_transition)?;
-        result.merge(validation_result);
-        if !result.is_valid() {
-            return Ok(result);
-        }
-=======
     let raw_document_transitions = raw_state_transition
         .get("transitions")
         .ok_or_else(|| anyhow!("transitions property doesn't exist"))?
@@ -129,7 +122,28 @@
                 continue;
             }
         };
->>>>>>> 83003553
+
+        match document_transitions_by_contracts.entry(identifier) {
+            Entry::Vacant(vacant) => {
+                vacant.insert(vec![raw_document_transition]);
+            }
+            Entry::Occupied(mut identifiers) => {
+                identifiers.get_mut().push(raw_document_transition);
+            }
+        };
+    }
+
+    for (data_contract_id, transitions) in document_transitions_by_contracts {
+        let maybe_data_contract = state_repository
+            .fetch_data_contract(&data_contract_id, execution_context)
+            .await?
+            .map(TryInto::try_into)
+            .transpose()
+            .map_err(Into::into)?;
+
+        if execution_context.is_dry_run() {
+            return Ok(result);
+        }
 
         let protocol_version = raw_state_transition.get_u64("protocolVersion")? as u32;
         let validation_result = self.protocol_version_validator.validate(protocol_version)?;
