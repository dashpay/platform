use std::convert::TryInto;

use dashcore::{consensus, BlockHeader};
use futures::future::join_all;
use itertools::Itertools;
use serde::{Deserialize, Serialize};

use crate::data_contract::errors::DataContractNotPresentError;
use crate::{
    block_time_window::validate_time_in_block_time_window::validate_time_in_block_time_window,
    consensus::ConsensusError,
    data_trigger::DataTriggerExecutionContext,
    document::{
        document_transition::{Action, DocumentTransition, DocumentTransitionExt},
        Document, DocumentsBatchTransition,
    },
    prelude::{Identifier, Revision, TimestampMillis},
    state_repository::StateRepositoryLike,
    state_transition::{
        state_transition_execution_context::StateTransitionExecutionContext,
        StateTransitionIdentitySigned, StateTransitionLike,
    },
    validation::ValidationResult,
    ProtocolError, StateError,
};

use super::{
    execute_data_triggers::execute_data_triggers, fetch_documents::fetch_documents,
    validate_documents_uniqueness_by_indices::validate_documents_uniqueness_by_indices,
};

#[derive(Serialize, Deserialize, Clone, Debug)]
pub struct HeaderTime {
    pub seconds: usize,
}

pub async fn validate_document_batch_transition_state(
    state_repository: &impl StateRepositoryLike,
    state_transition: &DocumentsBatchTransition,
) -> Result<ValidationResult<()>, ProtocolError> {
    let mut result = ValidationResult::default();
    let owner_id = state_transition.get_owner_id();

    let transitions_by_data_contract_id = state_transition
        .get_transitions()
        .iter()
        .into_group_map_by(|t| &t.base().data_contract_id);

    let mut futures = vec![];
    for (data_contract_id, transitions) in transitions_by_data_contract_id.into_iter() {
        futures.push(validate_document_transitions(
            state_repository,
            data_contract_id,
            owner_id,
            transitions,
            state_transition.get_execution_context(),
        ))
    }
    for execution_result in join_all(futures).await {
        result.merge(execution_result?);
    }

    Ok(result)
}

pub async fn validate_document_transitions(
    state_repository: &impl StateRepositoryLike,
    data_contract_id: &Identifier,
    owner_id: &Identifier,
    document_transitions: impl IntoIterator<Item = impl AsRef<DocumentTransition>>,
    execution_context: &StateTransitionExecutionContext,
) -> Result<ValidationResult<()>, ProtocolError> {
    let mut result = ValidationResult::default();
    let transitions: Vec<_> = document_transitions.into_iter().collect();

    // We use temporary execution context without dry run,
    // because despite the dryRun, we need to get the
    // data contract to proceed with following logic
    let tmp_execution_context = StateTransitionExecutionContext::default();

    // Data Contract must exist
    let data_contract = state_repository
        .fetch_data_contract(data_contract_id, &tmp_execution_context)
        .await?
        .map(TryInto::try_into)
        .transpose()
        .map_err(Into::into)?
<<<<<<< HEAD
        .ok_or_else(|| {
            ProtocolError::DataContractNotPresentError(DataContractNotPresentError::new(
                data_contract_id.clone(),
            ))
=======
        .ok_or(ProtocolError::DataContractNotPresentError {
            data_contract_id: *data_contract_id,
>>>>>>> fc467a4c
        })?;

    execution_context.add_operations(tmp_execution_context.get_operations());

    let fetched_documents =
        fetch_documents(state_repository, &transitions, execution_context).await?;

    // Calculate time window for timestamp
    let block_header_bytes = state_repository
        .fetch_latest_platform_block_header()
        .await?;

    let block_header: BlockHeader = consensus::deserialize(&block_header_bytes)
        .map_err(|e| ProtocolError::Generic(e.to_string()))?;

    let last_header_time_millis = block_header.time as u64 * 1000;

    if !execution_context.is_dry_run() {
        for transition in transitions.iter() {
            let validation_result = validate_transition(
                transition.as_ref(),
                &fetched_documents,
                last_header_time_millis,
                owner_id,
            );
            result.merge(validation_result);
        }
        if !result.is_valid() {
            return Ok(result);
        }
    }

    let validation_result = validate_documents_uniqueness_by_indices(
        state_repository,
        owner_id,
        transitions
            .iter()
            .filter(|d| d.as_ref().as_transition_delete().is_none()),
        &data_contract,
        execution_context,
    )
    .await?;
    if !result.is_valid() {
        result.merge(validation_result);
        return Ok(result);
    }

    let data_trigger_execution_context = DataTriggerExecutionContext {
        state_repository: state_repository.to_owned(),
        owner_id,
        data_contract: &data_contract,
        state_transition_execution_context: execution_context,
    };
    let data_trigger_execution_results =
        execute_data_triggers(transitions.iter(), &data_trigger_execution_context).await?;

    for execution_result in data_trigger_execution_results.into_iter() {
        if !execution_result.is_ok() {
            result.add_errors(
                execution_result
                    .errors
                    .into_iter()
                    .map(ConsensusError::from)
                    .collect(),
            )
        }
    }

    Ok(result)
}

fn validate_transition(
    transition: &DocumentTransition,
    fetched_documents: &[Document],
    last_header_block_time_millis: u64,
    owner_id: &Identifier,
) -> ValidationResult<()> {
    let mut result = ValidationResult::default();
    match transition.base().action {
        Action::Create => {
            let validation_result = check_if_timestamps_are_equal(transition);
            result.merge(validation_result);

            let validation_result =
                check_created_inside_time_window(transition, last_header_block_time_millis);
            result.merge(validation_result);

            let validation_result =
                check_updated_inside_time_window(transition, last_header_block_time_millis);
            result.merge(validation_result);

            let validation_result =
                check_if_document_is_already_present(transition, fetched_documents);
            result.merge(validation_result);
        }
        Action::Replace => {
            let validation_result =
                check_updated_inside_time_window(transition, last_header_block_time_millis);
            result.merge(validation_result);

            let validation_result = check_revision(transition, fetched_documents);
            result.merge(validation_result);

            let validation_result = check_if_document_can_be_found(transition, fetched_documents);
            if !validation_result.is_valid() {
                result.merge(validation_result);
                return result;
            }

            let validation_result = check_ownership(transition, fetched_documents, owner_id);
            result.merge(validation_result);
        }
        Action::Delete => {
            let validation_result = check_if_document_can_be_found(transition, fetched_documents);
            if !validation_result.is_valid() {
                result.merge(validation_result);
                return result;
            }

            let validation_result = check_ownership(transition, fetched_documents, owner_id);
            result.merge(validation_result);
        }
    }
    result
}

fn check_ownership(
    document_transition: &DocumentTransition,
    fetched_documents: &[Document],
    owner_id: &Identifier,
) -> ValidationResult<()> {
    let mut result = ValidationResult::default();
    let fetched_document = match fetched_documents
        .iter()
        .find(|d| d.id == document_transition.base().id)
    {
        Some(d) => d,
        None => return result,
    };
    if &fetched_document.owner_id != owner_id {
        result.add_error(ConsensusError::StateError(Box::new(
            StateError::DocumentOwnerIdMismatchError {
                document_id: document_transition.base().id,
                document_owner_id: owner_id.to_owned(),
                existing_document_owner_id: fetched_document.owner_id,
            },
        )));
    }
    result
}

fn check_revision(
    document_transition: &DocumentTransition,
    fetched_documents: &[Document],
) -> ValidationResult<()> {
    let mut result = ValidationResult::default();
    let fetched_document = match fetched_documents
        .iter()
        .find(|d| d.id == document_transition.base().id)
    {
        Some(d) => d,
        None => return result,
    };
    let revision = match document_transition.as_transition_replace() {
        Some(d) => d.revision,
        None => return result,
    };
    let expected_revision = fetched_document.revision + 1;
    if revision != expected_revision {
        result.add_error(ConsensusError::StateError(Box::new(
            StateError::InvalidDocumentRevisionError {
                document_id: document_transition.base().id,
                current_revision: fetched_document.revision as Revision,
            },
        )))
    }
    result
}

fn check_if_document_is_already_present(
    document_transition: &DocumentTransition,
    fetched_documents: &[Document],
) -> ValidationResult<()> {
    let mut result = ValidationResult::default();
    let maybe_fetched_document = fetched_documents
        .iter()
        .find(|d| d.id == document_transition.base().id);

    if maybe_fetched_document.is_some() {
        result.add_error(ConsensusError::StateError(Box::new(
            StateError::DocumentAlreadyPresentError {
                document_id: document_transition.base().id,
            },
        )))
    }
    result
}

fn check_if_document_can_be_found(
    document_transition: &DocumentTransition,
    fetched_documents: &[Document],
) -> ValidationResult<()> {
    let mut result = ValidationResult::default();
    let maybe_fetched_document = fetched_documents
        .iter()
        .find(|d| d.id == document_transition.base().id);

    if maybe_fetched_document.is_none() {
        result.add_error(ConsensusError::StateError(Box::new(
            StateError::DocumentNotFoundError {
                document_id: document_transition.base().id,
            },
        )))
    }
    result
}

fn check_if_timestamps_are_equal(document_transition: &DocumentTransition) -> ValidationResult<()> {
    let mut result = ValidationResult::default();
    let created_at = document_transition.get_created_at();
    let updated_at = document_transition.get_updated_at();

    if created_at.is_some() && updated_at.is_some() && updated_at.unwrap() != created_at.unwrap() {
        result.add_error(ConsensusError::StateError(Box::new(
            StateError::DocumentTimestampsMismatchError {
                document_id: document_transition.base().id,
            },
        )));
    }

    result
}

fn check_created_inside_time_window(
    document_transition: &DocumentTransition,
    last_block_ts_millis: TimestampMillis,
) -> ValidationResult<()> {
    let mut result = ValidationResult::default();
    let created_at = match document_transition.get_created_at() {
        Some(t) => t,
        None => return result,
    } as u64;

    let window_validation = validate_time_in_block_time_window(last_block_ts_millis, created_at);
    if !window_validation.is_valid() {
        result.add_error(ConsensusError::StateError(Box::new(
            StateError::DocumentTimestampWindowViolationError {
                timestamp_name: String::from("createdAt"),
                document_id: document_transition.base().id,
                timestamp: created_at as i64,
                time_window_start: window_validation.time_window_start as i64,
                time_window_end: window_validation.time_window_end as i64,
            },
        )));
    }
    result
}

fn check_updated_inside_time_window(
    document_transition: &DocumentTransition,
    last_block_ts_millis: TimestampMillis,
) -> ValidationResult<()> {
    let mut result = ValidationResult::default();
    let updated_at = match document_transition.get_updated_at() {
        Some(t) => t,
        None => return result,
    } as u64;

    let window_validation = validate_time_in_block_time_window(last_block_ts_millis, updated_at);
    if !window_validation.is_valid() {
        result.add_error(ConsensusError::StateError(Box::new(
            StateError::DocumentTimestampWindowViolationError {
                timestamp_name: String::from("updatedAt"),
                document_id: document_transition.base().id,
                timestamp: updated_at as i64,
                time_window_start: window_validation.time_window_start as i64,
                time_window_end: window_validation.time_window_end as i64,
            },
        )));
    }
    result
}<|MERGE_RESOLUTION|>--- conflicted
+++ resolved
@@ -85,15 +85,10 @@
         .map(TryInto::try_into)
         .transpose()
         .map_err(Into::into)?
-<<<<<<< HEAD
         .ok_or_else(|| {
             ProtocolError::DataContractNotPresentError(DataContractNotPresentError::new(
                 data_contract_id.clone(),
             ))
-=======
-        .ok_or(ProtocolError::DataContractNotPresentError {
-            data_contract_id: *data_contract_id,
->>>>>>> fc467a4c
         })?;
 
     execution_context.add_operations(tmp_execution_context.get_operations());
@@ -236,9 +231,9 @@
     if &fetched_document.owner_id != owner_id {
         result.add_error(ConsensusError::StateError(Box::new(
             StateError::DocumentOwnerIdMismatchError {
-                document_id: document_transition.base().id,
+                document_id: document_transition.base().id.clone(),
                 document_owner_id: owner_id.to_owned(),
-                existing_document_owner_id: fetched_document.owner_id,
+                existing_document_owner_id: fetched_document.owner_id.clone(),
             },
         )));
     }
@@ -265,8 +260,8 @@
     if revision != expected_revision {
         result.add_error(ConsensusError::StateError(Box::new(
             StateError::InvalidDocumentRevisionError {
-                document_id: document_transition.base().id,
-                current_revision: fetched_document.revision as Revision,
+                document_id: document_transition.base().id.clone(),
+                current_revision: fetched_document.revision,
             },
         )))
     }
@@ -285,7 +280,7 @@
     if maybe_fetched_document.is_some() {
         result.add_error(ConsensusError::StateError(Box::new(
             StateError::DocumentAlreadyPresentError {
-                document_id: document_transition.base().id,
+                document_id: document_transition.base().id.clone(),
             },
         )))
     }
@@ -304,7 +299,7 @@
     if maybe_fetched_document.is_none() {
         result.add_error(ConsensusError::StateError(Box::new(
             StateError::DocumentNotFoundError {
-                document_id: document_transition.base().id,
+                document_id: document_transition.base().id.clone(),
             },
         )))
     }
@@ -319,7 +314,7 @@
     if created_at.is_some() && updated_at.is_some() && updated_at.unwrap() != created_at.unwrap() {
         result.add_error(ConsensusError::StateError(Box::new(
             StateError::DocumentTimestampsMismatchError {
-                document_id: document_transition.base().id,
+                document_id: document_transition.base().id.clone(),
             },
         )));
     }
@@ -342,7 +337,7 @@
         result.add_error(ConsensusError::StateError(Box::new(
             StateError::DocumentTimestampWindowViolationError {
                 timestamp_name: String::from("createdAt"),
-                document_id: document_transition.base().id,
+                document_id: document_transition.base().id.clone(),
                 timestamp: created_at as i64,
                 time_window_start: window_validation.time_window_start as i64,
                 time_window_end: window_validation.time_window_end as i64,
@@ -367,7 +362,7 @@
         result.add_error(ConsensusError::StateError(Box::new(
             StateError::DocumentTimestampWindowViolationError {
                 timestamp_name: String::from("updatedAt"),
-                document_id: document_transition.base().id,
+                document_id: document_transition.base().id.clone(),
                 timestamp: updated_at as i64,
                 time_window_start: window_validation.time_window_start as i64,
                 time_window_end: window_validation.time_window_end as i64,
