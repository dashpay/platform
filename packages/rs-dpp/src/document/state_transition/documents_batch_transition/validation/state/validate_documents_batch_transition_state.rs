--- conflicted
+++ resolved
@@ -257,13 +257,8 @@
     if revision != expected_revision {
         result.add_error(ConsensusError::StateError(Box::new(
             StateError::InvalidDocumentRevisionError {
-<<<<<<< HEAD
-                document_id: document_transition.base().id.clone(),
-                current_revision: fetched_document.revision as u64,
-=======
                 document_id: document_transition.base().id,
                 current_revision: fetched_document.revision,
->>>>>>> 4b258c05
             },
         )))
     }
