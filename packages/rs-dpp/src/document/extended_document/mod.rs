--- conflicted
+++ resolved
@@ -177,12 +177,7 @@
     /// Calculate the hash of the extended document.
     ///
     /// This function is a passthrough to the `hash` method.
-<<<<<<< HEAD
-    #[cfg(feature = "document-cbor-conversion")]
-    pub fn hash(&self) -> Result<Vec<u8>, ProtocolError> {
-=======
     pub fn hash(&self, platform_version: &PlatformVersion) -> Result<Vec<u8>, ProtocolError> {
->>>>>>> 5d8ff608
         match self {
             ExtendedDocument::V0(v0) => v0.hash(platform_version),
         }
