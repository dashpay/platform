use crate::consensus::basic::document::InvalidDocumentTypeError;
use crate::data_contract::accessors::v0::DataContractV0Getters;
use crate::data_contract::document_type::accessors::DocumentTypeV0Getters;
use crate::data_contract::document_type::DocumentTypeRef;
use crate::data_contract::errors::DataContractError;
use crate::data_contract::DataContract;
use crate::document::errors::DocumentError;
use crate::document::{
    Document, DocumentTransitionParams, DocumentV0Getters, DocumentV0Setters, INITIAL_REVISION,
};
use chrono::Utc;
use std::collections::BTreeMap;

use crate::util::entropy_generator::{DefaultEntropyGenerator, EntropyGenerator};
use crate::version::PlatformVersion;
use crate::ProtocolError;

use platform_value::{Bytes32, Identifier, Value};

use crate::data_contract::document_type::methods::DocumentTypeV0Methods;
use crate::document::document_methods::DocumentMethodsV0;
#[cfg(feature = "extended-document")]
use crate::document::{
    extended_document::v0::ExtendedDocumentV0,
    ExtendedDocument, serialization_traits::DocumentPlatformConversionMethodsV0,
};
use crate::prelude::{BlockHeight, CoreBlockHeight, TimestampMillis};
#[cfg(feature = "state-transitions")]
<<<<<<< HEAD
use crate::state_transition::documents_batch_transition::{
    document_transition::{
        action_type::DocumentTransitionActionType, DocumentCreateTransition,
        DocumentDeleteTransition, DocumentPurchaseTransition, DocumentReplaceTransition,
        DocumentTransferTransition, DocumentTransition, DocumentUpdatePriceTransition,
=======
use crate::state_transition::batch_transition::{
    batched_transition::{
        document_transition_action_type::DocumentTransitionActionType, DocumentCreateTransition,
        DocumentDeleteTransition, DocumentReplaceTransition,
>>>>>>> 1501103c
    },
    BatchTransition, BatchTransitionV0,
};
use itertools::Itertools;
#[cfg(feature = "state-transitions")]
use crate::state_transition::state_transitions::document::batch_transition::batched_transition::document_transition::DocumentTransition;

const PROPERTY_FEATURE_VERSION: &str = "$version";
const PROPERTY_ENTROPY: &str = "$entropy";
const PROPERTY_ACTION: &str = "$action";
const PROPERTY_OWNER_ID: &str = "ownerId";
const PROPERTY_DOCUMENT_OWNER_ID: &str = "$ownerId";
const PROPERTY_TYPE: &str = "$type";
const PROPERTY_ID: &str = "$id";
const PROPERTY_TRANSITIONS: &str = "transitions";
const PROPERTY_DATA_CONTRACT_ID: &str = "$dataContractId";
const PROPERTY_REVISION: &str = "$revision";
const PROPERTY_CREATED_AT: &str = "$createdAt";
const PROPERTY_UPDATED_AT: &str = "$updatedAt";
const PROPERTY_DOCUMENT_TYPE: &str = "$type";

const DOCUMENT_CREATE_KEYS_TO_STAY: [&str; 5] = [
    PROPERTY_ID,
    PROPERTY_TYPE,
    PROPERTY_DATA_CONTRACT_ID,
    PROPERTY_CREATED_AT,
    PROPERTY_UPDATED_AT,
];

const DOCUMENT_REPLACE_KEYS_TO_STAY: [&str; 5] = [
    PROPERTY_ID,
    PROPERTY_TYPE,
    PROPERTY_DATA_CONTRACT_ID,
    PROPERTY_REVISION,
    PROPERTY_UPDATED_AT,
];

/// Factory for creating documents
pub struct DocumentFactoryV0 {
    protocol_version: u32,
    entropy_generator: Box<dyn EntropyGenerator>,
}

impl DocumentFactoryV0 {
    pub fn new(protocol_version: u32) -> Self {
        DocumentFactoryV0 {
            protocol_version,
            entropy_generator: Box::new(DefaultEntropyGenerator),
        }
    }

    pub fn new_with_entropy_generator(
        protocol_version: u32,
        entropy_generator: Box<dyn EntropyGenerator>,
    ) -> Self {
        DocumentFactoryV0 {
            protocol_version,
            entropy_generator,
        }
    }

    pub fn create_document(
        &self,
        data_contract: &DataContract,
        owner_id: Identifier,
        block_time: BlockHeight,
        core_block_height: CoreBlockHeight,
        document_type_name: String,
        data: Value,
    ) -> Result<Document, ProtocolError> {
        let platform_version = PlatformVersion::get(self.protocol_version)?;
        if !data_contract.has_document_type_for_name(&document_type_name) {
            return Err(DataContractError::InvalidDocumentTypeError(
                InvalidDocumentTypeError::new(document_type_name, data_contract.id()),
            )
            .into());
        }

        let document_entropy = self.entropy_generator.generate()?;

        let document_type = data_contract.document_type_for_name(document_type_name.as_str())?;

        document_type.create_document_from_data(
            data,
            owner_id,
            block_time,
            core_block_height,
            document_entropy,
            platform_version,
        )
    }

    pub fn create_document_without_time_based_properties(
        &self,
        data_contract: &DataContract,
        owner_id: Identifier,
        document_type_name: String,
        data: Value,
    ) -> Result<Document, ProtocolError> {
        let platform_version = PlatformVersion::get(self.protocol_version)?;
        if !data_contract.has_document_type_for_name(&document_type_name) {
            return Err(DataContractError::InvalidDocumentTypeError(
                InvalidDocumentTypeError::new(document_type_name, data_contract.id()),
            )
            .into());
        }

        let document_entropy = self.entropy_generator.generate()?;

        let document_type = data_contract.document_type_for_name(document_type_name.as_str())?;

        document_type.create_document_from_data(
            data,
            owner_id,
            0,
            0,
            document_entropy,
            platform_version,
        )
    }

    #[cfg(feature = "extended-document")]
    pub fn create_extended_document(
        &self,
        data_contract: &DataContract,
        owner_id: Identifier,
        document_type_name: String,
        data: Value,
    ) -> Result<ExtendedDocument, ProtocolError> {
        let platform_version = PlatformVersion::get(self.protocol_version)?;
        if !data_contract.has_document_type_for_name(&document_type_name) {
            return Err(DataContractError::InvalidDocumentTypeError(
                InvalidDocumentTypeError::new(document_type_name, data_contract.id()),
            )
            .into());
        }

        let document_entropy = self.entropy_generator.generate()?;

        let document_type = data_contract.document_type_for_name(document_type_name.as_str())?;

        // Extended documents are client side, so we don't need to fill in their timestamp properties
        let document = document_type.create_document_from_data(
            data,
            owner_id,
            0,
            0,
            document_entropy,
            platform_version,
        )?;

        let extended_document = match platform_version
            .dpp
            .document_versions
            .extended_document_structure_version
        {
            0 => Ok(ExtendedDocumentV0 {
                document_type_name,
                data_contract_id: data_contract.id(),
                document,
                data_contract: data_contract.clone(),
                metadata: None,
                entropy: Bytes32::new(document_entropy),
            }
            .into()),
            version => Err(ProtocolError::UnknownVersionMismatch {
                method: "DocumentFactory::create_extended_document".to_string(),
                known_versions: vec![0],
                received: version,
            }),
        }?;

        Ok(extended_document)
    }
    #[cfg(feature = "state-transitions")]
    pub fn create_state_transition<'a>(
        &self,
        documents_iter: impl IntoIterator<
            Item = (
                DocumentTransitionActionType,
                Vec<(
                    Document,
                    Option<DocumentTransitionParams>,
                    DocumentTypeRef<'a>,
                    Bytes32,
                )>,
            ),
        >,
        nonce_counter: &mut BTreeMap<(Identifier, Identifier), u64>, //IdentityID/ContractID -> nonce
    ) -> Result<BatchTransition, ProtocolError> {
        let platform_version = PlatformVersion::get(self.protocol_version)?;
        let documents: Vec<(
            DocumentTransitionActionType,
            Vec<(
                Document,
                Option<DocumentTransitionParams>,
                DocumentTypeRef,
                Bytes32,
            )>,
        )> = documents_iter.into_iter().collect();
        let mut flattened_documents_iter = documents.iter().flat_map(|(_, v)| v).peekable();

        let Some((first_document, _, _, _)) = flattened_documents_iter.peek() else {
            return Err(DocumentError::NoDocumentsSuppliedError.into());
        };

        let owner_id = first_document.owner_id();

        let is_the_same_owner =
            flattened_documents_iter.all(|(document, _, _, _)| document.owner_id() == owner_id);
        if !is_the_same_owner {
            return Err(DocumentError::MismatchOwnerIdsError {
                documents: documents
                    .into_iter()
                    .flat_map(|(_, v)| {
                        v.into_iter()
                            .map(|(document, _, _, _)| document)
                            .collect::<Vec<_>>()
                    })
                    .collect(),
            }
            .into());
        }

        let transitions: Vec<_> = documents
            .into_iter()
            .map(|(action, documents)| match action {
                DocumentTransitionActionType::Create => Self::document_create_transitions(
                    documents
                        .into_iter()
                        .map(|(document, _, document_type, bytes)| (document, document_type, bytes))
                        .collect(),
                    nonce_counter,
                    platform_version,
                ),
                DocumentTransitionActionType::Delete => Self::document_delete_transitions(
                    documents
                        .into_iter()
                        .map(|(document, _, document_type, _)| (document, document_type))
                        .collect(),
                    nonce_counter,
                    platform_version,
                ),
                DocumentTransitionActionType::Replace => Self::document_replace_transitions(
                    documents
                        .into_iter()
                        .map(|(document, _, document_type, _)| (document, document_type))
                        .collect(),
                    nonce_counter,
                    platform_version,
                ),
                DocumentTransitionActionType::Transfer => Self::document_transfer_transitions(
                    documents
                        .into_iter()
                        .map(|(document, document_params, document_type, _)| {
                            (document, document_params.unwrap(), document_type)
                        })
                        .collect(),
                    nonce_counter,
                    platform_version,
                ),
                DocumentTransitionActionType::UpdatePrice => {
                    Self::document_update_price_transitions(
                        documents
                            .into_iter()
                            .map(|(document, document_params, document_type, _)| {
                                (document, document_params.unwrap(), document_type)
                            })
                            .collect(),
                        nonce_counter,
                        platform_version,
                    )
                }
                DocumentTransitionActionType::Purchase => Self::document_purchase_transitions(
                    documents
                        .into_iter()
                        .map(|(document, document_params, document_type, _)| {
                            (document, document_params.unwrap(), document_type)
                        })
                        .collect(),
                    nonce_counter,
                    platform_version,
                ),
                _ => {
                    let action_type_name: &str = action.into();

                    Err(ProtocolError::InvalidStateTransitionType(
                        action_type_name.to_string(),
                    ))
                }
            })
            .collect::<Result<Vec<_>, ProtocolError>>()?
            .into_iter()
            .flatten()
            .collect();

        if transitions.is_empty() {
            return Err(DocumentError::NoDocumentsSuppliedError.into());
        }

        Ok(BatchTransitionV0 {
            owner_id,
            transitions,
            user_fee_increase: 0,
            signature_public_key_id: 0,
            signature: Default::default(),
        }
        .into())
    }

    #[cfg(feature = "extended-document")]
    pub fn create_extended_from_document_buffer(
        &self,
        buffer: &[u8],
        document_type_name: &str,
        data_contract: &DataContract,
        platform_version: &PlatformVersion,
    ) -> Result<ExtendedDocument, ProtocolError> {
        let document_type = data_contract.document_type_for_name(document_type_name)?;

        let document = Document::from_bytes(buffer, document_type, platform_version)?;

        match platform_version
            .dpp
            .document_versions
            .extended_document_structure_version
        {
            0 => Ok(ExtendedDocumentV0 {
                document_type_name: document_type_name.to_string(),
                data_contract_id: data_contract.id(),
                document,
                data_contract: data_contract.clone(),
                metadata: None,
                entropy: Bytes32::default(),
            }
            .into()),
            version => Err(ProtocolError::UnknownVersionMismatch {
                method: "DocumentFactory::create_extended_from_document_buffer".to_string(),
                known_versions: vec![0],
                received: version,
            }),
        }
    }
    //
    // pub fn create_from_buffer(
    //     &self,
    //     buffer: impl AsRef<[u8]>,
    // ) -> Result<ExtendedDocument, ProtocolError> {
    //     let document = <ExtendedDocument as PlatformDeserializable>::deserialize(buffer.as_ref())
    //         .map_err(|e| {
    //             ConsensusError::BasicError(BasicError::SerializedObjectParsingError(
    //                 SerializedObjectParsingError::new(format!("Decode protocol entity: {:#?}", e)),
    //             ))
    //         })?;
    //     self.create_from_object(document.to_value()?).await
    // }
    //
    // pub fn create_from_object(
    //     &self,
    //     raw_document: Value,
    // ) -> Result<ExtendedDocument, ProtocolError> {
    //     ExtendedDocument::from_untrusted_platform_value(raw_document, data_contract)
    // }
    // //
    // // async fn validate_data_contract_for_extended_document(
    // //     &self,
    // //     raw_document: &Value,
    // //     options: FactoryOptions,
    // // ) -> Result<DataContract, ProtocolError> {
    // //     let result = self
    // //         .data_contract_fetcher_and_validator
    // //         .validate_extended(raw_document)
    // //         .await?;
    // //
    // //     if !result.is_valid() {
    // //         return Err(ProtocolError::Document(Box::new(
    // //             DocumentError::InvalidDocumentError {
    // //                 errors: result.errors,
    // //                 raw_document: raw_document.clone(),
    // //             },
    // //         )));
    // //     }
    // //     let data_contract = result
    // //         .into_data()
    // //         .context("Validator didn't return Data Contract. This shouldn't happen")?;
    // //
    // //     if !options.skip_validation {
    // //         let result = self
    // //             .document_validator
    // //             .validate_extended(raw_document, &data_contract)?;
    // //         if !result.is_valid() {
    // //             return Err(ProtocolError::Document(Box::new(
    // //                 DocumentError::InvalidDocumentError {
    // //                     errors: result.errors,
    // //                     raw_document: raw_document.clone(),
    // //                 },
    // //             )));
    // //         }
    // //     }
    // //
    // //     Ok(data_contract)
    // // }
    //
    #[cfg(feature = "state-transitions")]
    fn document_create_transitions(
        documents: Vec<(Document, DocumentTypeRef, Bytes32)>,
        nonce_counter: &mut BTreeMap<(Identifier, Identifier), u64>, //IdentityID/ContractID -> nonce
        platform_version: &PlatformVersion,
    ) -> Result<Vec<DocumentTransition>, ProtocolError> {
        documents
            .into_iter()
            .map(|(document, document_type, entropy)| {
                if document_type.documents_mutable() {
                    //we need to have revisions
                    let Some(revision) = document.revision() else {
                        return Err(DocumentError::RevisionAbsentError {
                            document: Box::new(document),
                        }
                        .into());
                    };
                    if revision != INITIAL_REVISION {
                        return Err(DocumentError::InvalidInitialRevisionError {
                            document: Box::new(document),
                        }
                        .into());
                    }
                }
                let nonce = nonce_counter
                    .entry((document.owner_id(), document_type.data_contract_id()))
                    .or_default();

                let transition = DocumentCreateTransition::from_document(
                    document,
                    document_type,
                    entropy.to_buffer(),
                    *nonce,
                    platform_version,
                    None,
                    None,
                )?;

                *nonce += 1;

                Ok(transition.into())
            })
            .collect()
    }

    #[cfg(feature = "state-transitions")]
    fn document_replace_transitions(
        documents: Vec<(Document, DocumentTypeRef)>,
        nonce_counter: &mut BTreeMap<(Identifier, Identifier), u64>, //IdentityID/ContractID -> nonce
        platform_version: &PlatformVersion,
    ) -> Result<Vec<DocumentTransition>, ProtocolError> {
        documents
            .into_iter()
            .map(|(mut document, document_type)| {
                if !document_type.documents_mutable() {
                    return Err(DocumentError::TryingToReplaceImmutableDocument {
                        document: Box::new(document),
                    }
                    .into());
                }
                if document.revision().is_none() {
                    return Err(DocumentError::RevisionAbsentError {
                        document: Box::new(document),
                    }
                    .into());
                };

                document.increment_revision()?;
                document.set_updated_at(Some(Utc::now().timestamp_millis() as TimestampMillis));

                let nonce = nonce_counter
                    .entry((document.owner_id(), document_type.data_contract_id()))
                    .or_default();

                let transition = DocumentReplaceTransition::from_document(
                    document,
                    document_type,
                    *nonce,
                    platform_version,
                    None,
                    None,
                )?;

                *nonce += 1;

                Ok(transition.into())
            })
            .collect()
        // let mut raw_transitions = vec![];
        // for (document, document_type) in documents {
        //     if !document_type.documents_mutable() {
        //         return Err(DocumentError::TryingToReplaceImmutableDocument {
        //             document: Box::new(document),
        //         }
        //         .into());
        //     }
        //     let Some(document_revision) = document.revision() else {
        //         return Err(DocumentError::RevisionAbsentError {
        //             document: Box::new(document),
        //         }.into());
        //     };
        //     let mut map = document.to_map_value()?;
        //
        //     map.retain(|key, _| {
        //         !key.starts_with('$') || DOCUMENT_REPLACE_KEYS_TO_STAY.contains(&key.as_str())
        //     });
        //     map.insert(
        //         PROPERTY_ACTION.to_string(),
        //         Value::U8(DocumentTransitionActionType::Replace as u8),
        //     );
        //     let new_revision = document_revision + 1;
        //     map.insert(PROPERTY_REVISION.to_string(), Value::U64(new_revision));
        //
        //     // If document have an originally set `updatedAt`
        //     // we should update it then
        //     let contains_updated_at = document_type
        //         .required_fields()
        //         .contains(PROPERTY_UPDATED_AT);
        //
        //     if contains_updated_at {
        //         let now = Utc::now().timestamp_millis() as TimestampMillis;
        //         map.insert(PROPERTY_UPDATED_AT.to_string(), Value::U64(now));
        //     }
        //
        //     raw_transitions.push(map.into());
        // }
        // Ok(raw_transitions)
    }

    #[cfg(feature = "state-transitions")]
    fn document_delete_transitions(
        documents: Vec<(Document, DocumentTypeRef)>,
        nonce_counter: &mut BTreeMap<(Identifier, Identifier), u64>, //IdentityID/ContractID -> nonce
        platform_version: &PlatformVersion,
    ) -> Result<Vec<DocumentTransition>, ProtocolError> {
        documents
            .into_iter()
            .map(|(document, document_type)| {
                if !document_type.documents_can_be_deleted() {
                    return Err(DocumentError::TryingToDeleteIndelibleDocument {
                        document: Box::new(document),
                    }
                    .into());
                }
                let Some(_document_revision) = document.revision() else {
                    return Err(DocumentError::RevisionAbsentError {
                        document: Box::new(document),
                    }
                    .into());
                };

                let nonce = nonce_counter
                    .entry((document.owner_id(), document_type.data_contract_id()))
                    .or_default();
                let transition = DocumentDeleteTransition::from_document(
                    document,
                    document_type,
                    *nonce,
                    platform_version,
                    None,
                    None,
                )?;

                *nonce += 1;

                Ok(transition.into())
            })
            .collect()
    }

    #[cfg(feature = "state-transitions")]
    fn document_transfer_transitions(
        documents: Vec<(Document, DocumentTransitionParams, DocumentTypeRef)>,
        nonce_counter: &mut BTreeMap<(Identifier, Identifier), u64>, //IdentityID/ContractID -> nonce
        platform_version: &PlatformVersion,
    ) -> Result<Vec<DocumentTransition>, ProtocolError> {
        documents
            .into_iter()
            .map(|(mut document, document_params, document_type)| {
                if !document_type.documents_transferable().is_transferable() {
                    return Err(DocumentError::TryingToTransferNonTransferableDocument {
                        document: Box::new(document),
                    }
                    .into());
                }
                let Some(_document_revision) = document.revision() else {
                    return Err(DocumentError::RevisionAbsentError {
                        document: Box::new(document),
                    }
                    .into());
                };

                document.increment_revision()?;
                document.set_updated_at(Some(Utc::now().timestamp_millis() as TimestampMillis));

                let nonce = nonce_counter
                    .entry((document.owner_id(), document_type.data_contract_id()))
                    .or_default();

                let transition = DocumentTransferTransition::from_document(
                    document,
                    document_type,
                    *nonce,
                    document_params.receiver.unwrap(),
                    platform_version,
                    None,
                    None,
                )?;

                *nonce += 1;

                Ok(transition.into())
            })
            .collect()
    }

    #[cfg(feature = "state-transitions")]
    fn document_update_price_transitions(
        documents: Vec<(Document, DocumentTransitionParams, DocumentTypeRef)>,
        nonce_counter: &mut BTreeMap<(Identifier, Identifier), u64>, //IdentityID/ContractID -> nonce
        platform_version: &PlatformVersion,
    ) -> Result<Vec<DocumentTransition>, ProtocolError> {
        documents
            .into_iter()
            .map(|(mut document, document_params, document_type)| {
                let Some(_document_revision) = document.revision() else {
                    return Err(DocumentError::RevisionAbsentError {
                        document: Box::new(document),
                    }
                    .into());
                };

                let nonce = nonce_counter
                    .entry((document.owner_id(), document_type.data_contract_id()))
                    .or_default();

                let now = Utc::now().timestamp_millis() as TimestampMillis;

                document.increment_revision()?;
                document.set_updated_at(Some(now));
                document.set_transferred_at(Some(now));

                let transition = DocumentUpdatePriceTransition::from_document(
                    document,
                    document_type,
                    document_params.price.unwrap(),
                    *nonce,
                    platform_version,
                    None,
                    None,
                )?;

                *nonce += 1;

                Ok(transition.into())
            })
            .collect()
    }

    #[cfg(feature = "state-transitions")]
    fn document_purchase_transitions(
        documents: Vec<(Document, DocumentTransitionParams, DocumentTypeRef)>,
        nonce_counter: &mut BTreeMap<(Identifier, Identifier), u64>, //IdentityID/ContractID -> nonce
        platform_version: &PlatformVersion,
    ) -> Result<Vec<DocumentTransition>, ProtocolError> {
        documents
            .into_iter()
            .map(|(mut document, document_params, document_type)| {
                let Some(_document_revision) = document.revision() else {
                    return Err(DocumentError::RevisionAbsentError {
                        document: Box::new(document),
                    }
                    .into());
                };

                let nonce = nonce_counter
                    .entry((
                        document_params.receiver.unwrap(),
                        document_type.data_contract_id(),
                    ))
                    .or_default();

                document.increment_revision()?;
                document.set_updated_at(Some(Utc::now().timestamp_millis() as TimestampMillis));

                let transition = DocumentPurchaseTransition::from_document(
                    document,
                    document_type,
                    document_params.price.unwrap(),
                    *nonce,
                    platform_version,
                    None,
                    None,
                )?;

                *nonce += 1;

                Ok(transition.into())
            })
            .collect()
    }

    fn is_ownership_the_same<'a>(ids: impl IntoIterator<Item = &'a Identifier>) -> bool {
        ids.into_iter().all_equal()
    }
}

#[cfg(test)]
mod test {
    use data_contracts::SystemDataContract;
    use platform_version::version::PlatformVersion;
    use std::collections::BTreeMap;

    use crate::data_contract::accessors::v0::DataContractV0Getters;
    use crate::document::document_factory::DocumentFactoryV0;
    use crate::document::{Document, DocumentV0};
    use crate::identifier::Identifier;
    use crate::system_data_contracts::load_system_data_contract;

    #[test]
    /// Create a delete transition in DocumentFactoryV0 for an immutable but deletable document type
    fn delete_immutable_but_deletable_documents() {
        // Get a ref to the dpns preorder document type to pass to the factory
        let dpns_contract =
            load_system_data_contract(SystemDataContract::DPNS, PlatformVersion::latest()).unwrap();
        let document_type = dpns_contract
            .document_type_borrowed_for_name("preorder")
            .unwrap();
        let document_type_ref = document_type.as_ref();

        // Create a preorder document
        let document_id = Identifier::random();
        let owner_id = Identifier::random();
        let mut properties = BTreeMap::new();
        properties.insert(
            "saltedDomainHash".to_string(),
            platform_value::Value::Array(vec![]),
        );
        let document_v0 = DocumentV0 {
            id: document_id,
            owner_id,
            properties,
            revision: Some(1),
            created_at: None,
            updated_at: None,
            transferred_at: None,
            created_at_block_height: None,
            updated_at_block_height: None,
            transferred_at_block_height: None,
            created_at_core_block_height: None,
            updated_at_core_block_height: None,
            transferred_at_core_block_height: None,
        };
        let document = Document::V0(document_v0);

        // This will be passed to the factory
        let documents = vec![(document, document_type_ref)];
        let mut nonce_counter = BTreeMap::new();
        let platform_version = PlatformVersion::latest();

        // Try to create the delete transition in the factory
        let result = DocumentFactoryV0::document_delete_transitions(
            documents,
            &mut nonce_counter,
            &platform_version,
        );

        // Checks
        assert!(result.is_ok(), "The function should succeed");
        let transitions = result.unwrap();
        assert_eq!(transitions.len(), 1, "There should be one transition");
    }
}<|MERGE_RESOLUTION|>--- conflicted
+++ resolved
@@ -26,18 +26,13 @@
 };
 use crate::prelude::{BlockHeight, CoreBlockHeight, TimestampMillis};
 #[cfg(feature = "state-transitions")]
-<<<<<<< HEAD
-use crate::state_transition::documents_batch_transition::{
-    document_transition::{
-        action_type::DocumentTransitionActionType, DocumentCreateTransition,
-        DocumentDeleteTransition, DocumentPurchaseTransition, DocumentReplaceTransition,
-        DocumentTransferTransition, DocumentTransition, DocumentUpdatePriceTransition,
-=======
 use crate::state_transition::batch_transition::{
     batched_transition::{
-        document_transition_action_type::DocumentTransitionActionType, DocumentCreateTransition,
-        DocumentDeleteTransition, DocumentReplaceTransition,
->>>>>>> 1501103c
+        document_transition_action_type::DocumentTransitionActionType,
+        DocumentCreateTransition, DocumentDeleteTransition,
+        DocumentReplaceTransition, DocumentTransferTransition,
+        DocumentUpdatePriceTransition, DocumentPurchaseTransition,
+        DocumentTransferTransition, DocumentTransition, DocumentUpdatePriceTransition,
     },
     BatchTransition, BatchTransitionV0,
 };
