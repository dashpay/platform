use std::convert::TryInto;

use ciborium::value::Value as CborValue;
use itertools::Itertools;
use serde::{Deserialize, Serialize};
use serde_json::Value as JsonValue;

pub use state_transition::documents_batch_transition::document_transition;
pub use state_transition::documents_batch_transition::validation;
pub use state_transition::documents_batch_transition::DocumentsBatchTransition;

use crate::data_contract::DataContract;
use crate::errors::ProtocolError;
use crate::identifier::Identifier;
use crate::metadata::Metadata;
use crate::util::cbor_value;
use crate::util::cbor_value::CborCanonicalMap;
use crate::util::cbor_value::FieldType;
use crate::util::hash::hash;
use crate::util::json_value::{JsonValueExt, ReplaceWith};

pub mod document_factory;
pub mod document_validator;
pub mod errors;
pub mod fetch_and_validate_data_contract;
pub mod generate_document_id;
pub mod state_transition;

pub mod property_names {
    pub const PROTOCOL_VERSION: &str = "$protocolVersion";
    pub const ID: &str = "$id";
    pub const DOCUMENT_TYPE: &str = "$type";
    pub const REVISION: &str = "$revision";
    pub const DATA_CONTRACT_ID: &str = "$dataContractId";
    pub const OWNER_ID: &str = "$ownerId";
    pub const CREATED_AT: &str = "$createdAt";
    pub const UPDATED_AT: &str = "$updatedAt";
}

pub const IDENTIFIER_FIELDS: [&str; 3] = [
    property_names::ID,
    property_names::DATA_CONTRACT_ID,
    property_names::OWNER_ID,
];

/// The document object represents the data provided by the platform in response to a query.
#[derive(Serialize, Deserialize, Debug, Clone, Default)]
pub struct Document {
    #[serde(rename = "$protocolVersion")]
    pub protocol_version: u32,
    #[serde(rename = "$id")]
    pub id: Identifier,
    #[serde(rename = "$type")]
    pub document_type: String,
    #[serde(rename = "$revision")]
    pub revision: u32,
    #[serde(rename = "$dataContractId")]
    pub data_contract_id: Identifier,
    #[serde(rename = "$ownerId")]
    pub owner_id: Identifier,
    #[serde(rename = "$createdAt", skip_serializing_if = "Option::is_none")]
    pub created_at: Option<i64>,
    #[serde(rename = "$updatedAt", skip_serializing_if = "Option::is_none")]
    pub updated_at: Option<i64>,
    // the serde_json::Value preserves the order (see .toml file)
    #[serde(flatten)]
    pub data: JsonValue,
    #[serde(skip)]
    pub data_contract: DataContract,
    #[serde(skip)]
    pub metadata: Option<Metadata>,
    #[serde(skip)]
    pub entropy: [u8; 32],
}

impl Document {
    /// Creates a Document from the json form. Json format contains strings instead of
    /// arrays of u8 (bytes)
    pub fn from_json_document(
        json_document: JsonValue,
        data_contract: DataContract,
    ) -> Result<Document, ProtocolError> {
        let mut document = Self::from_value::<String>(json_document, data_contract)?;
        let mut document_data = document.data.take();

        // replace only the dynamic data
        let (identifier_paths, binary_paths) = document.get_identifiers_and_binary_paths();
        document_data.replace_binary_paths(binary_paths, ReplaceWith::Base64)?;
        document_data.replace_identifier_paths(identifier_paths, ReplaceWith::Base58)?;

        document.data = document_data;
        Ok(document)
    }

    pub fn from_raw_document(
        raw_document: JsonValue,
        data_contract: DataContract,
    ) -> Result<Document, ProtocolError> {
        Self::from_value::<Vec<u8>>(raw_document, data_contract)
    }

    fn from_value<S>(
        mut document_value: JsonValue,
        data_contract: DataContract,
    ) -> Result<Document, ProtocolError>
    where
        for<'de> S: Deserialize<'de> + TryInto<Identifier, Error = ProtocolError>,
    {
        let mut document = Document {
            data_contract,
            ..Default::default()
        };

        if let Ok(value) = document_value.remove(property_names::PROTOCOL_VERSION) {
            document.protocol_version = serde_json::from_value(value)?
        }
        if let Ok(value) = document_value.remove(property_names::ID) {
            let data: S = serde_json::from_value(value)?;
            document.id = data.try_into()?;
        }
        if let Ok(value) = document_value.remove(property_names::DOCUMENT_TYPE) {
            document.document_type = serde_json::from_value(value)?
        }
        if let Ok(value) = document_value.remove(property_names::DATA_CONTRACT_ID) {
            let data: S = serde_json::from_value(value)?;
            document.data_contract_id = data.try_into()?
        }
        if let Ok(value) = document_value.remove(property_names::OWNER_ID) {
            let data: S = serde_json::from_value(value)?;
            document.owner_id = data.try_into()?
        }
        if let Ok(value) = document_value.remove(property_names::REVISION) {
            document.revision = serde_json::from_value(value)?
        }
        if let Ok(value) = document_value.remove(property_names::CREATED_AT) {
            document.created_at = serde_json::from_value(value)?
        }
        if let Ok(value) = document_value.remove(property_names::UPDATED_AT) {
            document.updated_at = serde_json::from_value(value)?
        }

        document.data = document_value;
        Ok(document)
    }

    pub fn to_json(&self) -> Result<JsonValue, ProtocolError> {
        let mut value = serde_json::to_value(self)?;

        let (identifier_paths, binary_paths) = self
            .data_contract
            .get_identifiers_and_binary_paths(&self.document_type);

        value.replace_identifier_paths(identifier_paths, ReplaceWith::Base58)?;
        value.replace_binary_paths(binary_paths, ReplaceWith::Base64)?;

        Ok(value)
    }

    pub fn from_buffer(cbor_bytes: impl AsRef<[u8]>) -> Result<Document, ProtocolError> {
        let (protocol_version_bytes, document_cbor_bytes) = cbor_bytes.as_ref().split_at(4);

        let cbor_value: CborValue = ciborium::de::from_reader(document_cbor_bytes)
            .map_err(|e| ProtocolError::EncodingError(format!("{}", e)))?;

        let mut json_value = cbor_value::cbor_value_to_json_value(&cbor_value)?;

        json_value.parse_and_add_protocol_version(
            property_names::PROTOCOL_VERSION,
            protocol_version_bytes,
        )?;
        json_value.replace_identifier_paths(IDENTIFIER_FIELDS, ReplaceWith::Base58)?;

        let document: Document = serde_json::from_value(json_value)?;

        Ok(document)
    }

    // The skipIdentifierConversion option is removed as it doesn't make sense in the case of
    // of Rust. Rust doesn't distinguish between `Buffer` and `Identifier`
    pub fn to_object(&self) -> Result<JsonValue, ProtocolError> {
        let mut json_object = serde_json::to_value(self)?;

        let (identifier_paths, binary_paths) = self.get_identifiers_and_binary_paths();
        let _ = json_object.replace_identifier_paths(identifier_paths, ReplaceWith::Bytes);
        let _ = json_object.replace_binary_paths(binary_paths, ReplaceWith::Bytes);

        Ok(json_object)
    }

    pub fn to_buffer(&self) -> Result<Vec<u8>, ProtocolError> {
        let mut result_buf = self.protocol_version.to_le_bytes().to_vec();

        let map = CborValue::serialized(&self)
            .map_err(|e| ProtocolError::EncodingError(e.to_string()))?;

        let mut canonical_map: CborCanonicalMap = map.try_into()?;

        canonical_map.remove(property_names::PROTOCOL_VERSION);

        if self.updated_at.is_none() {
            canonical_map.remove(property_names::UPDATED_AT);
        }

        let (identifier_paths, binary_paths) = self
            .data_contract
            .get_identifiers_and_binary_paths(&self.document_type);

        // The static (part of structure) identifiers are being serialized to the String(base58)
        canonical_map.replace_values(IDENTIFIER_FIELDS, ReplaceWith::Bytes);
        // The DYNAMIC identifiers and binary fields are being serialized to the ArrayInt, therefore
        // they both need to be converted to the the CborValue::Bytes
        canonical_map.replace_paths(
            identifier_paths.into_iter().chain(binary_paths),
            FieldType::ArrayInt,
            FieldType::Bytes,
        );

        let mut document_buffer = canonical_map
            .to_bytes()
            .map_err(|e| ProtocolError::EncodingError(e.to_string()))?;

        result_buf.append(&mut document_buffer);

        Ok(result_buf)
    }

    pub fn hash(&self) -> Result<Vec<u8>, ProtocolError> {
        Ok(hash(self.to_buffer()?))
    }

    /// Set the value under given path.
    /// The path supports syntax from `lodash` JS lib. Example: "root.people[0].name".
    /// If parents are not present they will be automatically created
    pub fn set(&mut self, path: &str, value: JsonValue) -> Result<(), ProtocolError> {
        Ok(self.data.insert_with_path(path, value)?)
    }

    /// Retrieves field specified by path
    pub fn get(&self, path: &str) -> Option<&JsonValue> {
        match self.data.get_value(path) {
            Ok(v) => Some(v),
            Err(_) => None,
        }
    }

    /// Get the Document's data
    pub fn get_data(&self) -> &JsonValue {
        &self.data
    }

    /// Set the Document's data
    pub fn set_data(&mut self, data: JsonValue) {
        self.data = data;
    }

<<<<<<< HEAD
    /// Increment document's revision
    pub fn increment_revision(&mut self) {
        self.revision += 1;
=======
    /// Get entropy
    pub fn get_entropy(&self) -> &[u8] {
        &self.entropy
    }

    pub fn get_identifiers_and_binary_paths(&self) -> (Vec<&str>, Vec<&str>) {
        let (identifiers_paths, binary_paths) = self
            .data_contract
            .get_identifiers_and_binary_paths(&self.document_type);

        (
            identifiers_paths
                .into_iter()
                .chain(IDENTIFIER_FIELDS)
                .unique()
                .collect(),
            binary_paths,
        )
>>>>>>> 8c98f642
    }
}

#[cfg(test)]
mod test {
    use anyhow::Result;
    use serde_json::{json, Value};

    use super::*;
    use crate::tests::utils::*;
    use crate::util::string_encoding::Encoding;
    use pretty_assertions::assert_eq;

    fn init() {
        let _ = env_logger::builder()
            .filter_level(log::LevelFilter::Debug)
            .try_init();
    }

    fn data_contract_with_dynamic_properties() -> DataContract {
        let data_contract = json!({
            "protocolVersion" :0,
            "$id" : vec![0_u8;32],
            "$schema" : "schema",
            "version" : 0,
            "ownerId" : vec![0_u8;32],
            "documents" : {
                "test" : {
                    "properties" : {
                        "alphaIdentifier" :  {
                            "type": "array",
                            "byteArray": true,
                            "contentMediaType": "application/x.dash.dpp.identifier",
                        },
                        "alphaBinary" :  {
                            "type": "array",
                            "byteArray": true,
                        }
                    }
                }
            }
        });
        DataContract::from_raw_object(data_contract).unwrap()
    }

    #[test]
    fn test_document_deserialize() -> Result<()> {
        init();
        let document_json = get_data_from_file("src/tests/payloads/document_dpns.json")?;
        let doc = serde_json::from_str::<Document>(&document_json)?;
        assert_eq!(doc.document_type, "domain");
        assert_eq!(doc.protocol_version, 0);
        assert_eq!(
            doc.id.to_buffer(),
            Identifier::from_string(
                "4veLBZPHDkaCPF9LfZ8fX3JZiS5q5iUVGhdBbaa9ga5E",
                Encoding::Base58
            )
            .unwrap()
            .to_buffer()
        );
        assert_eq!(
            doc.data_contract_id.to_buffer(),
            Identifier::from_string(
                "566vcJkmebVCAb2Dkj2yVMSgGFcsshupnQqtsz1RFbcy",
                Encoding::Base58
            )
            .unwrap()
            .to_buffer()
        );

        assert_eq!(doc.data["label"], Value::String("user-9999".to_string()));
        assert_eq!(
            doc.data["records"]["dashUniqueIdentityId"],
            Value::String("HBNMY5QWuBVKNFLhgBTC1VmpEnscrmqKPMXpnYSHwhfn".to_string())
        );
        assert_eq!(
            doc.data["subdomainRules"]["allowSubdomains"],
            Value::Bool(false)
        );
        Ok(())
    }

    #[test]
    fn test_buffer_serialize_deserialize() {
        init();
        let init_doc = new_example_document();
        let buffer_document = init_doc.to_buffer().expect("no errors");

        let doc = Document::from_buffer(&buffer_document)
            .expect("document should be created from buffer");

        assert_eq!(init_doc.created_at, doc.created_at);
        assert_eq!(init_doc.updated_at, doc.updated_at);
        assert_eq!(init_doc.id, doc.id);
        assert_eq!(init_doc.data_contract_id, doc.data_contract_id);
        assert_eq!(init_doc.owner_id, doc.owner_id);
    }

    #[test]
    fn test_to_object() {
        init();
        let document_json = get_data_from_file("src/tests/payloads/document_dpns.json").unwrap();
        let document = serde_json::from_str::<Document>(&document_json).unwrap();
        let document_object = document.to_object().unwrap();

        for property in IDENTIFIER_FIELDS {
            let id = document_object
                .get(property)
                .unwrap()
                .as_array()
                .expect("the property must be an array");
            assert_eq!(32, id.len())
        }
    }

    #[test]
    fn test_json_serialize() -> Result<()> {
        init();

        let document_json = get_data_from_file("src/tests/payloads/document_dpns.json")?;
        let document = serde_json::from_str::<Document>(&document_json)?;

        serde_json::to_string(&document)?;
        Ok(())
    }

    #[test]
    fn test_document_to_buffer() -> Result<()> {
        init();

        let document_json = get_data_from_file("src/tests/payloads/document_dpns.json")?;
        serde_json::from_str::<Document>(&document_json)?;
        Ok(())
    }

    #[test]
    fn deserialize_js_cpp_cbor() -> Result<()> {
        let document_cbor = document_cbor_bytes();

        let document = Document::from_buffer(&document_cbor)?;

        assert_eq!(document.protocol_version, 1);
        assert_eq!(
            document.id.to_buffer().to_vec(),
            vec![
                113, 93, 61, 101, 117, 96, 36, 162, 222, 10, 177, 178, 187, 30, 131, 181, 239, 41,
                123, 240, 198, 250, 97, 106, 173, 92, 136, 126, 79, 16, 222, 249
            ]
        );
        assert_eq!(&document.document_type, "niceDocument");
        assert_eq!(
            document.data_contract_id.to_buffer().to_vec(),
            vec![
                122, 188, 95, 154, 180, 188, 208, 97, 46, 214, 202, 206, 194, 4, 221, 109, 116, 17,
                165, 97, 39, 212, 36, 138, 241, 234, 218, 203, 147, 82, 93, 162
            ]
        );
        assert_eq!(
            document.owner_id.to_buffer().to_vec(),
            vec![
                182, 191, 55, 77, 48, 47, 190, 43, 81, 27, 67, 226, 61, 3, 63, 150, 94, 46, 51,
                160, 36, 199, 65, 157, 176, 117, 51, 212, 186, 125, 112, 142
            ]
        );
        assert_eq!(document.revision, 1);
        assert_eq!(document.created_at.unwrap(), 1656583332347);
        assert_eq!(document.data.get("name").unwrap(), "Cutie");

        Ok(())
    }

    #[test]
    fn to_buffer_serialize_to_the_same_format_as_js_dpp() -> Result<()> {
        let document_cbor = document_cbor_bytes();
        let document = Document::from_buffer(&document_cbor)?;

        let buffer = document.to_buffer()?;

        assert_eq!(document_cbor, buffer);
        Ok(())
    }

    #[test]
    fn json_should_generate_human_readable_binaries() {
        let data_contract = data_contract_with_dynamic_properties();
        let alpha_value = vec![10_u8; 32];
        let id = vec![11_u8; 32];
        let owner_id = vec![12_u8; 32];
        let data_contract_id = vec![13_u8; 32];

        let raw_document = json!({
            "$protocolVersion"  : 0,
            "$id" : id,
            "$ownerId" : owner_id,
            "$type" : "test",
            "$dataContractId" : data_contract_id,
            "revision" : 1,
            "alphaBinary" : alpha_value,
            "alphaIdentifier" : alpha_value,
        });

        let document = Document::from_raw_document(raw_document, data_contract).unwrap();
        let json_document = document.to_json().expect("no errors");

        assert_eq!(
            json_document["$id"],
            Value::String(bs58::encode(&id).into_string())
        );
        assert_eq!(
            json_document["$ownerId"],
            Value::String(bs58::encode(&owner_id).into_string())
        );
        assert_eq!(
            json_document["$dataContractId"],
            Value::String(bs58::encode(&data_contract_id).into_string())
        );
        assert_eq!(
            json_document["alphaBinary"],
            Value::String(base64::encode(&alpha_value))
        );
        assert_eq!(
            json_document["alphaIdentifier"],
            Value::String(bs58::encode(&alpha_value).into_string())
        );
    }

    fn document_cbor_bytes() -> Vec<u8> {
        hex::decode("01000000a7632469645820715d3d65756024a2de0ab1b2bb1e83b5ef297bf0c6fa616aad5c887e4f10def9646e616d656543757469656524747970656c6e696365446f63756d656e7468246f776e657249645820b6bf374d302fbe2b511b43e23d033f965e2e33a024c7419db07533d4ba7d708e69247265766973696f6e016a246372656174656441741b00000181b40fa1fb6f2464617461436f6e7472616374496458207abc5f9ab4bcd0612ed6cacec204dd6d7411a56127d4248af1eadacb93525da2").unwrap()
    }

    fn new_example_document() -> Document {
        Document {
            id: Identifier::from_bytes(&generate_random_identifier()).unwrap(),
            owner_id: Identifier::from_bytes(&generate_random_identifier()).unwrap(),
            data_contract_id: Identifier::from_bytes(&generate_random_identifier()).unwrap(),
            created_at: Some(1648013404492),
            updated_at: Some(1648013404492),
            ..Default::default()
        }
    }
}<|MERGE_RESOLUTION|>--- conflicted
+++ resolved
@@ -253,11 +253,11 @@
         self.data = data;
     }
 
-<<<<<<< HEAD
     /// Increment document's revision
     pub fn increment_revision(&mut self) {
         self.revision += 1;
-=======
+    }
+
     /// Get entropy
     pub fn get_entropy(&self) -> &[u8] {
         &self.entropy
@@ -276,7 +276,6 @@
                 .collect(),
             binary_paths,
         )
->>>>>>> 8c98f642
     }
 }
 
