--- conflicted
+++ resolved
@@ -15,12 +15,8 @@
 pub mod serialization_traits;
 #[cfg(feature = "factories")]
 pub mod specialized_document_factory;
-<<<<<<< HEAD
+pub mod transfer;
 pub mod v0;
-=======
-pub mod transfer;
-mod v0;
->>>>>>> e80854cf
 
 pub use accessors::*;
 pub use v0::{DocumentV0, serialize};
