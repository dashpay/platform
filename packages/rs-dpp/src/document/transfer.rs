--- conflicted
+++ resolved
@@ -32,11 +32,7 @@
             1 => Ok(Self::Always),
             value => Err(ProtocolError::ConsensusError(
                 ConsensusError::BasicError(BasicError::UnknownTransferableTypeError(
-<<<<<<< HEAD
-                    UnknownTransferableTypeError::new(vec![0, 1], value.into()),
-=======
                     UnknownTransferableTypeError::new(vec![0, 1], value),
->>>>>>> c381b0d0
                 ))
                 .into(),
             )),
