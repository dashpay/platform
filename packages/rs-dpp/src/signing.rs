--- conflicted
+++ resolved
@@ -1,33 +1,20 @@
-<<<<<<< HEAD
-#[cfg(feature = "message-signature-verification")]
-use crate::errors::consensus::signature::{
-    BasicBLSError, BasicECDSAError, SignatureError, SignatureShouldNotBePresentError,
-};
 use crate::identity::identity_public_key::KeyType;
-=======
-use crate::identity::KeyType;
->>>>>>> 82a62174
 use crate::serialization::PlatformMessageSignable;
 #[cfg(feature = "message-signature-verification")]
 use crate::{
-    consensus::signature::{
+    errors::consensus::signature::{
         BasicBLSError, BasicECDSAError, SignatureError, SignatureShouldNotBePresentError,
     },
     validation::SimpleConsensusValidationResult,
 };
 #[cfg(feature = "message-signing")]
-<<<<<<< HEAD
 use crate::{BlsModule, errors::ProtocolError};
-use dashcore::{bls_signatures, signer};
-=======
-use crate::{BlsModule, ProtocolError};
 use dashcore::signer;
 #[cfg(feature = "bls-signatures")]
 use {
     crate::bls_signatures::{Bls12381G2Impl, Pairing},
     dashcore::{blsful as bls_signatures, blsful::Signature},
 };
->>>>>>> 82a62174
 
 impl PlatformMessageSignable for &[u8] {
     #[cfg(feature = "message-signature-verification")]
