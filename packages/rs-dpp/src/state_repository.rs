--- conflicted
+++ resolved
@@ -216,7 +216,6 @@
     // Get latest (in a queue) withdrawal transaction index
     async fn fetch_latest_platform_core_chain_locked_height(&self) -> AnyResult<Option<u32>>;
 
-<<<<<<< HEAD
     // Enqueue withdrawal transaction
     async fn enqueue_withdrawal_transaction(
         &self,
@@ -226,8 +225,6 @@
 
     // Fetch latest platform block time
     async fn fetch_latest_platform_block_time(&self) -> AnyResult<u64>;
-=======
     // Get latest platform block height
     async fn fetch_latest_platform_block_height(&self) -> AnyResult<u64>;
->>>>>>> 38708ce2
 }