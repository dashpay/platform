--- conflicted
+++ resolved
@@ -136,13 +136,11 @@
     ) -> AnyResult<()>;
 
     /// Update an identity
-<<<<<<< HEAD
     async fn update_identity(
         &self,
         identity: &Identity,
         execution_context: &StateTransitionExecutionContext,
-=======
-    async fn update_identity(&self, identity: &Identity) -> AnyResult<()>;
+    ) -> AnyResult<()>;
 
     // Get latest (in a queue) withdrawal transaction index
     async fn fetch_latest_withdrawal_transaction_index(&self) -> AnyResult<u64>;
@@ -152,6 +150,5 @@
         &self,
         index: u64,
         transaction_bytes: Vec<u8>,
->>>>>>> 323e51af
     ) -> AnyResult<()>;
 }