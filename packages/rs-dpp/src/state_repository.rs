--- conflicted
+++ resolved
@@ -36,12 +36,8 @@
 #[async_trait(?Send)]
 pub trait StateRepositoryLike: Sync {
     type ConversionError: Into<ProtocolError>;
-<<<<<<< HEAD
     type FetchDataContract: TryInto<DataContract, Error = Self::ConversionError> + Send;
-=======
-    type FetchDataContract: TryInto<DataContract, Error = Self::ConversionError>;
     type FetchDocument: TryInto<Document, Error = Self::ConversionError>;
->>>>>>> 398849ca
     type FetchIdentity: TryInto<Identity, Error = Self::ConversionError>;
     type FetchTransaction: TryInto<FetchTransactionResponse, Error = Self::ConversionError>
         + Send
