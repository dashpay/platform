--- conflicted
+++ resolved
@@ -58,20 +58,12 @@
 
     /// Fetch Documents by Data Contract Id and type
     /// By default, the method should return data as bytes (`Vec<u8>`), but the deserialization to [`Document`] should be also possible
-<<<<<<< HEAD
     async fn fetch_documents<'a>(
-=======
-    async fn fetch_documents(
->>>>>>> f45b3a3c
         &self,
         contract_id: &Identifier,
         data_contract_type: &str,
         where_query: JsonValue,
-<<<<<<< HEAD
-        execution_context: Option<&'a StateTransitionExecutionContext>,
-=======
-        execution_context: &StateTransitionExecutionContext,
->>>>>>> f45b3a3c
+        execution_context: Option<&'a StateTransitionExecutionContext>,
     ) -> AnyResult<Vec<Self::FetchDocument>>;
 
     /// Create Document
@@ -206,10 +198,10 @@
     ) -> AnyResult<bool>;
 
     /// Store AssetLock Transaction outPoint in spent list
-    async fn mark_asset_lock_transaction_out_point_as_used(
+    async fn mark_asset_lock_transaction_out_point_as_used<'a>(
         &self,
         out_point_buffer: &[u8],
-        execution_context: &StateTransitionExecutionContext,
+        execution_context: Option<&'a StateTransitionExecutionContext>,
     ) -> AnyResult<()>;
 
     /// Fetch Simplified Masternode List Store
@@ -233,10 +225,7 @@
 
     // Fetch latest platform block time
     async fn fetch_latest_platform_block_time(&self) -> AnyResult<u64>;
-<<<<<<< HEAD
-=======
 
     // Get latest platform block height
     async fn fetch_latest_platform_block_height(&self) -> AnyResult<u64>;
->>>>>>> f45b3a3c
 }