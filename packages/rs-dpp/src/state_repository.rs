--- conflicted
+++ resolved
@@ -73,36 +73,26 @@
 
     /// Fetch Documents by Data Contract Id and type
     /// By default, the method should return data as bytes (`Vec<u8>`), but the deserialization to [`ExtendedDocument`] should be also possible
-    async fn fetch_extended_documents(
+    async fn fetch_extended_documents<'a>(
         &self,
         contract_id: &Identifier,
         data_contract_type: &str,
         where_query: JsonValue,
-        execution_context: &StateTransitionExecutionContext,
+        execution_context: Option<&'a StateTransitionExecutionContext>,
     ) -> AnyResult<Vec<Self::FetchExtendedDocument>>;
 
     /// Create Document
     async fn create_document<'a>(
         &self,
-<<<<<<< HEAD
-        document: &Document,
-        execution_context: Option<&'a StateTransitionExecutionContext>,
-=======
         document: &ExtendedDocument,
-        execution_context: &StateTransitionExecutionContext,
->>>>>>> fb7d908f
+        execution_context: Option<&'a StateTransitionExecutionContext>,
     ) -> AnyResult<()>;
 
     /// Update Document
     async fn update_document<'a>(
         &self,
-<<<<<<< HEAD
-        document: &Document,
-        execution_context: Option<&'a StateTransitionExecutionContext>,
-=======
         document: &ExtendedDocument,
-        execution_context: &StateTransitionExecutionContext,
->>>>>>> fb7d908f
+        execution_context: Option<&'a StateTransitionExecutionContext>,
     ) -> AnyResult<()>;
 
     /// Remove Document
