use anyhow::Result as AnyResult;
use async_trait::async_trait;
use dashcore::InstantLock;
#[cfg(feature = "fixtures-and-mocks")]
use mockall::{automock, predicate::*};
use serde_json::Value as JsonValue;
use std::convert::{Infallible, TryInto};

use crate::identity::KeyID;
use crate::{
    prelude::*,
    state_transition::state_transition_execution_context::StateTransitionExecutionContext,
};

impl From<Infallible> for ProtocolError {
    fn from(_: Infallible) -> Self {
        unreachable!()
    }
}

#[derive(Clone, Default)]
pub struct FetchTransactionResponse {
    pub height: Option<u32>,
    pub data: Option<Vec<u8>>,
}

// Let StateRepositoryLike mock return DataContracts instead of bytes to simplify things a bit.
#[cfg_attr(any(test, feature="fixtures-and-mocks"), automock(
    type ConversionError=Infallible;
    type FetchDataContract=DataContract;
    type FetchIdentity=Identity;
    type FetchTransaction=FetchTransactionResponse;
))]
#[async_trait(?Send)]
pub trait StateRepositoryLike: Sync {
    type ConversionError: Into<ProtocolError>;
    type FetchDataContract: TryInto<DataContract, Error = Self::ConversionError>;
    type FetchIdentity: TryInto<Identity, Error = Self::ConversionError>;
    type FetchTransaction: TryInto<FetchTransactionResponse, Error = Self::ConversionError>;

    /// Fetch the Data Contract by ID
    /// By default, the method should return data as bytes (`Vec<u8>`), but the deserialization to [`DataContract`] should be also possible
    async fn fetch_data_contract(
        &self,
        data_contract_id: &Identifier,
        execution_context: &StateTransitionExecutionContext,
    ) -> AnyResult<Option<Self::FetchDataContract>>;

    /// Store Data Contract
    async fn store_data_contract(
        &self,
        data_contract: DataContract,
        execution_context: &StateTransitionExecutionContext,
    ) -> AnyResult<()>;

    /// Fetch Documents by Data Contract Id and type
    /// By default, the method should return data as bytes (`Vec<u8>`), but the deserialization to [`Document`] should be also possible
    async fn fetch_documents<T>(
        &self,
        contract_id: &Identifier,
        data_contract_type: &str,
        where_query: JsonValue,
        execution_context: &StateTransitionExecutionContext,
    ) -> AnyResult<Vec<T>>
    where
        T: for<'de> serde::de::Deserialize<'de> + 'static;

    /// Create Document
    async fn create_document(
        &self,
        document: &Document,
        execution_context: &StateTransitionExecutionContext,
    ) -> AnyResult<()>;

    /// Update Document
    async fn update_document(
        &self,
        document: &Document,
        execution_context: &StateTransitionExecutionContext,
    ) -> AnyResult<()>;

    /// Remove Document
    async fn remove_document(
        &self,
        data_contract: &DataContract,
        data_contract_type: &str,
        document_id: &Identifier,
        execution_context: &StateTransitionExecutionContext,
    ) -> AnyResult<()>;

    /// Fetch the Transaction
    /// By default, the method should return data as bytes (`Vec<u8>`), but the deserialization to [`Transaction`] should be also possible
    async fn fetch_transaction(
        &self,
        id: &str,
        execution_context: &StateTransitionExecutionContext,
    ) -> AnyResult<Self::FetchTransaction>;

    /// Fetch Identity by ID
    /// By default, the method should return data as bytes (`Vec<u8>`), but the deserialization to [`Identity`] should be also possible
    async fn fetch_identity(
        &self,
        id: &Identifier,
        execution_context: &StateTransitionExecutionContext,
    ) -> AnyResult<Option<Self::FetchIdentity>>;

    /// Create an identity
    async fn create_identity(
        &self,
        identity: &Identity,
        execution_context: &StateTransitionExecutionContext,
    ) -> AnyResult<()>;

    /// Add keys to identity
    async fn add_keys_to_identity(
        &self,
        identity_id: &Identifier,
        keys: &[IdentityPublicKey],
        execution_context: &StateTransitionExecutionContext,
    ) -> AnyResult<()>;

    /// Disable identity keys
    async fn disable_identity_keys(
        &self,
        identity_id: &Identifier,
        keys: &[KeyID],
        disable_at: TimestampMillis,
        execution_context: &StateTransitionExecutionContext,
    ) -> AnyResult<()>;

    /// Update identity revision
    async fn update_identity_revision(
        &self,
        identity_id: &Identifier,
        revision: Revision,
        execution_context: &StateTransitionExecutionContext,
    ) -> AnyResult<()>;

    /// Fetch identity balance by identity ID
    async fn fetch_identity_balance(
        &self,
        identity_id: &Identifier,
        execution_context: &StateTransitionExecutionContext,
    ) -> AnyResult<Option<u64>>; // TODO we should use Credits type

    /// Fetch identity balance including debt by identity ID
    async fn fetch_identity_balance_with_debt(
        &self,
        identity_id: &Identifier,
        execution_context: &StateTransitionExecutionContext,
    ) -> AnyResult<Option<i64>>; // TODO we should use SignedCredits type

    /// Add to identity balance
    async fn add_to_identity_balance(
        &self,
        identity_id: &Identifier,
        amount: u64, // TODO we should use Credits type
        execution_context: &StateTransitionExecutionContext,
    ) -> AnyResult<()>;

    /// Remove from identity balance
    async fn remove_from_identity_balance(
        &self,
        identity_id: &Identifier,
        amount: u64, // TODO we should use Credits type
        execution_context: &StateTransitionExecutionContext,
    ) -> AnyResult<()>;

    /// Add to system credits
    async fn add_to_system_credits(
        &self,
        amount: u64, // TODO we should use Credits type
        execution_context: &StateTransitionExecutionContext,
    ) -> AnyResult<()>;

    /// Remove from system credits
    async fn remove_from_system_credits(
        &self,
        amount: u64, // TODO we should use Credits type
        execution_context: &StateTransitionExecutionContext,
    ) -> AnyResult<()>;

    async fn fetch_latest_platform_block_header(&self) -> AnyResult<Vec<u8>>;

    /// Verify Instant Lock
    async fn verify_instant_lock(
        &self,
        instant_lock: &InstantLock,
        execution_context: &StateTransitionExecutionContext,
    ) -> AnyResult<bool>;

    /// Check if AssetLock Transaction outPoint exists in spent list
    async fn is_asset_lock_transaction_out_point_already_used(
        &self,
        out_point_buffer: &[u8],
        execution_context: &StateTransitionExecutionContext,
    ) -> AnyResult<bool>;

    /// Store AssetLock Transaction outPoint in spent list
    async fn mark_asset_lock_transaction_out_point_as_used(
        &self,
        out_point_buffer: &[u8],
    ) -> AnyResult<()>;

    /// Fetch Simplified Masternode List Store
    /// By default, the method should return data as bytes (`Vec<u8>`), but the deserialization to [`mocks::SMLStore`] should be also possible
    async fn fetch_sml_store<T>(&self) -> AnyResult<T>
    where
        T: for<'de> serde::de::Deserialize<'de> + 'static;

    // Get latest (in a queue) withdrawal transaction index
    async fn fetch_latest_withdrawal_transaction_index(&self) -> AnyResult<u64>;

    // Get latest (in a queue) withdrawal transaction index
    async fn fetch_latest_platform_core_chain_locked_height(&self) -> AnyResult<Option<u32>>;
<<<<<<< HEAD

    // Get latest platform block height
    async fn fetch_latest_platform_block_height(&self) -> AnyResult<Option<u32>>;

    // Enqueue withdrawal transaction
    async fn enqueue_withdrawal_transaction(
        &self,
        index: u64,
        transaction_bytes: Vec<u8>,
    ) -> AnyResult<()>;
=======
>>>>>>> 36eeaac1
}<|MERGE_RESOLUTION|>--- conflicted
+++ resolved
@@ -213,17 +213,7 @@
 
     // Get latest (in a queue) withdrawal transaction index
     async fn fetch_latest_platform_core_chain_locked_height(&self) -> AnyResult<Option<u32>>;
-<<<<<<< HEAD
 
     // Get latest platform block height
     async fn fetch_latest_platform_block_height(&self) -> AnyResult<Option<u32>>;
-
-    // Enqueue withdrawal transaction
-    async fn enqueue_withdrawal_transaction(
-        &self,
-        index: u64,
-        transaction_bytes: Vec<u8>,
-    ) -> AnyResult<()>;
-=======
->>>>>>> 36eeaac1
 }