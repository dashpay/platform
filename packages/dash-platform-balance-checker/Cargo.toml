--- conflicted
+++ resolved
@@ -1,10 +1,6 @@
 [package]
 name = "dash-platform-balance-checker"
-<<<<<<< HEAD
-version = "2.0.1-1"
-=======
 version = "2.1.0-dev.4"
->>>>>>> aa20d17e
 edition = "2021"
 
 [[bin]]
