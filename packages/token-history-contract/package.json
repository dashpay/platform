--- conflicted
+++ resolved
@@ -1,10 +1,6 @@
 {
   "name": "@dashevo/token-history-contract",
-<<<<<<< HEAD
-  "version": "2.1.0-dev.3",
-=======
   "version": "2.1.0-dev.4",
->>>>>>> aa20d17e
   "description": "The token history contract",
   "scripts": {
     "lint": "eslint .",
