--- conflicted
+++ resolved
@@ -1,10 +1,6 @@
 {
   "name": "@dashevo/dpns-contract",
-<<<<<<< HEAD
   "version": "0.24.0-dev.1",
-=======
-  "version": "0.23.0-alpha.6",
->>>>>>> fa464859
   "description": "A contract and helper scripts for DPNS DApp",
   "scripts": {
     "lint": "eslint .",
