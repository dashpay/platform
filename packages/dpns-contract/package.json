{
  "name": "@dashevo/dpns-contract",
<<<<<<< HEAD
  "version": "1.0.0-pr.1883.2",
=======
  "version": "1.0.0-dev.16",
>>>>>>> 9194f31c
  "description": "A contract and helper scripts for DPNS DApp",
  "scripts": {
    "lint": "eslint .",
    "test": "yarn run test:unit",
    "test:unit": "mocha 'test/unit/**/*.spec.js'"
  },
  "contributors": [
    {
      "name": "Ivan Shumkov",
      "email": "ivan@shumkov.ru",
      "url": "https://github.com/shumkov"
    },
    {
      "name": "Djavid Gabibiyan",
      "email": "djavid@dash.org",
      "url": "https://github.com/jawid-h"
    },
    {
      "name": "Anton Suprunchuk",
      "email": "anton.suprunchuk@dash.org",
      "url": "https://github.com/antouhou"
    },
    {
      "name": "Konstantin Shuplenkov",
      "email": "konstantin.shuplenkov@dash.org",
      "url": "https://github.com/shuplenkov"
    }
  ],
  "license": "MIT",
  "devDependencies": {
    "@dashevo/wasm-dpp": "workspace:*",
    "chai": "^4.3.10",
    "dirty-chai": "^2.0.1",
    "eslint": "^8.53.0",
    "eslint-config-airbnb-base": "^15.0.0",
    "eslint-plugin-import": "^2.29.0",
    "mocha": "^10.2.0",
    "sinon": "^17.0.1",
    "sinon-chai": "^3.7.0"
  }
}<|MERGE_RESOLUTION|>--- conflicted
+++ resolved
@@ -1,10 +1,6 @@
 {
   "name": "@dashevo/dpns-contract",
-<<<<<<< HEAD
-  "version": "1.0.0-pr.1883.2",
-=======
   "version": "1.0.0-dev.16",
->>>>>>> 9194f31c
   "description": "A contract and helper scripts for DPNS DApp",
   "scripts": {
     "lint": "eslint .",
