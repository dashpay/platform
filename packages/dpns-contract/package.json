{
  "name": "@dashevo/dpns-contract",
<<<<<<< HEAD
  "version": "1.6.0-pr.2287.1",
=======
  "version": "1.6.2",
>>>>>>> 6270ef01
  "description": "A contract and helper scripts for DPNS DApp",
  "scripts": {
    "lint": "eslint .",
    "test": "yarn run test:unit",
    "test:unit": "mocha 'test/unit/**/*.spec.js'"
  },
  "contributors": [
    {
      "name": "Ivan Shumkov",
      "email": "ivan@shumkov.ru",
      "url": "https://github.com/shumkov"
    },
    {
      "name": "Djavid Gabibiyan",
      "email": "djavid@dash.org",
      "url": "https://github.com/jawid-h"
    },
    {
      "name": "Anton Suprunchuk",
      "email": "anton.suprunchuk@dash.org",
      "url": "https://github.com/antouhou"
    },
    {
      "name": "Konstantin Shuplenkov",
      "email": "konstantin.shuplenkov@dash.org",
      "url": "https://github.com/shuplenkov"
    }
  ],
  "license": "MIT",
  "devDependencies": {
    "@dashevo/wasm-dpp": "workspace:*",
    "chai": "^4.3.10",
    "dirty-chai": "^2.0.1",
    "eslint": "^8.53.0",
    "eslint-config-airbnb-base": "^15.0.0",
    "eslint-plugin-import": "^2.29.0",
    "mocha": "^10.2.0",
    "sinon": "^17.0.1",
    "sinon-chai": "^3.7.0"
  }
}<|MERGE_RESOLUTION|>--- conflicted
+++ resolved
@@ -1,10 +1,6 @@
 {
   "name": "@dashevo/dpns-contract",
-<<<<<<< HEAD
-  "version": "1.6.0-pr.2287.1",
-=======
   "version": "1.6.2",
->>>>>>> 6270ef01
   "description": "A contract and helper scripts for DPNS DApp",
   "scripts": {
     "lint": "eslint .",
