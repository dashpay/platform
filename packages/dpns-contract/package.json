{
  "name": "@dashevo/dpns-contract",
<<<<<<< HEAD
  "version": "0.25.22",
=======
  "version": "1.1.0",
>>>>>>> 483a9c5b
  "description": "A contract and helper scripts for DPNS DApp",
  "scripts": {
    "lint": "eslint .",
    "test": "yarn run test:unit",
    "test:unit": "mocha 'test/unit/**/*.spec.js'"
  },
  "contributors": [
    {
      "name": "Ivan Shumkov",
      "email": "ivan@shumkov.ru",
      "url": "https://github.com/shumkov"
    },
    {
      "name": "Djavid Gabibiyan",
      "email": "djavid@dash.org",
      "url": "https://github.com/jawid-h"
    },
    {
      "name": "Anton Suprunchuk",
      "email": "anton.suprunchuk@dash.org",
      "url": "https://github.com/antouhou"
    },
    {
      "name": "Konstantin Shuplenkov",
      "email": "konstantin.shuplenkov@dash.org",
      "url": "https://github.com/shuplenkov"
    }
  ],
  "license": "MIT",
  "devDependencies": {
    "@dashevo/wasm-dpp": "workspace:*",
    "chai": "^4.3.10",
    "dirty-chai": "^2.0.1",
    "eslint": "^8.53.0",
    "eslint-config-airbnb-base": "^15.0.0",
    "eslint-plugin-import": "^2.29.0",
    "mocha": "^10.2.0",
    "sinon": "^17.0.1",
    "sinon-chai": "^3.7.0"
  }
}<|MERGE_RESOLUTION|>--- conflicted
+++ resolved
@@ -1,10 +1,6 @@
 {
   "name": "@dashevo/dpns-contract",
-<<<<<<< HEAD
-  "version": "0.25.22",
-=======
   "version": "1.1.0",
->>>>>>> 483a9c5b
   "description": "A contract and helper scripts for DPNS DApp",
   "scripts": {
     "lint": "eslint .",
