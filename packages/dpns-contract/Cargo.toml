[package]
name = "dpns-contract"
description = "DPNS data contract schema and tools"
<<<<<<< HEAD
version = "1.3.1"
=======
version = "1.5.0"
>>>>>>> 8aa624e3
edition = "2021"
rust-version.workspace = true
license = "MIT"

[dependencies]
thiserror = "1.0.64"
platform-version = { path = "../rs-platform-version" }
serde_json = { version = "1.0" }
platform-value = { path = "../rs-platform-value" }<|MERGE_RESOLUTION|>--- conflicted
+++ resolved
@@ -1,11 +1,7 @@
 [package]
 name = "dpns-contract"
 description = "DPNS data contract schema and tools"
-<<<<<<< HEAD
-version = "1.3.1"
-=======
 version = "1.5.0"
->>>>>>> 8aa624e3
 edition = "2021"
 rust-version.workspace = true
 license = "MIT"
