{
  "name": "@dashevo/bench-suite",
  "private": true,
<<<<<<< HEAD
  "version": "1.3.1",
=======
  "version": "1.5.0",
>>>>>>> 8aa624e3
  "description": "Dash Platform benchmark tool",
  "scripts": {
    "bench": "node ./bin/bench.js",
    "lint": ""
  },
  "dependencies": {
    "@dashevo/dashcore-lib": "~0.22.0",
    "@dashevo/dpns-contract": "workspace:*",
    "@dashevo/wallet-lib": "workspace:*",
    "@dashevo/wasm-dpp": "workspace:*",
    "console-table-printer": "^2.11.0",
    "dash": "workspace:*",
    "dotenv-safe": "^8.2.0",
    "lodash": "^4.17.21",
    "mathjs": "^10.4.3",
    "mocha": "^10.2.0"
  },
  "devDependencies": {
    "babel-eslint": "^10.1.0",
    "eslint": "^8.53.0",
    "eslint-config-airbnb-base": "^15.0.0",
    "eslint-plugin-import": "^2.29.0"
  },
  "repository": {
    "type": "git",
    "url": "git+https://github.com/dashevo/dapi.git"
  },
  "contributors": [
    {
      "name": "Ivan Shumkov",
      "email": "ivan@shumkov.ru",
      "url": "https://github.com/shumkov"
    },
    {
      "name": "Djavid Gabibiyan",
      "email": "djavid@dash.org",
      "url": "https://github.com/jawid-h"
    },
    {
      "name": "Anton Suprunchuk",
      "email": "anton.suprunchuk@dash.org",
      "url": "https://github.com/antouhou"
    },
    {
      "name": "Konstantin Shuplenkov",
      "email": "konstantin.shuplenkov@dash.org",
      "url": "https://github.com/shuplenkov"
    }
  ],
  "license": "MIT",
  "bugs": {
    "url": "https://github.com/dashevo/platform/issues"
  },
  "homepage": "https://github.com/dashevo/platform#readme"
}<|MERGE_RESOLUTION|>--- conflicted
+++ resolved
@@ -1,11 +1,7 @@
 {
   "name": "@dashevo/bench-suite",
   "private": true,
-<<<<<<< HEAD
-  "version": "1.3.1",
-=======
   "version": "1.5.0",
->>>>>>> 8aa624e3
   "description": "Dash Platform benchmark tool",
   "scripts": {
     "bench": "node ./bin/bench.js",
