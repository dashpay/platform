--- conflicted
+++ resolved
@@ -1,11 +1,7 @@
 {
   "name": "@dashevo/bench-suite",
   "private": true,
-<<<<<<< HEAD
-  "version": "1.0.0-pr.1694.7",
-=======
   "version": "1.0.0-dev.5",
->>>>>>> d197907d
   "description": "Dash Platform benchmark tool",
   "scripts": {
     "bench": "node ./bin/bench.js",
