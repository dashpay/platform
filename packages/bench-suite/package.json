{
  "name": "@dashevo/bench-suite",
  "private": true,
<<<<<<< HEAD
  "version": "0.25.22",
=======
  "version": "1.1.0",
>>>>>>> 483a9c5b
  "description": "Dash Platform benchmark tool",
  "scripts": {
    "bench": "node ./bin/bench.js",
    "lint": ""
  },
  "dependencies": {
    "@dashevo/dashcore-lib": "~0.21.3",
    "@dashevo/dpns-contract": "workspace:*",
    "@dashevo/wallet-lib": "workspace:*",
    "@dashevo/wasm-dpp": "workspace:*",
    "console-table-printer": "^2.11.0",
    "dash": "workspace:*",
    "dotenv-safe": "^8.2.0",
    "lodash": "^4.17.21",
    "mathjs": "^10.4.3",
    "mocha": "^10.2.0"
  },
  "devDependencies": {
    "babel-eslint": "^10.1.0",
    "eslint": "^8.53.0",
    "eslint-config-airbnb-base": "^15.0.0",
    "eslint-plugin-import": "^2.29.0"
  },
  "repository": {
    "type": "git",
    "url": "git+https://github.com/dashevo/dapi.git"
  },
  "contributors": [
    {
      "name": "Ivan Shumkov",
      "email": "ivan@shumkov.ru",
      "url": "https://github.com/shumkov"
    },
    {
      "name": "Djavid Gabibiyan",
      "email": "djavid@dash.org",
      "url": "https://github.com/jawid-h"
    },
    {
      "name": "Anton Suprunchuk",
      "email": "anton.suprunchuk@dash.org",
      "url": "https://github.com/antouhou"
    },
    {
      "name": "Konstantin Shuplenkov",
      "email": "konstantin.shuplenkov@dash.org",
      "url": "https://github.com/shuplenkov"
    }
  ],
  "license": "MIT",
  "bugs": {
    "url": "https://github.com/dashevo/platform/issues"
  },
  "homepage": "https://github.com/dashevo/platform#readme"
}<|MERGE_RESOLUTION|>--- conflicted
+++ resolved
@@ -1,11 +1,7 @@
 {
   "name": "@dashevo/bench-suite",
   "private": true,
-<<<<<<< HEAD
-  "version": "0.25.22",
-=======
   "version": "1.1.0",
->>>>>>> 483a9c5b
   "description": "Dash Platform benchmark tool",
   "scripts": {
     "bench": "node ./bin/bench.js",
