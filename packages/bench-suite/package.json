{
  "name": "@dashevo/bench-suite",
  "private": true,
<<<<<<< HEAD
  "version": "1.0.0-pr.1883.2",
=======
  "version": "1.0.0-dev.16",
>>>>>>> 9194f31c
  "description": "Dash Platform benchmark tool",
  "scripts": {
    "bench": "node ./bin/bench.js",
    "lint": ""
  },
  "dependencies": {
    "@dashevo/dashcore-lib": "~0.21.2",
    "@dashevo/dpns-contract": "workspace:*",
    "@dashevo/wallet-lib": "workspace:*",
    "@dashevo/wasm-dpp": "workspace:*",
    "console-table-printer": "^2.11.0",
    "dash": "workspace:*",
    "dotenv-safe": "^8.2.0",
    "lodash": "^4.17.21",
    "mathjs": "^10.4.3",
    "mocha": "^10.2.0"
  },
  "devDependencies": {
    "babel-eslint": "^10.1.0",
    "eslint": "^8.53.0",
    "eslint-config-airbnb-base": "^15.0.0",
    "eslint-plugin-import": "^2.29.0"
  },
  "repository": {
    "type": "git",
    "url": "git+https://github.com/dashevo/dapi.git"
  },
  "contributors": [
    {
      "name": "Ivan Shumkov",
      "email": "ivan@shumkov.ru",
      "url": "https://github.com/shumkov"
    },
    {
      "name": "Djavid Gabibiyan",
      "email": "djavid@dash.org",
      "url": "https://github.com/jawid-h"
    },
    {
      "name": "Anton Suprunchuk",
      "email": "anton.suprunchuk@dash.org",
      "url": "https://github.com/antouhou"
    },
    {
      "name": "Konstantin Shuplenkov",
      "email": "konstantin.shuplenkov@dash.org",
      "url": "https://github.com/shuplenkov"
    }
  ],
  "license": "MIT",
  "bugs": {
    "url": "https://github.com/dashevo/platform/issues"
  },
  "homepage": "https://github.com/dashevo/platform#readme"
}<|MERGE_RESOLUTION|>--- conflicted
+++ resolved
@@ -1,11 +1,7 @@
 {
   "name": "@dashevo/bench-suite",
   "private": true,
-<<<<<<< HEAD
-  "version": "1.0.0-pr.1883.2",
-=======
   "version": "1.0.0-dev.16",
->>>>>>> 9194f31c
   "description": "Dash Platform benchmark tool",
   "scripts": {
     "bench": "node ./bin/bench.js",
