--- conflicted
+++ resolved
@@ -8,11 +8,7 @@
     "lint": "eslint ."
   },
   "dependencies": {
-<<<<<<< HEAD
     "@dashevo/dashcore-lib": "github:dashpay/dashcore-lib#eb06ed89bea5e287612729aac58dc22546dc252a",
-=======
-    "@dashevo/dashcore-lib": "~0.20.2",
->>>>>>> d1915732
     "@dashevo/dpns-contract": "workspace:*",
     "@dashevo/dpp": "workspace:*",
     "@dashevo/wallet-lib": "workspace:*",
