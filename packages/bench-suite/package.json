{
  "name": "@dashevo/bench-suite",
  "private": true,
<<<<<<< HEAD
  "version": "1.6.0-pr.2287.1",
=======
  "version": "1.6.2",
>>>>>>> 6270ef01
  "description": "Dash Platform benchmark tool",
  "scripts": {
    "bench": "node ./bin/bench.js",
    "lint": ""
  },
  "dependencies": {
    "@dashevo/dashcore-lib": "~0.22.0",
    "@dashevo/dpns-contract": "workspace:*",
    "@dashevo/wallet-lib": "workspace:*",
    "@dashevo/wasm-dpp": "workspace:*",
    "console-table-printer": "^2.11.0",
    "dash": "workspace:*",
    "dotenv-safe": "^8.2.0",
    "lodash": "^4.17.21",
    "mathjs": "^10.4.3",
    "mocha": "^10.2.0"
  },
  "devDependencies": {
    "babel-eslint": "^10.1.0",
    "eslint": "^8.53.0",
    "eslint-config-airbnb-base": "^15.0.0",
    "eslint-plugin-import": "^2.29.0"
  },
  "repository": {
    "type": "git",
    "url": "git+https://github.com/dashevo/dapi.git"
  },
  "contributors": [
    {
      "name": "Ivan Shumkov",
      "email": "ivan@shumkov.ru",
      "url": "https://github.com/shumkov"
    },
    {
      "name": "Djavid Gabibiyan",
      "email": "djavid@dash.org",
      "url": "https://github.com/jawid-h"
    },
    {
      "name": "Anton Suprunchuk",
      "email": "anton.suprunchuk@dash.org",
      "url": "https://github.com/antouhou"
    },
    {
      "name": "Konstantin Shuplenkov",
      "email": "konstantin.shuplenkov@dash.org",
      "url": "https://github.com/shuplenkov"
    }
  ],
  "license": "MIT",
  "bugs": {
    "url": "https://github.com/dashevo/platform/issues"
  },
  "homepage": "https://github.com/dashevo/platform#readme"
}<|MERGE_RESOLUTION|>--- conflicted
+++ resolved
@@ -1,11 +1,7 @@
 {
   "name": "@dashevo/bench-suite",
   "private": true,
-<<<<<<< HEAD
-  "version": "1.6.0-pr.2287.1",
-=======
   "version": "1.6.2",
->>>>>>> 6270ef01
   "description": "Dash Platform benchmark tool",
   "scripts": {
     "bench": "node ./bin/bench.js",
