[package]
name = "data-contracts"
description = "Dash Platform system data contracts"
<<<<<<< HEAD
version = "2.1.0-dev.3"
=======
version = "2.1.0-dev.4"
>>>>>>> aa20d17e
edition = "2021"
rust-version.workspace = true
license = "MIT"

[features]
default = ["all-contracts"]
# Include all contracts
all-contracts = ["withdrawals", "masternode-rewards", "dpns", "dashpay", "feature-flags", "wallet-utils", "token-history", "keyword-search"]

# Individual contract features
withdrawals = ["dep:withdrawals-contract"]
masternode-rewards = ["dep:masternode-reward-shares-contract"]
dpns = ["dep:dpns-contract"]
dashpay = ["dep:dashpay-contract"]
feature-flags = ["dep:feature-flags-contract"]
wallet-utils = ["dep:wallet-utils-contract"]
token-history = ["dep:token-history-contract"]
keyword-search = ["dep:keyword-search-contract"]

[dependencies]
thiserror = "2.0.12"
platform-version = { path = "../rs-platform-version" }
serde_json = { version = "1.0" }
withdrawals-contract = { path = "../withdrawals-contract", optional = true }
masternode-reward-shares-contract = { path = "../masternode-reward-shares-contract", optional = true }
dpns-contract = { path = "../dpns-contract", optional = true }
dashpay-contract = { path = "../dashpay-contract", optional = true }
feature-flags-contract = { path = "../feature-flags-contract", optional = true }
platform-value = { path = "../rs-platform-value" }
wallet-utils-contract = { path = "../wallet-utils-contract", optional = true }
token-history-contract = { path = "../token-history-contract", optional = true }
keyword-search-contract = { path = "../keyword-search-contract", optional = true }<|MERGE_RESOLUTION|>--- conflicted
+++ resolved
@@ -1,11 +1,7 @@
 [package]
 name = "data-contracts"
 description = "Dash Platform system data contracts"
-<<<<<<< HEAD
-version = "2.1.0-dev.3"
-=======
 version = "2.1.0-dev.4"
->>>>>>> aa20d17e
 edition = "2021"
 rust-version.workspace = true
 license = "MIT"
@@ -13,7 +9,16 @@
 [features]
 default = ["all-contracts"]
 # Include all contracts
-all-contracts = ["withdrawals", "masternode-rewards", "dpns", "dashpay", "feature-flags", "wallet-utils", "token-history", "keyword-search"]
+all-contracts = [
+    "withdrawals",
+    "masternode-rewards",
+    "dpns",
+    "dashpay",
+    "feature-flags",
+    "wallet-utils",
+    "token-history",
+    "keyword-search",
+]
 
 # Individual contract features
 withdrawals = ["dep:withdrawals-contract"]
