--- conflicted
+++ resolved
@@ -19,12 +19,9 @@
 versioned-feature-core = "1.0.0"
 wallet-utils-contract = { path = "../wallet-utils-contract" }
 token-history-contract = { path = "../token-history-contract" }
-<<<<<<< HEAD
+keyword-search-contract = { path = "../keyword-search-contract" }
 ferment-macro = { version = "0.2", package = "ferment-macro", optional = true }
 
 [features]
 default = []
-apple = ["ferment-macro"]
-=======
-keyword-search-contract = { path = "../keyword-search-contract" }
->>>>>>> 9ede23f1
+apple = ["ferment-macro"]