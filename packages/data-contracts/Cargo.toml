--- conflicted
+++ resolved
@@ -1,11 +1,7 @@
 [package]
 name = "data-contracts"
 description = "Dash Platform system data contracts"
-<<<<<<< HEAD
 version = "2.1.0-dev.7"
-=======
-version = "2.0.1"
->>>>>>> 4f408405
 edition = "2021"
 rust-version.workspace = true
 license = "MIT"
@@ -13,7 +9,16 @@
 [features]
 default = ["all-contracts"]
 # Include all contracts
-all-contracts = ["withdrawals", "masternode-rewards", "dpns", "dashpay", "feature-flags", "wallet-utils", "token-history", "keyword-search"]
+all-contracts = [
+    "withdrawals",
+    "masternode-rewards",
+    "dpns",
+    "dashpay",
+    "feature-flags",
+    "wallet-utils",
+    "token-history",
+    "keyword-search",
+]
 
 # Individual contract features
 withdrawals = ["dep:withdrawals-contract"]
