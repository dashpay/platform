--- conflicted
+++ resolved
@@ -45,8 +45,6 @@
     #[wasm_bindgen(js_name=getData)]
     pub fn get_data(&self) -> JsValue {
         self.0.data().unwrap_or(&JsValue::undefined()).to_owned()
-<<<<<<< HEAD
-=======
     }
 
     #[wasm_bindgen(js_name=getFirstError)]
@@ -56,6 +54,5 @@
         } else {
             JsValue::undefined()
         }
->>>>>>> 909e9d7f
     }
 }