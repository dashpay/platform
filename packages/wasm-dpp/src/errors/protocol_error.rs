--- conflicted
+++ resolved
@@ -1,9 +1,5 @@
-<<<<<<< HEAD
 use crate::data_contract::errors::InvalidDataContractError;
-use wasm_bindgen::JsValue;
-=======
 use wasm_bindgen::{JsError, JsValue};
->>>>>>> da8f212d
 
 use super::consensus_error::from_consensus_error;
 
@@ -12,7 +8,6 @@
         dpp::ProtocolError::AbstractConsensusError(consensus_error) => {
             from_consensus_error(*consensus_error)
         }
-<<<<<<< HEAD
         dpp::ProtocolError::InvalidDataContractError {
             errors,
             raw_data_contract,
@@ -23,11 +18,9 @@
             })
         }
         e => JsValue::from(e.to_string()),
-=======
         dpp::ProtocolError::Error(anyhow_error) => {
             format!("Non-protocol error: {}", anyhow_error).into()
         }
         _ => todo!("Implement protocol error conversions"),
->>>>>>> da8f212d
     }
 }