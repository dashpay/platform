use crate::errors::consensus::basic::{
    IncompatibleProtocolVersionErrorWasm, UnsupportedProtocolVersionErrorWasm,
};
use dpp::consensus::ConsensusError as DPPConsensusError;
use std::ops::Deref;

use crate::errors::consensus::basic::identity::{
    DuplicatedIdentityPublicKeyErrorWasm, DuplicatedIdentityPublicKeyIdErrorWasm,
    IdentityAssetLockProofLockedTransactionMismatchErrorWasm,
    IdentityAssetLockTransactionIsNotFoundErrorWasm,
    IdentityAssetLockTransactionOutPointAlreadyExistsErrorWasm,
    IdentityAssetLockTransactionOutputNotFoundErrorWasm, IdentityInsufficientBalanceErrorWasm,
    InvalidAssetLockProofCoreChainHeightErrorWasm, InvalidAssetLockProofTransactionHeightErrorWasm,
    InvalidAssetLockTransactionOutputReturnSizeErrorWasm,
    InvalidIdentityAssetLockTransactionErrorWasm,
    InvalidIdentityAssetLockTransactionOutputErrorWasm,
    InvalidIdentityCreditWithdrawalTransitionCoreFeeErrorWasm,
    InvalidIdentityCreditWithdrawalTransitionOutputScriptErrorWasm,
    InvalidIdentityPublicKeyDataErrorWasm, InvalidIdentityPublicKeySecurityLevelErrorWasm,
    InvalidInstantAssetLockProofErrorWasm, InvalidInstantAssetLockProofSignatureErrorWasm,
    MissingMasterPublicKeyErrorWasm,
};
use dpp::codes::ErrorWithCode;
use dpp::consensus::basic::identity::{
    DuplicatedIdentityPublicKeyError, DuplicatedIdentityPublicKeyIdError,
};
use dpp::consensus::basic::BasicError;
use dpp::consensus::signature::SignatureError;
use dpp::StateError;
use wasm_bindgen::JsValue;

use crate::errors::consensus::state::data_contract::data_trigger::{
    DataTriggerConditionErrorWasm, DataTriggerExecutionErrorWasm,
};
use crate::errors::consensus::state::data_contract::DataContractAlreadyPresentErrorWasm;
use crate::errors::consensus::state::document::{
    DocumentAlreadyPresentErrorWasm, DocumentNotFoundErrorWasm, DocumentOwnerIdMismatchErrorWasm,
    DocumentTimestampWindowViolationErrorWasm, DocumentTimestampsMismatchErrorWasm,
    DuplicateUniqueIndexErrorWasm, InvalidDocumentRevisionErrorWasm,
};
use crate::errors::consensus::state::identity::{
    IdentityAlreadyExistsErrorWasm, IdentityPublicKeyDisabledAtWindowViolationErrorWasm,
    IdentityPublicKeyIsReadOnlyErrorWasm, InvalidIdentityPublicKeyIdErrorWasm,
    InvalidIdentityRevisionErrorWasm, MaxIdentityPublicKeyLimitReachedErrorWasm,
};
use dpp::errors::DataTriggerError;
use crate::errors::consensus::basic::data_contract::InvalidDataContractIdErrorWasm;

use super::consensus::basic::data_contract::{
    DataContractMaxDepthErrorWasm, DuplicateIndexNameErrorWasm,
    InvalidDataContractVersionErrorWasm, InvalidJsonSchemaRefErrorWasm,
};
use super::consensus::basic::document::{
    DataContractNotPresentErrorWasm, InvalidDocumentTypeErrorWasm,
};
use super::consensus::basic::identity::{
    IdentityNotFoundErrorWasm, InvalidIdentityPublicKeyTypeErrorWasm, MissingPublicKeyErrorWasm,
};
use super::consensus::basic::{
    InvalidSignaturePublicKeySecurityLevelErrorWasm, InvalidStateTransitionSignatureErrorWasm,
    JsonSchemaCompilationErrorWasm, PublicKeyIsDisabledErrorWasm,
    PublicKeySecurityLevelNotMetErrorWasm, WrongPublicKeyPurposeErrorWasm,
};

pub fn from_consensus_error_ref(e: &DPPConsensusError) -> JsValue {
    match e {
        DPPConsensusError::JsonSchemaError(e) => {
            // TODO: rework JSONSchema error
            e.to_string().into()
        }
        DPPConsensusError::UnsupportedProtocolVersionError(e) => {
            UnsupportedProtocolVersionErrorWasm::from(e).into()
        }
        DPPConsensusError::IncompatibleProtocolVersionError(e) => {
            IncompatibleProtocolVersionErrorWasm::from(e).into()
        }
        DPPConsensusError::DuplicatedIdentityPublicKeyIdError(e) => {
            DuplicatedIdentityPublicKeyIdErrorWasm::from(e).into()
        }
        DPPConsensusError::InvalidIdentityPublicKeyDataError(e) => {
            InvalidIdentityPublicKeyDataErrorWasm::from(e).into()
        }
        DPPConsensusError::InvalidIdentityPublicKeySecurityLevelError(e) => {
            InvalidIdentityPublicKeySecurityLevelErrorWasm::from(e).into()
        }
        DPPConsensusError::DuplicatedIdentityPublicKeyError(e) => {
            DuplicatedIdentityPublicKeyErrorWasm::from(e).into()
        }
        DPPConsensusError::MissingMasterPublicKeyError(e) => {
            MissingMasterPublicKeyErrorWasm::from(e).into()
        }
        DPPConsensusError::IdentityAssetLockTransactionOutPointAlreadyExistsError(e) => {
            IdentityAssetLockTransactionOutPointAlreadyExistsErrorWasm::from(e).into()
        }
        DPPConsensusError::InvalidIdentityAssetLockTransactionOutputError(e) => {
            InvalidIdentityAssetLockTransactionOutputErrorWasm::from(e).into()
        }
        DPPConsensusError::InvalidAssetLockTransactionOutputReturnSize(e) => {
            InvalidAssetLockTransactionOutputReturnSizeErrorWasm::from(e).into()
        }
        DPPConsensusError::IdentityAssetLockTransactionOutputNotFoundError(e) => {
            IdentityAssetLockTransactionOutputNotFoundErrorWasm::from(e).into()
        }
        DPPConsensusError::InvalidIdentityAssetLockTransactionError(e) => {
            InvalidIdentityAssetLockTransactionErrorWasm::from(e).into()
        }
        DPPConsensusError::InvalidInstantAssetLockProofError(e) => {
            InvalidInstantAssetLockProofErrorWasm::from(e).into()
        }
        DPPConsensusError::InvalidInstantAssetLockProofSignatureError(e) => {
            InvalidInstantAssetLockProofSignatureErrorWasm::from(e).into()
        }
        DPPConsensusError::IdentityAssetLockProofLockedTransactionMismatchError(e) => {
            IdentityAssetLockProofLockedTransactionMismatchErrorWasm::from(e).into()
        }
        DPPConsensusError::IdentityAssetLockTransactionIsNotFoundError(e) => {
            IdentityAssetLockTransactionIsNotFoundErrorWasm::from(e).into()
        }
        DPPConsensusError::InvalidAssetLockProofCoreChainHeightError(e) => {
            InvalidAssetLockProofCoreChainHeightErrorWasm::from(e).into()
        }
        DPPConsensusError::InvalidAssetLockProofTransactionHeightError(e) => {
            InvalidAssetLockProofTransactionHeightErrorWasm::from(e).into()
        }
        DPPConsensusError::InvalidIdentityCreditWithdrawalTransitionCoreFeeError(e) => {
            InvalidIdentityCreditWithdrawalTransitionCoreFeeErrorWasm::from(e).into()
        }
        DPPConsensusError::InvalidIdentityCreditWithdrawalTransitionOutputScriptError(e) => {
            InvalidIdentityCreditWithdrawalTransitionOutputScriptErrorWasm::from(e).into()
        }
        DPPConsensusError::IdentityInsufficientBalanceError(e) => {
            IdentityInsufficientBalanceErrorWasm::from(e).into()
        }
        DPPConsensusError::IdentityAlreadyExistsError(e) => {
            IdentityAlreadyExistsErrorWasm::from(e).into()
        }
        // DPPConsensusError::TestConsensusError(_) => {}
        // DPPConsensusError::SerializedObjectParsingError { .. } => {}
        // DPPConsensusError::ProtocolVersionParsingError { .. } => {}
        // DPPConsensusError::IncompatibleRe2PatternError { .. } => {}
        // DPPConsensusError::FeeError(e) => {
        //
        // }
        DPPConsensusError::SignatureError(e) => {
            from_signature_error(e);
            "Not implemented".into()
        }
        DPPConsensusError::StateError(state_error) => from_state_error(state_error),
        DPPConsensusError::BasicError(basic_error) => {
            from_basic_error(basic_error);
            "Not implemented".into()
        }
        // TODO: remove
        _ => e.to_string().into(),
    }
}

fn from_state_error(state_error: &Box<StateError>) -> JsValue {
    let code = state_error.get_code();

    match state_error.deref() {
        StateError::DuplicatedIdentityPublicKeyIdError { duplicated_ids } => {
            let e = DuplicatedIdentityPublicKeyIdError::new(duplicated_ids.clone());
            DuplicatedIdentityPublicKeyIdErrorWasm::from(&e).into()
        }
        StateError::DuplicatedIdentityPublicKeyError {
            duplicated_public_key_ids,
        } => {
            let e = DuplicatedIdentityPublicKeyError::new(duplicated_public_key_ids.clone());
            DuplicatedIdentityPublicKeyErrorWasm::from(&e).into()
        }
        StateError::DocumentAlreadyPresentError { document_id } => {
            DocumentAlreadyPresentErrorWasm::new(document_id.clone(), code).into()
        }
        StateError::DataContractAlreadyPresentError { data_contract_id } => {
            DataContractAlreadyPresentErrorWasm::new(data_contract_id.clone(), code).into()
        }
        StateError::DocumentNotFoundError { document_id } => {
            DocumentNotFoundErrorWasm::new(document_id.clone(), code).into()
        }
        StateError::DocumentOwnerIdMismatchError {
            document_id,
            document_owner_id,
            existing_document_owner_id,
        } => DocumentOwnerIdMismatchErrorWasm::new(
            document_id.clone(),
            document_owner_id.clone(),
            existing_document_owner_id.clone(),
            code,
        )
        .into(),
        StateError::DocumentTimestampsMismatchError { document_id } => {
            DocumentTimestampsMismatchErrorWasm::new(document_id.clone(), code).into()
        }
        StateError::DocumentTimestampWindowViolationError {
            timestamp_name,
            document_id,
            timestamp,
            time_window_start,
            time_window_end,
        } => DocumentTimestampWindowViolationErrorWasm::new(
            timestamp_name.clone(),
            document_id.clone(),
            *timestamp,
            *time_window_start,
            *time_window_end,
            code,
        )
        .into(),
        StateError::DuplicateUniqueIndexError {
            document_id,
            duplicating_properties,
        } => DuplicateUniqueIndexErrorWasm::new(
            document_id.clone(),
            duplicating_properties.clone(),
            code,
        )
        .into(),
        StateError::InvalidDocumentRevisionError {
            document_id,
            current_revision,
        } => InvalidDocumentRevisionErrorWasm::new(document_id.clone(), *current_revision, code)
            .into(),
        StateError::InvalidIdentityRevisionError {
            identity_id,
            current_revision,
        } => InvalidIdentityRevisionErrorWasm::new(identity_id.clone(), *current_revision, code)
            .into(),
        StateError::IdentityPublicKeyDisabledAtWindowViolationError {
            disabled_at,
            time_window_start,
            time_window_end,
        } => IdentityPublicKeyDisabledAtWindowViolationErrorWasm::new(
            *disabled_at,
            *time_window_start,
            *time_window_end,
            code,
        )
        .into(),
        StateError::IdentityPublicKeyIsReadOnlyError { public_key_index } => {
            IdentityPublicKeyIsReadOnlyErrorWasm::new(*public_key_index, code).into()
        }
        StateError::InvalidIdentityPublicKeyIdError { id } => {
            InvalidIdentityPublicKeyIdErrorWasm::new(*id, code).into()
        }
        StateError::MaxIdentityPublicKeyLimitReachedError { max_items } => {
            MaxIdentityPublicKeyLimitReachedErrorWasm::new(*max_items, code).into()
        }
        // TODO: Not sure, seems like this error has been removed from the js-dpp
        // StateError::IdentityPublicKeyDisabledError { public_key_index } => {}
        StateError::DataTriggerError(data_trigger_error) => {
            match data_trigger_error.deref() {
                DataTriggerError::DataTriggerConditionError {
                    data_contract_id,
                    document_transition_id,
                    message,
                    document_transition,
                    owner_id,
                } => DataTriggerConditionErrorWasm::new(
                    data_contract_id.clone(),
                    document_transition_id.clone(),
                    message.clone(),
                    document_transition.clone(),
                    owner_id.clone(),
                    code,
                )
                .into(),
                DataTriggerError::DataTriggerExecutionError {
                    data_contract_id,
                    document_transition_id,
                    message,
                    execution_error,
                    document_transition,
                    owner_id,
                } => DataTriggerExecutionErrorWasm::new(
                    data_contract_id.clone(),
                    document_transition_id.clone(),
                    message.clone(),
                    wasm_bindgen::JsError::new(execution_error.to_string().as_ref()),
                    document_transition.clone(),
                    owner_id.clone(),
                    code,
                )
                .into(),
                // DataTriggerError::DataTriggerInvalidResultError { .. } => {}
                _ => "Not implemented".into(),
            }
        }
        _ => "Not implemented".into(),
    }
}

fn from_basic_error(basic_error: &Box<BasicError>) -> JsValue {
    let code = basic_error.get_code();

    match basic_error.deref() {
        BasicError::DataContractNotPresent { data_contract_id } => {
            DataContractNotPresentErrorWasm::new(data_contract_id.clone(), code).into()
        }
        BasicError::InvalidDataContractVersionError {
            expected_version,
            version,
        } => InvalidDataContractVersionErrorWasm::new(*expected_version, *version, code).into(),
        BasicError::DataContractMaxDepthExceedError(depth) => {
            DataContractMaxDepthErrorWasm::new(*depth, code).into()
        }
        BasicError::InvalidDocumentTypeError {
            document_type,
            data_contract_id,
        } => {
            InvalidDocumentTypeErrorWasm::new(document_type.clone(), data_contract_id.clone(), code)
                .into()
        }
        BasicError::DuplicateIndexNameError {
            document_type,
            duplicate_index_name,
        } => DuplicateIndexNameErrorWasm::new(
            document_type.clone(),
            duplicate_index_name.clone(),
            code,
        )
        .into(),
        BasicError::InvalidJsonSchemaRefError { ref_error } => {
            InvalidJsonSchemaRefErrorWasm::new(ref_error.clone(), code).into()
        }
<<<<<<< HEAD
        BasicError::IndexError(_) => {}
        BasicError::JsonSchemaCompilationError(error) => {
            JsonSchemaCompilationErrorWasm::new(error.clone(), code).into()
        }
        BasicError::InconsistentCompoundIndexDataError { .. } => {}
        BasicError::MissingDocumentTypeError => {}
        BasicError::MissingDocumentTransitionActionError => {}
=======
        BasicError::IndexError(_) => {
            "Not implemented".into()
        }
        BasicError::JsonSchemaCompilationError(_) => {
            "Not implemented".into()
        }
        BasicError::InconsistentCompoundIndexDataError { .. } => {
            "Not implemented".into()
        }
        BasicError::MissingDocumentTypeError => {
            "Not implemented".into()
        }
        BasicError::MissingDocumentTransitionActionError => {
            "Not implemented".into()
        }
>>>>>>> 809ee11f

        BasicError::InvalidDocumentTransitionActionError { .. } => {
            "Not implemented".into()
        }
        BasicError::InvalidDocumentTransitionIdError { .. } => {
            "Not implemented".into()
        }
        BasicError::DuplicateDocumentTransitionsWithIdsError { .. } => {
            "Not implemented".into()
        }
        BasicError::MissingDataContractIdError => {
            "Not implemented".into()
        }
        BasicError::InvalidIdentifierError { .. } => {
            "Not implemented".into()
        }
        BasicError::DataContractUniqueIndicesChangedError { .. } => {
            "Not implemented".into()
        }
        BasicError::DataContractInvalidIndexDefinitionUpdateError { .. } => {
            "Not implemented".into()
        }
        BasicError::DataContractHaveNewUniqueIndexError { .. } => {
            "Not implemented".into()
        }
        BasicError::IdentityNotFoundError { .. } => {
            "Not implemented".into()
        }
        BasicError::MissingStateTransitionTypeError => {
            "Not implemented".into()
        }
        BasicError::InvalidStateTransitionTypeError { .. } => {
            "Not implemented".into()
        }
        BasicError::StateTransitionMaxSizeExceededError { .. } => {
            "Not implemented".into()
        }
        BasicError::DataContractImmutablePropertiesUpdateError { .. } => {
            "Not implemented".into()
        }
        BasicError::IncompatibleDataContractSchemaError { .. } => {
            "Not implemented".into()
        }
        BasicError::InvalidIdentityPublicKeySignatureError { .. } => {
            "Not implemented".into()
        }
        BasicError::InvalidDataContractIdError { expected_id, invalid_id } => {
            InvalidDataContractIdErrorWasm::new(expected_id.clone(), invalid_id.clone(), code).into()
        }
    }
}

fn from_signature_error(signature_error: &SignatureError) -> JsValue {
    let code = signature_error.get_code();

    match signature_error.deref() {
        SignatureError::MissingPublicKeyError { public_key_id } => {
            MissingPublicKeyErrorWasm::new(*public_key_id, code).into()
        }
        SignatureError::InvalidIdentityPublicKeyTypeError { public_key_type } => {
            InvalidIdentityPublicKeyTypeErrorWasm::new(*public_key_type, code).into()
        }
        SignatureError::InvalidStateTransitionSignatureError => {
            InvalidStateTransitionSignatureErrorWasm::new(code).into()
        }
        SignatureError::IdentityNotFoundError { identity_id } => {
            IdentityNotFoundErrorWasm::new(identity_id.clone(), code).into()
        }
        SignatureError::InvalidSignaturePublicKeySecurityLevelError {
            public_key_security_level,
            required_key_security_level,
        } => InvalidSignaturePublicKeySecurityLevelErrorWasm::new(
            *public_key_security_level,
            *required_key_security_level,
            code,
        )
        .into(),
        SignatureError::PublicKeyIsDisabledError { public_key_id } => {
            PublicKeyIsDisabledErrorWasm::new(*public_key_id, code).into()
        }
        SignatureError::PublicKeySecurityLevelNotMetError {
            public_key_security_level,
            required_security_level,
        } => PublicKeySecurityLevelNotMetErrorWasm::new(
            *public_key_security_level,
            *required_security_level,
            code,
        )
        .into(),
        SignatureError::WrongPublicKeyPurposeError {
            public_key_purpose,
            key_purpose_requirement,
        } => {
            WrongPublicKeyPurposeErrorWasm::new(*public_key_purpose, *key_purpose_requirement, code)
                .into()
        }
    }
}

pub fn from_consensus_error(consensus_error: DPPConsensusError) -> JsValue {
    from_consensus_error_ref(&consensus_error)
}<|MERGE_RESOLUTION|>--- conflicted
+++ resolved
@@ -29,6 +29,7 @@
 use dpp::StateError;
 use wasm_bindgen::JsValue;
 
+use crate::errors::consensus::basic::data_contract::InvalidDataContractIdErrorWasm;
 use crate::errors::consensus::state::data_contract::data_trigger::{
     DataTriggerConditionErrorWasm, DataTriggerExecutionErrorWasm,
 };
@@ -44,7 +45,6 @@
     InvalidIdentityRevisionErrorWasm, MaxIdentityPublicKeyLimitReachedErrorWasm,
 };
 use dpp::errors::DataTriggerError;
-use crate::errors::consensus::basic::data_contract::InvalidDataContractIdErrorWasm;
 
 use super::consensus::basic::data_contract::{
     DataContractMaxDepthErrorWasm, DuplicateIndexNameErrorWasm,
@@ -323,80 +323,36 @@
         BasicError::InvalidJsonSchemaRefError { ref_error } => {
             InvalidJsonSchemaRefErrorWasm::new(ref_error.clone(), code).into()
         }
-<<<<<<< HEAD
-        BasicError::IndexError(_) => {}
+        BasicError::IndexError(_) => "Not implemented".into(),
         BasicError::JsonSchemaCompilationError(error) => {
             JsonSchemaCompilationErrorWasm::new(error.clone(), code).into()
         }
-        BasicError::InconsistentCompoundIndexDataError { .. } => {}
-        BasicError::MissingDocumentTypeError => {}
-        BasicError::MissingDocumentTransitionActionError => {}
-=======
-        BasicError::IndexError(_) => {
-            "Not implemented".into()
-        }
-        BasicError::JsonSchemaCompilationError(_) => {
-            "Not implemented".into()
-        }
-        BasicError::InconsistentCompoundIndexDataError { .. } => {
-            "Not implemented".into()
-        }
-        BasicError::MissingDocumentTypeError => {
-            "Not implemented".into()
-        }
-        BasicError::MissingDocumentTransitionActionError => {
-            "Not implemented".into()
-        }
->>>>>>> 809ee11f
-
-        BasicError::InvalidDocumentTransitionActionError { .. } => {
-            "Not implemented".into()
-        }
-        BasicError::InvalidDocumentTransitionIdError { .. } => {
-            "Not implemented".into()
-        }
-        BasicError::DuplicateDocumentTransitionsWithIdsError { .. } => {
-            "Not implemented".into()
-        }
-        BasicError::MissingDataContractIdError => {
-            "Not implemented".into()
-        }
-        BasicError::InvalidIdentifierError { .. } => {
-            "Not implemented".into()
-        }
-        BasicError::DataContractUniqueIndicesChangedError { .. } => {
-            "Not implemented".into()
-        }
+        BasicError::InconsistentCompoundIndexDataError { .. } => "Not implemented".into(),
+        BasicError::MissingDocumentTypeError => "Not implemented".into(),
+        BasicError::MissingDocumentTransitionActionError => "Not implemented".into(),
+
+        BasicError::InvalidDocumentTransitionActionError { .. } => "Not implemented".into(),
+        BasicError::InvalidDocumentTransitionIdError { .. } => "Not implemented".into(),
+        BasicError::DuplicateDocumentTransitionsWithIdsError { .. } => "Not implemented".into(),
+        BasicError::MissingDataContractIdError => "Not implemented".into(),
+        BasicError::InvalidIdentifierError { .. } => "Not implemented".into(),
+        BasicError::DataContractUniqueIndicesChangedError { .. } => "Not implemented".into(),
         BasicError::DataContractInvalidIndexDefinitionUpdateError { .. } => {
             "Not implemented".into()
         }
-        BasicError::DataContractHaveNewUniqueIndexError { .. } => {
-            "Not implemented".into()
-        }
-        BasicError::IdentityNotFoundError { .. } => {
-            "Not implemented".into()
-        }
-        BasicError::MissingStateTransitionTypeError => {
-            "Not implemented".into()
-        }
-        BasicError::InvalidStateTransitionTypeError { .. } => {
-            "Not implemented".into()
-        }
-        BasicError::StateTransitionMaxSizeExceededError { .. } => {
-            "Not implemented".into()
-        }
-        BasicError::DataContractImmutablePropertiesUpdateError { .. } => {
-            "Not implemented".into()
-        }
-        BasicError::IncompatibleDataContractSchemaError { .. } => {
-            "Not implemented".into()
-        }
-        BasicError::InvalidIdentityPublicKeySignatureError { .. } => {
-            "Not implemented".into()
-        }
-        BasicError::InvalidDataContractIdError { expected_id, invalid_id } => {
-            InvalidDataContractIdErrorWasm::new(expected_id.clone(), invalid_id.clone(), code).into()
-        }
+        BasicError::DataContractHaveNewUniqueIndexError { .. } => "Not implemented".into(),
+        BasicError::IdentityNotFoundError { .. } => "Not implemented".into(),
+        BasicError::MissingStateTransitionTypeError => "Not implemented".into(),
+        BasicError::InvalidStateTransitionTypeError { .. } => "Not implemented".into(),
+        BasicError::StateTransitionMaxSizeExceededError { .. } => "Not implemented".into(),
+        BasicError::DataContractImmutablePropertiesUpdateError { .. } => "Not implemented".into(),
+        BasicError::IncompatibleDataContractSchemaError { .. } => "Not implemented".into(),
+        BasicError::InvalidIdentityPublicKeySignatureError { .. } => "Not implemented".into(),
+        BasicError::InvalidDataContractIdError {
+            expected_id,
+            invalid_id,
+        } => InvalidDataContractIdErrorWasm::new(expected_id.clone(), invalid_id.clone(), code)
+            .into(),
     }
 }
 
