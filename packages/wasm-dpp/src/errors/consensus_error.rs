--- conflicted
+++ resolved
@@ -45,10 +45,7 @@
     InvalidIdentityRevisionErrorWasm, MaxIdentityPublicKeyLimitReachedErrorWasm,
 };
 use dpp::errors::DataTriggerError;
-<<<<<<< HEAD
 use crate::errors::consensus::basic::data_contract::{InvalidDataContractIdErrorWasm, InvalidIdentityKeySignatureErrorWasm};
-=======
->>>>>>> de815c4b
 
 use super::consensus::basic::data_contract::{
     DataContractMaxDepthErrorWasm, DuplicateIndexNameErrorWasm,
@@ -344,35 +341,6 @@
         BasicError::DataContractInvalidIndexDefinitionUpdateError { .. } => {
             "Not implemented".into()
         }
-<<<<<<< HEAD
-        BasicError::DataContractHaveNewUniqueIndexError { .. } => {
-            "Not implemented".into()
-        }
-        BasicError::IdentityNotFoundError { .. } => {
-            "Not implemented".into()
-        }
-        BasicError::MissingStateTransitionTypeError => {
-            "Not implemented".into()
-        }
-        BasicError::InvalidStateTransitionTypeError { .. } => {
-            "Not implemented".into()
-        }
-        BasicError::StateTransitionMaxSizeExceededError { .. } => {
-            "Not implemented".into()
-        }
-        BasicError::DataContractImmutablePropertiesUpdateError { .. } => {
-            "Not implemented".into()
-        }
-        BasicError::IncompatibleDataContractSchemaError { .. } => {
-            "Not implemented".into()
-        }
-        BasicError::InvalidIdentityKeySignatureError { public_key_id } => {
-            InvalidIdentityKeySignatureErrorWasm::new(*public_key_id as u32, code).into()
-        }
-        BasicError::InvalidDataContractIdError { expected_id, invalid_id } => {
-            InvalidDataContractIdErrorWasm::new(expected_id.clone(), invalid_id.clone(), code).into()
-        }
-=======
         BasicError::DataContractHaveNewUniqueIndexError { .. } => "Not implemented".into(),
         BasicError::IdentityNotFoundError { .. } => "Not implemented".into(),
         BasicError::MissingStateTransitionTypeError => "Not implemented".into(),
@@ -386,7 +354,6 @@
             invalid_id,
         } => InvalidDataContractIdErrorWasm::new(expected_id.clone(), invalid_id.clone(), code)
             .into(),
->>>>>>> de815c4b
     }
 }
 
