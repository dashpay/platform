use crate::errors::consensus::basic::{
    IncompatibleProtocolVersionErrorWasm, InvalidIdentifierErrorWasm,
    InvalidSignaturePublicKeyPurposeErrorWasm, JsonSchemaErrorWasm,
    UnsupportedProtocolVersionErrorWasm, UnsupportedVersionErrorWasm,
};
use dpp::consensus::ConsensusError as DPPConsensusError;

use crate::errors::consensus::basic::identity::{
    DuplicatedIdentityPublicKeyErrorWasm, DuplicatedIdentityPublicKeyIdErrorWasm,
    IdentityAssetLockProofLockedTransactionMismatchErrorWasm,
    IdentityAssetLockStateTransitionReplayErrorWasm,
    IdentityAssetLockTransactionIsNotFoundErrorWasm,
    IdentityAssetLockTransactionOutPointAlreadyExistsErrorWasm,
    IdentityAssetLockTransactionOutPointNotEnoughBalanceErrorWasm,
    IdentityAssetLockTransactionOutputNotFoundErrorWasm, IdentityCreditTransferToSelfErrorWasm,
    IdentityInsufficientBalanceErrorWasm, InvalidAssetLockProofCoreChainHeightErrorWasm,
    InvalidAssetLockProofTransactionHeightErrorWasm,
    InvalidAssetLockTransactionOutputReturnSizeErrorWasm,
    InvalidIdentityAssetLockProofChainLockValidationErrorWasm,
    InvalidIdentityAssetLockTransactionErrorWasm,
    InvalidIdentityAssetLockTransactionOutputErrorWasm,
    InvalidIdentityCreditTransferAmountErrorWasm,
    InvalidIdentityCreditWithdrawalTransitionCoreFeeErrorWasm,
    InvalidIdentityCreditWithdrawalTransitionOutputScriptErrorWasm,
    InvalidIdentityKeySignatureErrorWasm, InvalidIdentityPublicKeyDataErrorWasm,
    InvalidIdentityPublicKeySecurityLevelErrorWasm, InvalidInstantAssetLockProofErrorWasm,
    InvalidInstantAssetLockProofSignatureErrorWasm, MissingMasterPublicKeyErrorWasm,
    NotImplementedIdentityCreditWithdrawalTransitionPoolingErrorWasm,
};

use crate::errors::consensus::state::identity::{
    DuplicatedIdentityPublicKeyIdStateErrorWasm, DuplicatedIdentityPublicKeyStateErrorWasm,
    InvalidIdentityNonceErrorWasm, MissingIdentityPublicKeyIdsErrorWasm,
};
use dpp::consensus::basic::decode::VersionError;
use dpp::consensus::basic::BasicError;
use dpp::consensus::basic::BasicError::{
    DuplicatedIdentityPublicKeyBasicError, DuplicatedIdentityPublicKeyIdBasicError,
    IdentityAssetLockProofLockedTransactionMismatchError,
    IdentityAssetLockStateTransitionReplayError, IdentityAssetLockTransactionIsNotFoundError,
    IdentityAssetLockTransactionOutPointAlreadyConsumedError,
    IdentityAssetLockTransactionOutPointNotEnoughBalanceError,
    IdentityAssetLockTransactionOutputNotFoundError, IncompatibleProtocolVersionError,
    IncompatibleRe2PatternError, InvalidAssetLockProofCoreChainHeightError,
    InvalidAssetLockProofTransactionHeightError, InvalidAssetLockTransactionOutputReturnSizeError,
    InvalidIdentityAssetLockProofChainLockValidationError,
    InvalidIdentityAssetLockTransactionError, InvalidIdentityAssetLockTransactionOutputError,
    InvalidIdentityCreditTransferAmountError,
    InvalidIdentityCreditWithdrawalTransitionCoreFeeError,
    InvalidIdentityCreditWithdrawalTransitionOutputScriptError, InvalidIdentityPublicKeyDataError,
    InvalidIdentityPublicKeySecurityLevelError, InvalidInstantAssetLockProofError,
    InvalidInstantAssetLockProofSignatureError, MissingMasterPublicKeyError,
    NotImplementedIdentityCreditWithdrawalTransitionPoolingError, ProtocolVersionParsingError,
    UnsupportedProtocolVersionError, UnsupportedVersionError,
};
use dpp::consensus::fee::fee_error::FeeError;
use dpp::consensus::signature::SignatureError;
use dpp::consensus::state::state_error::StateError;

use dpp::consensus::state::data_trigger::DataTriggerError::{
    DataTriggerConditionError, DataTriggerExecutionError, DataTriggerInvalidResultError,
};
use wasm_bindgen::{JsError, JsValue};
use dpp::consensus::basic::data_contract::{InvalidDocumentTypeRequiredSecurityLevelError, UnknownDocumentCreationRestrictionModeError, UnknownSecurityLevelError, UnknownStorageKeyRequirementsError, UnknownTradeModeError, UnknownTransferableTypeError};
use dpp::consensus::basic::document::{DocumentCreationNotAllowedError, MaxDocumentsTransitionsExceededError, MissingPositionsInDocumentTypePropertiesError};
use dpp::consensus::basic::identity::{DataContractBoundsNotPresentError, DisablingKeyIdAlsoBeingAddedInSameTransitionError, InvalidIdentityCreditWithdrawalTransitionAmountError, InvalidIdentityUpdateTransitionDisableKeysError, InvalidIdentityUpdateTransitionEmptyError, TooManyMasterPublicKeyError};
use dpp::consensus::basic::overflow_error::OverflowError;
use dpp::consensus::state::data_contract::document_type_update_error::DocumentTypeUpdateError;
use dpp::consensus::state::document::document_incorrect_purchase_price_error::DocumentIncorrectPurchasePriceError;
use dpp::consensus::state::document::document_not_for_sale_error::DocumentNotForSaleError;
use dpp::consensus::state::identity::identity_public_key_already_exists_for_unique_contract_bounds_error::IdentityPublicKeyAlreadyExistsForUniqueContractBoundsError;
use dpp::consensus::state::identity::master_public_key_update_error::MasterPublicKeyUpdateError;
use dpp::consensus::state::prefunded_specialized_balances::prefunded_specialized_balance_insufficient_error::PrefundedSpecializedBalanceInsufficientError;
use dpp::consensus::state::prefunded_specialized_balances::prefunded_specialized_balance_not_found_error::PrefundedSpecializedBalanceNotFoundError;

use crate::errors::consensus::basic::data_contract::{
    DataContractErrorWasm, DataContractHaveNewUniqueIndexErrorWasm,
    DataContractImmutablePropertiesUpdateErrorWasm,
    DataContractInvalidIndexDefinitionUpdateErrorWasm, DataContractUniqueIndicesChangedErrorWasm,
    IncompatibleDataContractSchemaErrorWasm, IncompatibleDocumentTypeSchemaErrorWasm,
    InvalidDataContractIdErrorWasm, InvalidDocumentTypeNameErrorWasm,
};
use crate::errors::consensus::basic::document::{
    DocumentTransitionsAreAbsentErrorWasm, DuplicateDocumentTransitionsWithIdsErrorWasm,
    DuplicateDocumentTransitionsWithIndicesErrorWasm, IdentityContractNonceOutOfBoundsErrorWasm,
    InvalidDocumentTransitionActionErrorWasm, InvalidDocumentTransitionIdErrorWasm,
    MissingDataContractIdErrorWasm, MissingDocumentTypeErrorWasm,
};
use crate::errors::consensus::basic::state_transition::{
    InvalidStateTransitionTypeErrorWasm, MissingStateTransitionTypeErrorWasm,
    StateTransitionMaxSizeExceededErrorWasm,
};
use crate::errors::consensus::signature::{
    BasicBLSErrorWasm, BasicECDSAErrorWasm, IdentityNotFoundErrorWasm,
    SignatureShouldNotBePresentErrorWasm,
};
use crate::errors::consensus::state::data_contract::data_trigger::{
    DataTriggerConditionErrorWasm, DataTriggerExecutionErrorWasm, DataTriggerInvalidResultErrorWasm,
};
use crate::errors::consensus::state::data_contract::{
    DataContractAlreadyPresentErrorWasm, DataContractConfigUpdateErrorWasm,
    DataContractIsReadonlyErrorWasm, DataContractUpdatePermissionErrorWasm,
};
use crate::errors::consensus::state::document::{
    DocumentAlreadyPresentErrorWasm, DocumentNotFoundErrorWasm, DocumentOwnerIdMismatchErrorWasm,
    DocumentTimestampWindowViolationErrorWasm, DocumentTimestampsMismatchErrorWasm,
    DuplicateUniqueIndexErrorWasm, InvalidDocumentRevisionErrorWasm,
};
use crate::errors::consensus::state::identity::{
    IdentityAlreadyExistsErrorWasm, IdentityPublicKeyIsDisabledErrorWasm,
    IdentityPublicKeyIsReadOnlyErrorWasm, InvalidIdentityPublicKeyIdErrorWasm,
    InvalidIdentityRevisionErrorWasm, MaxIdentityPublicKeyLimitReachedErrorWasm,
};

use crate::errors::consensus::basic::data_contract::{
    DataContractMaxDepthExceedErrorWasm, DuplicateIndexErrorWasm, DuplicateIndexNameErrorWasm,
    IncompatibleRe2PatternErrorWasm, InvalidCompoundIndexErrorWasm,
    InvalidDataContractVersionErrorWasm, InvalidIndexPropertyTypeErrorWasm,
    InvalidIndexedPropertyConstraintErrorWasm, InvalidJsonSchemaRefErrorWasm,
    SystemPropertyIndexAlreadyPresentErrorWasm, UndefinedIndexPropertyErrorWasm,
    UniqueIndicesLimitReachedErrorWasm,
};
use crate::errors::consensus::basic::decode::{
    ProtocolVersionParsingErrorWasm, SerializedObjectParsingErrorWasm,
};
use crate::errors::consensus::basic::document::{
    DataContractNotPresentErrorWasm, InconsistentCompoundIndexDataErrorWasm,
    InvalidDocumentTypeErrorWasm, MissingDocumentTransitionActionErrorWasm,
    MissingDocumentTransitionTypeErrorWasm,
};
use crate::errors::consensus::basic::identity::{
    InvalidIdentityPublicKeyTypeErrorWasm, MissingPublicKeyErrorWasm,
};
use crate::errors::consensus::basic::{
    InvalidSignaturePublicKeySecurityLevelErrorWasm, InvalidStateTransitionSignatureErrorWasm,
    JsonSchemaCompilationErrorWasm, PublicKeyIsDisabledErrorWasm,
    PublicKeySecurityLevelNotMetErrorWasm, WrongPublicKeyPurposeErrorWasm,
};
use crate::errors::consensus::fee::BalanceIsNotEnoughErrorWasm;

use crate::errors::consensus::value_error::ValueErrorWasm;
use crate::generic_consensus_error;

use super::state::document::DocumentTimestampsAreEqualErrorWasm;

pub fn from_consensus_error_ref(e: &DPPConsensusError) -> JsValue {
    match e {
        DPPConsensusError::FeeError(e) => match e {
            FeeError::BalanceIsNotEnoughError(e) => BalanceIsNotEnoughErrorWasm::from(e).into(),
        },
        DPPConsensusError::SignatureError(e) => from_signature_error(e),
        DPPConsensusError::StateError(state_error) => from_state_error(state_error),
        DPPConsensusError::BasicError(basic_error) => from_basic_error(basic_error),
        DPPConsensusError::DefaultError => JsError::new("DefaultError").into(),
    }
}

pub fn from_state_error(state_error: &StateError) -> JsValue {
    match state_error {
        StateError::DuplicatedIdentityPublicKeyIdStateError(e) => {
            DuplicatedIdentityPublicKeyIdStateErrorWasm::from(e).into()
        }
        StateError::DuplicatedIdentityPublicKeyStateError(e) => {
            DuplicatedIdentityPublicKeyStateErrorWasm::from(e).into()
        }
        StateError::DocumentAlreadyPresentError(e) => {
            DocumentAlreadyPresentErrorWasm::from(e).into()
        }
        StateError::DataContractAlreadyPresentError(e) => {
            DataContractAlreadyPresentErrorWasm::from(e).into()
        }
        StateError::DocumentNotFoundError(e) => DocumentNotFoundErrorWasm::from(e).into(),
        StateError::DocumentOwnerIdMismatchError(e) => {
            DocumentOwnerIdMismatchErrorWasm::from(e).into()
        }
        StateError::DocumentTimestampsMismatchError(e) => {
            DocumentTimestampsMismatchErrorWasm::from(e).into()
        }
        StateError::DocumentTimestampWindowViolationError(e) => {
            DocumentTimestampWindowViolationErrorWasm::from(e).into()
        }
        StateError::DuplicateUniqueIndexError(e) => DuplicateUniqueIndexErrorWasm::from(e).into(),
        StateError::InvalidDocumentRevisionError(e) => {
            InvalidDocumentRevisionErrorWasm::from(e).into()
        }
        StateError::InvalidIdentityRevisionError(e) => {
            InvalidIdentityRevisionErrorWasm::from(e).into()
        }
        StateError::IdentityPublicKeyIsReadOnlyError(e) => {
            IdentityPublicKeyIsReadOnlyErrorWasm::from(e).into()
        }
        StateError::InvalidIdentityPublicKeyIdError(e) => {
            InvalidIdentityPublicKeyIdErrorWasm::from(e).into()
        }
        StateError::MaxIdentityPublicKeyLimitReachedError(e) => {
            MaxIdentityPublicKeyLimitReachedErrorWasm::from(e).into()
        }
        StateError::IdentityPublicKeyIsDisabledError(e) => {
            IdentityPublicKeyIsDisabledErrorWasm::from(e).into()
        }
        StateError::MissingIdentityPublicKeyIdsError(e) => {
            MissingIdentityPublicKeyIdsErrorWasm::from(e).into()
        }
        StateError::DataTriggerError(data_trigger_error) => match data_trigger_error {
            DataTriggerConditionError(e) => DataTriggerConditionErrorWasm::from(e).into(),
            DataTriggerExecutionError(e) => DataTriggerExecutionErrorWasm::from(e).into(),
            DataTriggerInvalidResultError(e) => DataTriggerInvalidResultErrorWasm::from(e).into(),
        },
        StateError::IdentityAlreadyExistsError(e) => {
            let wasm_error: IdentityAlreadyExistsErrorWasm = e.into();
            wasm_error.into()
        }
        StateError::IdentityInsufficientBalanceError(e) => {
            let wasm_error: IdentityInsufficientBalanceErrorWasm = e.into();
            wasm_error.into()
        }
        StateError::DocumentTimestampsAreEqualError(e) => {
            DocumentTimestampsAreEqualErrorWasm::from(e).into()
        }
        StateError::DataContractIsReadonlyError(e) => {
            DataContractIsReadonlyErrorWasm::from(e).into()
        }
        StateError::DataContractConfigUpdateError(e) => {
            DataContractConfigUpdateErrorWasm::from(e).into()
        }
        StateError::InvalidIdentityNonceError(e) => InvalidIdentityNonceErrorWasm::from(e).into(),
        StateError::IdentityPublicKeyAlreadyExistsForUniqueContractBoundsError(e) => {
            generic_consensus_error!(
                IdentityPublicKeyAlreadyExistsForUniqueContractBoundsError,
                e
            )
            .into()
        }
        StateError::DocumentTypeUpdateError(e) => {
            generic_consensus_error!(DocumentTypeUpdateError, e).into()
        }
        StateError::DocumentNotForSaleError(e) => {
            generic_consensus_error!(DocumentNotForSaleError, e).into()
        }
        StateError::DocumentIncorrectPurchasePriceError(e) => {
            generic_consensus_error!(DocumentIncorrectPurchasePriceError, e).into()
        }
<<<<<<< HEAD
        StateError::PrefundedSpecializedBalanceInsufficientError(e) => {
            generic_consensus_error!(PrefundedSpecializedBalanceInsufficientError, e).into()
        }
        StateError::PrefundedSpecializedBalanceNotFoundError(e) => {
            generic_consensus_error!(PrefundedSpecializedBalanceNotFoundError, e).into()
=======
        StateError::DataContractUpdatePermissionError(e) => {
            DataContractUpdatePermissionErrorWasm::from(e).into()
>>>>>>> e81e6993
        }
    }
}

// TODO: Move as From/TryInto trait implementation to wasm error modules
fn from_basic_error(basic_error: &BasicError) -> JsValue {
    match basic_error {
        BasicError::ValueError(value_error) => ValueErrorWasm::from(value_error).into(),
        BasicError::DataContractNotPresentError(err) => {
            DataContractNotPresentErrorWasm::from(err).into()
        }
        BasicError::InvalidDataContractVersionError(err) => {
            InvalidDataContractVersionErrorWasm::from(err).into()
        }
        BasicError::DataContractMaxDepthExceedError(err) => {
            DataContractMaxDepthExceedErrorWasm::from(err).into()
        }
        BasicError::InvalidDocumentTypeError(err) => InvalidDocumentTypeErrorWasm::from(err).into(),
        BasicError::DuplicateIndexNameError(err) => DuplicateIndexNameErrorWasm::from(err).into(),
        BasicError::InvalidJsonSchemaRefError(err) => {
            InvalidJsonSchemaRefErrorWasm::from(err).into()
        }
        BasicError::UniqueIndicesLimitReachedError(err) => {
            UniqueIndicesLimitReachedErrorWasm::from(err).into()
        }
        BasicError::SystemPropertyIndexAlreadyPresentError(err) => {
            SystemPropertyIndexAlreadyPresentErrorWasm::from(err).into()
        }
        BasicError::UndefinedIndexPropertyError(err) => {
            UndefinedIndexPropertyErrorWasm::from(err).into()
        }
        BasicError::InvalidIndexPropertyTypeError(err) => {
            InvalidIndexPropertyTypeErrorWasm::from(err).into()
        }
        BasicError::InvalidIndexedPropertyConstraintError(err) => {
            InvalidIndexedPropertyConstraintErrorWasm::from(err).into()
        }
        BasicError::InvalidCompoundIndexError(err) => {
            InvalidCompoundIndexErrorWasm::from(err).into()
        }
        BasicError::DuplicateIndexError(err) => DuplicateIndexErrorWasm::from(err).into(),
        BasicError::JsonSchemaCompilationError(error) => {
            JsonSchemaCompilationErrorWasm::from(error).into()
        }
        BasicError::InconsistentCompoundIndexDataError(err) => {
            InconsistentCompoundIndexDataErrorWasm::from(err).into()
        }
        BasicError::MissingDocumentTransitionTypeError(err) => {
            MissingDocumentTransitionTypeErrorWasm::from(err).into()
        }
        BasicError::MissingDocumentTypeError(err) => MissingDocumentTypeErrorWasm::from(err).into(),
        BasicError::MissingDocumentTransitionActionError(err) => {
            MissingDocumentTransitionActionErrorWasm::from(err).into()
        }
        BasicError::InvalidDocumentTransitionActionError(err) => {
            InvalidDocumentTransitionActionErrorWasm::from(err).into()
        }
        BasicError::InvalidDocumentTransitionIdError(err) => {
            InvalidDocumentTransitionIdErrorWasm::from(err).into()
        }
        BasicError::DuplicateDocumentTransitionsWithIndicesError(err) => {
            DuplicateDocumentTransitionsWithIndicesErrorWasm::from(err).into()
        }
        BasicError::DuplicateDocumentTransitionsWithIdsError(err) => {
            DuplicateDocumentTransitionsWithIdsErrorWasm::from(err).into()
        }
        BasicError::MissingDataContractIdBasicError(err) => {
            MissingDataContractIdErrorWasm::from(err).into()
        }
        BasicError::InvalidIdentifierError(err) => InvalidIdentifierErrorWasm::from(err).into(),
        BasicError::DataContractUniqueIndicesChangedError(err) => {
            DataContractUniqueIndicesChangedErrorWasm::from(err).into()
        }
        BasicError::DataContractInvalidIndexDefinitionUpdateError(err) => {
            DataContractInvalidIndexDefinitionUpdateErrorWasm::from(err).into()
        }
        BasicError::DataContractHaveNewUniqueIndexError(err) => {
            DataContractHaveNewUniqueIndexErrorWasm::from(err).into()
        }
        BasicError::MissingStateTransitionTypeError(err) => {
            MissingStateTransitionTypeErrorWasm::from(err).into()
        }
        BasicError::InvalidStateTransitionTypeError(err) => {
            InvalidStateTransitionTypeErrorWasm::from(err).into()
        }
        BasicError::StateTransitionMaxSizeExceededError(err) => {
            StateTransitionMaxSizeExceededErrorWasm::from(err).into()
        }
        BasicError::DataContractImmutablePropertiesUpdateError(err) => {
            DataContractImmutablePropertiesUpdateErrorWasm::from(err).into()
        }
        BasicError::IncompatibleDataContractSchemaError(err) => {
            IncompatibleDataContractSchemaErrorWasm::from(err).into()
        }
        BasicError::IncompatibleDocumentTypeSchemaError(err) => {
            IncompatibleDocumentTypeSchemaErrorWasm::from(err).into()
        }
        BasicError::InvalidIdentityKeySignatureError(err) => {
            InvalidIdentityKeySignatureErrorWasm::from(err).into()
        }
        BasicError::InvalidDataContractIdError(err) => {
            InvalidDataContractIdErrorWasm::from(err).into()
        }
        BasicError::IdentityCreditTransferToSelfError(err) => {
            IdentityCreditTransferToSelfErrorWasm::from(err).into()
        }
        BasicError::NonceOutOfBoundsError(err) => {
            IdentityContractNonceOutOfBoundsErrorWasm::from(err).into()
        }
        BasicError::InvalidDocumentTypeNameError(err) => {
            InvalidDocumentTypeNameErrorWasm::from(err).into()
        }
        ProtocolVersionParsingError(e) => ProtocolVersionParsingErrorWasm::from(e).into(),
        BasicError::SerializedObjectParsingError(e) => {
            SerializedObjectParsingErrorWasm::from(e).into()
        }
        BasicError::JsonSchemaError(e) => JsonSchemaErrorWasm::from(e).into(),
        UnsupportedProtocolVersionError(e) => UnsupportedProtocolVersionErrorWasm::from(e).into(),
        UnsupportedVersionError(e) => UnsupportedVersionErrorWasm::from(e).into(),
        IncompatibleProtocolVersionError(e) => IncompatibleProtocolVersionErrorWasm::from(e).into(),
        DuplicatedIdentityPublicKeyIdBasicError(e) => {
            DuplicatedIdentityPublicKeyIdErrorWasm::from(e).into()
        }
        InvalidIdentityPublicKeyDataError(e) => {
            InvalidIdentityPublicKeyDataErrorWasm::from(e).into()
        }
        InvalidIdentityPublicKeySecurityLevelError(e) => {
            InvalidIdentityPublicKeySecurityLevelErrorWasm::from(e).into()
        }
        DuplicatedIdentityPublicKeyBasicError(e) => {
            DuplicatedIdentityPublicKeyErrorWasm::from(e).into()
        }
        MissingMasterPublicKeyError(e) => MissingMasterPublicKeyErrorWasm::from(e).into(),
        IdentityAssetLockTransactionOutPointAlreadyConsumedError(e) => {
            IdentityAssetLockTransactionOutPointAlreadyExistsErrorWasm::from(e).into()
        }
        IdentityAssetLockTransactionOutPointNotEnoughBalanceError(e) => {
            IdentityAssetLockTransactionOutPointNotEnoughBalanceErrorWasm::from(e).into()
        }
        InvalidIdentityAssetLockTransactionOutputError(e) => {
            InvalidIdentityAssetLockTransactionOutputErrorWasm::from(e).into()
        }
        IdentityAssetLockStateTransitionReplayError(e) => {
            IdentityAssetLockStateTransitionReplayErrorWasm::from(e).into()
        }
        InvalidAssetLockTransactionOutputReturnSizeError(e) => {
            InvalidAssetLockTransactionOutputReturnSizeErrorWasm::from(e).into()
        }
        IdentityAssetLockTransactionOutputNotFoundError(e) => {
            IdentityAssetLockTransactionOutputNotFoundErrorWasm::from(e).into()
        }
        InvalidIdentityAssetLockTransactionError(e) => {
            InvalidIdentityAssetLockTransactionErrorWasm::from(e).into()
        }
        InvalidInstantAssetLockProofError(e) => {
            InvalidInstantAssetLockProofErrorWasm::from(e).into()
        }
        InvalidInstantAssetLockProofSignatureError(e) => {
            InvalidInstantAssetLockProofSignatureErrorWasm::from(e).into()
        }
        InvalidIdentityAssetLockProofChainLockValidationError(e) => {
            InvalidIdentityAssetLockProofChainLockValidationErrorWasm::from(e).into()
        }
        IdentityAssetLockProofLockedTransactionMismatchError(e) => {
            IdentityAssetLockProofLockedTransactionMismatchErrorWasm::from(e).into()
        }
        IdentityAssetLockTransactionIsNotFoundError(e) => {
            IdentityAssetLockTransactionIsNotFoundErrorWasm::from(e).into()
        }
        InvalidAssetLockProofCoreChainHeightError(e) => {
            InvalidAssetLockProofCoreChainHeightErrorWasm::from(e).into()
        }
        InvalidAssetLockProofTransactionHeightError(e) => {
            InvalidAssetLockProofTransactionHeightErrorWasm::from(e).into()
        }
        InvalidIdentityCreditTransferAmountError(e) => {
            InvalidIdentityCreditTransferAmountErrorWasm::from(e).into()
        }
        InvalidIdentityCreditWithdrawalTransitionCoreFeeError(e) => {
            InvalidIdentityCreditWithdrawalTransitionCoreFeeErrorWasm::from(e).into()
        }
        InvalidIdentityCreditWithdrawalTransitionOutputScriptError(e) => {
            InvalidIdentityCreditWithdrawalTransitionOutputScriptErrorWasm::from(e).into()
        }
        NotImplementedIdentityCreditWithdrawalTransitionPoolingError(e) => {
            NotImplementedIdentityCreditWithdrawalTransitionPoolingErrorWasm::from(e).into()
        }
        IncompatibleRe2PatternError(err) => IncompatibleRe2PatternErrorWasm::from(err).into(),
        BasicError::VersionError(err) => generic_consensus_error!(VersionError, err).into(),
        BasicError::ContractError(e) => DataContractErrorWasm::from(e).into(),
        BasicError::UnknownSecurityLevelError(e) => {
            generic_consensus_error!(UnknownSecurityLevelError, e).into()
        }
        BasicError::UnknownStorageKeyRequirementsError(e) => {
            generic_consensus_error!(UnknownStorageKeyRequirementsError, e).into()
        }
        BasicError::DataContractBoundsNotPresentError(e) => {
            generic_consensus_error!(DataContractBoundsNotPresentError, e).into()
        }
        BasicError::MissingPositionsInDocumentTypePropertiesError(e) => {
            generic_consensus_error!(MissingPositionsInDocumentTypePropertiesError, e).into()
        }
        BasicError::MaxDocumentsTransitionsExceededError(e) => {
            generic_consensus_error!(MaxDocumentsTransitionsExceededError, e).into()
        }
        BasicError::DisablingKeyIdAlsoBeingAddedInSameTransitionError(e) => {
            generic_consensus_error!(DisablingKeyIdAlsoBeingAddedInSameTransitionError, e).into()
        }
        BasicError::TooManyMasterPublicKeyError(e) => {
            generic_consensus_error!(TooManyMasterPublicKeyError, e).into()
        }
        BasicError::MasterPublicKeyUpdateError(e) => {
            generic_consensus_error!(MasterPublicKeyUpdateError, e).into()
        }
        BasicError::InvalidDocumentTypeRequiredSecurityLevelError(e) => {
            generic_consensus_error!(InvalidDocumentTypeRequiredSecurityLevelError, e).into()
        }
        BasicError::InvalidIdentityCreditWithdrawalTransitionAmountError(e) => {
            generic_consensus_error!(InvalidIdentityCreditWithdrawalTransitionAmountError, e).into()
        }
        BasicError::InvalidIdentityUpdateTransitionEmptyError(e) => {
            generic_consensus_error!(InvalidIdentityUpdateTransitionEmptyError, e).into()
        }
        BasicError::InvalidIdentityUpdateTransitionDisableKeysError(e) => {
            generic_consensus_error!(InvalidIdentityUpdateTransitionDisableKeysError, e).into()
        }
        BasicError::DocumentTransitionsAreAbsentError(e) => {
            DocumentTransitionsAreAbsentErrorWasm::from(e).into()
        }
        BasicError::UnknownTransferableTypeError(e) => {
            generic_consensus_error!(UnknownTransferableTypeError, e).into()
        }
        BasicError::UnknownTradeModeError(e) => {
            generic_consensus_error!(UnknownTradeModeError, e).into()
        }
        BasicError::UnknownDocumentCreationRestrictionModeError(e) => {
            generic_consensus_error!(UnknownDocumentCreationRestrictionModeError, e).into()
        }
        BasicError::DocumentCreationNotAllowedError(e) => {
            generic_consensus_error!(DocumentCreationNotAllowedError, e).into()
        }
        BasicError::OverflowError(e) => generic_consensus_error!(OverflowError, e).into(),
    }
}

fn from_signature_error(signature_error: &SignatureError) -> JsValue {
    match signature_error {
        SignatureError::MissingPublicKeyError(err) => MissingPublicKeyErrorWasm::from(err).into(),
        SignatureError::InvalidIdentityPublicKeyTypeError(err) => {
            InvalidIdentityPublicKeyTypeErrorWasm::from(err).into()
        }
        SignatureError::InvalidStateTransitionSignatureError(err) => {
            InvalidStateTransitionSignatureErrorWasm::from(err).into()
        }
        SignatureError::IdentityNotFoundError(err) => IdentityNotFoundErrorWasm::from(err).into(),
        SignatureError::InvalidSignaturePublicKeySecurityLevelError(err) => {
            InvalidSignaturePublicKeySecurityLevelErrorWasm::from(err).into()
        }
        SignatureError::PublicKeyIsDisabledError(err) => {
            PublicKeyIsDisabledErrorWasm::from(err).into()
        }
        SignatureError::PublicKeySecurityLevelNotMetError(err) => {
            PublicKeySecurityLevelNotMetErrorWasm::from(err).into()
        }
        SignatureError::WrongPublicKeyPurposeError(err) => {
            WrongPublicKeyPurposeErrorWasm::from(err).into()
        }
        SignatureError::SignatureShouldNotBePresentError(err) => {
            SignatureShouldNotBePresentErrorWasm::from(err).into()
        }
        SignatureError::BasicECDSAError(err) => BasicECDSAErrorWasm::from(err).into(),
        SignatureError::BasicBLSError(err) => BasicBLSErrorWasm::from(err).into(),
        SignatureError::InvalidSignaturePublicKeyPurposeError(err) => {
            InvalidSignaturePublicKeyPurposeErrorWasm::from(err).into()
        }
    }
}

pub fn from_consensus_error(consensus_error: DPPConsensusError) -> JsValue {
    from_consensus_error_ref(&consensus_error)
}<|MERGE_RESOLUTION|>--- conflicted
+++ resolved
@@ -240,16 +240,14 @@
         StateError::DocumentIncorrectPurchasePriceError(e) => {
             generic_consensus_error!(DocumentIncorrectPurchasePriceError, e).into()
         }
-<<<<<<< HEAD
         StateError::PrefundedSpecializedBalanceInsufficientError(e) => {
             generic_consensus_error!(PrefundedSpecializedBalanceInsufficientError, e).into()
         }
         StateError::PrefundedSpecializedBalanceNotFoundError(e) => {
             generic_consensus_error!(PrefundedSpecializedBalanceNotFoundError, e).into()
-=======
+        }
         StateError::DataContractUpdatePermissionError(e) => {
             DataContractUpdatePermissionErrorWasm::from(e).into()
->>>>>>> e81e6993
         }
     }
 }
