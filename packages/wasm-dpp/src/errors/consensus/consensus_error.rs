use crate::errors::consensus::basic::{
    IncompatibleProtocolVersionErrorWasm, InvalidIdentifierErrorWasm,
    InvalidSignaturePublicKeyPurposeErrorWasm, JsonSchemaErrorWasm,
    UnsupportedProtocolVersionErrorWasm, UnsupportedVersionErrorWasm,
};
use dpp::consensus::ConsensusError as DPPConsensusError;

use crate::errors::consensus::basic::identity::{
    DuplicatedIdentityPublicKeyErrorWasm, DuplicatedIdentityPublicKeyIdErrorWasm,
    IdentityAssetLockProofLockedTransactionMismatchErrorWasm,
    IdentityAssetLockStateTransitionReplayErrorWasm,
    IdentityAssetLockTransactionIsNotFoundErrorWasm,
    IdentityAssetLockTransactionOutPointAlreadyExistsErrorWasm,
    IdentityAssetLockTransactionOutPointNotEnoughBalanceErrorWasm,
    IdentityAssetLockTransactionOutputNotFoundErrorWasm, IdentityCreditTransferToSelfErrorWasm,
    IdentityInsufficientBalanceErrorWasm, InvalidAssetLockProofCoreChainHeightErrorWasm,
    InvalidAssetLockProofTransactionHeightErrorWasm,
    InvalidAssetLockTransactionOutputReturnSizeErrorWasm,
    InvalidIdentityAssetLockProofChainLockValidationErrorWasm,
    InvalidIdentityAssetLockTransactionErrorWasm,
    InvalidIdentityAssetLockTransactionOutputErrorWasm,
    InvalidIdentityCreditTransferAmountErrorWasm,
    InvalidIdentityCreditWithdrawalTransitionCoreFeeErrorWasm,
    InvalidIdentityCreditWithdrawalTransitionOutputScriptErrorWasm,
    InvalidIdentityKeySignatureErrorWasm, InvalidIdentityPublicKeyDataErrorWasm,
    InvalidIdentityPublicKeySecurityLevelErrorWasm, InvalidInstantAssetLockProofErrorWasm,
    InvalidInstantAssetLockProofSignatureErrorWasm, MissingMasterPublicKeyErrorWasm,
    NotImplementedIdentityCreditWithdrawalTransitionPoolingErrorWasm,
};

use crate::errors::consensus::state::identity::{
    DuplicatedIdentityPublicKeyIdStateErrorWasm, DuplicatedIdentityPublicKeyStateErrorWasm,
    InvalidIdentityNonceErrorWasm, MissingIdentityPublicKeyIdsErrorWasm,
};
use dpp::consensus::basic::decode::VersionError;
use dpp::consensus::basic::BasicError;
use dpp::consensus::basic::BasicError::{
    DuplicatedIdentityPublicKeyBasicError, DuplicatedIdentityPublicKeyIdBasicError,
    IdentityAssetLockProofLockedTransactionMismatchError,
    IdentityAssetLockStateTransitionReplayError, IdentityAssetLockTransactionIsNotFoundError,
    IdentityAssetLockTransactionOutPointAlreadyConsumedError,
    IdentityAssetLockTransactionOutPointNotEnoughBalanceError,
    IdentityAssetLockTransactionOutputNotFoundError, IncompatibleProtocolVersionError,
    IncompatibleRe2PatternError, InvalidAssetLockProofCoreChainHeightError,
    InvalidAssetLockProofTransactionHeightError, InvalidAssetLockTransactionOutputReturnSizeError,
    InvalidIdentityAssetLockProofChainLockValidationError,
    InvalidIdentityAssetLockTransactionError, InvalidIdentityAssetLockTransactionOutputError,
    InvalidIdentityCreditTransferAmountError,
    InvalidIdentityCreditWithdrawalTransitionCoreFeeError,
    InvalidIdentityCreditWithdrawalTransitionOutputScriptError, InvalidIdentityPublicKeyDataError,
    InvalidIdentityPublicKeySecurityLevelError, InvalidInstantAssetLockProofError,
    InvalidInstantAssetLockProofSignatureError, MissingMasterPublicKeyError,
    NotImplementedIdentityCreditWithdrawalTransitionPoolingError, ProtocolVersionParsingError,
    UnsupportedProtocolVersionError, UnsupportedVersionError,
};
use dpp::consensus::fee::fee_error::FeeError;
use dpp::consensus::signature::SignatureError;
use dpp::consensus::state::state_error::StateError;

use dpp::consensus::state::data_trigger::DataTriggerError::{
    DataTriggerConditionError, DataTriggerExecutionError, DataTriggerInvalidResultError,
};
use wasm_bindgen::{JsError, JsValue};
use dpp::consensus::basic::data_contract::{InvalidDocumentTypeRequiredSecurityLevelError, UnknownDocumentCreationRestrictionModeError, UnknownSecurityLevelError, UnknownStorageKeyRequirementsError, UnknownTradeModeError, UnknownTransferableTypeError};
use dpp::consensus::basic::document::{DocumentCreationNotAllowedError, MaxDocumentsTransitionsExceededError, MissingPositionsInDocumentTypePropertiesError};
use dpp::consensus::basic::identity::{DataContractBoundsNotPresentError, DisablingKeyIdAlsoBeingAddedInSameTransitionError, InvalidIdentityCreditWithdrawalTransitionAmountError, InvalidIdentityUpdateTransitionDisableKeysError, InvalidIdentityUpdateTransitionEmptyError, TooManyMasterPublicKeyError};
use dpp::consensus::basic::overflow_error::OverflowError;
use dpp::consensus::state::data_contract::document_type_update_error::DocumentTypeUpdateError;
use dpp::consensus::state::document::document_contest_currently_locked_error::DocumentContestCurrentlyLockedError;
use dpp::consensus::state::document::document_contest_not_joinable_error::DocumentContestNotJoinableError;
use dpp::consensus::state::document::document_incorrect_purchase_price_error::DocumentIncorrectPurchasePriceError;
use dpp::consensus::state::document::document_not_for_sale_error::DocumentNotForSaleError;
use dpp::consensus::state::identity::identity_public_key_already_exists_for_unique_contract_bounds_error::IdentityPublicKeyAlreadyExistsForUniqueContractBoundsError;
use dpp::consensus::state::identity::master_public_key_update_error::MasterPublicKeyUpdateError;
use dpp::consensus::state::prefunded_specialized_balances::prefunded_specialized_balance_insufficient_error::PrefundedSpecializedBalanceInsufficientError;
use dpp::consensus::state::prefunded_specialized_balances::prefunded_specialized_balance_not_found_error::PrefundedSpecializedBalanceNotFoundError;
use dpp::consensus::state::voting::masternode_not_found_error::MasternodeNotFoundError;
use dpp::consensus::state::voting::vote_poll_not_available_for_voting_error::VotePollNotAvailableForVotingError;
use dpp::consensus::state::voting::vote_poll_not_found_error::VotePollNotFoundError;

use crate::errors::consensus::basic::data_contract::{
    DataContractErrorWasm, DataContractHaveNewUniqueIndexErrorWasm,
    DataContractImmutablePropertiesUpdateErrorWasm,
    DataContractInvalidIndexDefinitionUpdateErrorWasm, DataContractUniqueIndicesChangedErrorWasm,
    IncompatibleDataContractSchemaErrorWasm, IncompatibleDocumentTypeSchemaErrorWasm,
    InvalidDataContractIdErrorWasm, InvalidDocumentTypeNameErrorWasm,
};
use crate::errors::consensus::basic::document::{
    DocumentTransitionsAreAbsentErrorWasm, DuplicateDocumentTransitionsWithIdsErrorWasm,
    DuplicateDocumentTransitionsWithIndicesErrorWasm, IdentityContractNonceOutOfBoundsErrorWasm,
    InvalidDocumentTransitionActionErrorWasm, InvalidDocumentTransitionIdErrorWasm,
    MissingDataContractIdErrorWasm, MissingDocumentTypeErrorWasm,
};
use crate::errors::consensus::basic::state_transition::{
    InvalidStateTransitionTypeErrorWasm, MissingStateTransitionTypeErrorWasm,
    StateTransitionMaxSizeExceededErrorWasm,
};
use crate::errors::consensus::signature::{
    BasicBLSErrorWasm, BasicECDSAErrorWasm, IdentityNotFoundErrorWasm,
    SignatureShouldNotBePresentErrorWasm,
};
use crate::errors::consensus::state::data_contract::data_trigger::{
    DataTriggerConditionErrorWasm, DataTriggerExecutionErrorWasm, DataTriggerInvalidResultErrorWasm,
};
use crate::errors::consensus::state::data_contract::{
    DataContractAlreadyPresentErrorWasm, DataContractConfigUpdateErrorWasm,
    DataContractIsReadonlyErrorWasm, DataContractUpdatePermissionErrorWasm,
};
use crate::errors::consensus::state::document::{
    DocumentAlreadyPresentErrorWasm, DocumentNotFoundErrorWasm, DocumentOwnerIdMismatchErrorWasm,
    DocumentTimestampWindowViolationErrorWasm, DocumentTimestampsMismatchErrorWasm,
    DuplicateUniqueIndexErrorWasm, InvalidDocumentRevisionErrorWasm,
};
use crate::errors::consensus::state::identity::{
    IdentityAlreadyExistsErrorWasm, IdentityPublicKeyIsDisabledErrorWasm,
    IdentityPublicKeyIsReadOnlyErrorWasm, InvalidIdentityPublicKeyIdErrorWasm,
    InvalidIdentityRevisionErrorWasm, MaxIdentityPublicKeyLimitReachedErrorWasm,
};

use crate::errors::consensus::basic::data_contract::{
    DataContractMaxDepthExceedErrorWasm, DuplicateIndexErrorWasm, DuplicateIndexNameErrorWasm,
    IncompatibleRe2PatternErrorWasm, InvalidCompoundIndexErrorWasm,
    InvalidDataContractVersionErrorWasm, InvalidIndexPropertyTypeErrorWasm,
    InvalidIndexedPropertyConstraintErrorWasm, InvalidJsonSchemaRefErrorWasm,
    SystemPropertyIndexAlreadyPresentErrorWasm, UndefinedIndexPropertyErrorWasm,
    UniqueIndicesLimitReachedErrorWasm,
};
use crate::errors::consensus::basic::decode::{
    ProtocolVersionParsingErrorWasm, SerializedObjectParsingErrorWasm,
};
use crate::errors::consensus::basic::document::{
    DataContractNotPresentErrorWasm, InconsistentCompoundIndexDataErrorWasm,
    InvalidDocumentTypeErrorWasm, MissingDocumentTransitionActionErrorWasm,
    MissingDocumentTransitionTypeErrorWasm,
};
use crate::errors::consensus::basic::identity::{
    InvalidIdentityPublicKeyTypeErrorWasm, MissingPublicKeyErrorWasm,
};
use crate::errors::consensus::basic::{
    InvalidSignaturePublicKeySecurityLevelErrorWasm, InvalidStateTransitionSignatureErrorWasm,
    JsonSchemaCompilationErrorWasm, PublicKeyIsDisabledErrorWasm,
    PublicKeySecurityLevelNotMetErrorWasm, WrongPublicKeyPurposeErrorWasm,
};
use crate::errors::consensus::fee::BalanceIsNotEnoughErrorWasm;

use crate::errors::consensus::value_error::ValueErrorWasm;
use crate::generic_consensus_error;

use super::state::document::DocumentTimestampsAreEqualErrorWasm;

pub fn from_consensus_error_ref(e: &DPPConsensusError) -> JsValue {
    match e {
        DPPConsensusError::FeeError(e) => match e {
            FeeError::BalanceIsNotEnoughError(e) => BalanceIsNotEnoughErrorWasm::from(e).into(),
        },
        DPPConsensusError::SignatureError(e) => from_signature_error(e),
        DPPConsensusError::StateError(state_error) => from_state_error(state_error),
        DPPConsensusError::BasicError(basic_error) => from_basic_error(basic_error),
        DPPConsensusError::DefaultError => JsError::new("DefaultError").into(),
        #[cfg(test)]
        e => todo!(
            "ConsensusError {} not implemented: {}",
            std::any::type_name_of_val(e),
            e
        ),
    }
}

pub fn from_state_error(state_error: &StateError) -> JsValue {
    match state_error {
        StateError::DuplicatedIdentityPublicKeyIdStateError(e) => {
            DuplicatedIdentityPublicKeyIdStateErrorWasm::from(e).into()
        }
        StateError::DuplicatedIdentityPublicKeyStateError(e) => {
            DuplicatedIdentityPublicKeyStateErrorWasm::from(e).into()
        }
        StateError::DocumentAlreadyPresentError(e) => {
            DocumentAlreadyPresentErrorWasm::from(e).into()
        }
        StateError::DataContractAlreadyPresentError(e) => {
            DataContractAlreadyPresentErrorWasm::from(e).into()
        }
        StateError::DocumentNotFoundError(e) => DocumentNotFoundErrorWasm::from(e).into(),
        StateError::DocumentOwnerIdMismatchError(e) => {
            DocumentOwnerIdMismatchErrorWasm::from(e).into()
        }
        StateError::DocumentTimestampsMismatchError(e) => {
            DocumentTimestampsMismatchErrorWasm::from(e).into()
        }
        StateError::DocumentTimestampWindowViolationError(e) => {
            DocumentTimestampWindowViolationErrorWasm::from(e).into()
        }
        StateError::DuplicateUniqueIndexError(e) => DuplicateUniqueIndexErrorWasm::from(e).into(),
        StateError::InvalidDocumentRevisionError(e) => {
            InvalidDocumentRevisionErrorWasm::from(e).into()
        }
        StateError::InvalidIdentityRevisionError(e) => {
            InvalidIdentityRevisionErrorWasm::from(e).into()
        }
        StateError::IdentityPublicKeyIsReadOnlyError(e) => {
            IdentityPublicKeyIsReadOnlyErrorWasm::from(e).into()
        }
        StateError::InvalidIdentityPublicKeyIdError(e) => {
            InvalidIdentityPublicKeyIdErrorWasm::from(e).into()
        }
        StateError::MaxIdentityPublicKeyLimitReachedError(e) => {
            MaxIdentityPublicKeyLimitReachedErrorWasm::from(e).into()
        }
        StateError::IdentityPublicKeyIsDisabledError(e) => {
            IdentityPublicKeyIsDisabledErrorWasm::from(e).into()
        }
        StateError::MissingIdentityPublicKeyIdsError(e) => {
            MissingIdentityPublicKeyIdsErrorWasm::from(e).into()
        }
        StateError::DataTriggerError(data_trigger_error) => match data_trigger_error {
            DataTriggerConditionError(e) => DataTriggerConditionErrorWasm::from(e).into(),
            DataTriggerExecutionError(e) => DataTriggerExecutionErrorWasm::from(e).into(),
            DataTriggerInvalidResultError(e) => DataTriggerInvalidResultErrorWasm::from(e).into(),
        },
        StateError::IdentityAlreadyExistsError(e) => {
            let wasm_error: IdentityAlreadyExistsErrorWasm = e.into();
            wasm_error.into()
        }
        StateError::IdentityInsufficientBalanceError(e) => {
            let wasm_error: IdentityInsufficientBalanceErrorWasm = e.into();
            wasm_error.into()
        }
        StateError::DocumentTimestampsAreEqualError(e) => {
            DocumentTimestampsAreEqualErrorWasm::from(e).into()
        }
        StateError::DataContractIsReadonlyError(e) => {
            DataContractIsReadonlyErrorWasm::from(e).into()
        }
        StateError::DataContractConfigUpdateError(e) => {
            DataContractConfigUpdateErrorWasm::from(e).into()
        }
        StateError::InvalidIdentityNonceError(e) => InvalidIdentityNonceErrorWasm::from(e).into(),
        StateError::IdentityPublicKeyAlreadyExistsForUniqueContractBoundsError(e) => {
            generic_consensus_error!(
                IdentityPublicKeyAlreadyExistsForUniqueContractBoundsError,
                e
            )
            .into()
        }
        StateError::DocumentTypeUpdateError(e) => {
            generic_consensus_error!(DocumentTypeUpdateError, e).into()
        }
        StateError::DocumentNotForSaleError(e) => {
            generic_consensus_error!(DocumentNotForSaleError, e).into()
        }
        StateError::DocumentIncorrectPurchasePriceError(e) => {
            generic_consensus_error!(DocumentIncorrectPurchasePriceError, e).into()
        }
        StateError::PrefundedSpecializedBalanceInsufficientError(e) => {
            generic_consensus_error!(PrefundedSpecializedBalanceInsufficientError, e).into()
        }
        StateError::PrefundedSpecializedBalanceNotFoundError(e) => {
            generic_consensus_error!(PrefundedSpecializedBalanceNotFoundError, e).into()
        }
        StateError::DataContractUpdatePermissionError(e) => {
            DataContractUpdatePermissionErrorWasm::from(e).into()
        }
        StateError::MasternodeNotFoundError(e) => {
<<<<<<< HEAD
            todo!("Quantum please fix")
=======
            generic_consensus_error!(MasternodeNotFoundError, e).into()
        }
        StateError::DocumentContestCurrentlyLockedError(e) => {
            generic_consensus_error!(DocumentContestCurrentlyLockedError, e).into()
        }
        StateError::DocumentContestNotJoinableError(e) => {
            generic_consensus_error!(DocumentContestNotJoinableError, e).into()
        }
        StateError::VotePollNotFoundError(e) => {
            generic_consensus_error!(VotePollNotFoundError, e).into()
        }
        StateError::VotePollNotAvailableForVotingError(e) => {
            generic_consensus_error!(VotePollNotAvailableForVotingError, e).into()
>>>>>>> 2f681b7c
        }
    }
}

// TODO: Move as From/TryInto trait implementation to wasm error modules
fn from_basic_error(basic_error: &BasicError) -> JsValue {
    match basic_error {
        BasicError::ValueError(value_error) => ValueErrorWasm::from(value_error).into(),
        BasicError::DataContractNotPresentError(err) => {
            DataContractNotPresentErrorWasm::from(err).into()
        }
        BasicError::InvalidDataContractVersionError(err) => {
            InvalidDataContractVersionErrorWasm::from(err).into()
        }
        BasicError::DataContractMaxDepthExceedError(err) => {
            DataContractMaxDepthExceedErrorWasm::from(err).into()
        }
        BasicError::InvalidDocumentTypeError(err) => InvalidDocumentTypeErrorWasm::from(err).into(),
        BasicError::DuplicateIndexNameError(err) => DuplicateIndexNameErrorWasm::from(err).into(),
        BasicError::InvalidJsonSchemaRefError(err) => {
            InvalidJsonSchemaRefErrorWasm::from(err).into()
        }
        BasicError::UniqueIndicesLimitReachedError(err) => {
            UniqueIndicesLimitReachedErrorWasm::from(err).into()
        }
        BasicError::SystemPropertyIndexAlreadyPresentError(err) => {
            SystemPropertyIndexAlreadyPresentErrorWasm::from(err).into()
        }
        BasicError::UndefinedIndexPropertyError(err) => {
            UndefinedIndexPropertyErrorWasm::from(err).into()
        }
        BasicError::InvalidIndexPropertyTypeError(err) => {
            InvalidIndexPropertyTypeErrorWasm::from(err).into()
        }
        BasicError::InvalidIndexedPropertyConstraintError(err) => {
            InvalidIndexedPropertyConstraintErrorWasm::from(err).into()
        }
        BasicError::InvalidCompoundIndexError(err) => {
            InvalidCompoundIndexErrorWasm::from(err).into()
        }
        BasicError::DuplicateIndexError(err) => DuplicateIndexErrorWasm::from(err).into(),
        BasicError::JsonSchemaCompilationError(error) => {
            JsonSchemaCompilationErrorWasm::from(error).into()
        }
        BasicError::InconsistentCompoundIndexDataError(err) => {
            InconsistentCompoundIndexDataErrorWasm::from(err).into()
        }
        BasicError::MissingDocumentTransitionTypeError(err) => {
            MissingDocumentTransitionTypeErrorWasm::from(err).into()
        }
        BasicError::MissingDocumentTypeError(err) => MissingDocumentTypeErrorWasm::from(err).into(),
        BasicError::MissingDocumentTransitionActionError(err) => {
            MissingDocumentTransitionActionErrorWasm::from(err).into()
        }
        BasicError::InvalidDocumentTransitionActionError(err) => {
            InvalidDocumentTransitionActionErrorWasm::from(err).into()
        }
        BasicError::InvalidDocumentTransitionIdError(err) => {
            InvalidDocumentTransitionIdErrorWasm::from(err).into()
        }
        BasicError::DuplicateDocumentTransitionsWithIndicesError(err) => {
            DuplicateDocumentTransitionsWithIndicesErrorWasm::from(err).into()
        }
        BasicError::DuplicateDocumentTransitionsWithIdsError(err) => {
            DuplicateDocumentTransitionsWithIdsErrorWasm::from(err).into()
        }
        BasicError::MissingDataContractIdBasicError(err) => {
            MissingDataContractIdErrorWasm::from(err).into()
        }
        BasicError::InvalidIdentifierError(err) => InvalidIdentifierErrorWasm::from(err).into(),
        BasicError::DataContractUniqueIndicesChangedError(err) => {
            DataContractUniqueIndicesChangedErrorWasm::from(err).into()
        }
        BasicError::DataContractInvalidIndexDefinitionUpdateError(err) => {
            DataContractInvalidIndexDefinitionUpdateErrorWasm::from(err).into()
        }
        BasicError::DataContractHaveNewUniqueIndexError(err) => {
            DataContractHaveNewUniqueIndexErrorWasm::from(err).into()
        }
        BasicError::MissingStateTransitionTypeError(err) => {
            MissingStateTransitionTypeErrorWasm::from(err).into()
        }
        BasicError::InvalidStateTransitionTypeError(err) => {
            InvalidStateTransitionTypeErrorWasm::from(err).into()
        }
        BasicError::StateTransitionMaxSizeExceededError(err) => {
            StateTransitionMaxSizeExceededErrorWasm::from(err).into()
        }
        BasicError::DataContractImmutablePropertiesUpdateError(err) => {
            DataContractImmutablePropertiesUpdateErrorWasm::from(err).into()
        }
        BasicError::IncompatibleDataContractSchemaError(err) => {
            IncompatibleDataContractSchemaErrorWasm::from(err).into()
        }
        BasicError::IncompatibleDocumentTypeSchemaError(err) => {
            IncompatibleDocumentTypeSchemaErrorWasm::from(err).into()
        }
        BasicError::InvalidIdentityKeySignatureError(err) => {
            InvalidIdentityKeySignatureErrorWasm::from(err).into()
        }
        BasicError::InvalidDataContractIdError(err) => {
            InvalidDataContractIdErrorWasm::from(err).into()
        }
        BasicError::IdentityCreditTransferToSelfError(err) => {
            IdentityCreditTransferToSelfErrorWasm::from(err).into()
        }
        BasicError::NonceOutOfBoundsError(err) => {
            IdentityContractNonceOutOfBoundsErrorWasm::from(err).into()
        }
        BasicError::InvalidDocumentTypeNameError(err) => {
            InvalidDocumentTypeNameErrorWasm::from(err).into()
        }
        ProtocolVersionParsingError(e) => ProtocolVersionParsingErrorWasm::from(e).into(),
        BasicError::SerializedObjectParsingError(e) => {
            SerializedObjectParsingErrorWasm::from(e).into()
        }
        BasicError::JsonSchemaError(e) => JsonSchemaErrorWasm::from(e).into(),
        UnsupportedProtocolVersionError(e) => UnsupportedProtocolVersionErrorWasm::from(e).into(),
        UnsupportedVersionError(e) => UnsupportedVersionErrorWasm::from(e).into(),
        IncompatibleProtocolVersionError(e) => IncompatibleProtocolVersionErrorWasm::from(e).into(),
        DuplicatedIdentityPublicKeyIdBasicError(e) => {
            DuplicatedIdentityPublicKeyIdErrorWasm::from(e).into()
        }
        InvalidIdentityPublicKeyDataError(e) => {
            InvalidIdentityPublicKeyDataErrorWasm::from(e).into()
        }
        InvalidIdentityPublicKeySecurityLevelError(e) => {
            InvalidIdentityPublicKeySecurityLevelErrorWasm::from(e).into()
        }
        DuplicatedIdentityPublicKeyBasicError(e) => {
            DuplicatedIdentityPublicKeyErrorWasm::from(e).into()
        }
        MissingMasterPublicKeyError(e) => MissingMasterPublicKeyErrorWasm::from(e).into(),
        IdentityAssetLockTransactionOutPointAlreadyConsumedError(e) => {
            IdentityAssetLockTransactionOutPointAlreadyExistsErrorWasm::from(e).into()
        }
        IdentityAssetLockTransactionOutPointNotEnoughBalanceError(e) => {
            IdentityAssetLockTransactionOutPointNotEnoughBalanceErrorWasm::from(e).into()
        }
        InvalidIdentityAssetLockTransactionOutputError(e) => {
            InvalidIdentityAssetLockTransactionOutputErrorWasm::from(e).into()
        }
        IdentityAssetLockStateTransitionReplayError(e) => {
            IdentityAssetLockStateTransitionReplayErrorWasm::from(e).into()
        }
        InvalidAssetLockTransactionOutputReturnSizeError(e) => {
            InvalidAssetLockTransactionOutputReturnSizeErrorWasm::from(e).into()
        }
        IdentityAssetLockTransactionOutputNotFoundError(e) => {
            IdentityAssetLockTransactionOutputNotFoundErrorWasm::from(e).into()
        }
        InvalidIdentityAssetLockTransactionError(e) => {
            InvalidIdentityAssetLockTransactionErrorWasm::from(e).into()
        }
        InvalidInstantAssetLockProofError(e) => {
            InvalidInstantAssetLockProofErrorWasm::from(e).into()
        }
        InvalidInstantAssetLockProofSignatureError(e) => {
            InvalidInstantAssetLockProofSignatureErrorWasm::from(e).into()
        }
        InvalidIdentityAssetLockProofChainLockValidationError(e) => {
            InvalidIdentityAssetLockProofChainLockValidationErrorWasm::from(e).into()
        }
        IdentityAssetLockProofLockedTransactionMismatchError(e) => {
            IdentityAssetLockProofLockedTransactionMismatchErrorWasm::from(e).into()
        }
        IdentityAssetLockTransactionIsNotFoundError(e) => {
            IdentityAssetLockTransactionIsNotFoundErrorWasm::from(e).into()
        }
        InvalidAssetLockProofCoreChainHeightError(e) => {
            InvalidAssetLockProofCoreChainHeightErrorWasm::from(e).into()
        }
        InvalidAssetLockProofTransactionHeightError(e) => {
            InvalidAssetLockProofTransactionHeightErrorWasm::from(e).into()
        }
        InvalidIdentityCreditTransferAmountError(e) => {
            InvalidIdentityCreditTransferAmountErrorWasm::from(e).into()
        }
        InvalidIdentityCreditWithdrawalTransitionCoreFeeError(e) => {
            InvalidIdentityCreditWithdrawalTransitionCoreFeeErrorWasm::from(e).into()
        }
        InvalidIdentityCreditWithdrawalTransitionOutputScriptError(e) => {
            InvalidIdentityCreditWithdrawalTransitionOutputScriptErrorWasm::from(e).into()
        }
        NotImplementedIdentityCreditWithdrawalTransitionPoolingError(e) => {
            NotImplementedIdentityCreditWithdrawalTransitionPoolingErrorWasm::from(e).into()
        }
        IncompatibleRe2PatternError(err) => IncompatibleRe2PatternErrorWasm::from(err).into(),
        BasicError::VersionError(err) => generic_consensus_error!(VersionError, err).into(),
        BasicError::ContractError(e) => DataContractErrorWasm::from(e).into(),
        BasicError::UnknownSecurityLevelError(e) => {
            generic_consensus_error!(UnknownSecurityLevelError, e).into()
        }
        BasicError::UnknownStorageKeyRequirementsError(e) => {
            generic_consensus_error!(UnknownStorageKeyRequirementsError, e).into()
        }
        BasicError::DataContractBoundsNotPresentError(e) => {
            generic_consensus_error!(DataContractBoundsNotPresentError, e).into()
        }
        BasicError::MissingPositionsInDocumentTypePropertiesError(e) => {
            generic_consensus_error!(MissingPositionsInDocumentTypePropertiesError, e).into()
        }
        BasicError::MaxDocumentsTransitionsExceededError(e) => {
            generic_consensus_error!(MaxDocumentsTransitionsExceededError, e).into()
        }
        BasicError::DisablingKeyIdAlsoBeingAddedInSameTransitionError(e) => {
            generic_consensus_error!(DisablingKeyIdAlsoBeingAddedInSameTransitionError, e).into()
        }
        BasicError::TooManyMasterPublicKeyError(e) => {
            generic_consensus_error!(TooManyMasterPublicKeyError, e).into()
        }
        BasicError::MasterPublicKeyUpdateError(e) => {
            generic_consensus_error!(MasterPublicKeyUpdateError, e).into()
        }
        BasicError::InvalidDocumentTypeRequiredSecurityLevelError(e) => {
            generic_consensus_error!(InvalidDocumentTypeRequiredSecurityLevelError, e).into()
        }
        BasicError::InvalidIdentityCreditWithdrawalTransitionAmountError(e) => {
            generic_consensus_error!(InvalidIdentityCreditWithdrawalTransitionAmountError, e).into()
        }
        BasicError::InvalidIdentityUpdateTransitionEmptyError(e) => {
            generic_consensus_error!(InvalidIdentityUpdateTransitionEmptyError, e).into()
        }
        BasicError::InvalidIdentityUpdateTransitionDisableKeysError(e) => {
            generic_consensus_error!(InvalidIdentityUpdateTransitionDisableKeysError, e).into()
        }
        BasicError::DocumentTransitionsAreAbsentError(e) => {
            DocumentTransitionsAreAbsentErrorWasm::from(e).into()
        }
        BasicError::UnknownTransferableTypeError(e) => {
            generic_consensus_error!(UnknownTransferableTypeError, e).into()
        }
        BasicError::UnknownTradeModeError(e) => {
            generic_consensus_error!(UnknownTradeModeError, e).into()
        }
        BasicError::UnknownDocumentCreationRestrictionModeError(e) => {
            generic_consensus_error!(UnknownDocumentCreationRestrictionModeError, e).into()
        }
        BasicError::DocumentCreationNotAllowedError(e) => {
            generic_consensus_error!(DocumentCreationNotAllowedError, e).into()
        }
        BasicError::OverflowError(e) => generic_consensus_error!(OverflowError, e).into(),
    }
}

fn from_signature_error(signature_error: &SignatureError) -> JsValue {
    match signature_error {
        SignatureError::MissingPublicKeyError(err) => MissingPublicKeyErrorWasm::from(err).into(),
        SignatureError::InvalidIdentityPublicKeyTypeError(err) => {
            InvalidIdentityPublicKeyTypeErrorWasm::from(err).into()
        }
        SignatureError::InvalidStateTransitionSignatureError(err) => {
            InvalidStateTransitionSignatureErrorWasm::from(err).into()
        }
        SignatureError::IdentityNotFoundError(err) => IdentityNotFoundErrorWasm::from(err).into(),
        SignatureError::InvalidSignaturePublicKeySecurityLevelError(err) => {
            InvalidSignaturePublicKeySecurityLevelErrorWasm::from(err).into()
        }
        SignatureError::PublicKeyIsDisabledError(err) => {
            PublicKeyIsDisabledErrorWasm::from(err).into()
        }
        SignatureError::PublicKeySecurityLevelNotMetError(err) => {
            PublicKeySecurityLevelNotMetErrorWasm::from(err).into()
        }
        SignatureError::WrongPublicKeyPurposeError(err) => {
            WrongPublicKeyPurposeErrorWasm::from(err).into()
        }
        SignatureError::SignatureShouldNotBePresentError(err) => {
            SignatureShouldNotBePresentErrorWasm::from(err).into()
        }
        SignatureError::BasicECDSAError(err) => BasicECDSAErrorWasm::from(err).into(),
        SignatureError::BasicBLSError(err) => BasicBLSErrorWasm::from(err).into(),
        SignatureError::InvalidSignaturePublicKeyPurposeError(err) => {
            InvalidSignaturePublicKeyPurposeErrorWasm::from(err).into()
        }
    }
}

pub fn from_consensus_error(consensus_error: DPPConsensusError) -> JsValue {
    from_consensus_error_ref(&consensus_error)
}<|MERGE_RESOLUTION|>--- conflicted
+++ resolved
@@ -157,12 +157,6 @@
         DPPConsensusError::StateError(state_error) => from_state_error(state_error),
         DPPConsensusError::BasicError(basic_error) => from_basic_error(basic_error),
         DPPConsensusError::DefaultError => JsError::new("DefaultError").into(),
-        #[cfg(test)]
-        e => todo!(
-            "ConsensusError {} not implemented: {}",
-            std::any::type_name_of_val(e),
-            e
-        ),
     }
 }
 
@@ -261,9 +255,6 @@
             DataContractUpdatePermissionErrorWasm::from(e).into()
         }
         StateError::MasternodeNotFoundError(e) => {
-<<<<<<< HEAD
-            todo!("Quantum please fix")
-=======
             generic_consensus_error!(MasternodeNotFoundError, e).into()
         }
         StateError::DocumentContestCurrentlyLockedError(e) => {
@@ -277,7 +268,6 @@
         }
         StateError::VotePollNotAvailableForVotingError(e) => {
             generic_consensus_error!(VotePollNotAvailableForVotingError, e).into()
->>>>>>> 2f681b7c
         }
     }
 }
