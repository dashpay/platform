use crate::errors::consensus::basic::{
    IncompatibleProtocolVersionErrorWasm, InvalidIdentifierErrorWasm,
    InvalidSignaturePublicKeyPurposeErrorWasm, JsonSchemaErrorWasm,
    UnsupportedProtocolVersionErrorWasm, UnsupportedVersionErrorWasm,
};
use dpp::consensus::ConsensusError as DPPConsensusError;

use crate::errors::consensus::basic::identity::{
    DuplicatedIdentityPublicKeyErrorWasm, DuplicatedIdentityPublicKeyIdErrorWasm,
    IdentityAssetLockProofLockedTransactionMismatchErrorWasm,
    IdentityAssetLockStateTransitionReplayErrorWasm,
    IdentityAssetLockTransactionIsNotFoundErrorWasm,
    IdentityAssetLockTransactionOutPointAlreadyExistsErrorWasm,
    IdentityAssetLockTransactionOutPointNotEnoughBalanceErrorWasm,
    IdentityAssetLockTransactionOutputNotFoundErrorWasm, IdentityCreditTransferToSelfErrorWasm,
    IdentityInsufficientBalanceErrorWasm, InvalidAssetLockProofCoreChainHeightErrorWasm,
    InvalidAssetLockProofTransactionHeightErrorWasm,
    InvalidAssetLockTransactionOutputReturnSizeErrorWasm,
    InvalidIdentityAssetLockProofChainLockValidationErrorWasm,
    InvalidIdentityAssetLockTransactionErrorWasm,
    InvalidIdentityAssetLockTransactionOutputErrorWasm,
    InvalidIdentityCreditTransferAmountErrorWasm,
    InvalidIdentityCreditWithdrawalTransitionCoreFeeErrorWasm,
    InvalidIdentityCreditWithdrawalTransitionOutputScriptErrorWasm,
    InvalidIdentityKeySignatureErrorWasm, InvalidIdentityPublicKeyDataErrorWasm,
    InvalidIdentityPublicKeySecurityLevelErrorWasm, InvalidInstantAssetLockProofErrorWasm,
    InvalidInstantAssetLockProofSignatureErrorWasm, MissingMasterPublicKeyErrorWasm,
    NotImplementedIdentityCreditWithdrawalTransitionPoolingErrorWasm,
};

use crate::errors::consensus::state::identity::{
    DuplicatedIdentityPublicKeyIdStateErrorWasm, DuplicatedIdentityPublicKeyStateErrorWasm,
    InvalidIdentityNonceErrorWasm, MissingIdentityPublicKeyIdsErrorWasm,
};
use dpp::consensus::basic::decode::VersionError;
use dpp::consensus::basic::BasicError::{
    DuplicatedIdentityPublicKeyBasicError, DuplicatedIdentityPublicKeyIdBasicError,
    IdentityAssetLockProofLockedTransactionMismatchError,
    IdentityAssetLockStateTransitionReplayError, IdentityAssetLockTransactionIsNotFoundError,
    IdentityAssetLockTransactionOutPointAlreadyConsumedError,
    IdentityAssetLockTransactionOutPointNotEnoughBalanceError,
    IdentityAssetLockTransactionOutputNotFoundError, IncompatibleProtocolVersionError,
    IncompatibleRe2PatternError, InvalidAssetLockProofCoreChainHeightError,
    InvalidAssetLockProofTransactionHeightError, InvalidAssetLockTransactionOutputReturnSizeError,
    InvalidIdentityAssetLockProofChainLockValidationError,
    InvalidIdentityAssetLockTransactionError, InvalidIdentityAssetLockTransactionOutputError,
    InvalidIdentityCreditTransferAmountError,
    InvalidIdentityCreditWithdrawalTransitionCoreFeeError,
    InvalidIdentityCreditWithdrawalTransitionOutputScriptError, InvalidIdentityPublicKeyDataError,
    InvalidIdentityPublicKeySecurityLevelError, InvalidInstantAssetLockProofError,
    InvalidInstantAssetLockProofSignatureError, MissingMasterPublicKeyError,
    NotImplementedIdentityCreditWithdrawalTransitionPoolingError, ProtocolVersionParsingError,
    UnsupportedProtocolVersionError, UnsupportedVersionError,
};
use dpp::consensus::basic::{BasicError, UnsupportedFeatureError};
use dpp::consensus::fee::fee_error::FeeError;
use dpp::consensus::signature::SignatureError;
use dpp::consensus::state::state_error::StateError;

use dpp::consensus::state::data_trigger::DataTriggerError::{
  DataTriggerConditionError, DataTriggerExecutionError, DataTriggerInvalidResultError,
};
use wasm_bindgen::{JsError, JsValue};
use dpp::consensus::basic::data_contract::{ContestedUniqueIndexOnMutableDocumentTypeError, ContestedUniqueIndexWithUniqueIndexError, DataContractTokenConfigurationUpdateError, GroupExceedsMaxMembersError, GroupMemberHasPowerOfZeroError, GroupMemberHasPowerOverLimitError, GroupNonUnilateralMemberPowerHasLessThanRequiredPowerError, GroupPositionDoesNotExistError, GroupTotalPowerLessThanRequiredError, InvalidDocumentTypeRequiredSecurityLevelError, InvalidTokenBaseSupplyError, InvalidTokenDistributionFunctionDivideByZeroError, InvalidTokenDistributionFunctionIncoherenceError, InvalidTokenDistributionFunctionInvalidParameterError, InvalidTokenDistributionFunctionInvalidParameterTupleError, NonContiguousContractGroupPositionsError, NonContiguousContractTokenPositionsError, UnknownDocumentCreationRestrictionModeError, UnknownSecurityLevelError, UnknownStorageKeyRequirementsError, UnknownTradeModeError, UnknownTransferableTypeError};
use dpp::consensus::basic::document::{ContestedDocumentsTemporarilyNotAllowedError, DocumentCreationNotAllowedError, DocumentFieldMaxSizeExceededError, MaxDocumentsTransitionsExceededError, MissingPositionsInDocumentTypePropertiesError};
use dpp::consensus::basic::group::GroupActionNotAllowedOnTransitionError;
use dpp::consensus::basic::identity::{DataContractBoundsNotPresentError, DisablingKeyIdAlsoBeingAddedInSameTransitionError, InvalidIdentityCreditWithdrawalTransitionAmountError, InvalidIdentityUpdateTransitionDisableKeysError, InvalidIdentityUpdateTransitionEmptyError, TooManyMasterPublicKeyError, WithdrawalOutputScriptNotAllowedWhenSigningWithOwnerKeyError};
use dpp::consensus::basic::overflow_error::OverflowError;
use dpp::consensus::basic::token::{ChoosingTokenMintRecipientNotAllowedError, ContractHasNoTokensError, DestinationIdentityForTokenMintingNotSetError, InvalidActionIdError, InvalidTokenAmountError, InvalidTokenConfigUpdateNoChangeError, InvalidTokenIdError, InvalidTokenNoteTooBigError, InvalidTokenPositionError, MissingDefaultLocalizationError, TokenTransferToOurselfError};
use dpp::consensus::state::data_contract::data_contract_update_action_not_allowed_error::DataContractUpdateActionNotAllowedError;
use dpp::consensus::state::data_contract::document_type_update_error::DocumentTypeUpdateError;
use dpp::consensus::state::document::document_contest_currently_locked_error::DocumentContestCurrentlyLockedError;
use dpp::consensus::state::document::document_contest_document_with_same_id_already_present_error::DocumentContestDocumentWithSameIdAlreadyPresentError;
use dpp::consensus::state::document::document_contest_identity_already_contestant::DocumentContestIdentityAlreadyContestantError;
use dpp::consensus::state::document::document_contest_not_joinable_error::DocumentContestNotJoinableError;
use dpp::consensus::state::document::document_contest_not_paid_for_error::DocumentContestNotPaidForError;
use dpp::consensus::state::document::document_incorrect_purchase_price_error::DocumentIncorrectPurchasePriceError;
use dpp::consensus::state::document::document_not_for_sale_error::DocumentNotForSaleError;
use dpp::consensus::state::group::{GroupActionAlreadyCompletedError, GroupActionAlreadySignedByIdentityError, GroupActionDoesNotExistError, IdentityNotMemberOfGroupError};
use dpp::consensus::state::identity::identity_public_key_already_exists_for_unique_contract_bounds_error::IdentityPublicKeyAlreadyExistsForUniqueContractBoundsError;
use dpp::consensus::state::identity::master_public_key_update_error::MasterPublicKeyUpdateError;
use dpp::consensus::state::identity::missing_transfer_key_error::MissingTransferKeyError;
use dpp::consensus::state::identity::no_transfer_key_for_core_withdrawal_available_error::NoTransferKeyForCoreWithdrawalAvailableError;
use dpp::consensus::state::identity::RecipientIdentityDoesNotExistError;
use dpp::consensus::state::prefunded_specialized_balances::prefunded_specialized_balance_insufficient_error::PrefundedSpecializedBalanceInsufficientError;
use dpp::consensus::state::prefunded_specialized_balances::prefunded_specialized_balance_not_found_error::PrefundedSpecializedBalanceNotFoundError;
use dpp::consensus::state::token::{IdentityDoesNotHaveEnoughTokenBalanceError, IdentityTokenAccountNotFrozenError, IdentityTokenAccountFrozenError, TokenIsPausedError, IdentityTokenAccountAlreadyFrozenError, UnauthorizedTokenActionError, TokenSettingMaxSupplyToLessThanCurrentSupplyError, TokenMintPastMaxSupplyError, NewTokensDestinationIdentityDoesNotExistError, NewAuthorizedActionTakerIdentityDoesNotExistError, NewAuthorizedActionTakerGroupDoesNotExistError, NewAuthorizedActionTakerMainGroupNotSetError, InvalidGroupPositionError, TokenAlreadyPausedError, TokenNotPausedError, InvalidTokenClaimPropertyMismatch, InvalidTokenClaimNoCurrentRewards, InvalidTokenClaimWrongClaimant, TokenTransferRecipientIdentityNotExistError};
use dpp::consensus::state::voting::masternode_incorrect_voter_identity_id_error::MasternodeIncorrectVoterIdentityIdError;
use dpp::consensus::state::voting::masternode_incorrect_voting_address_error::MasternodeIncorrectVotingAddressError;
use dpp::consensus::state::voting::masternode_not_found_error::MasternodeNotFoundError;
use dpp::consensus::state::voting::masternode_vote_already_present_error::MasternodeVoteAlreadyPresentError;
use dpp::consensus::state::voting::masternode_voted_too_many_times::MasternodeVotedTooManyTimesError;
use dpp::consensus::state::voting::vote_poll_not_available_for_voting_error::VotePollNotAvailableForVotingError;
use dpp::consensus::state::voting::vote_poll_not_found_error::VotePollNotFoundError;

use crate::errors::consensus::basic::data_contract::{
    DataContractErrorWasm, DataContractHaveNewUniqueIndexErrorWasm,
    DataContractImmutablePropertiesUpdateErrorWasm,
    DataContractInvalidIndexDefinitionUpdateErrorWasm, DataContractUniqueIndicesChangedErrorWasm,
    IncompatibleDataContractSchemaErrorWasm, IncompatibleDocumentTypeSchemaErrorWasm,
    InvalidDataContractIdErrorWasm, InvalidDocumentTypeNameErrorWasm,
};
use crate::errors::consensus::basic::document::{
    DocumentTransitionsAreAbsentErrorWasm, DuplicateDocumentTransitionsWithIdsErrorWasm,
    DuplicateDocumentTransitionsWithIndicesErrorWasm, IdentityContractNonceOutOfBoundsErrorWasm,
    InvalidDocumentTransitionActionErrorWasm, InvalidDocumentTransitionIdErrorWasm,
    MissingDataContractIdErrorWasm, MissingDocumentTypeErrorWasm,
};
use crate::errors::consensus::basic::state_transition::{
    InvalidStateTransitionTypeErrorWasm, MissingStateTransitionTypeErrorWasm,
    StateTransitionMaxSizeExceededErrorWasm,
};
use crate::errors::consensus::signature::{
    BasicBLSErrorWasm, BasicECDSAErrorWasm, IdentityNotFoundErrorWasm,
    SignatureShouldNotBePresentErrorWasm,
};
use crate::errors::consensus::state::data_contract::data_trigger::{
    DataTriggerConditionErrorWasm, DataTriggerExecutionErrorWasm, DataTriggerInvalidResultErrorWasm,
};
use crate::errors::consensus::state::data_contract::{
    DataContractAlreadyPresentErrorWasm, DataContractConfigUpdateErrorWasm,
    DataContractIsReadonlyErrorWasm, DataContractUpdatePermissionErrorWasm,
};
use crate::errors::consensus::state::document::{
    DocumentAlreadyPresentErrorWasm, DocumentNotFoundErrorWasm, DocumentOwnerIdMismatchErrorWasm,
    DocumentTimestampWindowViolationErrorWasm, DocumentTimestampsMismatchErrorWasm,
    DuplicateUniqueIndexErrorWasm, InvalidDocumentRevisionErrorWasm,
};
use crate::errors::consensus::state::identity::{
    IdentityAlreadyExistsErrorWasm, IdentityPublicKeyIsDisabledErrorWasm,
    IdentityPublicKeyIsReadOnlyErrorWasm, InvalidIdentityPublicKeyIdErrorWasm,
    InvalidIdentityRevisionErrorWasm, MaxIdentityPublicKeyLimitReachedErrorWasm,
};

use crate::errors::consensus::basic::data_contract::{
    DataContractMaxDepthExceedErrorWasm, DuplicateIndexErrorWasm, DuplicateIndexNameErrorWasm,
    IncompatibleRe2PatternErrorWasm, InvalidCompoundIndexErrorWasm,
    InvalidDataContractVersionErrorWasm, InvalidIndexPropertyTypeErrorWasm,
    InvalidIndexedPropertyConstraintErrorWasm, InvalidJsonSchemaRefErrorWasm,
    SystemPropertyIndexAlreadyPresentErrorWasm, UndefinedIndexPropertyErrorWasm,
    UniqueIndicesLimitReachedErrorWasm,
};
use crate::errors::consensus::basic::decode::{
    ProtocolVersionParsingErrorWasm, SerializedObjectParsingErrorWasm,
};
use crate::errors::consensus::basic::document::{
    DataContractNotPresentErrorWasm, InconsistentCompoundIndexDataErrorWasm,
    InvalidDocumentTypeErrorWasm, MissingDocumentTransitionActionErrorWasm,
    MissingDocumentTransitionTypeErrorWasm,
};
use crate::errors::consensus::basic::identity::{
    InvalidIdentityPublicKeyTypeErrorWasm, MissingPublicKeyErrorWasm,
};
use crate::errors::consensus::basic::{
    InvalidSignaturePublicKeySecurityLevelErrorWasm, InvalidStateTransitionSignatureErrorWasm,
    JsonSchemaCompilationErrorWasm, PublicKeyIsDisabledErrorWasm,
    PublicKeySecurityLevelNotMetErrorWasm, WrongPublicKeyPurposeErrorWasm,
};
use crate::errors::consensus::fee::BalanceIsNotEnoughErrorWasm;

use crate::errors::consensus::value_error::ValueErrorWasm;
use crate::generic_consensus_error;

use super::state::document::DocumentTimestampsAreEqualErrorWasm;

pub fn from_consensus_error_ref(e: &DPPConsensusError) -> JsValue {
    match e {
        DPPConsensusError::FeeError(e) => match e {
            FeeError::BalanceIsNotEnoughError(e) => BalanceIsNotEnoughErrorWasm::from(e).into(),
        },
        DPPConsensusError::SignatureError(e) => from_signature_error(e),
        DPPConsensusError::StateError(state_error) => from_state_error(state_error),
        DPPConsensusError::BasicError(basic_error) => from_basic_error(basic_error),
        DPPConsensusError::DefaultError => JsError::new("DefaultError").into(),
        #[cfg(test)]
        #[allow(unreachable_patterns)]
        e => JsError::new(&format!("unsupported error: {:?}", e)).into(),
    }
}

pub fn from_state_error(state_error: &StateError) -> JsValue {
    match state_error {
        StateError::DuplicatedIdentityPublicKeyIdStateError(e) => {
            DuplicatedIdentityPublicKeyIdStateErrorWasm::from(e).into()
        }
        StateError::DuplicatedIdentityPublicKeyStateError(e) => {
            DuplicatedIdentityPublicKeyStateErrorWasm::from(e).into()
        }
        StateError::DocumentAlreadyPresentError(e) => {
            DocumentAlreadyPresentErrorWasm::from(e).into()
        }
        StateError::DataContractAlreadyPresentError(e) => {
            DataContractAlreadyPresentErrorWasm::from(e).into()
        }
        StateError::DocumentNotFoundError(e) => DocumentNotFoundErrorWasm::from(e).into(),
        StateError::DocumentOwnerIdMismatchError(e) => {
            DocumentOwnerIdMismatchErrorWasm::from(e).into()
        }
        StateError::DocumentTimestampsMismatchError(e) => {
            DocumentTimestampsMismatchErrorWasm::from(e).into()
        }
        StateError::DocumentTimestampWindowViolationError(e) => {
            DocumentTimestampWindowViolationErrorWasm::from(e).into()
        }
        StateError::DuplicateUniqueIndexError(e) => DuplicateUniqueIndexErrorWasm::from(e).into(),
        StateError::InvalidDocumentRevisionError(e) => {
            InvalidDocumentRevisionErrorWasm::from(e).into()
        }
        StateError::InvalidIdentityRevisionError(e) => {
            InvalidIdentityRevisionErrorWasm::from(e).into()
        }
        StateError::IdentityPublicKeyIsReadOnlyError(e) => {
            IdentityPublicKeyIsReadOnlyErrorWasm::from(e).into()
        }
        StateError::InvalidIdentityPublicKeyIdError(e) => {
            InvalidIdentityPublicKeyIdErrorWasm::from(e).into()
        }
        StateError::MaxIdentityPublicKeyLimitReachedError(e) => {
            MaxIdentityPublicKeyLimitReachedErrorWasm::from(e).into()
        }
        StateError::IdentityPublicKeyIsDisabledError(e) => {
            IdentityPublicKeyIsDisabledErrorWasm::from(e).into()
        }
        StateError::MissingIdentityPublicKeyIdsError(e) => {
            MissingIdentityPublicKeyIdsErrorWasm::from(e).into()
        }
        StateError::DataTriggerError(data_trigger_error) => match data_trigger_error {
            DataTriggerConditionError(e) => DataTriggerConditionErrorWasm::from(e).into(),
            DataTriggerExecutionError(e) => DataTriggerExecutionErrorWasm::from(e).into(),
            DataTriggerInvalidResultError(e) => DataTriggerInvalidResultErrorWasm::from(e).into(),
        },
        StateError::IdentityAlreadyExistsError(e) => {
            let wasm_error: IdentityAlreadyExistsErrorWasm = e.into();
            wasm_error.into()
        }
        StateError::IdentityInsufficientBalanceError(e) => {
            let wasm_error: IdentityInsufficientBalanceErrorWasm = e.into();
            wasm_error.into()
        }
        StateError::DocumentTimestampsAreEqualError(e) => {
            DocumentTimestampsAreEqualErrorWasm::from(e).into()
        }
        StateError::DataContractIsReadonlyError(e) => {
            DataContractIsReadonlyErrorWasm::from(e).into()
        }
        StateError::DataContractConfigUpdateError(e) => {
            DataContractConfigUpdateErrorWasm::from(e).into()
        }
        StateError::InvalidIdentityNonceError(e) => InvalidIdentityNonceErrorWasm::from(e).into(),
        StateError::IdentityPublicKeyAlreadyExistsForUniqueContractBoundsError(e) => {
            generic_consensus_error!(
                IdentityPublicKeyAlreadyExistsForUniqueContractBoundsError,
                e
            )
            .into()
        }
        StateError::DocumentTypeUpdateError(e) => {
            generic_consensus_error!(DocumentTypeUpdateError, e).into()
        }
        StateError::DocumentNotForSaleError(e) => {
            generic_consensus_error!(DocumentNotForSaleError, e).into()
        }
        StateError::DocumentIncorrectPurchasePriceError(e) => {
            generic_consensus_error!(DocumentIncorrectPurchasePriceError, e).into()
        }
        StateError::PrefundedSpecializedBalanceInsufficientError(e) => {
            generic_consensus_error!(PrefundedSpecializedBalanceInsufficientError, e).into()
        }
        StateError::PrefundedSpecializedBalanceNotFoundError(e) => {
            generic_consensus_error!(PrefundedSpecializedBalanceNotFoundError, e).into()
        }
        StateError::DataContractUpdatePermissionError(e) => {
            DataContractUpdatePermissionErrorWasm::from(e).into()
        }
        StateError::MasternodeNotFoundError(e) => {
            generic_consensus_error!(MasternodeNotFoundError, e).into()
        }
        StateError::DocumentContestCurrentlyLockedError(e) => {
            generic_consensus_error!(DocumentContestCurrentlyLockedError, e).into()
        }
        StateError::DocumentContestNotJoinableError(e) => {
            generic_consensus_error!(DocumentContestNotJoinableError, e).into()
        }
        StateError::DocumentContestIdentityAlreadyContestantError(e) => {
            generic_consensus_error!(DocumentContestIdentityAlreadyContestantError, e).into()
        }
        StateError::VotePollNotFoundError(e) => {
            generic_consensus_error!(VotePollNotFoundError, e).into()
        }
        StateError::VotePollNotAvailableForVotingError(e) => {
            generic_consensus_error!(VotePollNotAvailableForVotingError, e).into()
        }
        StateError::MasternodeVotedTooManyTimesError(e) => {
            generic_consensus_error!(MasternodeVotedTooManyTimesError, e).into()
        }
        StateError::MasternodeVoteAlreadyPresentError(e) => {
            generic_consensus_error!(MasternodeVoteAlreadyPresentError, e).into()
        }
        StateError::MasternodeIncorrectVotingAddressError(e) => {
            generic_consensus_error!(MasternodeIncorrectVotingAddressError, e).into()
        }
        StateError::MasternodeIncorrectVoterIdentityIdError(e) => {
            generic_consensus_error!(MasternodeIncorrectVoterIdentityIdError, e).into()
        }
        StateError::DocumentContestDocumentWithSameIdAlreadyPresentError(e) => {
            generic_consensus_error!(DocumentContestDocumentWithSameIdAlreadyPresentError, e).into()
        }
        StateError::MissingTransferKeyError(e) => {
            generic_consensus_error!(MissingTransferKeyError, e).into()
        }
        StateError::NoTransferKeyForCoreWithdrawalAvailableError(e) => {
            generic_consensus_error!(NoTransferKeyForCoreWithdrawalAvailableError, e).into()
        }
        StateError::DocumentContestNotPaidForError(e) => {
            generic_consensus_error!(DocumentContestNotPaidForError, e).into()
        }
        StateError::RecipientIdentityDoesNotExistError(e) => {
            generic_consensus_error!(RecipientIdentityDoesNotExistError, e).into()
        }
        StateError::IdentityDoesNotHaveEnoughTokenBalanceError(e) => {
            generic_consensus_error!(IdentityDoesNotHaveEnoughTokenBalanceError, e).into()
        }
        StateError::UnauthorizedTokenActionError(e) => {
            generic_consensus_error!(UnauthorizedTokenActionError, e).into()
        }
        StateError::IdentityTokenAccountFrozenError(e) => {
            generic_consensus_error!(IdentityTokenAccountFrozenError, e).into()
        }
        StateError::TokenIsPausedError(e) => generic_consensus_error!(TokenIsPausedError, e).into(),
        StateError::IdentityTokenAccountAlreadyFrozenError(e) => {
            generic_consensus_error!(IdentityTokenAccountAlreadyFrozenError, e).into()
        }
        StateError::TokenAlreadyPausedError(e) => {
            generic_consensus_error!(TokenAlreadyPausedError, e).into()
        }
        StateError::TokenNotPausedError(e) => {
            generic_consensus_error!(TokenNotPausedError, e).into()
        }
        StateError::IdentityNotMemberOfGroupError(e) => {
            generic_consensus_error!(IdentityNotMemberOfGroupError, e).into()
        }
        StateError::GroupActionDoesNotExistError(e) => {
            generic_consensus_error!(GroupActionDoesNotExistError, e).into()
        }
        StateError::GroupActionAlreadyCompletedError(e) => {
            generic_consensus_error!(GroupActionAlreadyCompletedError, e).into()
        }
        StateError::GroupActionAlreadySignedByIdentityError(e) => {
            generic_consensus_error!(GroupActionAlreadySignedByIdentityError, e).into()
        }
        StateError::IdentityTokenAccountNotFrozenError(e) => {
            generic_consensus_error!(IdentityTokenAccountNotFrozenError, e).into()
        }
        StateError::DataContractUpdateActionNotAllowedError(e) => {
            generic_consensus_error!(DataContractUpdateActionNotAllowedError, e).into()
        }
        StateError::TokenSettingMaxSupplyToLessThanCurrentSupplyError(e) => {
            generic_consensus_error!(TokenSettingMaxSupplyToLessThanCurrentSupplyError, e).into()
        }
        StateError::TokenMintPastMaxSupplyError(e) => {
            generic_consensus_error!(TokenMintPastMaxSupplyError, e).into()
        }
        StateError::NewTokensDestinationIdentityDoesNotExistError(e) => {
            generic_consensus_error!(NewTokensDestinationIdentityDoesNotExistError, e).into()
        }
        StateError::NewAuthorizedActionTakerIdentityDoesNotExistError(e) => {
            generic_consensus_error!(NewAuthorizedActionTakerIdentityDoesNotExistError, e).into()
        }
        StateError::NewAuthorizedActionTakerGroupDoesNotExistError(e) => {
            generic_consensus_error!(NewAuthorizedActionTakerGroupDoesNotExistError, e).into()
        }
        StateError::NewAuthorizedActionTakerMainGroupNotSetError(e) => {
            generic_consensus_error!(NewAuthorizedActionTakerMainGroupNotSetError, e).into()
        }
        StateError::InvalidGroupPositionError(e) => {
            generic_consensus_error!(InvalidGroupPositionError, e).into()
        }
        StateError::InvalidTokenClaimPropertyMismatch(e) => {
            generic_consensus_error!(InvalidTokenClaimPropertyMismatch, e).into()
        }
        StateError::InvalidTokenClaimNoCurrentRewards(e) => {
            generic_consensus_error!(InvalidTokenClaimNoCurrentRewards, e).into()
        }
        StateError::InvalidTokenClaimWrongClaimant(e) => {
            generic_consensus_error!(InvalidTokenClaimWrongClaimant, e).into()
        }
<<<<<<< HEAD
        StateError::PreProgrammedDistributionTimestampInPastError(e) => {
            generic_consensus_error!(InvalidTokenClaimWrongClaimant, e).into()
=======
        StateError::TokenTransferRecipientIdentityNotExistError(e) => {
            generic_consensus_error!(TokenTransferRecipientIdentityNotExistError, e).into()
>>>>>>> 03cdc36e
        }
    }
}

// TODO: Move as From/TryInto trait implementation to wasm error modules
fn from_basic_error(basic_error: &BasicError) -> JsValue {
    match basic_error {
        BasicError::ValueError(value_error) => ValueErrorWasm::from(value_error).into(),
        BasicError::DataContractNotPresentError(err) => {
            DataContractNotPresentErrorWasm::from(err).into()
        }
        BasicError::InvalidDataContractVersionError(err) => {
            InvalidDataContractVersionErrorWasm::from(err).into()
        }
        BasicError::DataContractMaxDepthExceedError(err) => {
            DataContractMaxDepthExceedErrorWasm::from(err).into()
        }
        BasicError::InvalidDocumentTypeError(err) => InvalidDocumentTypeErrorWasm::from(err).into(),
        BasicError::DuplicateIndexNameError(err) => DuplicateIndexNameErrorWasm::from(err).into(),
        BasicError::InvalidJsonSchemaRefError(err) => {
            InvalidJsonSchemaRefErrorWasm::from(err).into()
        }
        BasicError::UniqueIndicesLimitReachedError(err) => {
            UniqueIndicesLimitReachedErrorWasm::from(err).into()
        }
        BasicError::SystemPropertyIndexAlreadyPresentError(err) => {
            SystemPropertyIndexAlreadyPresentErrorWasm::from(err).into()
        }
        BasicError::UndefinedIndexPropertyError(err) => {
            UndefinedIndexPropertyErrorWasm::from(err).into()
        }
        BasicError::InvalidIndexPropertyTypeError(err) => {
            InvalidIndexPropertyTypeErrorWasm::from(err).into()
        }
        BasicError::InvalidIndexedPropertyConstraintError(err) => {
            InvalidIndexedPropertyConstraintErrorWasm::from(err).into()
        }
        BasicError::InvalidCompoundIndexError(err) => {
            InvalidCompoundIndexErrorWasm::from(err).into()
        }
        BasicError::DuplicateIndexError(err) => DuplicateIndexErrorWasm::from(err).into(),
        BasicError::JsonSchemaCompilationError(error) => {
            JsonSchemaCompilationErrorWasm::from(error).into()
        }
        BasicError::InconsistentCompoundIndexDataError(err) => {
            InconsistentCompoundIndexDataErrorWasm::from(err).into()
        }
        BasicError::MissingDocumentTransitionTypeError(err) => {
            MissingDocumentTransitionTypeErrorWasm::from(err).into()
        }
        BasicError::MissingDocumentTypeError(err) => MissingDocumentTypeErrorWasm::from(err).into(),
        BasicError::MissingDocumentTransitionActionError(err) => {
            MissingDocumentTransitionActionErrorWasm::from(err).into()
        }
        BasicError::InvalidDocumentTransitionActionError(err) => {
            InvalidDocumentTransitionActionErrorWasm::from(err).into()
        }
        BasicError::InvalidDocumentTransitionIdError(err) => {
            InvalidDocumentTransitionIdErrorWasm::from(err).into()
        }
        BasicError::DuplicateDocumentTransitionsWithIndicesError(err) => {
            DuplicateDocumentTransitionsWithIndicesErrorWasm::from(err).into()
        }
        BasicError::DuplicateDocumentTransitionsWithIdsError(err) => {
            DuplicateDocumentTransitionsWithIdsErrorWasm::from(err).into()
        }
        BasicError::MissingDataContractIdBasicError(err) => {
            MissingDataContractIdErrorWasm::from(err).into()
        }
        BasicError::InvalidIdentifierError(err) => InvalidIdentifierErrorWasm::from(err).into(),
        BasicError::DataContractUniqueIndicesChangedError(err) => {
            DataContractUniqueIndicesChangedErrorWasm::from(err).into()
        }
        BasicError::DataContractInvalidIndexDefinitionUpdateError(err) => {
            DataContractInvalidIndexDefinitionUpdateErrorWasm::from(err).into()
        }
        BasicError::DataContractHaveNewUniqueIndexError(err) => {
            DataContractHaveNewUniqueIndexErrorWasm::from(err).into()
        }
        BasicError::MissingStateTransitionTypeError(err) => {
            MissingStateTransitionTypeErrorWasm::from(err).into()
        }
        BasicError::InvalidStateTransitionTypeError(err) => {
            InvalidStateTransitionTypeErrorWasm::from(err).into()
        }
        BasicError::StateTransitionMaxSizeExceededError(err) => {
            StateTransitionMaxSizeExceededErrorWasm::from(err).into()
        }
        BasicError::DataContractImmutablePropertiesUpdateError(err) => {
            DataContractImmutablePropertiesUpdateErrorWasm::from(err).into()
        }
        BasicError::IncompatibleDataContractSchemaError(err) => {
            IncompatibleDataContractSchemaErrorWasm::from(err).into()
        }
        BasicError::IncompatibleDocumentTypeSchemaError(err) => {
            IncompatibleDocumentTypeSchemaErrorWasm::from(err).into()
        }
        BasicError::InvalidIdentityKeySignatureError(err) => {
            InvalidIdentityKeySignatureErrorWasm::from(err).into()
        }
        BasicError::InvalidDataContractIdError(err) => {
            InvalidDataContractIdErrorWasm::from(err).into()
        }
        BasicError::IdentityCreditTransferToSelfError(err) => {
            IdentityCreditTransferToSelfErrorWasm::from(err).into()
        }
        BasicError::NonceOutOfBoundsError(err) => {
            IdentityContractNonceOutOfBoundsErrorWasm::from(err).into()
        }
        BasicError::InvalidDocumentTypeNameError(err) => {
            InvalidDocumentTypeNameErrorWasm::from(err).into()
        }
        ProtocolVersionParsingError(e) => ProtocolVersionParsingErrorWasm::from(e).into(),
        BasicError::SerializedObjectParsingError(e) => {
            SerializedObjectParsingErrorWasm::from(e).into()
        }
        BasicError::JsonSchemaError(e) => JsonSchemaErrorWasm::from(e).into(),
        UnsupportedProtocolVersionError(e) => UnsupportedProtocolVersionErrorWasm::from(e).into(),
        UnsupportedVersionError(e) => UnsupportedVersionErrorWasm::from(e).into(),
        IncompatibleProtocolVersionError(e) => IncompatibleProtocolVersionErrorWasm::from(e).into(),
        DuplicatedIdentityPublicKeyIdBasicError(e) => {
            DuplicatedIdentityPublicKeyIdErrorWasm::from(e).into()
        }
        InvalidIdentityPublicKeyDataError(e) => {
            InvalidIdentityPublicKeyDataErrorWasm::from(e).into()
        }
        InvalidIdentityPublicKeySecurityLevelError(e) => {
            InvalidIdentityPublicKeySecurityLevelErrorWasm::from(e).into()
        }
        DuplicatedIdentityPublicKeyBasicError(e) => {
            DuplicatedIdentityPublicKeyErrorWasm::from(e).into()
        }
        MissingMasterPublicKeyError(e) => MissingMasterPublicKeyErrorWasm::from(e).into(),
        IdentityAssetLockTransactionOutPointAlreadyConsumedError(e) => {
            IdentityAssetLockTransactionOutPointAlreadyExistsErrorWasm::from(e).into()
        }
        IdentityAssetLockTransactionOutPointNotEnoughBalanceError(e) => {
            IdentityAssetLockTransactionOutPointNotEnoughBalanceErrorWasm::from(e).into()
        }
        InvalidIdentityAssetLockTransactionOutputError(e) => {
            InvalidIdentityAssetLockTransactionOutputErrorWasm::from(e).into()
        }
        IdentityAssetLockStateTransitionReplayError(e) => {
            IdentityAssetLockStateTransitionReplayErrorWasm::from(e).into()
        }
        InvalidAssetLockTransactionOutputReturnSizeError(e) => {
            InvalidAssetLockTransactionOutputReturnSizeErrorWasm::from(e).into()
        }
        IdentityAssetLockTransactionOutputNotFoundError(e) => {
            IdentityAssetLockTransactionOutputNotFoundErrorWasm::from(e).into()
        }
        InvalidIdentityAssetLockTransactionError(e) => {
            InvalidIdentityAssetLockTransactionErrorWasm::from(e).into()
        }
        InvalidInstantAssetLockProofError(e) => {
            InvalidInstantAssetLockProofErrorWasm::from(e).into()
        }
        InvalidInstantAssetLockProofSignatureError(e) => {
            InvalidInstantAssetLockProofSignatureErrorWasm::from(e).into()
        }
        InvalidIdentityAssetLockProofChainLockValidationError(e) => {
            InvalidIdentityAssetLockProofChainLockValidationErrorWasm::from(e).into()
        }
        IdentityAssetLockProofLockedTransactionMismatchError(e) => {
            IdentityAssetLockProofLockedTransactionMismatchErrorWasm::from(e).into()
        }
        IdentityAssetLockTransactionIsNotFoundError(e) => {
            IdentityAssetLockTransactionIsNotFoundErrorWasm::from(e).into()
        }
        InvalidAssetLockProofCoreChainHeightError(e) => {
            InvalidAssetLockProofCoreChainHeightErrorWasm::from(e).into()
        }
        InvalidAssetLockProofTransactionHeightError(e) => {
            InvalidAssetLockProofTransactionHeightErrorWasm::from(e).into()
        }
        InvalidIdentityCreditTransferAmountError(e) => {
            InvalidIdentityCreditTransferAmountErrorWasm::from(e).into()
        }
        InvalidIdentityCreditWithdrawalTransitionCoreFeeError(e) => {
            InvalidIdentityCreditWithdrawalTransitionCoreFeeErrorWasm::from(e).into()
        }
        InvalidIdentityCreditWithdrawalTransitionOutputScriptError(e) => {
            InvalidIdentityCreditWithdrawalTransitionOutputScriptErrorWasm::from(e).into()
        }
        NotImplementedIdentityCreditWithdrawalTransitionPoolingError(e) => {
            NotImplementedIdentityCreditWithdrawalTransitionPoolingErrorWasm::from(e).into()
        }
        IncompatibleRe2PatternError(err) => IncompatibleRe2PatternErrorWasm::from(err).into(),
        BasicError::VersionError(err) => generic_consensus_error!(VersionError, err).into(),
        BasicError::ContractError(e) => DataContractErrorWasm::from(e).into(),
        BasicError::UnknownSecurityLevelError(e) => {
            generic_consensus_error!(UnknownSecurityLevelError, e).into()
        }
        BasicError::UnknownStorageKeyRequirementsError(e) => {
            generic_consensus_error!(UnknownStorageKeyRequirementsError, e).into()
        }
        BasicError::DataContractBoundsNotPresentError(e) => {
            generic_consensus_error!(DataContractBoundsNotPresentError, e).into()
        }
        BasicError::MissingPositionsInDocumentTypePropertiesError(e) => {
            generic_consensus_error!(MissingPositionsInDocumentTypePropertiesError, e).into()
        }
        BasicError::MaxDocumentsTransitionsExceededError(e) => {
            generic_consensus_error!(MaxDocumentsTransitionsExceededError, e).into()
        }
        BasicError::DisablingKeyIdAlsoBeingAddedInSameTransitionError(e) => {
            generic_consensus_error!(DisablingKeyIdAlsoBeingAddedInSameTransitionError, e).into()
        }
        BasicError::TooManyMasterPublicKeyError(e) => {
            generic_consensus_error!(TooManyMasterPublicKeyError, e).into()
        }
        BasicError::MasterPublicKeyUpdateError(e) => {
            generic_consensus_error!(MasterPublicKeyUpdateError, e).into()
        }
        BasicError::InvalidDocumentTypeRequiredSecurityLevelError(e) => {
            generic_consensus_error!(InvalidDocumentTypeRequiredSecurityLevelError, e).into()
        }
        BasicError::InvalidIdentityCreditWithdrawalTransitionAmountError(e) => {
            generic_consensus_error!(InvalidIdentityCreditWithdrawalTransitionAmountError, e).into()
        }
        BasicError::InvalidIdentityUpdateTransitionEmptyError(e) => {
            generic_consensus_error!(InvalidIdentityUpdateTransitionEmptyError, e).into()
        }
        BasicError::InvalidIdentityUpdateTransitionDisableKeysError(e) => {
            generic_consensus_error!(InvalidIdentityUpdateTransitionDisableKeysError, e).into()
        }
        BasicError::DocumentTransitionsAreAbsentError(e) => {
            DocumentTransitionsAreAbsentErrorWasm::from(e).into()
        }
        BasicError::UnknownTransferableTypeError(e) => {
            generic_consensus_error!(UnknownTransferableTypeError, e).into()
        }
        BasicError::UnknownTradeModeError(e) => {
            generic_consensus_error!(UnknownTradeModeError, e).into()
        }
        BasicError::UnknownDocumentCreationRestrictionModeError(e) => {
            generic_consensus_error!(UnknownDocumentCreationRestrictionModeError, e).into()
        }
        BasicError::DocumentCreationNotAllowedError(e) => {
            generic_consensus_error!(DocumentCreationNotAllowedError, e).into()
        }
        BasicError::OverflowError(e) => generic_consensus_error!(OverflowError, e).into(),
        BasicError::ContestedUniqueIndexOnMutableDocumentTypeError(e) => {
            generic_consensus_error!(ContestedUniqueIndexOnMutableDocumentTypeError, e).into()
        }
        BasicError::UnsupportedFeatureError(e) => {
            generic_consensus_error!(UnsupportedFeatureError, e).into()
        }
        BasicError::DocumentFieldMaxSizeExceededError(e) => {
            generic_consensus_error!(DocumentFieldMaxSizeExceededError, e).into()
        }
        BasicError::ContestedUniqueIndexWithUniqueIndexError(e) => {
            generic_consensus_error!(ContestedUniqueIndexWithUniqueIndexError, e).into()
        }
        BasicError::ContestedDocumentsTemporarilyNotAllowedError(e) => {
            generic_consensus_error!(ContestedDocumentsTemporarilyNotAllowedError, e).into()
        }
        BasicError::WithdrawalOutputScriptNotAllowedWhenSigningWithOwnerKeyError(e) => {
            generic_consensus_error!(
                WithdrawalOutputScriptNotAllowedWhenSigningWithOwnerKeyError,
                e
            )
            .into()
        }
        BasicError::DataContractTokenConfigurationUpdateError(e) => {
            generic_consensus_error!(DataContractTokenConfigurationUpdateError, e).into()
        }
        BasicError::InvalidTokenIdError(e) => {
            generic_consensus_error!(InvalidTokenIdError, e).into()
        }

        BasicError::InvalidTokenPositionError(e) => {
            generic_consensus_error!(InvalidTokenPositionError, e).into()
        }

        BasicError::ContractHasNoTokensError(e) => {
            generic_consensus_error!(ContractHasNoTokensError, e).into()
        }

        BasicError::InvalidActionIdError(e) => {
            generic_consensus_error!(InvalidActionIdError, e).into()
        }
        BasicError::NonContiguousContractTokenPositionsError(e) => {
            generic_consensus_error!(NonContiguousContractTokenPositionsError, e).into()
        }
        BasicError::NonContiguousContractGroupPositionsError(e) => {
            generic_consensus_error!(NonContiguousContractGroupPositionsError, e).into()
        }
        BasicError::InvalidTokenBaseSupplyError(e) => {
            generic_consensus_error!(InvalidTokenBaseSupplyError, e).into()
        }
        BasicError::TokenTransferToOurselfError(e) => {
            generic_consensus_error!(TokenTransferToOurselfError, e).into()
        }
        BasicError::DestinationIdentityForTokenMintingNotSetError(e) => {
            generic_consensus_error!(DestinationIdentityForTokenMintingNotSetError, e).into()
        }
        BasicError::ChoosingTokenMintRecipientNotAllowedError(e) => {
            generic_consensus_error!(ChoosingTokenMintRecipientNotAllowedError, e).into()
        }
        BasicError::GroupActionNotAllowedOnTransitionError(e) => {
            generic_consensus_error!(GroupActionNotAllowedOnTransitionError, e).into()
        }
        BasicError::GroupPositionDoesNotExistError(e) => {
            generic_consensus_error!(GroupPositionDoesNotExistError, e).into()
        }
        BasicError::GroupExceedsMaxMembersError(e) => {
            generic_consensus_error!(GroupExceedsMaxMembersError, e).into()
        }
        BasicError::GroupMemberHasPowerOfZeroError(e) => {
            generic_consensus_error!(GroupMemberHasPowerOfZeroError, e).into()
        }
        BasicError::GroupMemberHasPowerOverLimitError(e) => {
            generic_consensus_error!(GroupMemberHasPowerOverLimitError, e).into()
        }
        BasicError::GroupTotalPowerLessThanRequiredError(e) => {
            generic_consensus_error!(GroupTotalPowerLessThanRequiredError, e).into()
        }
        BasicError::GroupNonUnilateralMemberPowerHasLessThanRequiredPowerError(e) => {
            generic_consensus_error!(
                GroupNonUnilateralMemberPowerHasLessThanRequiredPowerError,
                e
            )
            .into()
        }
        BasicError::InvalidTokenAmountError(e) => {
            generic_consensus_error!(InvalidTokenAmountError, e).into()
        }
        BasicError::InvalidTokenConfigUpdateNoChangeError(e) => {
            generic_consensus_error!(InvalidTokenConfigUpdateNoChangeError, e).into()
        }
        BasicError::InvalidTokenDistributionFunctionDivideByZeroError(e) => {
            generic_consensus_error!(InvalidTokenDistributionFunctionDivideByZeroError, e).into()
        }
        BasicError::InvalidTokenDistributionFunctionInvalidParameterError(e) => {
            generic_consensus_error!(InvalidTokenDistributionFunctionInvalidParameterError, e)
                .into()
        }
        BasicError::InvalidTokenDistributionFunctionInvalidParameterTupleError(e) => {
            generic_consensus_error!(
                InvalidTokenDistributionFunctionInvalidParameterTupleError,
                e
            )
            .into()
        }
        BasicError::InvalidTokenDistributionFunctionIncoherenceError(e) => {
            generic_consensus_error!(InvalidTokenDistributionFunctionIncoherenceError, e).into()
        }
        BasicError::InvalidTokenNoteTooBigError(e) => {
            generic_consensus_error!(InvalidTokenNoteTooBigError, e).into()
        }
        BasicError::MissingDefaultLocalizationError(e) => {
            generic_consensus_error!(MissingDefaultLocalizationError, e).into()
        }
    }
}

fn from_signature_error(signature_error: &SignatureError) -> JsValue {
    match signature_error {
        SignatureError::MissingPublicKeyError(err) => MissingPublicKeyErrorWasm::from(err).into(),
        SignatureError::InvalidIdentityPublicKeyTypeError(err) => {
            InvalidIdentityPublicKeyTypeErrorWasm::from(err).into()
        }
        SignatureError::InvalidStateTransitionSignatureError(err) => {
            InvalidStateTransitionSignatureErrorWasm::from(err).into()
        }
        SignatureError::IdentityNotFoundError(err) => IdentityNotFoundErrorWasm::from(err).into(),
        SignatureError::InvalidSignaturePublicKeySecurityLevelError(err) => {
            InvalidSignaturePublicKeySecurityLevelErrorWasm::from(err).into()
        }
        SignatureError::PublicKeyIsDisabledError(err) => {
            PublicKeyIsDisabledErrorWasm::from(err).into()
        }
        SignatureError::PublicKeySecurityLevelNotMetError(err) => {
            PublicKeySecurityLevelNotMetErrorWasm::from(err).into()
        }
        SignatureError::WrongPublicKeyPurposeError(err) => {
            WrongPublicKeyPurposeErrorWasm::from(err).into()
        }
        SignatureError::SignatureShouldNotBePresentError(err) => {
            SignatureShouldNotBePresentErrorWasm::from(err).into()
        }
        SignatureError::BasicECDSAError(err) => BasicECDSAErrorWasm::from(err).into(),
        SignatureError::BasicBLSError(err) => BasicBLSErrorWasm::from(err).into(),
        SignatureError::InvalidSignaturePublicKeyPurposeError(err) => {
            InvalidSignaturePublicKeyPurposeErrorWasm::from(err).into()
        }
    }
}

pub fn from_consensus_error(consensus_error: DPPConsensusError) -> JsValue {
    from_consensus_error_ref(&consensus_error)
}<|MERGE_RESOLUTION|>--- conflicted
+++ resolved
@@ -384,13 +384,11 @@
         StateError::InvalidTokenClaimWrongClaimant(e) => {
             generic_consensus_error!(InvalidTokenClaimWrongClaimant, e).into()
         }
-<<<<<<< HEAD
+        StateError::TokenTransferRecipientIdentityNotExistError(e) => {
+            generic_consensus_error!(TokenTransferRecipientIdentityNotExistError, e).into()
+        }
         StateError::PreProgrammedDistributionTimestampInPastError(e) => {
             generic_consensus_error!(InvalidTokenClaimWrongClaimant, e).into()
-=======
-        StateError::TokenTransferRecipientIdentityNotExistError(e) => {
-            generic_consensus_error!(TokenTransferRecipientIdentityNotExistError, e).into()
->>>>>>> 03cdc36e
         }
     }
 }
