use crate::buffer::Buffer;
<<<<<<< HEAD
use dpp::{identifier::Identifier, prelude::Revision};
=======
use dpp::identifier::Identifier;
use dpp::prelude::Revision;
use js_sys::Number;
>>>>>>> 4b258c05
use wasm_bindgen::prelude::*;

#[wasm_bindgen(js_name=InvalidIdentityRevisionError)]
pub struct InvalidIdentityRevisionErrorWasm {
    identity_id: Identifier,
    current_revision: Revision,
    code: u32,
}

#[wasm_bindgen(js_class=InvalidIdentityRevisionError)]
impl InvalidIdentityRevisionErrorWasm {
    #[wasm_bindgen(js_name=getIdentityId)]
    pub fn identity_id(&self) -> Buffer {
        Buffer::from_bytes(self.identity_id.as_bytes())
    }

    #[wasm_bindgen(js_name=getCurrentRevision)]
<<<<<<< HEAD
    pub fn current_revision(&self) -> Revision {
        self.current_revision
=======
    pub fn current_revision(&self) -> Number {
        // It might be overflow
        Number::from(self.current_revision as f64)
>>>>>>> 4b258c05
    }

    #[wasm_bindgen(js_name=getCode)]
    pub fn get_code(&self) -> u32 {
        self.code
    }
}

impl InvalidIdentityRevisionErrorWasm {
    pub fn new(identity_id: Identifier, current_revision: Revision, code: u32) -> Self {
        Self {
            identity_id,
            current_revision,
            code,
        }
    }
}<|MERGE_RESOLUTION|>--- conflicted
+++ resolved
@@ -1,11 +1,6 @@
 use crate::buffer::Buffer;
-<<<<<<< HEAD
 use dpp::{identifier::Identifier, prelude::Revision};
-=======
-use dpp::identifier::Identifier;
-use dpp::prelude::Revision;
 use js_sys::Number;
->>>>>>> 4b258c05
 use wasm_bindgen::prelude::*;
 
 #[wasm_bindgen(js_name=InvalidIdentityRevisionError)]
@@ -23,14 +18,9 @@
     }
 
     #[wasm_bindgen(js_name=getCurrentRevision)]
-<<<<<<< HEAD
-    pub fn current_revision(&self) -> Revision {
-        self.current_revision
-=======
     pub fn current_revision(&self) -> Number {
         // It might be overflow
         Number::from(self.current_revision as f64)
->>>>>>> 4b258c05
     }
 
     #[wasm_bindgen(js_name=getCode)]
