--- conflicted
+++ resolved
@@ -26,15 +26,6 @@
     }
 
     #[wasm_bindgen(js_name=getBalance)]
-<<<<<<< HEAD
-    pub fn get_balance(&self) -> f64 {
-        self.balance as f64
-    }
-
-    #[wasm_bindgen(js_name=getFee)]
-    pub fn get_fee(&self) -> f64 {
-        self.fee as f64
-=======
     pub fn get_balance(&self) -> Credits {
         self.inner.balance()
     }
@@ -42,7 +33,6 @@
     #[wasm_bindgen(js_name=getFee)]
     pub fn get_fee(&self) -> Credits {
         self.inner.fee()
->>>>>>> 5e5f5dd4
     }
 
     #[wasm_bindgen(js_name=getCode)]
