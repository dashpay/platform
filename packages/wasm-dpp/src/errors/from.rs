--- conflicted
+++ resolved
@@ -5,11 +5,8 @@
 
 use crate::data_contract::errors::from_data_contract_to_js_error;
 use crate::document::errors::from_document_to_js_error;
-<<<<<<< HEAD
 use crate::errors::value_error::PlatformValueErrorWasm;
-=======
 use crate::identifier::errors::IdentifierErrorWasm;
->>>>>>> 407fff5f
 
 use super::consensus_error::from_consensus_error;
 use super::data_contract_not_present_error::DataContractNotPresentNotConsensusErrorWasm;
@@ -34,12 +31,8 @@
         ProtocolError::DataContractNotPresentError(err) => {
             DataContractNotPresentNotConsensusErrorWasm::new(err.data_contract_id()).into()
         }
-<<<<<<< HEAD
         ProtocolError::ValueError(value_error) => PlatformValueErrorWasm::new(value_error).into(),
-=======
-
         ProtocolError::IdentifierError(err) => IdentifierErrorWasm::new(err).into(),
->>>>>>> 407fff5f
         _ => JsValue::from_str(&format!("Error conversion not implemented: {pe:#}",)),
     }
 }
