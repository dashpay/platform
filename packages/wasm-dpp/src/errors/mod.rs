--- conflicted
+++ resolved
@@ -11,8 +11,5 @@
 
 pub use public_key_validation_error::*;
 
-<<<<<<< HEAD
 pub mod data_contract_not_present_error;
-=======
-pub mod dpp_error;
->>>>>>> 180387f5
+pub mod dpp_error;