//! Bindings for state repository -like objects coming from JS.

use serde::{Deserialize, Serialize};
use std::convert::Infallible;
use std::sync::Arc;

use anyhow::{anyhow, bail};
use async_trait::async_trait;
use dpp::dashcore::consensus;
use dpp::identity::{IdentityPublicKey, KeyID};
use dpp::prelude::{Revision, TimestampMillis};
use dpp::{
    dashcore::InstantLock,
    data_contract::DataContract,
    prelude::{Identifier, Identity},
    state_repository::{
        FetchTransactionResponse as FetchTransactionResponseDPP, StateRepositoryLike,
    },
    state_transition::state_transition_execution_context::StateTransitionExecutionContext,
};
use js_sys::Uint8Array;
use js_sys::{Array, Number};

use wasm_bindgen::__rt::Ref;

use dpp::document::ExtendedDocument;
use wasm_bindgen::prelude::*;

use crate::buffer::Buffer;
use crate::errors::from_js_error;
use crate::utils::generic_of_js_val;
use crate::{
    identifier::IdentifierWrapper, utils::IntoWasm, DataContractWasm, DocumentWasm, IdentityWasm,
    StateTransitionExecutionContextWasm,
};
use crate::{ExtendedDocumentWasm, IdentityPublicKeyWasm};

#[wasm_bindgen]
extern "C" {
    #[derive(Clone)]
    pub type ExternalStateRepositoryLike;

    #[wasm_bindgen(catch, structural, method, js_name=fetchDataContract)]
    pub async fn fetch_data_contract(
        this: &ExternalStateRepositoryLike,
        data_contract_id: IdentifierWrapper,
        execution_context: &JsValue,
    ) -> Result<JsValue, JsValue>;

    #[wasm_bindgen(catch, structural, method, js_name=storeDataContract)]
    pub async fn store_data_contract(
        this: &ExternalStateRepositoryLike,
        data_contract: DataContractWasm,
        execution_context: &JsValue,
    ) -> Result<(), JsValue>;

    #[wasm_bindgen(catch, structural, method, js_name=createDocument)]
    pub async fn create_document(
        this: &ExternalStateRepositoryLike,
<<<<<<< HEAD
        document: DocumentWasm,
        execution_context: &JsValue,
=======
        document: ExtendedDocumentWasm,
        execution_context: StateTransitionExecutionContextWasm,
>>>>>>> fb7d908f
    ) -> Result<(), JsValue>;

    #[wasm_bindgen(catch, structural, method, js_name=updateDocument)]
    pub async fn update_document(
        this: &ExternalStateRepositoryLike,
<<<<<<< HEAD
        document: DocumentWasm,
        execution_context: &JsValue,
=======
        document: ExtendedDocumentWasm,
        execution_context: StateTransitionExecutionContextWasm,
>>>>>>> fb7d908f
    ) -> Result<(), JsValue>;

    #[wasm_bindgen(catch, structural, method, js_name=removeDocument)]
    pub async fn remove_document(
        this: &ExternalStateRepositoryLike,
        data_contract: DataContractWasm,
        data_contract_type: String,
        document_id: IdentifierWrapper,
        execution_context: &JsValue,
    ) -> Result<(), JsValue>;

    #[wasm_bindgen(catch, structural, method, js_name=fetchDocuments)]
    pub async fn fetch_documents(
        this: &ExternalStateRepositoryLike,
        data_contract_id: IdentifierWrapper,
        data_contract_type: String,
        where_query: JsValue,
        execution_context: &JsValue,
    ) -> Result<JsValue, JsValue>;

    #[wasm_bindgen(catch, structural, method, js_name=fetchExtendedDocuments)]
    pub async fn fetch_extended_documents(
        this: &ExternalStateRepositoryLike,
        data_contract_id: IdentifierWrapper,
        data_contract_type: String,
        where_query: JsValue,
        execution_context: StateTransitionExecutionContextWasm,
    ) -> Result<JsValue, JsValue>;

    #[wasm_bindgen(catch, structural, method, js_name=fetchIdentity)]
    pub async fn fetch_identity(
        this: &ExternalStateRepositoryLike,
        id: IdentifierWrapper,
        execution_context: &JsValue,
    ) -> Result<JsValue, JsValue>;

    #[wasm_bindgen(catch, structural, method, js_name=createIdentity)]
    pub async fn create_identity(
        this: &ExternalStateRepositoryLike,
        identity: IdentityWasm,
        execution_context: &JsValue,
    ) -> Result<(), JsValue>;

    #[wasm_bindgen(catch, structural, method, js_name=addKeysToIdentity)]
    pub async fn add_keys_to_identity(
        this: &ExternalStateRepositoryLike,
        identity_id: IdentifierWrapper,
        keys: js_sys::Array,
        execution_context: &JsValue,
    ) -> Result<(), JsValue>;

    #[wasm_bindgen(catch, structural, method, js_name=disableIdentityKeys)]
    pub async fn disable_identity_keys(
        this: &ExternalStateRepositoryLike,
        identity_id: IdentifierWrapper,
        keys: js_sys::Array,
        disable_at: Number,
        execution_context: &JsValue,
    ) -> Result<(), JsValue>;

    #[wasm_bindgen(catch, structural, method, js_name=updateIdentityRevision)]
    pub async fn update_identity_revision(
        this: &ExternalStateRepositoryLike,
        identity_id: IdentifierWrapper,
        revision: Number,
        execution_context: &JsValue,
    ) -> Result<(), JsValue>;

    #[wasm_bindgen(catch, structural, method, js_name=fetchIdentityBalance)]
    pub async fn fetch_identity_balance(
        this: &ExternalStateRepositoryLike,
        identity_id: IdentifierWrapper,
        execution_context: &JsValue,
    ) -> Result<JsValue, JsValue>;

    #[wasm_bindgen(catch, structural, method, js_name=fetchIdentityBalanceWithDebt)]
    pub async fn fetch_identity_balance_with_debt(
        this: &ExternalStateRepositoryLike,
        identity_id: IdentifierWrapper,
        execution_context: &JsValue,
    ) -> Result<JsValue, JsValue>;

    #[wasm_bindgen(catch, structural, method, js_name=addToIdentityBalance)]
    pub async fn add_to_identity_balance(
        this: &ExternalStateRepositoryLike,
        identity_id: IdentifierWrapper,
        amount: Number,
        execution_context: &JsValue,
    ) -> Result<(), JsValue>;

    #[wasm_bindgen(catch, structural, method, js_name=removeFromIdentityBalance)]
    pub async fn remove_from_identity_balance(
        this: &ExternalStateRepositoryLike,
        identity_id: IdentifierWrapper,
        amount: Number,
        execution_context: &JsValue,
    ) -> Result<(), JsValue>;

    #[wasm_bindgen(catch, structural, method, js_name=addToSystemCredits)]
    pub async fn add_to_system_credits(
        this: &ExternalStateRepositoryLike,
        amount: Number,
        execution_context: &JsValue,
    ) -> Result<(), JsValue>;

    #[wasm_bindgen(catch, structural, method, js_name=removeFromSystemCredits)]
    pub async fn remove_from_system_credits(
        this: &ExternalStateRepositoryLike,
        amount: Number,
        execution_context: &JsValue,
    ) -> Result<JsValue, JsValue>;

    #[wasm_bindgen(catch, structural, method, js_name=fetchLatestPlatformCoreChainLockedHeight)]
    pub async fn fetch_latest_platform_core_chain_locked_height(
        this: &ExternalStateRepositoryLike,
    ) -> Result<JsValue, JsValue>;

    #[wasm_bindgen(catch, structural, method, js_name=fetchLatestPlatformBlockHeight)]
    pub async fn fetch_latest_platform_block_height(
        this: &ExternalStateRepositoryLike,
    ) -> Result<JsValue, JsValue>;

    #[wasm_bindgen(catch, structural, method, js_name=fetchTransaction)]
    pub async fn fetch_transaction(
        this: &ExternalStateRepositoryLike,
        id: JsValue,
        execution_context: &JsValue,
    ) -> Result<JsValue, JsValue>;

    #[wasm_bindgen(catch, structural, method, js_name=isAssetLockTransactionOutPointAlreadyUsed)]
    pub async fn is_asset_lock_transaction_out_point_already_used(
        this: &ExternalStateRepositoryLike,
        out_point_buffer: Buffer,
        execution_context: &JsValue,
    ) -> Result<JsValue, JsValue>;

    #[wasm_bindgen(catch, structural, method, js_name=verifyInstantLock)]
    pub async fn verify_instant_lock(
        this: &ExternalStateRepositoryLike,
        instant_lock: Vec<u8>,
        execution_context: &JsValue,
    ) -> Result<JsValue, JsValue>;

    #[wasm_bindgen(catch, structural, method, js_name=markAssetLockTransactionOutPointAsUsed)]
    pub async fn mark_asset_lock_transaction_out_point_as_used(
        this: &ExternalStateRepositoryLike,
        out_point_buffer: Buffer,
        execution_context: &JsValue,
    ) -> Result<(), JsValue>;

    #[wasm_bindgen(catch, structural, method, js_name=fetchLatestPlatformBlockHeader)]
    pub async fn fetch_latest_platform_block_header(
        this: &ExternalStateRepositoryLike,
    ) -> Result<JsValue, JsValue>;

    #[wasm_bindgen(catch, structural, method, js_name=fetchLatestPlatformBlockTime)]
    pub async fn fetch_latest_platform_block_time(
        this: &ExternalStateRepositoryLike,
    ) -> Result<JsValue, JsValue>;

    // TODO add missing declarations
}

/// Wraps external duck-typed thing into pinned box with mutex to ensure it'll stay at the same
/// place in memory and will have synchronized access.
#[derive(Clone)]
pub(crate) struct ExternalStateRepositoryLikeWrapper(Arc<ExternalStateRepositoryLike>);

unsafe impl Send for ExternalStateRepositoryLikeWrapper {}
unsafe impl Sync for ExternalStateRepositoryLikeWrapper {}

impl ExternalStateRepositoryLikeWrapper {
    pub(crate) fn new(state_repository: ExternalStateRepositoryLike) -> Self {
        ExternalStateRepositoryLikeWrapper(Arc::new(state_repository))
    }

    pub(crate) fn new_with_arc(state_repository: Arc<ExternalStateRepositoryLike>) -> Self {
        ExternalStateRepositoryLikeWrapper(state_repository)
    }
}

#[derive(Clone, Serialize, Deserialize)]
pub struct FetchTransactionResponse {
    pub height: Option<u32>,
    pub data: Option<Vec<u8>>,
}

impl From<JsValue> for FetchTransactionResponse {
    fn from(v: JsValue) -> Self {
        if v.is_falsy() {
            FetchTransactionResponse {
                height: Some(0),
                data: None,
            }
        } else {
            serde_wasm_bindgen::from_value(v).unwrap()
        }
    }
}

impl From<FetchTransactionResponse> for FetchTransactionResponseDPP {
    fn from(v: FetchTransactionResponse) -> Self {
        FetchTransactionResponseDPP {
            data: v.data,
            height: v.height,
        }
    }
}

#[async_trait(?Send)]
impl StateRepositoryLike for ExternalStateRepositoryLikeWrapper {
    type ConversionError = Infallible;
    type FetchDataContract = DataContractWasm;
    type FetchDocument = DocumentWasm;
    type FetchExtendedDocument = ExtendedDocumentWasm;
    type FetchIdentity = IdentityWasm;
    type FetchTransaction = FetchTransactionResponse;

    async fn fetch_data_contract<'a>(
        &self,
        data_contract_id: &Identifier,
        execution_context: Option<&'a StateTransitionExecutionContext>,
    ) -> anyhow::Result<Option<Self::FetchDataContract>> {
        let maybe_data_contract: JsValue = self
            .0
            .fetch_data_contract(
                (*data_contract_id).into(),
                &ctx_to_js_value(execution_context),
            )
            .await
            .map_err(from_js_error)?;

        if maybe_data_contract.is_undefined() || maybe_data_contract.is_null() {
            return Ok(None);
        }

        let data_contract_conversion_result: Result<Ref<DataContractWasm>, JsValue> =
            generic_of_js_val::<DataContractWasm>(&maybe_data_contract, "DataContract");

        let data_contract = data_contract_conversion_result
            .map_err(from_js_error)?
            .to_owned();

        Ok(Some(data_contract))
    }

    async fn store_data_contract<'a>(
        &self,
        data_contract: DataContract,
        execution_context: Option<&'a StateTransitionExecutionContext>,
    ) -> anyhow::Result<()> {
        self.0
            .store_data_contract(data_contract.into(), &ctx_to_js_value(execution_context))
            .await
            .map_err(from_js_error)
    }

    async fn fetch_documents<'a>(
        &self,
        contract_id: &Identifier,
        data_contract_type: &str,
        where_query: serde_json::Value,
        execution_context: Option<&'a StateTransitionExecutionContext>,
    ) -> anyhow::Result<Vec<Self::FetchDocument>> {
        let js_documents = self
            .0
            .fetch_documents(
                contract_id.to_owned().into(),
                data_contract_type.to_owned(),
                where_query
                    .serialize(&serde_wasm_bindgen::Serializer::json_compatible())
                    .map_err(|e| anyhow!("serialization error: {}", e))?,
                &ctx_to_js_value(execution_context),
            )
            .await
            .map_err(from_js_error)?;
        let js_documents_array = js_sys::Array::from(&js_documents);

        let mut documents: Vec<DocumentWasm> = vec![];
        for js_document in js_documents_array.iter() {
            let document = js_document
                .to_wasm::<DocumentWasm>("Document")
                .map_err(|e| anyhow!("{e:#?}"))?;
            documents.push(document.to_owned());
        }
        Ok(documents)
    }

<<<<<<< HEAD
    async fn create_document<'a>(
        &self,
        document: &Document,
        execution_context: Option<&'a StateTransitionExecutionContext>,
=======
    async fn fetch_extended_documents(
        &self,
        contract_id: &Identifier,
        data_contract_type: &str,
        where_query: serde_json::Value,
        execution_context: &StateTransitionExecutionContext,
    ) -> anyhow::Result<Vec<Self::FetchExtendedDocument>> {
        let js_documents = self
            .0
            .fetch_extended_documents(
                contract_id.to_owned().into(),
                data_contract_type.to_owned(),
                where_query
                    .serialize(&serde_wasm_bindgen::Serializer::json_compatible())
                    .map_err(|e| anyhow!("serialization error: {}", e))?,
                execution_context.clone().into(),
            )
            .await
            .map_err(from_js_error)?;
        let js_documents_array = js_sys::Array::from(&js_documents);

        let mut documents: Vec<ExtendedDocumentWasm> = vec![];
        for js_document in js_documents_array.iter() {
            let document = js_document
                .to_wasm::<ExtendedDocumentWasm>("ExtendedDocument")
                .map_err(|e| anyhow!("{e:#?}"))?;
            documents.push(document.to_owned());
        }
        Ok(documents)
    }

    async fn create_document(
        &self,
        extended_document: &ExtendedDocument,
        execution_context: &StateTransitionExecutionContext,
>>>>>>> fb7d908f
    ) -> anyhow::Result<()> {
        let extended_document_wasm: ExtendedDocumentWasm = extended_document.to_owned().into();
        self.0
<<<<<<< HEAD
            .create_document(document_wasm, &ctx_to_js_value(execution_context))
=======
            .create_document(extended_document_wasm, execution_context.clone().into())
>>>>>>> fb7d908f
            .await
            .map_err(from_js_error)
    }

    async fn update_document<'a>(
        &self,
<<<<<<< HEAD
        document: &Document,
        execution_context: Option<&'a StateTransitionExecutionContext>,
=======
        extended_document: &ExtendedDocument,
        execution_context: &StateTransitionExecutionContext,
>>>>>>> fb7d908f
    ) -> anyhow::Result<()> {
        let extended_document_wasm: ExtendedDocumentWasm = extended_document.to_owned().into();
        self.0
<<<<<<< HEAD
            .update_document(document_wasm, &ctx_to_js_value(execution_context))
=======
            .update_document(extended_document_wasm, execution_context.clone().into())
>>>>>>> fb7d908f
            .await
            .map_err(from_js_error)
    }

    async fn remove_document<'a>(
        &self,
        data_contract: &DataContract,
        data_contract_type: &str,
        document_id: &Identifier,
        execution_context: Option<&'a StateTransitionExecutionContext>,
    ) -> anyhow::Result<()> {
        let data_contract: DataContractWasm = data_contract.to_owned().into();
        let document_id: IdentifierWrapper = document_id.to_owned().into();
        self.0
            .remove_document(
                data_contract,
                data_contract_type.to_owned(),
                document_id,
                &ctx_to_js_value(execution_context),
            )
            .await
            .map_err(from_js_error)
    }

    async fn fetch_transaction<'a>(
        &self,
        id: &str,
        execution_context: Option<&'a StateTransitionExecutionContext>,
    ) -> anyhow::Result<Self::FetchTransaction> {
        let transaction_data = self
            .0
            .fetch_transaction(JsValue::from_str(id), &ctx_to_js_value(execution_context))
            .await
            .map_err(from_js_error)?;

        Ok(FetchTransactionResponse::from(transaction_data))
    }

    async fn fetch_identity<'a>(
        &self,
        id: &Identifier,
        execution_context: Option<&'a StateTransitionExecutionContext>,
    ) -> anyhow::Result<Option<Self::FetchIdentity>> {
        let maybe_identity = self
            .0
            .fetch_identity((*id).into(), &ctx_to_js_value(execution_context))
            .await
            .map_err(from_js_error)?;

        if maybe_identity.is_undefined() {
            return Ok(None);
        }

        let identity_conversion_result: Result<Ref<IdentityWasm>, JsValue> =
            generic_of_js_val::<IdentityWasm>(&maybe_identity, "Identity");

        let identity = identity_conversion_result
            .map_err(from_js_error)?
            .to_owned();

        Ok(Some(identity))
    }

    async fn create_identity<'a>(
        &self,
        identity: &Identity,
        execution_context: Option<&'a StateTransitionExecutionContext>,
    ) -> anyhow::Result<()> {
        self.0
            .create_identity(identity.clone().into(), &ctx_to_js_value(execution_context))
            .await
            .map_err(from_js_error)
    }

    async fn add_keys_to_identity<'a>(
        &self,
        identity_id: &Identifier,
        keys: &[IdentityPublicKey],
        execution_context: Option<&'a StateTransitionExecutionContext>,
    ) -> anyhow::Result<()> {
        self.0
            .add_keys_to_identity(
                (*identity_id).into(),
                keys.iter()
                    .map(|k| JsValue::from(IdentityPublicKeyWasm::from(k.clone())))
                    .collect::<Array>(),
                &ctx_to_js_value(execution_context),
            )
            .await
            .map_err(from_js_error)
    }

    async fn disable_identity_keys<'a>(
        &self,
        identity_id: &Identifier,
        keys: &[KeyID],
        disable_at: TimestampMillis,
        execution_context: Option<&'a StateTransitionExecutionContext>,
    ) -> anyhow::Result<()> {
        self.0
            .disable_identity_keys(
                (*identity_id).into(),
                keys.iter().map(|&k| JsValue::from(k as f64)).collect(),
                Number::from(disable_at as f64),
                &ctx_to_js_value(execution_context),
            )
            .await
            .map_err(from_js_error)
    }

    async fn update_identity_revision<'a>(
        &self,
        identity_id: &Identifier,
        revision: Revision,
        execution_context: Option<&'a StateTransitionExecutionContext>,
    ) -> anyhow::Result<()> {
        self.0
            .update_identity_revision(
                (*identity_id).into(),
                Number::from(revision as f64), // TODO: We should use BigInt
                &ctx_to_js_value(execution_context),
            )
            .await
            .map_err(from_js_error)
    }

    async fn fetch_identity_balance<'a>(
        &self,
        identity_id: &Identifier,
        execution_context: Option<&'a StateTransitionExecutionContext>,
    ) -> anyhow::Result<Option<u64>> {
        let maybe_balance = self
            .0
            .fetch_identity_balance((*identity_id).into(), &ctx_to_js_value(execution_context))
            .await
            .map_err(from_js_error)?;

        if maybe_balance.is_undefined() {
            return Ok(None);
        }

        let balance = maybe_balance
            .as_f64()
            .ok_or_else(|| anyhow!("Value is not a number"))?;

        Ok(Some(balance as u64))
    }

    async fn fetch_identity_balance_with_debt<'a>(
        &self,
        identity_id: &Identifier,
        execution_context: Option<&'a StateTransitionExecutionContext>,
    ) -> anyhow::Result<Option<i64>> {
        let maybe_balance = self
            .0
            .fetch_identity_balance_with_debt(
                (*identity_id).into(),
                &ctx_to_js_value(execution_context),
            )
            .await
            .map_err(from_js_error)?;

        if maybe_balance.is_undefined() {
            return Ok(None);
        }

        let balance = maybe_balance
            .as_f64()
            .ok_or_else(|| anyhow!("Value is not a number"))?;

        Ok(Some(balance as i64))
    }

    async fn add_to_identity_balance<'a>(
        &self,
        identity_id: &Identifier,
        amount: u64,
        execution_context: Option<&'a StateTransitionExecutionContext>,
    ) -> anyhow::Result<()> {
        self.0
            .add_to_identity_balance(
                (*identity_id).into(),
                Number::from(amount as f64),
                &ctx_to_js_value(execution_context),
            )
            .await
            .map_err(from_js_error)
    }

    async fn remove_from_identity_balance<'a>(
        &self,
        identity_id: &Identifier,
        amount: u64,
        execution_context: Option<&'a StateTransitionExecutionContext>,
    ) -> anyhow::Result<()> {
        self.0
            .remove_from_identity_balance(
                (*identity_id).into(),
                Number::from(amount as f64),
                &ctx_to_js_value(execution_context),
            )
            .await
            .map_err(from_js_error)
    }

    async fn add_to_system_credits<'a>(
        &self,
        amount: u64,
        execution_context: Option<&'a StateTransitionExecutionContext>,
    ) -> anyhow::Result<()> {
        self.0
            .add_to_system_credits(
                Number::from(amount as f64),
                &ctx_to_js_value(execution_context),
            )
            .await
            .map_err(from_js_error)
    }

    async fn remove_from_system_credits<'a>(
        &self,
        _amount: u64,
        _execution_context: Option<&'a StateTransitionExecutionContext>,
    ) -> anyhow::Result<()> {
        todo!()
    }

    async fn fetch_latest_platform_block_header(&self) -> anyhow::Result<Vec<u8>> {
        let value: JsValue = self
            .0
            .fetch_latest_platform_block_header()
            .await
            .map_err(from_js_error)?;

        Ok(Uint8Array::new(&value).to_vec())
    }

    async fn fetch_latest_platform_core_chain_locked_height(&self) -> anyhow::Result<Option<u32>> {
        let maybe_height = self
            .0
            .fetch_latest_platform_core_chain_locked_height()
            .await
            .map_err(from_js_error)?;

        if maybe_height.is_undefined() {
            return Ok(None);
        }

        let height = maybe_height
            .as_f64()
            .ok_or_else(|| anyhow!("Value is not a number"))?;
        Ok(Some(height as u32))
    }

    async fn fetch_latest_platform_block_height(&self) -> anyhow::Result<u64> {
        let height = self
            .0
            .fetch_latest_platform_block_height()
            .await
            .map_err(from_js_error)?;

        let height = height
            .as_f64()
            .ok_or_else(|| anyhow!("Value is not a number"))?;
        Ok(height as u64)
    }

    async fn verify_instant_lock<'a>(
        &self,
        instant_lock: &InstantLock,
        execution_context: Option<&'a StateTransitionExecutionContext>,
    ) -> anyhow::Result<bool> {
        let raw_instant_lock = consensus::serialize(instant_lock);

        let verification_result = self
            .0
            .verify_instant_lock(raw_instant_lock, &ctx_to_js_value(execution_context))
            .await
            .map_err(from_js_error)?;

        verification_result
            .as_bool()
            .ok_or_else(|| anyhow!("Value is not a bool"))
    }

    async fn is_asset_lock_transaction_out_point_already_used<'a>(
        &self,
        out_point_buffer: &[u8],
        execution_context: Option<&'a StateTransitionExecutionContext>,
    ) -> anyhow::Result<bool> {
        let is_used = self
            .0
            .is_asset_lock_transaction_out_point_already_used(
                Buffer::from_bytes(out_point_buffer),
                &ctx_to_js_value(execution_context),
            )
            .await
            .map_err(from_js_error)?;

        is_used
            .as_bool()
            .ok_or_else(|| anyhow!("Value is not a bool"))
    }

    async fn mark_asset_lock_transaction_out_point_as_used<'a>(
        &self,
        out_point_buffer: &[u8],
        execution_context: Option<&'a StateTransitionExecutionContext>,
    ) -> anyhow::Result<()> {
        self.0
            .mark_asset_lock_transaction_out_point_as_used(
                Buffer::from_bytes(out_point_buffer),
                &ctx_to_js_value(execution_context),
            )
            .await
            .map_err(from_js_error)
    }

    async fn fetch_sml_store<T>(&self) -> anyhow::Result<T>
    where
        T: for<'de> serde::de::Deserialize<'de> + 'static,
    {
        todo!()
    }

    async fn fetch_latest_withdrawal_transaction_index(&self) -> anyhow::Result<u64> {
        todo!()
    }

    async fn enqueue_withdrawal_transaction(
        &self,
        _index: u64,
        _transaction_bytes: Vec<u8>,
    ) -> anyhow::Result<()> {
        todo!()
    }

    async fn fetch_latest_platform_block_time(&self) -> anyhow::Result<u64> {
        let js_number = self
            .0
            .fetch_latest_platform_block_time()
            .await
            .map_err(from_js_error)?;

        if let Some(float_number) = js_number.as_f64() {
            if float_number.is_nan() || float_number.is_infinite() {
                bail!("received an invalid timestamp: the number is either NaN or Inf")
            }
            if float_number < 0. {
                bail!("received an invalid timestamp: the number is negative");
            }
            if float_number.fract() != 0. {
                bail!("received an invalid timestamp: the number is fractional")
            }
            if float_number > u64::MAX as f64 {
                bail!("received an invalid timestamp: the number is > u64::max")
            }

            return Ok(float_number as u64);
        }

        bail!("fetching latest platform block failed: value is not number");
    }
}

fn ctx_to_js_value(maybe_ctx: Option<&StateTransitionExecutionContext>) -> JsValue {
    if let Some(ctx) = maybe_ctx {
        let ctx_wasm: StateTransitionExecutionContextWasm = ctx.into();
        ctx_wasm.into()
    } else {
        JsValue::undefined()
    }
}<|MERGE_RESOLUTION|>--- conflicted
+++ resolved
@@ -57,25 +57,15 @@
     #[wasm_bindgen(catch, structural, method, js_name=createDocument)]
     pub async fn create_document(
         this: &ExternalStateRepositoryLike,
-<<<<<<< HEAD
-        document: DocumentWasm,
-        execution_context: &JsValue,
-=======
         document: ExtendedDocumentWasm,
-        execution_context: StateTransitionExecutionContextWasm,
->>>>>>> fb7d908f
+        execution_context: &JsValue,
     ) -> Result<(), JsValue>;
 
     #[wasm_bindgen(catch, structural, method, js_name=updateDocument)]
     pub async fn update_document(
         this: &ExternalStateRepositoryLike,
-<<<<<<< HEAD
-        document: DocumentWasm,
-        execution_context: &JsValue,
-=======
         document: ExtendedDocumentWasm,
-        execution_context: StateTransitionExecutionContextWasm,
->>>>>>> fb7d908f
+        execution_context: &JsValue,
     ) -> Result<(), JsValue>;
 
     #[wasm_bindgen(catch, structural, method, js_name=removeDocument)]
@@ -102,7 +92,7 @@
         data_contract_id: IdentifierWrapper,
         data_contract_type: String,
         where_query: JsValue,
-        execution_context: StateTransitionExecutionContextWasm,
+        execution_context: &JsValue,
     ) -> Result<JsValue, JsValue>;
 
     #[wasm_bindgen(catch, structural, method, js_name=fetchIdentity)]
@@ -364,18 +354,12 @@
         Ok(documents)
     }
 
-<<<<<<< HEAD
-    async fn create_document<'a>(
-        &self,
-        document: &Document,
-        execution_context: Option<&'a StateTransitionExecutionContext>,
-=======
-    async fn fetch_extended_documents(
+    async fn fetch_extended_documents<'a>(
         &self,
         contract_id: &Identifier,
         data_contract_type: &str,
         where_query: serde_json::Value,
-        execution_context: &StateTransitionExecutionContext,
+        execution_context: Option<&'a StateTransitionExecutionContext>,
     ) -> anyhow::Result<Vec<Self::FetchExtendedDocument>> {
         let js_documents = self
             .0
@@ -385,7 +369,7 @@
                 where_query
                     .serialize(&serde_wasm_bindgen::Serializer::json_compatible())
                     .map_err(|e| anyhow!("serialization error: {}", e))?,
-                execution_context.clone().into(),
+                &ctx_to_js_value(execution_context),
             )
             .await
             .map_err(from_js_error)?;
@@ -401,40 +385,26 @@
         Ok(documents)
     }
 
-    async fn create_document(
+    async fn create_document<'a>(
         &self,
         extended_document: &ExtendedDocument,
-        execution_context: &StateTransitionExecutionContext,
->>>>>>> fb7d908f
+        execution_context: Option<&'a StateTransitionExecutionContext>,
     ) -> anyhow::Result<()> {
         let extended_document_wasm: ExtendedDocumentWasm = extended_document.to_owned().into();
         self.0
-<<<<<<< HEAD
-            .create_document(document_wasm, &ctx_to_js_value(execution_context))
-=======
-            .create_document(extended_document_wasm, execution_context.clone().into())
->>>>>>> fb7d908f
+            .create_document(extended_document_wasm, &ctx_to_js_value(execution_context))
             .await
             .map_err(from_js_error)
     }
 
     async fn update_document<'a>(
         &self,
-<<<<<<< HEAD
-        document: &Document,
-        execution_context: Option<&'a StateTransitionExecutionContext>,
-=======
         extended_document: &ExtendedDocument,
-        execution_context: &StateTransitionExecutionContext,
->>>>>>> fb7d908f
+        execution_context: Option<&'a StateTransitionExecutionContext>,
     ) -> anyhow::Result<()> {
         let extended_document_wasm: ExtendedDocumentWasm = extended_document.to_owned().into();
         self.0
-<<<<<<< HEAD
-            .update_document(document_wasm, &ctx_to_js_value(execution_context))
-=======
-            .update_document(extended_document_wasm, execution_context.clone().into())
->>>>>>> fb7d908f
+            .update_document(extended_document_wasm, &ctx_to_js_value(execution_context))
             .await
             .map_err(from_js_error)
     }
