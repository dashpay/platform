--- conflicted
+++ resolved
@@ -66,34 +66,13 @@
         execution_context: &JsValue,
     ) -> Result<(), JsValue>;
 
-<<<<<<< HEAD
-=======
-    #[wasm_bindgen(catch, structural, method, js_name=createDocument)]
-    pub async fn create_document(
-        this: &ExternalStateRepositoryLike,
-        document: DocumentWasm,
-        execution_context: StateTransitionExecutionContextWasm,
-    ) -> Result<(), JsValue>;
-
-    #[wasm_bindgen(catch, structural, method, js_name=updateDocument)]
-    pub async fn update_document(
-        this: &ExternalStateRepositoryLike,
-        document: DocumentWasm,
-        execution_context: StateTransitionExecutionContextWasm,
-    ) -> Result<(), JsValue>;
-
->>>>>>> f45b3a3c
     #[wasm_bindgen(catch, structural, method, js_name=removeDocument)]
     pub async fn remove_document(
         this: &ExternalStateRepositoryLike,
         data_contract: DataContractWasm,
         data_contract_type: String,
         document_id: IdentifierWrapper,
-<<<<<<< HEAD
-        execution_context: &JsValue,
-=======
-        execution_context: StateTransitionExecutionContextWasm,
->>>>>>> f45b3a3c
+        execution_context: &JsValue,
     ) -> Result<(), JsValue>;
 
     #[wasm_bindgen(catch, structural, method, js_name=fetchDocuments)]
@@ -102,11 +81,7 @@
         data_contract_id: IdentifierWrapper,
         data_contract_type: String,
         where_query: JsValue,
-<<<<<<< HEAD
-        execution_context: &JsValue,
-=======
-        execution_context: StateTransitionExecutionContextWasm,
->>>>>>> f45b3a3c
+        execution_context: &JsValue,
     ) -> Result<JsValue, JsValue>;
 
     #[wasm_bindgen(catch, structural, method, js_name=fetchIdentity)]
@@ -227,7 +202,7 @@
     pub async fn mark_asset_lock_transaction_out_point_as_used(
         this: &ExternalStateRepositoryLike,
         out_point_buffer: Buffer,
-        execution_context: StateTransitionExecutionContextWasm,
+        execution_context: &JsValue,
     ) -> Result<(), JsValue>;
 
     #[wasm_bindgen(catch, structural, method, js_name=fetchLatestPlatformBlockHeader)]
@@ -300,11 +275,7 @@
     async fn fetch_data_contract<'a>(
         &self,
         data_contract_id: &Identifier,
-<<<<<<< HEAD
-        execution_context: Option<&'a StateTransitionExecutionContext>,
-=======
-        execution_context: &StateTransitionExecutionContext,
->>>>>>> f45b3a3c
+        execution_context: Option<&'a StateTransitionExecutionContext>,
     ) -> anyhow::Result<Option<Self::FetchDataContract>> {
         let maybe_data_contract: JsValue = self
             .0
@@ -332,11 +303,7 @@
     async fn store_data_contract<'a>(
         &self,
         data_contract: DataContract,
-<<<<<<< HEAD
-        execution_context: Option<&'a StateTransitionExecutionContext>,
-=======
-        execution_context: &StateTransitionExecutionContext,
->>>>>>> f45b3a3c
+        execution_context: Option<&'a StateTransitionExecutionContext>,
     ) -> anyhow::Result<()> {
         self.0
             .store_data_contract(data_contract.into(), &ctx_to_js_value(execution_context))
@@ -344,20 +311,12 @@
             .map_err(from_js_error)
     }
 
-<<<<<<< HEAD
     async fn fetch_documents<'a>(
-=======
-    async fn fetch_documents(
->>>>>>> f45b3a3c
         &self,
         contract_id: &Identifier,
         data_contract_type: &str,
         where_query: serde_json::Value,
-<<<<<<< HEAD
-        execution_context: Option<&'a StateTransitionExecutionContext>,
-=======
-        execution_context: &StateTransitionExecutionContext,
->>>>>>> f45b3a3c
+        execution_context: Option<&'a StateTransitionExecutionContext>,
     ) -> anyhow::Result<Vec<Self::FetchDocument>> {
         let js_documents = self
             .0
@@ -367,11 +326,7 @@
                 where_query
                     .serialize(&serde_wasm_bindgen::Serializer::json_compatible())
                     .map_err(|e| anyhow!("serialization error: {}", e))?,
-<<<<<<< HEAD
-                &ctx_to_js_value(execution_context),
-=======
-                execution_context.clone().into(),
->>>>>>> f45b3a3c
+                &ctx_to_js_value(execution_context),
             )
             .await
             .map_err(from_js_error)?;
@@ -390,39 +345,23 @@
     async fn create_document<'a>(
         &self,
         document: &Document,
-<<<<<<< HEAD
         execution_context: Option<&'a StateTransitionExecutionContext>,
     ) -> anyhow::Result<()> {
         let document_wasm: DocumentWasm = document.to_owned().into();
         self.0
             .create_document(document_wasm, &ctx_to_js_value(execution_context))
-=======
-        execution_context: &StateTransitionExecutionContext,
+            .await
+            .map_err(from_js_error)
+    }
+
+    async fn update_document<'a>(
+        &self,
+        document: &Document,
+        execution_context: Option<&'a StateTransitionExecutionContext>,
     ) -> anyhow::Result<()> {
         let document_wasm: DocumentWasm = document.to_owned().into();
         self.0
-            .create_document(document_wasm, execution_context.clone().into())
->>>>>>> f45b3a3c
-            .await
-            .map_err(from_js_error)
-    }
-
-    async fn update_document<'a>(
-        &self,
-        document: &Document,
-<<<<<<< HEAD
-        execution_context: Option<&'a StateTransitionExecutionContext>,
-    ) -> anyhow::Result<()> {
-        let document_wasm: DocumentWasm = document.to_owned().into();
-        self.0
             .update_document(document_wasm, &ctx_to_js_value(execution_context))
-=======
-        execution_context: &StateTransitionExecutionContext,
-    ) -> anyhow::Result<()> {
-        let document_wasm: DocumentWasm = document.to_owned().into();
-        self.0
-            .update_document(document_wasm, execution_context.clone().into())
->>>>>>> f45b3a3c
             .await
             .map_err(from_js_error)
     }
@@ -432,11 +371,7 @@
         data_contract: &DataContract,
         data_contract_type: &str,
         document_id: &Identifier,
-<<<<<<< HEAD
-        execution_context: Option<&'a StateTransitionExecutionContext>,
-=======
-        execution_context: &StateTransitionExecutionContext,
->>>>>>> f45b3a3c
+        execution_context: Option<&'a StateTransitionExecutionContext>,
     ) -> anyhow::Result<()> {
         let data_contract: DataContractWasm = data_contract.to_owned().into();
         let document_id: IdentifierWrapper = document_id.to_owned().into();
@@ -445,11 +380,7 @@
                 data_contract,
                 data_contract_type.to_owned(),
                 document_id,
-<<<<<<< HEAD
-                &ctx_to_js_value(execution_context),
-=======
-                execution_context.clone().into(),
->>>>>>> f45b3a3c
+                &ctx_to_js_value(execution_context),
             )
             .await
             .map_err(from_js_error)
@@ -458,11 +389,7 @@
     async fn fetch_transaction<'a>(
         &self,
         id: &str,
-<<<<<<< HEAD
-        execution_context: Option<&'a StateTransitionExecutionContext>,
-=======
-        execution_context: &StateTransitionExecutionContext,
->>>>>>> f45b3a3c
+        execution_context: Option<&'a StateTransitionExecutionContext>,
     ) -> anyhow::Result<Self::FetchTransaction> {
         let transaction_data = self
             .0
@@ -476,11 +403,7 @@
     async fn fetch_identity<'a>(
         &self,
         id: &Identifier,
-<<<<<<< HEAD
-        execution_context: Option<&'a StateTransitionExecutionContext>,
-=======
-        execution_context: &StateTransitionExecutionContext,
->>>>>>> f45b3a3c
+        execution_context: Option<&'a StateTransitionExecutionContext>,
     ) -> anyhow::Result<Option<Self::FetchIdentity>> {
         let maybe_identity = self
             .0
@@ -505,11 +428,7 @@
     async fn create_identity<'a>(
         &self,
         identity: &Identity,
-<<<<<<< HEAD
-        execution_context: Option<&'a StateTransitionExecutionContext>,
-=======
-        execution_context: &StateTransitionExecutionContext,
->>>>>>> f45b3a3c
+        execution_context: Option<&'a StateTransitionExecutionContext>,
     ) -> anyhow::Result<()> {
         self.0
             .create_identity(identity.clone().into(), &ctx_to_js_value(execution_context))
@@ -521,11 +440,7 @@
         &self,
         identity_id: &Identifier,
         keys: &[IdentityPublicKey],
-<<<<<<< HEAD
-        execution_context: Option<&'a StateTransitionExecutionContext>,
-=======
-        execution_context: &StateTransitionExecutionContext,
->>>>>>> f45b3a3c
+        execution_context: Option<&'a StateTransitionExecutionContext>,
     ) -> anyhow::Result<()> {
         self.0
             .add_keys_to_identity(
@@ -544,11 +459,7 @@
         identity_id: &Identifier,
         keys: &[KeyID],
         disable_at: TimestampMillis,
-<<<<<<< HEAD
-        execution_context: Option<&'a StateTransitionExecutionContext>,
-=======
-        execution_context: &StateTransitionExecutionContext,
->>>>>>> f45b3a3c
+        execution_context: Option<&'a StateTransitionExecutionContext>,
     ) -> anyhow::Result<()> {
         self.0
             .disable_identity_keys(
@@ -565,11 +476,7 @@
         &self,
         identity_id: &Identifier,
         revision: Revision,
-<<<<<<< HEAD
-        execution_context: Option<&'a StateTransitionExecutionContext>,
-=======
-        execution_context: &StateTransitionExecutionContext,
->>>>>>> f45b3a3c
+        execution_context: Option<&'a StateTransitionExecutionContext>,
     ) -> anyhow::Result<()> {
         self.0
             .update_identity_revision(
@@ -584,11 +491,7 @@
     async fn fetch_identity_balance<'a>(
         &self,
         identity_id: &Identifier,
-<<<<<<< HEAD
-        execution_context: Option<&'a StateTransitionExecutionContext>,
-=======
-        execution_context: &StateTransitionExecutionContext,
->>>>>>> f45b3a3c
+        execution_context: Option<&'a StateTransitionExecutionContext>,
     ) -> anyhow::Result<Option<u64>> {
         let maybe_balance = self
             .0
@@ -610,11 +513,7 @@
     async fn fetch_identity_balance_with_debt<'a>(
         &self,
         identity_id: &Identifier,
-<<<<<<< HEAD
-        execution_context: Option<&'a StateTransitionExecutionContext>,
-=======
-        execution_context: &StateTransitionExecutionContext,
->>>>>>> f45b3a3c
+        execution_context: Option<&'a StateTransitionExecutionContext>,
     ) -> anyhow::Result<Option<i64>> {
         let maybe_balance = self
             .0
@@ -640,11 +539,7 @@
         &self,
         identity_id: &Identifier,
         amount: u64,
-<<<<<<< HEAD
-        execution_context: Option<&'a StateTransitionExecutionContext>,
-=======
-        execution_context: &StateTransitionExecutionContext,
->>>>>>> f45b3a3c
+        execution_context: Option<&'a StateTransitionExecutionContext>,
     ) -> anyhow::Result<()> {
         self.0
             .add_to_identity_balance(
@@ -660,11 +555,7 @@
         &self,
         identity_id: &Identifier,
         amount: u64,
-<<<<<<< HEAD
-        execution_context: Option<&'a StateTransitionExecutionContext>,
-=======
-        execution_context: &StateTransitionExecutionContext,
->>>>>>> f45b3a3c
+        execution_context: Option<&'a StateTransitionExecutionContext>,
     ) -> anyhow::Result<()> {
         self.0
             .remove_from_identity_balance(
@@ -679,11 +570,7 @@
     async fn add_to_system_credits<'a>(
         &self,
         amount: u64,
-<<<<<<< HEAD
-        execution_context: Option<&'a StateTransitionExecutionContext>,
-=======
-        execution_context: &StateTransitionExecutionContext,
->>>>>>> f45b3a3c
+        execution_context: Option<&'a StateTransitionExecutionContext>,
     ) -> anyhow::Result<()> {
         self.0
             .add_to_system_credits(
@@ -697,11 +584,7 @@
     async fn remove_from_system_credits<'a>(
         &self,
         _amount: u64,
-<<<<<<< HEAD
         _execution_context: Option<&'a StateTransitionExecutionContext>,
-=======
-        _execution_context: &StateTransitionExecutionContext,
->>>>>>> f45b3a3c
     ) -> anyhow::Result<()> {
         todo!()
     }
@@ -733,12 +616,6 @@
         Ok(Some(height as u32))
     }
 
-<<<<<<< HEAD
-    async fn verify_instant_lock<'a>(
-        &self,
-        instant_lock: &InstantLock,
-        execution_context: Option<&'a StateTransitionExecutionContext>,
-=======
     async fn fetch_latest_platform_block_height(&self) -> anyhow::Result<u64> {
         let height = self
             .0
@@ -752,11 +629,10 @@
         Ok(height as u64)
     }
 
-    async fn verify_instant_lock(
+    async fn verify_instant_lock<'a>(
         &self,
         instant_lock: &InstantLock,
-        execution_context: &StateTransitionExecutionContext,
->>>>>>> f45b3a3c
+        execution_context: Option<&'a StateTransitionExecutionContext>,
     ) -> anyhow::Result<bool> {
         let raw_instant_lock = consensus::serialize(instant_lock);
 
@@ -774,11 +650,7 @@
     async fn is_asset_lock_transaction_out_point_already_used<'a>(
         &self,
         out_point_buffer: &[u8],
-<<<<<<< HEAD
-        execution_context: Option<&'a StateTransitionExecutionContext>,
-=======
-        execution_context: &StateTransitionExecutionContext,
->>>>>>> f45b3a3c
+        execution_context: Option<&'a StateTransitionExecutionContext>,
     ) -> anyhow::Result<bool> {
         let is_used = self
             .0
@@ -794,18 +666,15 @@
             .ok_or_else(|| anyhow!("Value is not a bool"))
     }
 
-    async fn mark_asset_lock_transaction_out_point_as_used(
+    async fn mark_asset_lock_transaction_out_point_as_used<'a>(
         &self,
         out_point_buffer: &[u8],
-<<<<<<< HEAD
-=======
-        execution_context: &StateTransitionExecutionContext,
->>>>>>> f45b3a3c
+        execution_context: Option<&'a StateTransitionExecutionContext>,
     ) -> anyhow::Result<()> {
         self.0
             .mark_asset_lock_transaction_out_point_as_used(
                 Buffer::from_bytes(out_point_buffer),
-                execution_context.clone().into(),
+                &ctx_to_js_value(execution_context),
             )
             .await
             .map_err(from_js_error)
@@ -856,7 +725,6 @@
 
         bail!("fetching latest platform block failed: value is not number");
     }
-<<<<<<< HEAD
 }
 
 fn ctx_to_js_value(maybe_ctx: Option<&StateTransitionExecutionContext>) -> JsValue {
@@ -866,6 +734,4 @@
     } else {
         JsValue::null()
     }
-=======
->>>>>>> f45b3a3c
 }