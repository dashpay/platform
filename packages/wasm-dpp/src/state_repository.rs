//! Bindings for state repository -like objects coming from JS.

use serde::{Deserialize, Serialize};

use std::convert::Infallible;

use std::sync::Arc;

use anyhow::{anyhow, bail};
use async_trait::async_trait;
use dpp::dashcore::consensus;
use dpp::identity::{IdentityPublicKey, KeyID};
use dpp::prelude::{Revision, TimestampMillis};
use dpp::{
    dashcore::InstantLock,
    data_contract::DataContract,
    document::Document,
    prelude::{Identifier, Identity},
    state_repository::{
        FetchTransactionResponse as FetchTransactionResponseDPP, StateRepositoryLike,
    },
    state_transition::state_transition_execution_context::StateTransitionExecutionContext,
};
use js_sys::Uint8Array;
use js_sys::{Array, Number};
use wasm_bindgen::__rt::Ref;

use wasm_bindgen::prelude::*;

use crate::buffer::Buffer;
use crate::errors::from_js_error;
use crate::utils::generic_of_js_val;
use crate::IdentityPublicKeyWasm;
use crate::{
    identifier::IdentifierWrapper, utils::IntoWasm, DataContractWasm, DocumentWasm, IdentityWasm,
    StateTransitionExecutionContextWasm,
};

#[wasm_bindgen]
extern "C" {
    pub type ExternalStateRepositoryLike;

    #[wasm_bindgen(catch, structural, method, js_name=fetchDataContract)]
    pub async fn fetch_data_contract(
        this: &ExternalStateRepositoryLike,
        data_contract_id: IdentifierWrapper,
        execution_context: StateTransitionExecutionContextWasm,
    ) -> Result<JsValue, JsValue>;

    #[wasm_bindgen(catch, structural, method, js_name=storeDataContract)]
    pub async fn store_data_contract(
        this: &ExternalStateRepositoryLike,
        data_contract: DataContractWasm,
        execution_context: StateTransitionExecutionContextWasm,
    ) -> Result<(), JsValue>;

    #[wasm_bindgen(catch, structural, method, js_name=createDocument)]
    pub async fn create_document(
        this: &ExternalStateRepositoryLike,
        document: DocumentWasm,
        execution_context: StateTransitionExecutionContextWasm,
    ) -> Result<(), JsValue>;

    #[wasm_bindgen(catch, structural, method, js_name=updateDocument)]
    pub async fn update_document(
        this: &ExternalStateRepositoryLike,
        document: DocumentWasm,
        execution_context: StateTransitionExecutionContextWasm,
    ) -> Result<(), JsValue>;

    #[wasm_bindgen(catch, structural, method, js_name=removeDocument)]
    pub async fn remove_document(
        this: &ExternalStateRepositoryLike,
        data_contract: DataContractWasm,
        data_contract_type: String,
        document_id: IdentifierWrapper,
        execution_context: StateTransitionExecutionContextWasm,
    ) -> Result<(), JsValue>;

    #[wasm_bindgen(catch, structural, method, js_name=fetchDocuments)]
    pub async fn fetch_documents(
        this: &ExternalStateRepositoryLike,
        data_contract_id: IdentifierWrapper,
        data_contract_type: String,
        where_query: JsValue,
        execution_context: StateTransitionExecutionContextWasm,
    ) -> Result<JsValue, JsValue>;

    #[wasm_bindgen(catch, structural, method, js_name=fetchIdentity)]
    pub async fn fetch_identity(
        this: &ExternalStateRepositoryLike,
        id: IdentifierWrapper,
        execution_context: StateTransitionExecutionContextWasm,
    ) -> Result<JsValue, JsValue>;

    #[wasm_bindgen(catch, structural, method, js_name=createIdentity)]
    pub async fn create_identity(
        this: &ExternalStateRepositoryLike,
        identity: IdentityWasm,
        execution_context: StateTransitionExecutionContextWasm,
    ) -> Result<(), JsValue>;

    #[wasm_bindgen(catch, structural, method, js_name=addKeysToIdentity)]
    pub async fn add_keys_to_identity(
        this: &ExternalStateRepositoryLike,
        identity_id: IdentifierWrapper,
        keys: js_sys::Array,
        execution_context: StateTransitionExecutionContextWasm,
    ) -> Result<(), JsValue>;

    #[wasm_bindgen(catch, structural, method, js_name=disableIdentityKeys)]
    pub async fn disable_identity_keys(
        this: &ExternalStateRepositoryLike,
        identity_id: IdentifierWrapper,
        keys: js_sys::Array,
        disable_at: Number,
        execution_context: StateTransitionExecutionContextWasm,
    ) -> Result<(), JsValue>;

    #[wasm_bindgen(catch, structural, method, js_name=updateIdentityRevision)]
    pub async fn update_identity_revision(
        this: &ExternalStateRepositoryLike,
        identity_id: IdentifierWrapper,
        revision: Number,
        execution_context: StateTransitionExecutionContextWasm,
    ) -> Result<(), JsValue>;

    #[wasm_bindgen(catch, structural, method, js_name=fetchIdentityBalance)]
    pub async fn fetch_identity_balance(
        this: &ExternalStateRepositoryLike,
        identity_id: IdentifierWrapper,
        execution_context: StateTransitionExecutionContextWasm,
    ) -> Result<JsValue, JsValue>;

    #[wasm_bindgen(catch, structural, method, js_name=fetchIdentityBalanceWithDebt)]
    pub async fn fetch_identity_balance_with_debt(
        this: &ExternalStateRepositoryLike,
        identity_id: IdentifierWrapper,
        execution_context: StateTransitionExecutionContextWasm,
    ) -> Result<JsValue, JsValue>;

    #[wasm_bindgen(catch, structural, method, js_name=addToIdentityBalance)]
    pub async fn add_to_identity_balance(
        this: &ExternalStateRepositoryLike,
        identity_id: IdentifierWrapper,
        amount: Number,
        execution_context: StateTransitionExecutionContextWasm,
    ) -> Result<(), JsValue>;

    #[wasm_bindgen(catch, structural, method, js_name=removeFromIdentityBalance)]
    pub async fn remove_from_identity_balance(
        this: &ExternalStateRepositoryLike,
        identity_id: IdentifierWrapper,
        amount: Number,
        execution_context: StateTransitionExecutionContextWasm,
    ) -> Result<(), JsValue>;

    #[wasm_bindgen(catch, structural, method, js_name=addToSystemCredits)]
    pub async fn add_to_system_credits(
        this: &ExternalStateRepositoryLike,
        amount: Number,
        execution_context: StateTransitionExecutionContextWasm,
    ) -> Result<(), JsValue>;

    #[wasm_bindgen(catch, structural, method, js_name=removeFromSystemCredits)]
    pub async fn remove_from_system_credits(
        this: &ExternalStateRepositoryLike,
        amount: Number,
        execution_context: StateTransitionExecutionContextWasm,
    ) -> Result<JsValue, JsValue>;

    #[wasm_bindgen(catch, structural, method, js_name=fetchLatestPlatformCoreChainLockedHeight)]
    pub async fn fetch_latest_platform_core_chain_locked_height(
        this: &ExternalStateRepositoryLike,
    ) -> Result<JsValue, JsValue>;

    #[wasm_bindgen(catch, structural, method, js_name=fetchLatestPlatformBlockHeight)]
    pub async fn fetch_latest_platform_block_height(
        this: &ExternalStateRepositoryLike,
    ) -> Result<JsValue, JsValue>;

    #[wasm_bindgen(catch, structural, method, js_name=fetchTransaction)]
    pub async fn fetch_transaction(
        this: &ExternalStateRepositoryLike,
        id: JsValue,
        execution_context: StateTransitionExecutionContextWasm,
    ) -> Result<JsValue, JsValue>;

    #[wasm_bindgen(catch, structural, method, js_name=isAssetLockTransactionOutPointAlreadyUsed)]
    pub async fn is_asset_lock_transaction_out_point_already_used(
        this: &ExternalStateRepositoryLike,
        out_point_buffer: Buffer,
        execution_context: StateTransitionExecutionContextWasm,
    ) -> Result<JsValue, JsValue>;

    #[wasm_bindgen(catch, structural, method, js_name=verifyInstantLock)]
    pub async fn verify_instant_lock(
        this: &ExternalStateRepositoryLike,
        instant_lock: Vec<u8>,
        execution_context: StateTransitionExecutionContextWasm,
    ) -> Result<JsValue, JsValue>;

    #[wasm_bindgen(catch, structural, method, js_name=markAssetLockTransactionOutPointAsUsed)]
    pub async fn mark_asset_lock_transaction_out_point_as_used(
        this: &ExternalStateRepositoryLike,
        out_point_buffer: Buffer,
        execution_context: StateTransitionExecutionContextWasm,
    ) -> Result<(), JsValue>;

    #[wasm_bindgen(catch, structural, method, js_name=fetchLatestPlatformBlockHeader)]
    pub async fn fetch_latest_platform_block_header(
        this: &ExternalStateRepositoryLike,
    ) -> Result<JsValue, JsValue>;

    #[wasm_bindgen(catch, structural, method, js_name=fetchLatestPlatformBlockTime)]
    pub async fn fetch_latest_platform_block_time(
        this: &ExternalStateRepositoryLike,
    ) -> Result<JsValue, JsValue>;

    // TODO add missing declarations
}

/// Wraps external duck-typed thing into pinned box with mutex to ensure it'll stay at the same
/// place in memory and will have synchronized access.
pub(crate) struct ExternalStateRepositoryLikeWrapper(Arc<ExternalStateRepositoryLike>);

unsafe impl Send for ExternalStateRepositoryLikeWrapper {}
unsafe impl Sync for ExternalStateRepositoryLikeWrapper {}

impl ExternalStateRepositoryLikeWrapper {
    pub(crate) fn new(state_repository: ExternalStateRepositoryLike) -> Self {
        ExternalStateRepositoryLikeWrapper(Arc::new(state_repository))
    }
}

#[derive(Clone, Serialize, Deserialize)]
pub struct FetchTransactionResponse {
    pub height: Option<u32>,
    pub data: Option<Vec<u8>>,
}

impl From<JsValue> for FetchTransactionResponse {
    fn from(v: JsValue) -> Self {
        if v.is_falsy() {
            FetchTransactionResponse {
                height: Some(0),
                data: None,
            }
        } else {
            serde_wasm_bindgen::from_value(v).unwrap()
        }
    }
}

impl From<FetchTransactionResponse> for FetchTransactionResponseDPP {
    fn from(v: FetchTransactionResponse) -> Self {
        FetchTransactionResponseDPP {
            data: v.data,
            height: v.height,
        }
    }
}

#[async_trait(?Send)]
impl StateRepositoryLike for ExternalStateRepositoryLikeWrapper {
    type ConversionError = Infallible;
    type FetchDataContract = DataContractWasm;
    type FetchDocument = DocumentWasm;
    type FetchIdentity = IdentityWasm;
    type FetchTransaction = FetchTransactionResponse;

    async fn fetch_data_contract(
        &self,
        data_contract_id: &Identifier,
        execution_context: &StateTransitionExecutionContext,
    ) -> anyhow::Result<Option<Self::FetchDataContract>> {
        let maybe_data_contract: JsValue = self
            .0
            .fetch_data_contract((*data_contract_id).into(), execution_context.clone().into())
            .await
            .map_err(from_js_error)?;

        if maybe_data_contract.is_undefined() || maybe_data_contract.is_null() {
            return Ok(None);
        }

        let data_contract_conversion_result: Result<Ref<DataContractWasm>, JsValue> =
            generic_of_js_val::<DataContractWasm>(&maybe_data_contract, "DataContract");

        let data_contract = data_contract_conversion_result
            .map_err(from_js_error)?
            .to_owned();

        Ok(Some(data_contract))
    }

    async fn store_data_contract(
        &self,
        data_contract: DataContract,
        execution_context: &StateTransitionExecutionContext,
    ) -> anyhow::Result<()> {
        self.0
            .store_data_contract(data_contract.into(), execution_context.clone().into())
            .await
            .map_err(from_js_error)
    }

    async fn fetch_documents(
        &self,
        contract_id: &Identifier,
        data_contract_type: &str,
        where_query: serde_json::Value,
        execution_context: &StateTransitionExecutionContext,
    ) -> anyhow::Result<Vec<Self::FetchDocument>> {
        let js_documents = self
            .0
            .fetch_documents(
                contract_id.to_owned().into(),
                data_contract_type.to_owned(),
                where_query
                    .serialize(&serde_wasm_bindgen::Serializer::json_compatible())
                    .map_err(|e| anyhow!("serialization error: {}", e))?,
                execution_context.clone().into(),
            )
            .await
            .map_err(from_js_error)?;
        let js_documents_array = js_sys::Array::from(&js_documents);

        let mut documents: Vec<DocumentWasm> = vec![];
        for js_document in js_documents_array.iter() {
            let document = js_document
                .to_wasm::<DocumentWasm>("Document")
                .map_err(|e| anyhow!("{e:#?}"))?;
            documents.push(document.to_owned());
        }
        Ok(documents)
    }

    async fn create_document(
        &self,
        document: &Document,
        execution_context: &StateTransitionExecutionContext,
    ) -> anyhow::Result<()> {
        let document_wasm: DocumentWasm = document.to_owned().into();
        self.0
            .create_document(document_wasm, execution_context.clone().into())
            .await
            .map_err(from_js_error)
    }

    async fn update_document(
        &self,
        document: &Document,
        execution_context: &StateTransitionExecutionContext,
    ) -> anyhow::Result<()> {
        let document_wasm: DocumentWasm = document.to_owned().into();
        self.0
            .update_document(document_wasm, execution_context.clone().into())
            .await
            .map_err(from_js_error)
    }

    async fn remove_document(
        &self,
        data_contract: &DataContract,
        data_contract_type: &str,
        document_id: &Identifier,
        execution_context: &StateTransitionExecutionContext,
    ) -> anyhow::Result<()> {
        let data_contract: DataContractWasm = data_contract.to_owned().into();
        let document_id: IdentifierWrapper = document_id.to_owned().into();
        self.0
            .remove_document(
                data_contract,
                data_contract_type.to_owned(),
                document_id,
                execution_context.clone().into(),
            )
            .await
            .map_err(from_js_error)
    }

    async fn fetch_transaction(
        &self,
        id: &str,
        execution_context: &StateTransitionExecutionContext,
    ) -> anyhow::Result<Self::FetchTransaction> {
        let transaction_data = self
            .0
            .fetch_transaction(JsValue::from_str(id), execution_context.into())
            .await
            .map_err(from_js_error)?;

        Ok(FetchTransactionResponse::from(transaction_data))
    }

    async fn fetch_identity(
        &self,
        id: &Identifier,
        execution_context: &StateTransitionExecutionContext,
    ) -> anyhow::Result<Option<Self::FetchIdentity>> {
        let maybe_identity = self
            .0
            .fetch_identity((*id).into(), execution_context.clone().into())
            .await
            .map_err(from_js_error)?;

        if maybe_identity.is_undefined() {
            return Ok(None);
        }

        let identity_conversion_result: Result<Ref<IdentityWasm>, JsValue> =
            generic_of_js_val::<IdentityWasm>(&maybe_identity, "Identity");

        let identity = identity_conversion_result
            .map_err(from_js_error)?
            .to_owned();

        Ok(Some(identity))
    }

    async fn create_identity(
        &self,
        identity: &Identity,
        execution_context: &StateTransitionExecutionContext,
    ) -> anyhow::Result<()> {
        self.0
            .create_identity(identity.clone().into(), execution_context.clone().into())
            .await
            .map_err(from_js_error)
    }

    async fn add_keys_to_identity(
        &self,
        identity_id: &Identifier,
        keys: &[IdentityPublicKey],
        execution_context: &StateTransitionExecutionContext,
    ) -> anyhow::Result<()> {
        self.0
            .add_keys_to_identity(
                (*identity_id).into(),
                keys.iter()
                    .map(|k| JsValue::from(IdentityPublicKeyWasm::from(k.clone())))
                    .collect::<Array>(),
                execution_context.clone().into(),
            )
            .await
            .map_err(from_js_error)
    }

    async fn disable_identity_keys(
        &self,
        identity_id: &Identifier,
        keys: &[KeyID],
        disable_at: TimestampMillis,
        execution_context: &StateTransitionExecutionContext,
    ) -> anyhow::Result<()> {
        self.0
            .disable_identity_keys(
                (*identity_id).into(),
                keys.iter().map(|&k| JsValue::from(k as f64)).collect(),
                Number::from(disable_at as f64),
                execution_context.clone().into(),
            )
            .await
            .map_err(from_js_error)
    }

    async fn update_identity_revision(
        &self,
        identity_id: &Identifier,
        revision: Revision,
        execution_context: &StateTransitionExecutionContext,
    ) -> anyhow::Result<()> {
        self.0
            .update_identity_revision(
                (*identity_id).into(),
                Number::from(revision as f64), // TODO: We should use BigInt
                execution_context.clone().into(),
            )
            .await
            .map_err(from_js_error)
    }

    async fn fetch_identity_balance(
        &self,
        identity_id: &Identifier,
        execution_context: &StateTransitionExecutionContext,
    ) -> anyhow::Result<Option<u64>> {
        let maybe_balance = self
            .0
            .fetch_identity_balance((*identity_id).into(), execution_context.clone().into())
            .await
            .map_err(from_js_error)?;

        if maybe_balance.is_undefined() {
            return Ok(None);
        }

        let balance = maybe_balance
            .as_f64()
            .ok_or_else(|| anyhow!("Value is not a number"))?;

        Ok(Some(balance as u64))
    }

    async fn fetch_identity_balance_with_debt(
        &self,
        identity_id: &Identifier,
        execution_context: &StateTransitionExecutionContext,
    ) -> anyhow::Result<Option<i64>> {
        let maybe_balance = self
            .0
            .fetch_identity_balance_with_debt(
                (*identity_id).into(),
                execution_context.clone().into(),
            )
            .await
            .map_err(from_js_error)?;

        if maybe_balance.is_undefined() {
            return Ok(None);
        }

        let balance = maybe_balance
            .as_f64()
            .ok_or_else(|| anyhow!("Value is not a number"))?;

        Ok(Some(balance as i64))
    }

    async fn add_to_identity_balance(
        &self,
        identity_id: &Identifier,
        amount: u64,
        execution_context: &StateTransitionExecutionContext,
    ) -> anyhow::Result<()> {
        self.0
            .add_to_identity_balance(
                (*identity_id).into(),
                Number::from(amount as f64),
                execution_context.clone().into(),
            )
            .await
            .map_err(from_js_error)
    }

    async fn remove_from_identity_balance(
        &self,
        identity_id: &Identifier,
        amount: u64,
        execution_context: &StateTransitionExecutionContext,
    ) -> anyhow::Result<()> {
        self.0
            .remove_from_identity_balance(
                (*identity_id).into(),
                Number::from(amount as f64),
                execution_context.clone().into(),
            )
            .await
            .map_err(from_js_error)
    }

    async fn add_to_system_credits(
        &self,
        amount: u64,
        execution_context: &StateTransitionExecutionContext,
    ) -> anyhow::Result<()> {
        self.0
            .add_to_system_credits(
                Number::from(amount as f64),
                execution_context.clone().into(),
            )
            .await
            .map_err(from_js_error)
    }

    async fn remove_from_system_credits(
        &self,
        _amount: u64,
        _execution_context: &StateTransitionExecutionContext,
    ) -> anyhow::Result<()> {
        todo!()
    }

    async fn fetch_latest_platform_block_header(&self) -> anyhow::Result<Vec<u8>> {
        let value: JsValue = self
            .0
            .fetch_latest_platform_block_header()
            .await
            .map_err(from_js_error)?;

        Ok(Uint8Array::new(&value).to_vec())
    }

    async fn fetch_latest_platform_core_chain_locked_height(&self) -> anyhow::Result<Option<u32>> {
        let maybe_height = self
            .0
            .fetch_latest_platform_core_chain_locked_height()
            .await
            .map_err(from_js_error)?;

        if maybe_height.is_undefined() {
            return Ok(None);
        }

        let height = maybe_height
            .as_f64()
            .ok_or_else(|| anyhow!("Value is not a number"))?;
        Ok(Some(height as u32))
    }

    async fn fetch_latest_platform_block_height(&self) -> Result<u64> {
        let height = self
            .0
            .fetch_latest_platform_block_height()
            .await
            .map_err(from_js_error)?;

        let height = height
            .as_f64()
            .ok_or_else(|| anyhow!("Value is not a number"))?;
        Ok(height as u64)
    }

    async fn verify_instant_lock(
        &self,
        instant_lock: &InstantLock,
        execution_context: &StateTransitionExecutionContext,
    ) -> anyhow::Result<bool> {
        let raw_instant_lock = consensus::serialize(instant_lock);

        let verification_result = self
            .0
            .verify_instant_lock(raw_instant_lock, execution_context.clone().into())
            .await
            .map_err(from_js_error)?;

        verification_result
            .as_bool()
            .ok_or_else(|| anyhow!("Value is not a bool"))
    }

    async fn is_asset_lock_transaction_out_point_already_used(
        &self,
        out_point_buffer: &[u8],
        execution_context: &StateTransitionExecutionContext,
    ) -> anyhow::Result<bool> {
        let is_used = self
            .0
            .is_asset_lock_transaction_out_point_already_used(
                Buffer::from_bytes(out_point_buffer),
                execution_context.clone().into(),
            )
            .await
            .map_err(from_js_error)?;

        is_used
            .as_bool()
            .ok_or_else(|| anyhow!("Value is not a bool"))
    }

    async fn mark_asset_lock_transaction_out_point_as_used(
        &self,
        out_point_buffer: &[u8],
<<<<<<< HEAD
    ) -> anyhow::Result<()> {
=======
        execution_context: &StateTransitionExecutionContext,
    ) -> Result<()> {
>>>>>>> 38708ce2
        self.0
            .mark_asset_lock_transaction_out_point_as_used(
                Buffer::from_bytes(out_point_buffer),
                execution_context.clone().into(),
            )
            .await
            .map_err(from_js_error)
    }

    async fn fetch_sml_store<T>(&self) -> anyhow::Result<T>
    where
        T: for<'de> serde::de::Deserialize<'de> + 'static,
    {
        todo!()
    }

    async fn fetch_latest_withdrawal_transaction_index(&self) -> anyhow::Result<u64> {
        todo!()
    }
<<<<<<< HEAD

    async fn enqueue_withdrawal_transaction(
        &self,
        _index: u64,
        _transaction_bytes: Vec<u8>,
    ) -> anyhow::Result<()> {
        todo!()
    }

    async fn fetch_latest_platform_block_time(&self) -> anyhow::Result<u64> {
        let js_number = self
            .0
            .fetch_latest_platform_block_time()
            .await
            .map_err(from_js_error)?;

        if let Some(float_number) = js_number.as_f64() {
            if float_number.is_nan() || float_number.is_infinite() {
                bail!("received an invalid timestamp: the number is either NaN or Inf")
            }
            if float_number < 0. {
                bail!("received an invalid timestamp: the number is negative");
            }
            if float_number.fract() != 0. {
                bail!("received an invalid timestamp: the number is fractional")
            }
            if float_number > u64::MAX as f64 {
                bail!("received an invalid timestamp: the number is > u64::max")
            }

            return Ok(float_number as u64);
        }

        bail!("fetching latest platform block failed: value is not number");
    }
=======
>>>>>>> 38708ce2
}<|MERGE_RESOLUTION|>--- conflicted
+++ resolved
@@ -663,12 +663,7 @@
     async fn mark_asset_lock_transaction_out_point_as_used(
         &self,
         out_point_buffer: &[u8],
-<<<<<<< HEAD
-    ) -> anyhow::Result<()> {
-=======
-        execution_context: &StateTransitionExecutionContext,
-    ) -> Result<()> {
->>>>>>> 38708ce2
+    ) -> anyhow::Result<()> {
         self.0
             .mark_asset_lock_transaction_out_point_as_used(
                 Buffer::from_bytes(out_point_buffer),
@@ -688,7 +683,6 @@
     async fn fetch_latest_withdrawal_transaction_index(&self) -> anyhow::Result<u64> {
         todo!()
     }
-<<<<<<< HEAD
 
     async fn enqueue_withdrawal_transaction(
         &self,
@@ -724,6 +718,4 @@
 
         bail!("fetching latest platform block failed: value is not number");
     }
-=======
->>>>>>> 38708ce2
 }