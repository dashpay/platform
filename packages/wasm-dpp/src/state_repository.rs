//! Bindings for state repository -like objects coming from JS.

use anyhow::Result;
use serde::{Deserialize, Serialize};

use std::{convert::Infallible, pin::Pin, sync::Mutex};

use async_trait::async_trait;
use dpp::dashcore::consensus;
use dpp::identity::{IdentityPublicKey, KeyID};
use dpp::prelude::{Revision, TimestampMillis};
use dpp::{
    dashcore::InstantLock,
    data_contract::DataContract,
    document::Document,
    prelude::{Identifier, Identity},
    state_repository::{
        FetchTransactionResponse as FetchTransactionResponseDPP, StateRepositoryLike,
    },
    state_transition::state_transition_execution_context::StateTransitionExecutionContext,
};
use js_sys::{Array, Number};
use wasm_bindgen::prelude::*;

use crate::buffer::Buffer;
use crate::{
    identifier::IdentifierWrapper, DataContractWasm, IdentityPublicKeyWasm, IdentityWasm,
    StateTransitionExecutionContextWasm,
};

#[wasm_bindgen]
extern "C" {
    pub type ExternalStateRepositoryLike;

    #[wasm_bindgen(structural, method, js_name=fetchDataContract)]
    pub fn fetch_data_contract(
        this: &ExternalStateRepositoryLike,
        data_contract_id: IdentifierWrapper,
        execution_context: StateTransitionExecutionContextWasm,
    ) -> Option<DataContractWasm>;

    #[wasm_bindgen(structural, method, js_name=storeDataContract)]
    pub fn store_data_contract(
        this: &ExternalStateRepositoryLike,
        data_contract: DataContractWasm,
        execution_context: StateTransitionExecutionContextWasm,
    ) -> JsValue;

    #[wasm_bindgen(structural, method, js_name=fetchIdentity)]
    pub fn fetch_identity(
        this: &ExternalStateRepositoryLike,
        id: IdentifierWrapper,
        execution_context: StateTransitionExecutionContextWasm,
    ) -> Option<IdentityWasm>;

    #[wasm_bindgen(structural, method, js_name=createIdentity)]
    pub fn create_identity(
        this: &crate::state_repository::ExternalStateRepositoryLike,
        identity: IdentityWasm,
        execution_context: StateTransitionExecutionContextWasm,
    );

    #[wasm_bindgen(structural, method, js_name=addKeysToIdentity)]
    pub fn add_keys_to_identity(
        this: &crate::state_repository::ExternalStateRepositoryLike,
        identity_id: IdentifierWrapper,
        keys: js_sys::Array,
        execution_context: StateTransitionExecutionContextWasm,
    );

    #[wasm_bindgen(structural, method, js_name=disableIdentityKeys)]
    pub fn disable_identity_keys(
        this: &crate::state_repository::ExternalStateRepositoryLike,
        identity_id: IdentifierWrapper,
        keys: js_sys::Array,
        disable_at: Number,
        execution_context: StateTransitionExecutionContextWasm,
    );

    #[wasm_bindgen(structural, method, js_name=updateIdentityRevision)]
    pub fn update_identity_revision(
        this: &crate::state_repository::ExternalStateRepositoryLike,
        identity_id: IdentifierWrapper,
        revision: Number,
        execution_context: StateTransitionExecutionContextWasm,
    );

    #[wasm_bindgen(structural, method, js_name=fetchIdentityBalance)]
    pub fn fetch_identity_balance(
        this: &crate::state_repository::ExternalStateRepositoryLike,
        identity_id: IdentifierWrapper,
        execution_context: StateTransitionExecutionContextWasm,
    ) -> Option<Number>;

    #[wasm_bindgen(structural, method, js_name=fetchIdentityBalanceWithDebt)]
    pub fn fetch_identity_balance_with_debt(
        this: &crate::state_repository::ExternalStateRepositoryLike,
        identity_id: IdentifierWrapper,
        execution_context: StateTransitionExecutionContextWasm,
    ) -> Option<Number>;

    #[wasm_bindgen(structural, method, js_name=addToIdentityBalance)]
    pub fn add_to_identity_balance(
        this: &crate::state_repository::ExternalStateRepositoryLike,
        identity_id: IdentifierWrapper,
        amount: Number,
        execution_context: StateTransitionExecutionContextWasm,
    );

    #[wasm_bindgen(structural, method, js_name=removeFromIdentityBalance)]
    pub fn remove_from_identity_balance(
        this: &crate::state_repository::ExternalStateRepositoryLike,
        identity_id: IdentifierWrapper,
        amount: Number,
        execution_context: StateTransitionExecutionContextWasm,
    );

    #[wasm_bindgen(structural, method, js_name=addToSystemCredits)]
    pub fn add_to_system_credits(
        this: &crate::state_repository::ExternalStateRepositoryLike,
        amount: Number,
        execution_context: StateTransitionExecutionContextWasm,
    );

    #[wasm_bindgen(structural, method, js_name=removeFromSystemCredits)]
    pub fn remove_from_system_credits(
        this: &crate::state_repository::ExternalStateRepositoryLike,
        amount: Number,
        execution_context: StateTransitionExecutionContextWasm,
    );

    #[wasm_bindgen(structural, method, js_name=fetchLatestPlatformCoreChainLockedHeight)]
    pub fn fetch_latest_platform_core_chain_locked_height(
        this: &ExternalStateRepositoryLike,
    ) -> Option<u32>;

    #[wasm_bindgen(structural, method, js_name=fetchTransaction)]
    pub fn fetch_transaction(
        this: &ExternalStateRepositoryLike,
        id: JsValue,
        execution_context: StateTransitionExecutionContextWasm,
    ) -> JsValue;

    #[wasm_bindgen(structural, method, js_name=isAssetLockTransactionOutPointAlreadyUsed)]
    pub fn is_asset_lock_transaction_out_point_already_used(
        this: &ExternalStateRepositoryLike,
        out_point_buffer: Buffer,
        execution_context: StateTransitionExecutionContextWasm,
    ) -> bool;

    #[wasm_bindgen(structural, method, js_name=verifyInstantLock)]
    pub fn verify_instant_lock(
        this: &ExternalStateRepositoryLike,
        instant_lock: Vec<u8>,
        execution_context: StateTransitionExecutionContextWasm,
    ) -> bool;

    #[wasm_bindgen(structural, method, js_name=markAssetLockTransactionOutPointAsUsed)]
    pub fn mark_asset_lock_transaction_out_point_as_used(
        this: &ExternalStateRepositoryLike,
        out_point_buffer: Buffer,
    );

    #[wasm_bindgen(structural, method, js_name=fetchLatestPlatformBlockHeader)]
    pub fn fetch_latest_platform_block_header(this: &ExternalStateRepositoryLike) -> Vec<u8>;

    // TODO add missing declarations
}

/// Wraps external duck-typed thing into pinned box with mutex to ensure it'll stay at the same
/// place in memory and will have synchronized access.
pub(crate) struct ExternalStateRepositoryLikeWrapper(Pin<Box<Mutex<ExternalStateRepositoryLike>>>); // bruh

unsafe impl Send for ExternalStateRepositoryLikeWrapper {}
unsafe impl Sync for ExternalStateRepositoryLikeWrapper {}

impl ExternalStateRepositoryLikeWrapper {
    pub(crate) fn new(state_repository: ExternalStateRepositoryLike) -> Self {
        ExternalStateRepositoryLikeWrapper(Box::pin(Mutex::new(state_repository)))
    }
}

#[derive(Clone, Serialize, Deserialize)]
pub struct FetchTransactionResponse {
    pub height: Option<u32>,
    pub data: Option<Vec<u8>>,
}

impl From<JsValue> for FetchTransactionResponse {
    fn from(v: JsValue) -> Self {
        if v.is_falsy() {
            FetchTransactionResponse {
                height: Some(0),
                data: None,
            }
        } else {
            serde_wasm_bindgen::from_value(v).unwrap()
        }
    }
}

impl From<FetchTransactionResponse> for FetchTransactionResponseDPP {
    fn from(v: FetchTransactionResponse) -> Self {
        FetchTransactionResponseDPP {
            data: v.data,
            height: v.height,
        }
    }
}

#[async_trait]
impl StateRepositoryLike for ExternalStateRepositoryLikeWrapper {
    type ConversionError = Infallible;
    type FetchDataContract = DataContractWasm;
    type FetchIdentity = IdentityWasm;
    type FetchTransaction = FetchTransactionResponse;

    async fn fetch_data_contract(
        &self,
        data_contract_id: &Identifier,
        execution_context: &StateTransitionExecutionContext,
    ) -> Result<Option<Self::FetchDataContract>> {
        Ok(self
            .0
            .lock()
            .expect("unexpected concurrency issue!")
            .fetch_data_contract((*data_contract_id).into(), execution_context.clone().into())
            .map(Into::into)) // TODO: Is it ok?
    }

    async fn store_data_contract(
        &self,
        data_contract: DataContract,
        execution_context: &StateTransitionExecutionContext,
    ) -> Result<()> {
        self.0
            .lock()
            .expect("unexpected concurrency issue!")
            .store_data_contract(data_contract.into(), execution_context.clone().into());
        Ok(())
    }

    async fn fetch_documents<T>(
        &self,
        _contract_id: &Identifier,
        _data_contract_type: &str,
        _where_query: serde_json::Value,
        _execution_context: &StateTransitionExecutionContext,
    ) -> Result<Vec<T>>
    where
        T: for<'de> serde::de::Deserialize<'de> + 'static,
    {
        todo!()
    }

    async fn create_document(
        &self,
        _document: &Document,
        _execution_context: &StateTransitionExecutionContext,
    ) -> Result<()> {
        todo!()
    }

    async fn update_document(
        &self,
        _document: &Document,
        _execution_context: &StateTransitionExecutionContext,
    ) -> Result<()> {
        todo!()
    }

    async fn remove_document(
        &self,
        _data_contract: &DataContract,
        _data_contract_type: &str,
        _document_id: &Identifier,
        _execution_context: &StateTransitionExecutionContext,
    ) -> Result<()> {
        todo!()
    }

    async fn fetch_transaction(
        &self,
        id: &str,
        execution_context: &StateTransitionExecutionContext,
    ) -> Result<Self::FetchTransaction> {
        let response = self
            .0
            .lock()
            .expect("unexpected concurrency issue!")
            .fetch_transaction(JsValue::from_str(id), execution_context.into());
        Ok(FetchTransactionResponse::from(response))
    }

    async fn fetch_identity(
        &self,
        id: &Identifier,
        execution_context: &StateTransitionExecutionContext,
    ) -> Result<Option<Self::FetchIdentity>> {
        Ok(self
            .0
            .lock()
            .expect("unexpected concurrency issue!")
            .fetch_identity((*id).into(), execution_context.clone().into())
            .map(Into::into))
    }

    async fn create_identity(
        &self,
        identity: &Identity,
        execution_context: &StateTransitionExecutionContext,
    ) -> Result<()> {
        self.0
            .lock()
            .expect("unexpected concurrency issue!")
            .create_identity(identity.clone().into(), execution_context.clone().into());
        Ok(())
    }

    async fn add_keys_to_identity(
        &self,
        identity_id: &Identifier,
        keys: &[IdentityPublicKey],
        execution_context: &StateTransitionExecutionContext,
    ) -> Result<()> {
        self.0
            .lock()
            .expect("unexpected concurrency issue!")
            .add_keys_to_identity(
                (*identity_id).into(),
                keys.iter()
                    .map(|k| JsValue::from(IdentityPublicKeyWasm::from(k.clone())))
                    .collect::<Array>(),
                execution_context.clone().into(),
            );

        Ok(())
    }

    async fn disable_identity_keys(
        &self,
        identity_id: &Identifier,
        keys: &[KeyID],
        disable_at: TimestampMillis,
        execution_context: &StateTransitionExecutionContext,
    ) -> Result<()> {
        self.0
            .lock()
            .expect("unexpected concurrency issue!")
            .disable_identity_keys(
                (*identity_id).into(),
                keys.iter().map(|&k| JsValue::from(k as f64)).collect(),
                Number::from(disable_at as f64),
                execution_context.clone().into(),
            );

        Ok(())
    }

    async fn update_identity_revision(
        &self,
        identity_id: &Identifier,
        revision: Revision,
        execution_context: &StateTransitionExecutionContext,
    ) -> Result<()> {
        self.0
            .lock()
            .expect("unexpected concurrency issue!")
            .update_identity_revision(
                (*identity_id).into(),
                Number::from(revision as f64), // TODO: We should use BigInt
                execution_context.clone().into(),
            );

        Ok(())
    }

    async fn fetch_identity_balance(
        &self,
        identity_id: &Identifier,
        execution_context: &StateTransitionExecutionContext,
    ) -> Result<Option<u64>> {
        let maybe_balance = self
            .0
            .lock()
            .expect("unexpected concurrency issue!")
            .fetch_identity_balance((*identity_id).into(), execution_context.clone().into());

        if let Some(balance) = maybe_balance {
            Ok(balance
                .as_f64()
                .map(|b| b as u64)
                .or_else(|| panic!("can't convert balance to u64")))
        } else {
            Ok(None)
        }
    }

    async fn fetch_identity_balance_with_debt(
        &self,
        identity_id: &Identifier,
        execution_context: &StateTransitionExecutionContext,
    ) -> Result<Option<i64>> {
        let maybe_balance = self
            .0
            .lock()
            .expect("unexpected concurrency issue!")
            .fetch_identity_balance_with_debt(
                (*identity_id).into(),
                execution_context.clone().into(),
            );

        if let Some(balance) = maybe_balance {
            Ok(balance
                .as_f64()
                .map(|b| b as i64)
                .or_else(|| panic!("can't convert balance to f64")))
        } else {
            Ok(None)
        }
    }

    async fn add_to_identity_balance(
        &self,
        identity_id: &Identifier,
        amount: u64,
        execution_context: &StateTransitionExecutionContext,
    ) -> Result<()> {
        self.0
            .lock()
            .expect("unexpected concurrency issue!")
            .add_to_identity_balance(
                (*identity_id).into(),
                Number::from(amount as f64),
                execution_context.clone().into(),
            );

        Ok(())
    }

    async fn remove_from_identity_balance(
        &self,
        identity_id: &Identifier,
        amount: u64,
        execution_context: &StateTransitionExecutionContext,
    ) -> Result<()> {
        self.0
            .lock()
            .expect("unexpected concurrency issue!")
            .remove_from_identity_balance(
                (*identity_id).into(),
                Number::from(amount as f64),
                execution_context.clone().into(),
            );

        Ok(())
    }

    async fn add_to_system_credits(
        &self,
        amount: u64,
        execution_context: &StateTransitionExecutionContext,
    ) -> Result<()> {
        self.0
            .lock()
            .expect("unexpected concurrency issue!")
            .add_to_system_credits(
                Number::from(amount as f64),
                execution_context.clone().into(),
            );

        Ok(())
    }

    async fn remove_from_system_credits(
        &self,
        _amount: u64,
        _execution_context: &StateTransitionExecutionContext,
    ) -> Result<()> {
        todo!()
    }

    async fn fetch_latest_platform_block_header(&self) -> anyhow::Result<Vec<u8>> {
        let header = self
            .0
            .lock()
            .expect("unexpected concurrency issue!")
            .fetch_latest_platform_block_header();
        Ok(header)
    }

    async fn fetch_latest_platform_core_chain_locked_height(&self) -> anyhow::Result<Option<u32>> {
        let height = self
            .0
            .lock()
            .expect("unexpected concurrency issue!")
            .fetch_latest_platform_core_chain_locked_height()
            .map(Into::into);
        Ok(height)
    }

    async fn verify_instant_lock(
        &self,
        instant_lock: &InstantLock,
        execution_context: &StateTransitionExecutionContext,
    ) -> Result<bool> {
        let raw_instant_lock = consensus::serialize(instant_lock);

        let verified = self
            .0
            .lock()
            .expect("unexpected concurrency issue!")
            .verify_instant_lock(raw_instant_lock, execution_context.clone().into());

        Ok(verified)
    }

    async fn is_asset_lock_transaction_out_point_already_used(
        &self,
        out_point_buffer: &[u8],
        execution_context: &StateTransitionExecutionContext,
    ) -> Result<bool> {
        Ok(self
            .0
            .lock()
            .expect("unexpected concurrency issue!")
            .is_asset_lock_transaction_out_point_already_used(
                Buffer::from_bytes(out_point_buffer),
                execution_context.clone().into(),
            ))
    }

    async fn mark_asset_lock_transaction_out_point_as_used(
        &self,
        out_point_buffer: &[u8],
    ) -> Result<()> {
        self.0
            .lock()
            .expect("unexpected concurrency issue!")
            .mark_asset_lock_transaction_out_point_as_used(Buffer::from_bytes(out_point_buffer));
        Ok(())
    }

    async fn fetch_sml_store<T>(&self) -> Result<T>
    where
        T: for<'de> serde::de::Deserialize<'de> + 'static,
    {
        todo!()
    }

    async fn fetch_latest_withdrawal_transaction_index(&self) -> Result<u64> {
        todo!()
    }
<<<<<<< HEAD
=======

    async fn enqueue_withdrawal_transaction(
        &self,
        _index: u64,
        _transaction_bytes: Vec<u8>,
    ) -> Result<()> {
        todo!()
    }
>>>>>>> 4b258c05
}<|MERGE_RESOLUTION|>--- conflicted
+++ resolved
@@ -551,15 +551,4 @@
     async fn fetch_latest_withdrawal_transaction_index(&self) -> Result<u64> {
         todo!()
     }
-<<<<<<< HEAD
-=======
-
-    async fn enqueue_withdrawal_transaction(
-        &self,
-        _index: u64,
-        _transaction_bytes: Vec<u8>,
-    ) -> Result<()> {
-        todo!()
-    }
->>>>>>> 4b258c05
 }