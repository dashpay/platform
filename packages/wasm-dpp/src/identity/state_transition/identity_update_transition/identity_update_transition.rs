--- conflicted
+++ resolved
@@ -176,11 +176,7 @@
     }
 
     #[wasm_bindgen(js_name=setIdentityContractNonce)]
-<<<<<<< HEAD
     pub fn set_identity_contract_nonce(&mut self, identity_nonce: u64) -> () {
-=======
-    pub fn set_identity_contract_nonce(&mut self, identity_nonce: u64) {
->>>>>>> 196976c8
         self.0.set_nonce(identity_nonce)
     }
 
