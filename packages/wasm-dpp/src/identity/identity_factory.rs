--- conflicted
+++ resolved
@@ -100,14 +100,7 @@
 
         let result = self
             .0
-<<<<<<< HEAD
-            .create_from_buffer(
-                buffer.clone(),
-                options.skip_validation.unwrap_or(false),
-            );
-=======
             .create_from_buffer(buffer.clone(), options.skip_validation.unwrap_or(true));
->>>>>>> bbd01ae0
 
         match result {
             Ok(identity) => Ok(identity.into()),
