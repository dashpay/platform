use dpp::dashcore::anyhow;
pub use serde::{Deserialize, Serialize};
use std::convert::{TryFrom, TryInto};
use wasm_bindgen::prelude::*;

use crate::errors::from_dpp_err;
use crate::{buffer::Buffer, utils};
use dpp::identity::IdentityPublicKey;

mod purpose;
pub use purpose::*;

mod security_level;
pub use security_level::*;

mod key_type;

pub use key_type::*;

#[wasm_bindgen(js_name=IdentityPublicKey)]
#[derive(Serialize, Deserialize, Debug, Clone)]
pub struct IdentityPublicKeyWasm(IdentityPublicKey);

#[wasm_bindgen(js_class = IdentityPublicKey)]
impl IdentityPublicKeyWasm {
    #[wasm_bindgen(constructor)]
    pub fn new(raw_public_key: JsValue) -> Result<IdentityPublicKeyWasm, JsValue> {
        let data_string = utils::stringify(&raw_public_key)?;
        let pk: IdentityPublicKeyWasm =
            serde_json::from_str(&data_string).map_err(|e| e.to_string())?;

        Ok(pk)
    }

    #[wasm_bindgen(js_name=getId)]
    pub fn get_id(&self) -> u32 {
        self.0.id
    }

    #[wasm_bindgen(js_name=setId)]
    pub fn set_id(&mut self, id: u32) {
        self.0.id = id;
    }

    #[wasm_bindgen(js_name=getType)]
    pub fn get_type(&self) -> u8 {
        self.0.key_type as u8
    }

    #[wasm_bindgen(js_name=setType)]
    pub fn set_type(&mut self, key_type: u8) -> Result<(), JsValue> {
        self.0.key_type = key_type
            .try_into()
            .map_err(|e: anyhow::Error| e.to_string())?;
        Ok(())
    }

    #[wasm_bindgen(js_name=setData)]
    pub fn set_data(&mut self, data: Vec<u8>) -> Result<(), JsValue> {
        self.0.set_data(data);
        Ok(())
    }

    #[wasm_bindgen(js_name=getData)]
    pub fn get_data(&self) -> Vec<u8> {
        self.0.data.clone()
    }

    #[wasm_bindgen(js_name=setPurpose)]
    pub fn set_purpose(&mut self, purpose: u8) -> Result<(), JsValue> {
        self.0.purpose = purpose
            .try_into()
            .map_err(|e: anyhow::Error| e.to_string())?;
        Ok(())
    }

    #[wasm_bindgen(js_name=getPurpose)]
    pub fn get_purpose(&self) -> u8 {
        self.0.purpose as u8
    }

    #[wasm_bindgen(js_name=setSecurityLevel)]
    pub fn set_security_level(&mut self, security_level: u8) -> Result<(), JsValue> {
        self.0.security_level = security_level
            .try_into()
            .map_err(|e: anyhow::Error| e.to_string())?;
        Ok(())
    }

    #[wasm_bindgen(js_name=getSecurityLevel)]
    pub fn get_security_level(&self) -> u8 {
        self.0.security_level as u8
    }

    #[wasm_bindgen(js_name=setReadOnly)]
    pub fn set_read_only(&mut self, read_only: bool) {
        self.0.read_only = read_only;
    }

    #[wasm_bindgen(js_name=isReadOnly)]
    pub fn is_read_only(&self) -> bool {
        self.0.read_only
    }

    #[wasm_bindgen(js_name=setDisabledAt)]
    pub fn set_disabled_at(&mut self, timestamp: u32) {
        self.0.set_disabled_at(timestamp as u64);
    }

    #[wasm_bindgen(js_name=getDisabledAt)]
    pub fn get_disabled_at(&self) -> Option<f64> {
        self.0.disabled_at.map(|timestamp| timestamp as f64)
    }

    #[wasm_bindgen(js_name=hash)]
    pub fn hash(&self) -> Result<Vec<u8>, JsValue> {
        self.0.hash().map_err(from_dpp_err)
    }

    #[wasm_bindgen(js_name=isMaster)]
    pub fn is_master(&self) -> bool {
        self.0.is_master()
    }

    #[wasm_bindgen(js_name=toJSON)]
    pub fn to_json(&self) -> Result<JsValue, JsValue> {
        let val = self.0.to_json().map_err(|e| from_dpp_err(e.into()))?;
        let json = val.to_string();
        js_sys::JSON::parse(&json)
    }

    #[wasm_bindgen(js_name=toObject)]
<<<<<<< HEAD
    pub fn to_object(&self) -> Result<JsValue, JsValue> {
        let val = self
            .0
            .to_raw_json_object()
=======
    pub fn to_object(&self, skip_signatures: Option<bool>) -> Result<JsValue, JsValue> {
        let val = self
            .0
            .to_raw_json_object(skip_signatures.unwrap_or(false))
>>>>>>> 909e9d7f
            .map_err(|e| from_dpp_err(e.into()))?;

        let data_buffer = Buffer::from_bytes(self.0.get_data());

        let json = val.to_string();
        let js_object = js_sys::JSON::parse(&json)?;

        js_sys::Reflect::set(
            &js_object,
            &JsValue::from_str("type"),
            &JsValue::from(self.get_type()),
        )?;

        js_sys::Reflect::set(
            &js_object,
            &"data".to_owned().into(),
            &JsValue::from(data_buffer),
        )?;

        if !skip_signatures.unwrap_or(false) {
            let signature = self.0.get_signature();
            if !signature.is_empty() {
                js_sys::Reflect::set(
                    &js_object,
                    &"signature".to_owned().into(),
                    &JsValue::from(Buffer::from_bytes(signature)),
                )?;
            }
        }

        Ok(js_object)
    }

    #[wasm_bindgen(js_name=setSignature)]
    pub fn set_signature(&mut self, signature: Vec<u8>) {
        self.0.set_signature(signature);
    }

    #[wasm_bindgen(js_name=getSignature)]
    pub fn get_signature(&mut self) -> Buffer {
        Buffer::from_bytes(self.0.get_signature())
    }
}

impl IdentityPublicKeyWasm {
    pub fn into_inner(self) -> IdentityPublicKey {
        self.0
    }

    pub fn inner(&self) -> &IdentityPublicKey {
        &self.0
    }

    pub fn inner_mut(&mut self) -> &mut IdentityPublicKey {
        &mut self.0
    }
}

impl From<IdentityPublicKey> for IdentityPublicKeyWasm {
    fn from(v: IdentityPublicKey) -> Self {
        IdentityPublicKeyWasm(v)
    }
}

impl TryFrom<JsValue> for IdentityPublicKeyWasm {
    type Error = JsValue;

    fn try_from(value: JsValue) -> Result<Self, Self::Error> {
        let str = String::from(js_sys::JSON::stringify(&value)?);
        let val = serde_json::from_str(&str).map_err(|e| from_dpp_err(e.into()))?;
        Ok(Self(
            IdentityPublicKey::from_raw_object(val).map_err(from_dpp_err)?,
        ))
    }
}

impl From<IdentityPublicKeyWasm> for IdentityPublicKey {
    fn from(pk: IdentityPublicKeyWasm) -> Self {
        pk.0
    }
}<|MERGE_RESOLUTION|>--- conflicted
+++ resolved
@@ -130,17 +130,10 @@
     }
 
     #[wasm_bindgen(js_name=toObject)]
-<<<<<<< HEAD
     pub fn to_object(&self) -> Result<JsValue, JsValue> {
         let val = self
             .0
             .to_raw_json_object()
-=======
-    pub fn to_object(&self, skip_signatures: Option<bool>) -> Result<JsValue, JsValue> {
-        let val = self
-            .0
-            .to_raw_json_object(skip_signatures.unwrap_or(false))
->>>>>>> 909e9d7f
             .map_err(|e| from_dpp_err(e.into()))?;
 
         let data_buffer = Buffer::from_bytes(self.0.get_data());
@@ -160,28 +153,7 @@
             &JsValue::from(data_buffer),
         )?;
 
-        if !skip_signatures.unwrap_or(false) {
-            let signature = self.0.get_signature();
-            if !signature.is_empty() {
-                js_sys::Reflect::set(
-                    &js_object,
-                    &"signature".to_owned().into(),
-                    &JsValue::from(Buffer::from_bytes(signature)),
-                )?;
-            }
-        }
-
         Ok(js_object)
-    }
-
-    #[wasm_bindgen(js_name=setSignature)]
-    pub fn set_signature(&mut self, signature: Vec<u8>) {
-        self.0.set_signature(signature);
-    }
-
-    #[wasm_bindgen(js_name=getSignature)]
-    pub fn get_signature(&mut self) -> Buffer {
-        Buffer::from_bytes(self.0.get_signature())
     }
 }
 
