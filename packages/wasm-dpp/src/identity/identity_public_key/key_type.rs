--- conflicted
+++ resolved
@@ -18,11 +18,7 @@
             KeyType::BLS12_381 => Self::BLS12_381,
             KeyType::ECDSA_HASH160 => Self::ECDSA_HASH160,
             KeyType::BIP13_SCRIPT_HASH => Self::BIP13_SCRIPT_HASH,
-<<<<<<< HEAD
-            KeyType::EDDSA_25519_HASH160 => todo!(),
-=======
             KeyType::EDDSA_25519_HASH160 => Self::EDDSA_25519_HASH160,
->>>>>>> cd8697fc
         }
     }
 }