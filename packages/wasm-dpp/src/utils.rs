--- conflicted
+++ resolved
@@ -87,11 +87,7 @@
 pub fn stringify(data: &JsValue) -> Result<String, JsValue> {
     let replacer_func = Function::new_with_args(
         "key, value",
-<<<<<<< HEAD
         "return (value != undefined && value.type=='Buffer')  ? value.data : value ",
-=======
-        "return value && value.type=='Buffer' ? value.data : value ",
->>>>>>> 180387f5
     );
 
     let data_string: String =
@@ -132,7 +128,6 @@
     }
 }
 
-<<<<<<< HEAD
 pub trait IntoWasm {
     fn to_wasm<T: RefFromWasmAbi<Abi = u32>>(&self, class_name: &str)
         -> Result<T::Anchor, JsValue>;
@@ -147,8 +142,6 @@
     }
 }
 
-=======
->>>>>>> 180387f5
 pub fn generic_of_js_val<T: RefFromWasmAbi<Abi = u32>>(
     js_value: &JsValue,
     class_name: &str,
@@ -177,7 +170,6 @@
         );
         Err(JsValue::from(&error_string))
     }
-<<<<<<< HEAD
 }
 
 pub fn try_to_u64(value: JsValue) -> Result<u64, JsValue> {
@@ -214,6 +206,4 @@
         return Ok(float_number as u64);
     }
     bail!("the value is not a number")
-=======
->>>>>>> 180387f5
 }