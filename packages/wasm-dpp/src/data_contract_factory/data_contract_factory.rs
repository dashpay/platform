use std::convert::TryInto;
use std::sync::Arc;

use dpp::{
    data_contract::{
        validation::data_contract_validator::DataContractValidator, DataContractFactory,
        EntropyGenerator,
    },
    prelude::Identifier,
    version::ProtocolVersionValidator,
};
use wasm_bindgen::prelude::*;

use crate::{
    data_contract::errors::InvalidDataContractError,
<<<<<<< HEAD
    errors::{from_dpp_err, protocol_error::from_protocol_error, RustConversionError},
=======
    errors::{
        consensus_error::from_consensus_error, from_dpp_err, protocol_error::from_protocol_error,
    },
>>>>>>> da8f212d
    validation::ValidationResultWasm,
    with_js_error, DataContractCreateTransitionWasm, DataContractParameters, DataContractWasm,
};

#[wasm_bindgen(js_name=DataContractValidator)]
pub struct DataContractValidatorWasm(DataContractValidator);

impl From<DataContractValidator> for DataContractValidatorWasm {
    fn from(v: DataContractValidator) -> Self {
        DataContractValidatorWasm(v)
    }
}

impl From<DataContractValidatorWasm> for DataContractValidator {
    fn from(val: DataContractValidatorWasm) -> Self {
        val.0
    }
}

impl Default for DataContractValidatorWasm {
    fn default() -> Self {
        Self::new()
    }
}

#[wasm_bindgen(js_class=DataContractValidator)]
impl DataContractValidatorWasm {
    #[wasm_bindgen(constructor)]
    pub fn new() -> Self {
        DataContractValidator::new(std::sync::Arc::new(ProtocolVersionValidator::default())).into()
    }

    #[wasm_bindgen]
    pub fn validate(&self, raw_data_contract: JsValue) -> Result<ValidationResultWasm, JsValue> {
        let parameters: DataContractParameters =
            with_js_error!(serde_wasm_bindgen::from_value(raw_data_contract))?;
        let json_object = serde_json::to_value(parameters).expect("Implements Serialize");
        let validation_result = self.0.validate(&json_object).map_err(from_protocol_error)?;

        Ok(validation_result.map(|_| JsValue::undefined()).into())
    }
}

#[wasm_bindgen(js_name=DataContractFactory)]
pub struct DataContractFactoryWasm(DataContractFactory);

impl From<DataContractFactory> for DataContractFactoryWasm {
    fn from(v: DataContractFactory) -> Self {
        DataContractFactoryWasm(v)
    }
}

impl From<DataContractFactoryWasm> for DataContractFactory {
    fn from(val: DataContractFactoryWasm) -> Self {
        val.0
    }
}

#[wasm_bindgen]
extern "C" {
    pub type ExternalEntropyGenerator;

    #[wasm_bindgen(structural, method)]
    pub fn generate(this: &ExternalEntropyGenerator) -> Vec<u8>;
}

impl EntropyGenerator for ExternalEntropyGenerator {
    fn generate(&self) -> [u8; 32] {
        // TODO: think about changing API to return an error but does it worth it for JS?

        ExternalEntropyGenerator::generate(self)
            .try_into()
            .expect("Bad entropy generator provided: should return 32 bytes")
    }
}
#[wasm_bindgen(js_class=DataContractFactory)]
impl DataContractFactoryWasm {
    #[wasm_bindgen(constructor)]
    pub fn new(
        protocol_version: u32,
        validate_data_contract: DataContractValidatorWasm,
        external_entropy_generator_arg: Option<ExternalEntropyGenerator>,
    ) -> DataContractFactoryWasm {
        if let Some(external_entropy_generator) = external_entropy_generator_arg {
            DataContractFactory::new_with_entropy_generator(
                protocol_version,
                Arc::new(validate_data_contract.into()),
                Box::new(external_entropy_generator),
            )
        } else {
            DataContractFactory::new(protocol_version, Arc::new(validate_data_contract.into()))
        }
        .into()
    }

    #[wasm_bindgen(js_name=create)]
    pub fn create(
        &self,
        owner_id: Vec<u8>,
        documents: JsValue,
    ) -> Result<DataContractWasm, JsValue> {
        let documents_json: serde_json::Value =
            with_js_error!(serde_wasm_bindgen::from_value(documents))?;
        let identifier = Identifier::from_bytes(&owner_id).map_err(from_dpp_err)?;
        self.0
            .create(identifier, documents_json)
            .map(Into::into)
            .map_err(from_dpp_err)
    }

    #[wasm_bindgen(js_name=createFromObject)]
    pub async fn create_from_object(
        &self,
        object: JsValue,
        skip_validation: Option<bool>,
    ) -> Result<DataContractWasm, JsValue> {
        let parameters: DataContractParameters =
            with_js_error!(serde_wasm_bindgen::from_value(object.clone()))?;
        let parameters_json = serde_json::to_value(parameters).expect("Implements Serialize");
        let result = self
            .0
            .create_from_object(parameters_json, skip_validation.unwrap_or(false))
            .await;
        match result {
            Ok(data_contract) => Ok(data_contract.into()),
            Err(dpp::ProtocolError::InvalidDataContractError { errors, .. }) => {
                Err(InvalidDataContractError::new(errors, object).into())
            }
            Err(other) => Err(from_dpp_err(other)),
        }
    }

    #[wasm_bindgen(js_name=createFromBuffer)]
    pub async fn create_from_buffer(
        &self,
        buffer: Vec<u8>,
        skip_validation: Option<bool>,
    ) -> Result<DataContractWasm, JsValue> {
        self.0
            .create_from_buffer(buffer, skip_validation.unwrap_or(false))
            .await
            .map(Into::into)
            .map_err(from_protocol_error)
    }

    #[wasm_bindgen(js_name=createDataContractCreateTransition)]
    pub async fn create_data_contract_create_transition(
        &self,
        data_contract: &DataContractWasm,
    ) -> Result<DataContractCreateTransitionWasm, JsValue> {
        self.0
            .create_data_contract_create_transition(data_contract.clone().into())
            .map(Into::into)
            .map_err(from_dpp_err)
    }
}<|MERGE_RESOLUTION|>--- conflicted
+++ resolved
@@ -13,13 +13,10 @@
 
 use crate::{
     data_contract::errors::InvalidDataContractError,
-<<<<<<< HEAD
-    errors::{from_dpp_err, protocol_error::from_protocol_error, RustConversionError},
-=======
+    errors::{RustConversionError},
     errors::{
         consensus_error::from_consensus_error, from_dpp_err, protocol_error::from_protocol_error,
     },
->>>>>>> da8f212d
     validation::ValidationResultWasm,
     with_js_error, DataContractCreateTransitionWasm, DataContractParameters, DataContractWasm,
 };
