use std::convert::TryInto;

use dpp::{
    data_contract::{
        validation::data_contract_validator::DataContractValidator, DataContractFactory,
        EntropyGenerator,
    },
    prelude::Identifier,
    version::ProtocolVersionValidator,
};
use wasm_bindgen::prelude::*;

use crate::{
    data_contract::errors::InvalidDataContractError,
    errors::{
        consensus_error::from_consensus_error, from_dpp_err, protocol_error::from_protocol_error,
        RustConversionError,
    },
    validation::ValidationResultWasm,
    with_js_error, DataContractCreateTransitionWasm, DataContractParameters, DataContractWasm,
};

#[wasm_bindgen(js_name=DataContractValidator)]
pub struct DataContractValidatorWasm(DataContractValidator);

impl From<DataContractValidator> for DataContractValidatorWasm {
    fn from(v: DataContractValidator) -> Self {
        DataContractValidatorWasm(v)
    }
}

impl From<DataContractValidatorWasm> for DataContractValidator {
    fn from(val: DataContractValidatorWasm) -> Self {
        val.0
    }
}

#[wasm_bindgen(js_class=DataContractValidator)]
impl DataContractValidatorWasm {
    #[wasm_bindgen(constructor)]
    pub fn new() -> Self {
        DataContractValidator::new(std::sync::Arc::new(ProtocolVersionValidator::default())).into()
    }

    #[wasm_bindgen]
    pub fn validate(&self, raw_data_contract: JsValue) -> Result<ValidationResultWasm, JsValue> {
        let parameters: DataContractParameters =
            with_js_error!(serde_wasm_bindgen::from_value(raw_data_contract))?;
        let json_object = serde_json::to_value(parameters).expect("Implements Serialize");
        let validation_result = self.0.validate(&json_object).map_err(from_protocol_error)?;
<<<<<<< HEAD
=======

>>>>>>> 909e9d7f
        Ok(validation_result.map(|_| JsValue::undefined()).into())
    }
}

#[wasm_bindgen(js_name=DataContractFactory)]
pub struct DataContractFactoryWasm(DataContractFactory);

impl From<DataContractFactory> for DataContractFactoryWasm {
    fn from(v: DataContractFactory) -> Self {
        DataContractFactoryWasm(v)
    }
}

impl From<DataContractFactoryWasm> for DataContractFactory {
    fn from(val: DataContractFactoryWasm) -> Self {
        val.0
    }
}

#[wasm_bindgen]
extern "C" {
    pub type ExternalEntropyGenerator;

    #[wasm_bindgen(structural, method)]
    pub fn generate(this: &ExternalEntropyGenerator) -> Vec<u8>;
}

impl EntropyGenerator for ExternalEntropyGenerator {
    fn generate(&self) -> [u8; 32] {
        // TODO: think about changing API to return an error but does it worth it for JS?

        ExternalEntropyGenerator::generate(self)
            .try_into()
            .expect("Bad entropy generator provided: should return 32 bytes")
    }
}
#[wasm_bindgen(js_class=DataContractFactory)]
impl DataContractFactoryWasm {
    #[wasm_bindgen(constructor)]
    pub fn new(
        protocol_version: u32,
        validate_data_contract: DataContractValidatorWasm,
        external_entropy_generator_arg: Option<ExternalEntropyGenerator>,
    ) -> DataContractFactoryWasm {
        if let Some(external_entropy_generator) = external_entropy_generator_arg {
            DataContractFactory::new_with_entropy_generator(
                protocol_version,
                validate_data_contract.into(),
                Box::new(external_entropy_generator),
            )
        } else {
            DataContractFactory::new(protocol_version, validate_data_contract.into())
        }
        .into()
    }

    #[wasm_bindgen(js_name=create)]
    pub fn create(
        &self,
        owner_id: Vec<u8>,
        documents: JsValue,
    ) -> Result<DataContractWasm, JsValue> {
        let documents_json: serde_json::Value =
            with_js_error!(serde_wasm_bindgen::from_value(documents))?;
        let identifier = Identifier::from_bytes(&owner_id).map_err(from_dpp_err)?;
        self.0
            .create(identifier, documents_json)
            .map(Into::into)
            .map_err(from_dpp_err)
    }

    #[wasm_bindgen(js_name=createFromObject)]
    pub async fn create_from_object(
        &self,
        object: JsValue,
        skip_validation: Option<bool>,
    ) -> Result<DataContractWasm, JsValue> {
        let parameters: DataContractParameters =
            with_js_error!(serde_wasm_bindgen::from_value(object.clone()))?;
        let parameters_json = serde_json::to_value(parameters).expect("Implements Serialize");
        let result = self
            .0
            .create_from_object(parameters_json, skip_validation.unwrap_or(false))
            .await;
        match result {
            Ok(data_contract) => Ok(data_contract.into()),
            Err(dpp::ProtocolError::InvalidDataContractError { errors, .. }) => {
                let js_errors = errors.into_iter().map(from_consensus_error).collect();
                Err(InvalidDataContractError::new(js_errors, object).into())
            }
            Err(other) => Err(from_dpp_err(other)),
        }
    }

    #[wasm_bindgen(js_name=createFromBuffer)]
    pub async fn create_from_buffer(
        &self,
        buffer: Vec<u8>,
        skip_validation: Option<bool>,
    ) -> Result<DataContractWasm, JsValue> {
        self.0
            .create_from_buffer(buffer, skip_validation.unwrap_or(false))
            .await
            .map(Into::into)
            .map_err(from_protocol_error)
    }

    #[wasm_bindgen(js_name=createDataContractCreateTransition)]
    pub async fn create_data_contract_create_transition(
        &self,
        data_contract: DataContractWasm,
    ) -> Result<DataContractCreateTransitionWasm, JsValue> {
        self.0
            .create_data_contract_create_transition(data_contract.into())
            .map(Into::into)
            .map_err(from_dpp_err)
    }
}<|MERGE_RESOLUTION|>--- conflicted
+++ resolved
@@ -48,10 +48,6 @@
             with_js_error!(serde_wasm_bindgen::from_value(raw_data_contract))?;
         let json_object = serde_json::to_value(parameters).expect("Implements Serialize");
         let validation_result = self.0.validate(&json_object).map_err(from_protocol_error)?;
-<<<<<<< HEAD
-=======
-
->>>>>>> 909e9d7f
         Ok(validation_result.map(|_| JsValue::undefined()).into())
     }
 }
