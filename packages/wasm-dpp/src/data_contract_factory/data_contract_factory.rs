use std::convert::TryInto;

use dpp::{
    data_contract::{
        validation::data_contract_validator::DataContractValidator, DataContractFactory,
        EntropyGenerator,
    },
    prelude::Identifier,
    version::ProtocolVersionValidator,
};
use wasm_bindgen::prelude::*;

use crate::{
    data_contract::errors::InvalidDataContractError,
    errors::{
        consensus_error::from_consensus_error, from_dpp_err, protocol_error::from_protocol_error,
        RustConversionError,
    },
    validation::ValidationResultWasm,
    with_js_error, DataContractCreateTransitionWasm, DataContractParameters, DataContractWasm,
};

#[wasm_bindgen(js_name=DataContractValidator)]
pub struct DataContractValidatorWasm(DataContractValidator);

impl From<DataContractValidator> for DataContractValidatorWasm {
    fn from(v: DataContractValidator) -> Self {
        DataContractValidatorWasm(v)
    }
}

impl From<DataContractValidatorWasm> for DataContractValidator {
    fn from(val: DataContractValidatorWasm) -> Self {
        val.0
    }
}

#[wasm_bindgen(js_class=DataContractValidator)]
impl DataContractValidatorWasm {
    #[wasm_bindgen(constructor)]
    pub fn new() -> Self {
        DataContractValidator::new(std::sync::Arc::new(ProtocolVersionValidator::default())).into()
    }

    #[wasm_bindgen]
    pub fn validate(&self, raw_data_contract: JsValue) -> Result<ValidationResultWasm, JsValue> {
        let parameters: DataContractParameters =
            with_js_error!(serde_wasm_bindgen::from_value(raw_data_contract))?;
        let json_object = serde_json::to_value(parameters).expect("Implements Serialize");
<<<<<<< HEAD

        self.0
            .validate(&json_object)
            .map(Into::into)
            .map_err(from_protocol_error)
=======
        let validation_result = self.0.validate(&json_object).map_err(from_protocol_error)?;

        Ok(validation_result.map(|_| JsValue::undefined()).into())
>>>>>>> 9ee4e021
    }
}

#[wasm_bindgen(js_name=DataContractFactory)]
pub struct DataContractFactoryWasm(DataContractFactory);

impl From<DataContractFactory> for DataContractFactoryWasm {
    fn from(v: DataContractFactory) -> Self {
        DataContractFactoryWasm(v)
    }
}

impl From<DataContractFactoryWasm> for DataContractFactory {
    fn from(val: DataContractFactoryWasm) -> Self {
        val.0
    }
}

#[wasm_bindgen]
extern "C" {
    pub type ExternalEntropyGenerator;

    #[wasm_bindgen(structural, method)]
    pub fn generate(this: &ExternalEntropyGenerator) -> Vec<u8>;
}

impl EntropyGenerator for ExternalEntropyGenerator {
    fn generate(&self) -> [u8; 32] {
        // TODO: think about changing API to return an error but does it worth it for JS?

        ExternalEntropyGenerator::generate(self)
            .try_into()
            .expect("Bad entropy generator provided: should return 32 bytes")
    }
}
#[wasm_bindgen(js_class=DataContractFactory)]
impl DataContractFactoryWasm {
    #[wasm_bindgen(constructor)]
    pub fn new(
        protocol_version: u32,
        validate_data_contract: DataContractValidatorWasm,
        external_entropy_generator_arg: Option<ExternalEntropyGenerator>,
    ) -> DataContractFactoryWasm {
        if let Some(external_entropy_generator) = external_entropy_generator_arg {
            DataContractFactory::new_with_entropy_generator(
                protocol_version,
                validate_data_contract.into(),
                Box::new(external_entropy_generator),
            )
        } else {
            DataContractFactory::new(protocol_version, validate_data_contract.into())
        }
        .into()
    }

    #[wasm_bindgen(js_name=create)]
    pub fn create(
        &self,
        owner_id: Vec<u8>,
        documents: JsValue,
    ) -> Result<DataContractWasm, JsValue> {
        let documents_json: serde_json::Value =
            with_js_error!(serde_wasm_bindgen::from_value(documents))?;
        let identifier = Identifier::from_bytes(&owner_id).map_err(from_dpp_err)?;
        self.0
            .create(identifier, documents_json)
            .map(Into::into)
            .map_err(from_dpp_err)
    }

    #[wasm_bindgen(js_name=createFromObject)]
    pub async fn create_from_object(
        &self,
        object: JsValue,
        skip_validation: Option<bool>,
    ) -> Result<DataContractWasm, JsValue> {
        let parameters: DataContractParameters =
            with_js_error!(serde_wasm_bindgen::from_value(object.clone()))?;
        let parameters_json = serde_json::to_value(parameters).expect("Implements Serialize");
        let result = self
            .0
            .create_from_object(parameters_json, skip_validation.unwrap_or(false))
            .await;
        match result {
            Ok(data_contract) => Ok(data_contract.into()),
            Err(dpp::ProtocolError::InvalidDataContractError { errors, .. }) => {
                let js_errors = errors.into_iter().map(from_consensus_error).collect();
                Err(InvalidDataContractError::new(js_errors, object).into())
            }
            Err(other) => Err(from_dpp_err(other)),
        }
    }

    #[wasm_bindgen(js_name=createFromBuffer)]
    pub async fn create_from_buffer(
        &self,
        buffer: Vec<u8>,
        skip_validation: Option<bool>,
    ) -> Result<DataContractWasm, JsValue> {
        self.0
            .create_from_buffer(buffer, skip_validation.unwrap_or(false))
            .await
            .map(Into::into)
            .map_err(from_protocol_error)
    }

    #[wasm_bindgen(js_name=createDataContractCreateTransition)]
    pub async fn create_data_contract_create_transition(
        &self,
        data_contract: DataContractWasm,
    ) -> Result<DataContractCreateTransitionWasm, JsValue> {
        self.0
            .create_data_contract_create_transition(data_contract.into())
            .map(Into::into)
            .map_err(from_dpp_err)
    }
}<|MERGE_RESOLUTION|>--- conflicted
+++ resolved
@@ -47,17 +47,9 @@
         let parameters: DataContractParameters =
             with_js_error!(serde_wasm_bindgen::from_value(raw_data_contract))?;
         let json_object = serde_json::to_value(parameters).expect("Implements Serialize");
-<<<<<<< HEAD
-
-        self.0
-            .validate(&json_object)
-            .map(Into::into)
-            .map_err(from_protocol_error)
-=======
         let validation_result = self.0.validate(&json_object).map_err(from_protocol_error)?;
 
         Ok(validation_result.map(|_| JsValue::undefined()).into())
->>>>>>> 9ee4e021
     }
 }
 
