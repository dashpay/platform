use std::sync::Arc;

use wasm_bindgen::prelude::*;

use crate::bls_adapter::{BlsAdapter, JsBlsAdapter};
use crate::document_facade::DocumentFacadeWasm;
use crate::fetch_and_validate_data_contract::DataContractFetcherAndValidatorWasm;
<<<<<<< HEAD
use crate::state_repository::{ExternalStateRepositoryLike, ExternalStateRepositoryLikeWrapper};
use crate::version::ProtocolVersionValidatorWasm;
=======
use crate::identity_facade::IdentityFacadeWasm;
use crate::state_repository::{ExternalStateRepositoryLike, ExternalStateRepositoryLikeWrapper};
>>>>>>> 398849ca
use crate::DataContractFacadeWasm;
use crate::{DocumentFactoryWASM, DocumentValidatorWasm};
use dpp::identity::validation::PublicKeysValidator;

use dpp::version::{ProtocolVersionValidator, LATEST_VERSION};

#[wasm_bindgen(js_name=DashPlatformProtocol)]
pub struct DashPlatformProtocol {
<<<<<<< HEAD
    _identity: IdentityFacade<BlsAdapter>,
=======
    identity: IdentityFacadeWasm,
>>>>>>> 398849ca
    document: DocumentFacadeWasm,
    data_contract: DataContractFacadeWasm,
}

#[wasm_bindgen(js_class=DashPlatformProtocol)]
impl DashPlatformProtocol {
    #[wasm_bindgen(constructor)]
    pub fn new(
        bls_adapter: JsBlsAdapter,
        state_repository: ExternalStateRepositoryLike,
    ) -> DashPlatformProtocol {
        let wrapped_state_repository = ExternalStateRepositoryLikeWrapper::new(state_repository);
        let bls = BlsAdapter(bls_adapter);

        // TODO: add protocol version to the constructor
        let protocol_version = LATEST_VERSION;
        // TODO: remove default validator and make a real one instead
<<<<<<< HEAD
        let protocol_version_validator = ProtocolVersionValidator::default();
        let protocol_version_validator_wasm: ProtocolVersionValidatorWasm =
            (&protocol_version_validator).into();
        let protocol_version_validator_arc = Arc::new(protocol_version_validator);

        let public_keys_validator = PublicKeysValidator::new(bls).unwrap();

        let identity_facade = IdentityFacade::new(
            protocol_version_validator_arc.clone(),
            Arc::new(public_keys_validator),
        )
        .unwrap();
=======
        let protocol_version_validator = Arc::new(ProtocolVersionValidator::default());
        let public_keys_validator = Arc::new(PublicKeysValidator::new(bls).unwrap());

        let identity_facade =
            IdentityFacadeWasm::new(protocol_version_validator.clone(), public_keys_validator);

        let document_facade = init_document_facade(
            protocol_version,
            protocol_version_validator.clone(),
            wrapped_state_repository,
        );
>>>>>>> 398849ca

        // initialization of Document
        let document_validator = DocumentValidatorWasm::new(protocol_version_validator_wasm);
        let document_factory = DocumentFactoryWASM::new_with_state_repository_wrapper(
            protocol_version,
            document_validator.clone(),
            wrapped_state_repository.clone(),
        );
        let data_contract_fetcher_and_validator =
            DataContractFetcherAndValidatorWasm::new_with_state_repository_wrapper(
                wrapped_state_repository,
            );
        let document_facade = DocumentFacadeWasm::new_with_arc(
            Arc::new(document_validator),
            Arc::new(document_factory),
            Arc::new(data_contract_fetcher_and_validator),
        );

        let data_contract_facade =
            DataContractFacadeWasm::new(protocol_version, protocol_version_validator_arc);

        Self {
<<<<<<< HEAD
            _identity: identity_facade,
            document: document_facade,
=======
            document: document_facade,
            identity: identity_facade,
>>>>>>> 398849ca
            data_contract: data_contract_facade,
        }
    }

    #[wasm_bindgen(getter = dataContract)]
    pub fn data_contract(&self) -> DataContractFacadeWasm {
        self.data_contract.clone()
    }

    #[wasm_bindgen(getter=document)]
<<<<<<< HEAD
    pub fn get_document(&self) -> DocumentFacadeWasm {
        self.document.clone()
    }
=======
    pub fn document(&self) -> DocumentFacadeWasm {
        self.document.clone()
    }

    #[wasm_bindgen(getter = identity)]
    pub fn identity(&self) -> IdentityFacadeWasm {
        self.identity.clone()
    }
}

fn init_document_facade(
    protocol_version: u32,
    protocol_version_validator: Arc<ProtocolVersionValidator>,
    state_repository: ExternalStateRepositoryLikeWrapper,
) -> DocumentFacadeWasm {
    let document_validator = DocumentValidatorWasm::new_with_arc(protocol_version_validator);

    let document_factory = DocumentFactoryWASM::new_with_state_repository_wrapper(
        protocol_version,
        document_validator.clone(),
        state_repository.clone(),
    );

    let data_contract_fetcher_and_validator =
        DataContractFetcherAndValidatorWasm::new_with_state_repository_wrapper(state_repository);

    DocumentFacadeWasm::new(
        document_validator,
        document_factory,
        data_contract_fetcher_and_validator,
    )
>>>>>>> 398849ca
}<|MERGE_RESOLUTION|>--- conflicted
+++ resolved
@@ -5,13 +5,8 @@
 use crate::bls_adapter::{BlsAdapter, JsBlsAdapter};
 use crate::document_facade::DocumentFacadeWasm;
 use crate::fetch_and_validate_data_contract::DataContractFetcherAndValidatorWasm;
-<<<<<<< HEAD
-use crate::state_repository::{ExternalStateRepositoryLike, ExternalStateRepositoryLikeWrapper};
-use crate::version::ProtocolVersionValidatorWasm;
-=======
 use crate::identity_facade::IdentityFacadeWasm;
 use crate::state_repository::{ExternalStateRepositoryLike, ExternalStateRepositoryLikeWrapper};
->>>>>>> 398849ca
 use crate::DataContractFacadeWasm;
 use crate::{DocumentFactoryWASM, DocumentValidatorWasm};
 use dpp::identity::validation::PublicKeysValidator;
@@ -20,11 +15,7 @@
 
 #[wasm_bindgen(js_name=DashPlatformProtocol)]
 pub struct DashPlatformProtocol {
-<<<<<<< HEAD
-    _identity: IdentityFacade<BlsAdapter>,
-=======
     identity: IdentityFacadeWasm,
->>>>>>> 398849ca
     document: DocumentFacadeWasm,
     data_contract: DataContractFacadeWasm,
 }
@@ -42,20 +33,6 @@
         // TODO: add protocol version to the constructor
         let protocol_version = LATEST_VERSION;
         // TODO: remove default validator and make a real one instead
-<<<<<<< HEAD
-        let protocol_version_validator = ProtocolVersionValidator::default();
-        let protocol_version_validator_wasm: ProtocolVersionValidatorWasm =
-            (&protocol_version_validator).into();
-        let protocol_version_validator_arc = Arc::new(protocol_version_validator);
-
-        let public_keys_validator = PublicKeysValidator::new(bls).unwrap();
-
-        let identity_facade = IdentityFacade::new(
-            protocol_version_validator_arc.clone(),
-            Arc::new(public_keys_validator),
-        )
-        .unwrap();
-=======
         let protocol_version_validator = Arc::new(ProtocolVersionValidator::default());
         let public_keys_validator = Arc::new(PublicKeysValidator::new(bls).unwrap());
 
@@ -67,7 +44,6 @@
             protocol_version_validator.clone(),
             wrapped_state_repository,
         );
->>>>>>> 398849ca
 
         // initialization of Document
         let document_validator = DocumentValidatorWasm::new(protocol_version_validator_wasm);
@@ -90,13 +66,8 @@
             DataContractFacadeWasm::new(protocol_version, protocol_version_validator_arc);
 
         Self {
-<<<<<<< HEAD
-            _identity: identity_facade,
-            document: document_facade,
-=======
             document: document_facade,
             identity: identity_facade,
->>>>>>> 398849ca
             data_contract: data_contract_facade,
         }
     }
@@ -107,11 +78,6 @@
     }
 
     #[wasm_bindgen(getter=document)]
-<<<<<<< HEAD
-    pub fn get_document(&self) -> DocumentFacadeWasm {
-        self.document.clone()
-    }
-=======
     pub fn document(&self) -> DocumentFacadeWasm {
         self.document.clone()
     }
@@ -143,5 +109,4 @@
         document_factory,
         data_contract_fetcher_and_validator,
     )
->>>>>>> 398849ca
 }