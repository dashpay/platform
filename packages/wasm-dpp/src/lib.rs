--- conflicted
+++ resolved
@@ -19,13 +19,10 @@
 mod identity_facade;
 mod identity_public_key;
 mod metadata;
-<<<<<<< HEAD
 pub mod mocks;
-mod validators;
-=======
 mod state_repository;
 mod state_transition;
->>>>>>> 2a38d641
+mod validators;
 
 mod utils;
 
