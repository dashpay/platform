--- conflicted
+++ resolved
@@ -173,10 +173,7 @@
             .with_js_error()
     }
 
-<<<<<<< HEAD
     // TODO: add verify_signature to other identity signed state transitions
-=======
->>>>>>> b741762b
     #[wasm_bindgen(js_name=verifySignature)]
     pub fn verify_signature(
         &self,
@@ -193,16 +190,9 @@
             Ok(()) => Ok(true),
             Err(protocol_error) => match &protocol_error {
                 ProtocolError::AbstractConsensusError(err) => match err.as_ref() {
-<<<<<<< HEAD
-                    ConsensusSignatureErrorVariant(err) => match err {
-                        SignatureError::InvalidStateTransitionSignatureError => Ok(false),
-                        _ => Err(protocol_error),
-                    },
-=======
                     ConsensusSignatureErrorVariant(
                         SignatureError::InvalidStateTransitionSignatureError,
                     ) => Ok(false),
->>>>>>> b741762b
                     _ => Err(protocol_error),
                 },
                 _ => Err(protocol_error),
