--- conflicted
+++ resolved
@@ -19,22 +19,14 @@
     state_transition: DataContractUpdateTransitionWasm,
 ) -> Result<ValidationResultWasm, JsValue> {
     let wrapped_state_repository = ExternalStateRepositoryLikeWrapper::new(state_repository);
-<<<<<<< HEAD
-    let validation_result = dpp_validate_data_contract_update_transition_state(
-=======
     let result = dpp_validate_data_contract_update_transition_state(
->>>>>>> 909e9d7f
         &wrapped_state_repository,
         &state_transition.into(),
     )
     .await
     .map_err(from_dpp_err)?;
-<<<<<<< HEAD
-    Ok(validation_result.map(|_| JsValue::undefined()).into())
-=======
 
     Ok(result.map(|_| JsValue::undefined()).into())
->>>>>>> 909e9d7f
 }
 
 #[wasm_bindgen(js_name=validateIndicesAreBackwardCompatible)]
@@ -49,16 +41,9 @@
         new_documents_schema,
     )?;
 
-<<<<<<< HEAD
-    let validation_result =
-        dpp_validate_indices_are_backward_compatible(old_documents.iter(), new_documents.iter())
-            .map_err(from_protocol_error)?;
-    Ok(validation_result.map(|_| JsValue::undefined()).into())
-=======
     let result =
         dpp_validate_indices_are_backward_compatible(old_documents.iter(), new_documents.iter())
             .map_err(from_protocol_error)?;
 
     Ok(result.map(|_| JsValue::undefined()).into())
->>>>>>> 909e9d7f
 }