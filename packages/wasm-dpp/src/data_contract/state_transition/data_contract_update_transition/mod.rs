mod apply;
mod validation;

use std::collections::HashMap;

pub use apply::*;
pub use validation::*;

use dpp::{
<<<<<<< HEAD
    data_contract::state_transition::DataContractUpdateTransition,
    platform_value,
=======
    data_contract::state_transition::data_contract_update_transition::DataContractUpdateTransition,
>>>>>>> 2cf72739
    state_transition::{
        StateTransitionConvert, StateTransitionIdentitySigned, StateTransitionLike,
    },
    ProtocolError,
};
use serde::{Deserialize, Serialize};
use wasm_bindgen::prelude::*;

use crate::utils::WithJsError;
use crate::{
    buffer::Buffer,
    errors::{from_dpp_err, protocol_error::from_protocol_error},
    identifier::IdentifierWrapper,
    with_js_error, DataContractParameters, DataContractWasm, StateTransitionExecutionContextWasm,
};

#[derive(Clone)]
#[wasm_bindgen(js_name=DataContractUpdateTransition)]
pub struct DataContractUpdateTransitionWasm(DataContractUpdateTransition);

impl From<DataContractUpdateTransition> for DataContractUpdateTransitionWasm {
    fn from(v: DataContractUpdateTransition) -> Self {
        DataContractUpdateTransitionWasm(v)
    }
}

impl From<DataContractUpdateTransitionWasm> for DataContractUpdateTransition {
    fn from(val: DataContractUpdateTransitionWasm) -> Self {
        val.0
    }
}

#[derive(Debug, Serialize, Deserialize)]
#[serde(rename_all = "camelCase")]
struct DataContractUpdateTransitionParameters {
    #[serde(skip_serializing_if = "Option::is_none", default)]
    data_contract: Option<DataContractParameters>,
    #[serde(skip_serializing_if = "Option::is_none", default)]
    entropy: Option<Vec<u8>>,
    #[serde(skip_serializing_if = "Option::is_none", default)]
    signature: Option<Vec<u8>>,
    #[serde(flatten)]
    extra: HashMap<String, serde_json::Value>,
}

#[wasm_bindgen(js_class=DataContractUpdateTransition)]
impl DataContractUpdateTransitionWasm {
    #[wasm_bindgen(constructor)]
    pub fn new(raw_parameters: JsValue) -> Result<DataContractUpdateTransitionWasm, JsValue> {
        let parameters: DataContractUpdateTransitionParameters =
            with_js_error!(serde_wasm_bindgen::from_value(raw_parameters))?;
        let raw_data_contract_update_transition = platform_value::to_value(parameters)
            .map_err(ProtocolError::ValueError)
            .with_js_error()?;
        DataContractUpdateTransition::from_raw_object(raw_data_contract_update_transition)
            .map(Into::into)
            .map_err(from_dpp_err)
    }

    #[wasm_bindgen(js_name=getDataContract)]
    pub fn get_data_contract(&self) -> DataContractWasm {
        self.0.data_contract.clone().into()
    }

    #[wasm_bindgen(js_name=getProtocolVersion)]
    pub fn get_protocol_version(&self) -> u32 {
        self.0.protocol_version
    }

    #[wasm_bindgen(js_name=getEntropy)]
    pub fn get_entropy(&self) -> Buffer {
        Buffer::from_bytes_owned(self.0.data_contract.entropy.to_vec())
    }

    #[wasm_bindgen(js_name=getOwnerId)]
    pub fn get_owner_id(&self) -> IdentifierWrapper {
        (*self.0.get_owner_id()).into()
    }

    #[wasm_bindgen(js_name=getType)]
    pub fn get_type(&self) -> u32 {
        self.0.get_type() as u32
    }

    #[wasm_bindgen(js_name=toJSON)]
    pub fn to_json(&self, skip_signature: Option<bool>) -> Result<JsValue, JsValue> {
        let serializer = serde_wasm_bindgen::Serializer::json_compatible();
        Ok(self
            .0
            .to_json(skip_signature.unwrap_or(false))
            .map_err(from_dpp_err)?
            .serialize(&serializer)
            .expect("JSON is a valid object"))
    }

    #[wasm_bindgen(js_name=toBuffer)]
    pub fn to_buffer(&self, skip_signature: Option<bool>) -> Result<Buffer, JsValue> {
        let bytes = self
            .0
            .to_buffer(skip_signature.unwrap_or(false))
            .map_err(from_dpp_err)?;
        Ok(Buffer::from_bytes(&bytes))
    }

    #[wasm_bindgen(js_name=getModifiedDataIds)]
    pub fn get_modified_data_ids(&self) -> Vec<JsValue> {
        self.0
            .get_modified_data_ids()
            .into_iter()
            .map(|identifier| Into::<IdentifierWrapper>::into(identifier).into())
            .collect()
    }

    #[wasm_bindgen(js_name=isDataContractStateTransition)]
    pub fn is_data_contract_state_transition(&self) -> bool {
        self.0.is_data_contract_state_transition()
    }

    #[wasm_bindgen(js_name=isDocumentStateTransition)]
    pub fn is_document_state_transition(&self) -> bool {
        self.0.is_document_state_transition()
    }

    #[wasm_bindgen(js_name=isIdentityStateTransition)]
    pub fn is_identity_state_transition(&self) -> bool {
        self.0.is_identity_state_transition()
    }

    #[wasm_bindgen(js_name=setExecutionContext)]
    pub fn set_execution_context(&mut self, context: &StateTransitionExecutionContextWasm) {
        self.0.set_execution_context(context.into())
    }

    #[wasm_bindgen(js_name=hash)]
    pub fn hash(&self, skip_signature: Option<bool>) -> Result<Buffer, JsValue> {
        let bytes = self
            .0
            .hash(skip_signature.unwrap_or(false))
            .map_err(from_dpp_err)?;
        Ok(Buffer::from_bytes(&bytes))
    }

    #[wasm_bindgen(js_name=toObject)]
    pub fn to_object(&self, skip_signature: Option<bool>) -> Result<JsValue, JsValue> {
        let serde_object = self
            .0
            .to_object(skip_signature.unwrap_or(false))
            .map_err(from_protocol_error)?;
        serde_object
            .serialize(&serde_wasm_bindgen::Serializer::json_compatible())
            .map_err(|e| e.into())
    }
}<|MERGE_RESOLUTION|>--- conflicted
+++ resolved
@@ -7,12 +7,8 @@
 pub use validation::*;
 
 use dpp::{
-<<<<<<< HEAD
     data_contract::state_transition::DataContractUpdateTransition,
     platform_value,
-=======
-    data_contract::state_transition::data_contract_update_transition::DataContractUpdateTransition,
->>>>>>> 2cf72739
     state_transition::{
         StateTransitionConvert, StateTransitionIdentitySigned, StateTransitionLike,
     },
