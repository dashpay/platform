--- conflicted
+++ resolved
@@ -10,10 +10,7 @@
 use dpp::serialization::{PlatformDeserializable, PlatformSerializable};
 use dpp::state_transition::data_contract_update_transition::accessors::DataContractUpdateTransitionAccessorsV0;
 use dpp::state_transition::data_contract_update_transition::DataContractUpdateTransition;
-<<<<<<< HEAD
 use dpp::state_transition::StateTransitionIdentitySigned;
-=======
->>>>>>> a46703bc
 use dpp::state_transition::{StateTransition, StateTransitionValueConvert};
 use dpp::version::PlatformVersion;
 use dpp::{
@@ -171,20 +168,14 @@
         bls: JsBlsAdapter,
     ) -> Result<(), JsValue> {
         let bls_adapter = BlsAdapter(bls);
-
-<<<<<<< HEAD
         // TODO: come up with a better way to set signature to the binding.
         let mut state_transition = StateTransition::DataContractUpdate(self.0.clone());
         state_transition
-=======
-        StateTransition::DataContractUpdate(self.0.clone())
->>>>>>> a46703bc
             .sign(
                 &identity_public_key.to_owned().into(),
                 &private_key,
                 &bls_adapter,
             )
-<<<<<<< HEAD
             .with_js_error()?;
 
         let signature = state_transition.signature().to_owned();
@@ -194,9 +185,6 @@
         self.0.set_signature_public_key_id(signature_public_key_id);
 
         Ok(())
-=======
-            .with_js_error()
->>>>>>> a46703bc
     }
     //
     // #[wasm_bindgen(js_name=verifySignature)]
