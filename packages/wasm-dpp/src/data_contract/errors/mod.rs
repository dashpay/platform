--- conflicted
+++ resolved
@@ -19,28 +19,16 @@
                 .expect("statically known structure should be a valid JSON"),
         )
         .into(),
-<<<<<<< HEAD
-        DataContractError::InvalidDocumentTypeError {
-            doc_type,
-            data_contract,
-        } => invalid_document_type::InvalidDocumentTypeInDataContractError::new(
-            doc_type,
-            data_contract.into(),
-        )
-        .into(),
-        other => {
-            DataContractGenericError::new(format!("data contract error: {}", other.to_string()))
-                .into()
-        }
-=======
         DataContractError::InvalidDocumentTypeError(err) => {
             invalid_document_type::InvalidDocumentTypeInDataContractError::new(
                 err.document_type(),
                 err.data_contract_id().into(),
             )
             .into()
+        },
+        other => {
+            DataContractGenericError::new(format!("data contract error: {}", other.to_string()))
+                .into()
         }
-        _ => todo!(),
->>>>>>> 83003553
     }
 }