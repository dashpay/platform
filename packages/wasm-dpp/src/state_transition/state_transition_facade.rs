--- conflicted
+++ resolved
@@ -134,6 +134,7 @@
         &self,
         raw_state_transition: JsValue,
     ) -> Result<ValidationResultWasm, JsValue> {
+        let state_transition_json;
         let execution_context;
 
         if let Ok(state_transition) =
@@ -142,19 +143,15 @@
             )
         {
             execution_context = state_transition.get_execution_context().to_owned();
-<<<<<<< HEAD
-=======
             state_transition_json = state_transition.to_cleaned_object(false).with_js_error()?;
->>>>>>> 4703061e
-        } else {
+        } else {
+            state_transition_json = raw_state_transition.with_serde_to_platform_value()?;
             execution_context = StateTransitionExecutionContext::default();
         }
 
-        let state_transition_value = raw_state_transition.with_serde_to_platform_value()?;
-
-        let validation_result = self
-            .0
-            .validate_basic(&state_transition_value, &execution_context)
+        let validation_result = self
+            .0
+            .validate_basic(&state_transition_json, &execution_context)
             .await
             .with_js_error()?;
 
