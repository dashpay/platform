--- conflicted
+++ resolved
@@ -1,17 +1,10 @@
 use crate::{fee::dummy_fee_result::DummyFeesResultWasm, utils::Inner};
-<<<<<<< HEAD
 use dpp::platform_value::Error as PlatformValueError;
-use dpp::state_transition::fee::{
-    operations::{OperationLike, PreCalculatedOperation},
-    Credits, Refunds,
-=======
 use dpp::{
     state_transition::fee::{
         operations::{OperationLike, PreCalculatedOperation},
-        Refunds,
-    },
+        Credits, Refunds,},
     ProtocolError,
->>>>>>> ee3e3566
 };
 use js_sys::{Array, BigInt};
 use std::collections::HashMap;
