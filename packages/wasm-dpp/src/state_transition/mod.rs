--- conflicted
+++ resolved
@@ -22,11 +22,6 @@
     }
 }
 
-<<<<<<< HEAD
-impl Default for StateTransitionExecutionContextWasm {
-    fn default() -> Self {
-        Self::new()
-=======
 impl<'a> From<&'a StateTransitionExecutionContextWasm> for &'a StateTransitionExecutionContext {
     fn from(wa: &'a StateTransitionExecutionContextWasm) -> Self {
         &wa.0
@@ -36,7 +31,12 @@
 impl<'a> From<&'a StateTransitionExecutionContext> for StateTransitionExecutionContextWasm {
     fn from(rs: &'a StateTransitionExecutionContext) -> Self {
         Self(rs.clone())
->>>>>>> da8f212d
+    }
+}
+
+impl Default for StateTransitionExecutionContextWasm {
+    fn default() -> Self {
+        Self::new()
     }
 }
 
