use dpp::identity::KeyID;
use dpp::{
    document::{
        document_transition::document_base_transition,
        state_transition::documents_batch_transition::{self, property_names},
        DocumentsBatchTransition,
    },
    prelude::{DataContract, Document, DocumentTransition, Identifier},
    state_transition::{
        StateTransitionConvert, StateTransitionIdentitySigned, StateTransitionLike,
        StateTransitionType,
    },
    util::json_value::{JsonValueExt, ReplaceWith},
};
use js_sys::{Array, Reflect};
use serde::{Deserialize, Serialize};
<<<<<<< HEAD
use serde_json::Value;
=======
>>>>>>> 38708ce2
use wasm_bindgen::prelude::*;

use crate::{
    bls_adapter::{BlsAdapter, JsBlsAdapter},
    buffer::Buffer,
    document_batch_transition::document_transition::DocumentTransitionWasm,
    identifier::IdentifierWrapper,
    lodash::lodash_set,
    utils::{IntoWasm, ToSerdeJSONExt, WithJsError},
    DocumentWasm, IdentityPublicKeyWasm, StateTransitionExecutionContextWasm,
};
pub mod apply_document_batch_transition;
pub mod document_transition;
pub mod validation;

#[derive(Clone, Debug)]
#[wasm_bindgen(js_name = DocumentsBatchTransition)]
pub struct DocumentsBatchTransitionWASM(DocumentsBatchTransition);

/// Collections of Documents split by actions
#[derive(Debug, Default)]
#[wasm_bindgen(js_name=DocumentsContainer)]
pub struct DocumentsContainer {
    create: Vec<Document>,
    replace: Vec<Document>,
    delete: Vec<Document>,
}

#[derive(Debug, Serialize, Deserialize, Default, Clone, Copy)]
#[serde(rename_all = "camelCase")]
pub struct ToObjectOptions {
    #[serde(default)]
    skip_signature: bool,
    #[serde(default)]
    skip_identifiers_conversion: bool,
}

<<<<<<< HEAD
=======
impl From<DocumentsBatchTransitionWASM> for DocumentsBatchTransition {
    fn from(val: DocumentsBatchTransitionWASM) -> Self {
        val.0
    }
}

>>>>>>> 38708ce2
#[wasm_bindgen(js_class=DocumentsContainer)]
impl DocumentsContainer {
    #[wasm_bindgen(constructor)]
    pub fn new() -> Self {
        Default::default()
    }

    #[wasm_bindgen(js_name=pushDocumentCreate)]
    pub fn push_document_create(&mut self, d: DocumentWasm) {
        self.create.push(d.0);
    }

    #[wasm_bindgen(js_name=pushDocumentReplace)]
    pub fn push_document_replace(&mut self, d: DocumentWasm) {
        self.replace.push(d.0);
    }

    #[wasm_bindgen(js_name=pushDocumentDelete)]
    pub fn push_document_delete(&mut self, d: DocumentWasm) {
        self.delete.push(d.0);
    }
}

impl DocumentsContainer {
    pub fn take_documents_create(&mut self) -> Vec<Document> {
        std::mem::take(&mut self.create)
    }

    pub fn take_documents_replace(&mut self) -> Vec<Document> {
        std::mem::take(&mut self.replace)
    }

    pub fn take_documents_delete(&mut self) -> Vec<Document> {
        std::mem::take(&mut self.delete)
    }
}

#[wasm_bindgen(js_class=DocumentsBatchTransition)]
impl DocumentsBatchTransitionWASM {
    #[wasm_bindgen(constructor)]
    pub fn from_raw_object(
        js_raw_transition: JsValue,
        data_contracts: Array,
    ) -> Result<DocumentsBatchTransitionWASM, JsValue> {
        let data_contracts_array_js = Array::from(&data_contracts);

        let mut data_contracts: Vec<DataContract> = vec![];
        for contract in data_contracts_array_js.iter() {
            let json_value = contract.with_serde_to_json_value()?;
            let data_contract = DataContract::from_json_object(json_value).with_js_error()?;
            data_contracts.push(data_contract);
        }

        let mut batch_transition_value = js_raw_transition.with_serde_to_json_value()?;

        // Allow to fail as, the identifier could be type of `Identifier` of `Buffer`
        let _ = batch_transition_value.replace_identifier_paths(
            DocumentsBatchTransition::identifiers_property_paths(),
            ReplaceWith::Bytes,
        );
        if let Some(Value::Array(ref mut transitions)) =
            batch_transition_value.get_mut(documents_batch_transition::property_names::TRANSITIONS)
        {
            for t in transitions {
                let _ = t.replace_identifier_paths(
                    document_base_transition::IDENTIFIER_FIELDS,
                    ReplaceWith::Bytes,
                );
            }
        }

        let documents_batch_transition =
            DocumentsBatchTransition::from_raw_object(batch_transition_value, data_contracts)
                .with_js_error()?;

        Ok(documents_batch_transition.into())
    }

    #[wasm_bindgen(js_name=getType)]
    pub fn get_type(&self) -> u8 {
        StateTransitionType::DocumentsBatch.into()
    }

    #[wasm_bindgen(js_name=getOwnerId)]
    pub fn get_owner_id(&self) -> IdentifierWrapper {
        self.0.get_owner_id().to_owned().into()
    }

    #[wasm_bindgen(js_name=getTransitions)]
    pub fn get_transitions(&self) -> js_sys::Array {
        let array = js_sys::Array::new();
        let transitions = self.0.get_transitions();

        for tr in transitions.iter().cloned() {
            let transition: DocumentTransitionWasm = tr.into();
            array.push(&transition.into());
        }

        array
    }

    #[wasm_bindgen(js_name=setTransitions)]
    pub fn set_transitions(&mut self, js_transitions: Array) -> Result<(), JsValue> {
        let mut transitions = vec![];
        for js_transition in js_transitions.iter() {
            let transition: DocumentTransition = js_transition
                .to_wasm::<DocumentTransitionWasm>("DocumentTransition")?
                .to_owned()
                .into();
            transitions.push(transition)
        }

        self.0.transitions = transitions;
        Ok(())
    }

    #[wasm_bindgen(js_name=toJSON)]
    pub fn to_json(&self) -> Result<JsValue, JsValue> {
        let value = self.0.to_json(false).with_js_error()?;
        let serializer = serde_wasm_bindgen::Serializer::json_compatible();

        let is_null_signature = value.get(property_names::SIGNATURE).is_none();
        let is_null_signature_public_key_id =
            value.get(property_names::SIGNATURE_PUBLIC_KEY_ID).is_none();

        let js_value = value.serialize(&serializer)?;

        if is_null_signature {
            js_sys::Reflect::set(
                &js_value,
                &property_names::SIGNATURE.into(),
                &JsValue::undefined(),
            )?;
        }
        if is_null_signature_public_key_id {
            js_sys::Reflect::set(
                &js_value,
                &property_names::SIGNATURE_PUBLIC_KEY_ID.into(),
                &JsValue::undefined(),
            )?;
        }

        Ok(js_value)
    }

    #[wasm_bindgen(js_name=toObject)]
    pub fn to_object(&self, js_options: &JsValue) -> Result<JsValue, JsValue> {
        let options: ToObjectOptions = if js_options.is_object() {
            let raw_options = js_options.with_serde_to_json_value()?;
            serde_json::from_value(raw_options).with_js_error()?
        } else {
            Default::default()
        };

        let mut value = self.0.to_object(options.skip_signature).with_js_error()?;
        let serializer = serde_wasm_bindgen::Serializer::json_compatible();
        let js_value = value.serialize(&serializer)?;

        // Transform every transition individually
        let transitions = Array::new();
        for transition in self.0.transitions.iter() {
            let js_value =
                DocumentTransitionWasm::from(transition.to_owned()).to_object(js_options)?;
            transitions.push(&js_value);
        }
        // Replace the whole collection of transitions
        Reflect::set(
            &js_value,
            &property_names::TRANSITIONS.into(),
            &transitions.into(),
        )?;

        // Transform paths that are specific to the DocumentsBatchTransition
        for path in DocumentsBatchTransition::binary_property_paths() {
            if let Ok(bytes) = value.remove_path_into::<Vec<u8>>(path) {
                let buffer = Buffer::from_bytes(&bytes);
                lodash_set(&js_value, path, buffer.into());
            }
        }
        for path in DocumentsBatchTransition::identifiers_property_paths() {
            if let Ok(bytes) = value.remove_path_into::<Vec<u8>>(path) {
                if !options.skip_identifiers_conversion {
                    let buffer = Buffer::from_bytes(&bytes);
                    lodash_set(&js_value, path, buffer.into());
                } else {
                    let id = IdentifierWrapper::new(bytes)?;
                    lodash_set(&js_value, path, id.into());
                }
            }
        }

        if value.get(property_names::SIGNATURE).is_none() && !options.skip_signature {
            js_sys::Reflect::set(
                &js_value,
                &property_names::SIGNATURE.into(),
                &JsValue::undefined(),
            )?;
        }
        if value.get(property_names::SIGNATURE_PUBLIC_KEY_ID).is_none() {
            js_sys::Reflect::set(
                &js_value,
                &property_names::SIGNATURE_PUBLIC_KEY_ID.into(),
                &JsValue::undefined(),
            )?;
        }

        Ok(js_value)
    }

    #[wasm_bindgen(js_name=getModifiedDataIds)]
    pub fn get_modified_ids(&self) -> Array {
        let array = Array::new();

        for id in self.0.get_modified_data_ids() {
            let id = <IdentifierWrapper as From<Identifier>>::from(id.to_owned());
            array.push(&id.into());
        }

        array
    }

    // AbstractSTateTransitionIdentitySigned methods
    #[wasm_bindgen(js_name=getSignaturePublicKeyId)]
    pub fn get_signature_public_key_id(&self) -> Option<f64> {
        self.0.get_signature_public_key_id().map(|v| v as f64)
    }

    #[wasm_bindgen(js_name=sign)]
    pub fn sign(
        &mut self,
        identity_public_key: &IdentityPublicKeyWasm,
        private_key: &[u8],
        bls: JsBlsAdapter,
    ) -> Result<(), JsValue> {
        self.0
            .sign(identity_public_key.inner(), private_key, &BlsAdapter(bls))
            .with_js_error()
    }

    #[wasm_bindgen(js_name=verifyPublicKeyLevelAndPurpose)]
    pub fn verify_public_key_level_and_purpose(
        &self,
        public_key: &IdentityPublicKeyWasm,
    ) -> Result<(), JsValue> {
        self.0
            .verify_public_key_level_and_purpose(public_key.inner())
            .with_js_error()
    }

    #[wasm_bindgen(js_name=verifyPublicKeyIsEnabled)]
    pub fn verify_public_key_is_enabled(
        &self,
        public_key: &IdentityPublicKeyWasm,
    ) -> Result<(), JsValue> {
        self.0
            .verify_public_key_is_enabled(public_key.inner())
            .with_js_error()
    }

    #[wasm_bindgen(js_name=verifySignature)]
    pub fn verify_signature(
        &self,
        public_key: &IdentityPublicKeyWasm,
        bls: JsBlsAdapter,
    ) -> Result<(), JsValue> {
        self.0
            .verify_signature(public_key.inner(), &BlsAdapter(bls))
            .with_js_error()
    }

    #[wasm_bindgen(js_name=setSignaturePublicKey)]
    pub fn set_signature_public_key(&mut self, key_id: KeyID) {
        self.0.set_signature_public_key_id(key_id)
    }

    #[wasm_bindgen(js_name=getSecurityLevelRequirement)]
    pub fn get_security_level_requirement(&self) -> u8 {
        self.0.get_security_level_requirement() as u8
    }

    // AbstractStateTransition methods
    #[wasm_bindgen(js_name=getProtocolVersion)]
    pub fn get_protocol_version(&self) -> u32 {
        self.0.get_protocol_version()
    }

    #[wasm_bindgen(js_name=getSignature)]
    pub fn get_signature(&self) -> Vec<u8> {
        self.0.get_signature().to_owned()
    }

    #[wasm_bindgen(js_name=setSignature)]
    pub fn set_signature(&mut self, signature: Vec<u8>) {
        self.0.set_signature(signature)
    }

    #[wasm_bindgen(js_name=calculateFee)]
    pub fn calculate_fee(&self) -> i64 {
        self.0.calculate_fee()
    }

    #[wasm_bindgen(js_name=isDocumentStateTransition)]
    pub fn is_document_state_transition(&self) -> bool {
        self.0.is_document_state_transition()
    }

    #[wasm_bindgen(js_name=isDataContractStateTransition)]
    pub fn is_data_contract_state_transition(&self) -> bool {
        self.0.is_data_contract_state_transition()
    }

    #[wasm_bindgen(js_name=isIdentityStateTransition)]
    pub fn is_identity_state_transition(&self) -> bool {
        self.0.is_identity_state_transition()
    }

    #[wasm_bindgen(js_name=setExecutionContext)]
    pub fn set_execution_context(&mut self, context: StateTransitionExecutionContextWasm) {
        self.0.set_execution_context(context.into())
    }

    #[wasm_bindgen(js_name=getExecutionContext)]
    pub fn get_execution_context(&mut self) -> StateTransitionExecutionContextWasm {
        self.0.get_execution_context().clone().into()
    }

    #[wasm_bindgen(js_name=toBuffer)]
    pub fn to_buffer(&self, options: &JsValue) -> Result<Buffer, JsValue> {
        let skip_signature = if options.is_object() {
            let options = options.with_serde_to_json_value()?;
            options.get_bool("skipSignature").unwrap_or_default()
        } else {
            false
        };
        let bytes = self.0.to_buffer(skip_signature).with_js_error()?;

        Ok(Buffer::from_bytes(&bytes))
    }

    #[wasm_bindgen(js_name=hash)]
    pub fn hash(&self, options: JsValue) -> Result<Buffer, JsValue> {
        let skip_signature = if options.is_object() {
            let options = options.with_serde_to_json_value()?;
            options.get_bool("skipSignature").unwrap_or_default()
        } else {
            false
        };
        let bytes = self.0.hash(skip_signature).with_js_error()?;

        Ok(Buffer::from_bytes(&bytes))
    }
}

impl From<DocumentsBatchTransition> for DocumentsBatchTransitionWASM {
    fn from(t: DocumentsBatchTransition) -> Self {
        DocumentsBatchTransitionWASM(t)
    }
}<|MERGE_RESOLUTION|>--- conflicted
+++ resolved
@@ -14,10 +14,6 @@
 };
 use js_sys::{Array, Reflect};
 use serde::{Deserialize, Serialize};
-<<<<<<< HEAD
-use serde_json::Value;
-=======
->>>>>>> 38708ce2
 use wasm_bindgen::prelude::*;
 
 use crate::{
@@ -55,15 +51,12 @@
     skip_identifiers_conversion: bool,
 }
 
-<<<<<<< HEAD
-=======
 impl From<DocumentsBatchTransitionWASM> for DocumentsBatchTransition {
     fn from(val: DocumentsBatchTransitionWASM) -> Self {
         val.0
     }
 }
 
->>>>>>> 38708ce2
 #[wasm_bindgen(js_class=DocumentsContainer)]
 impl DocumentsContainer {
     #[wasm_bindgen(constructor)]
