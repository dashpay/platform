use dpp::identity::KeyID;
use dpp::{
    document::{
        document_transition::document_base_transition,
        state_transition::documents_batch_transition::{self, property_names},
        DocumentsBatchTransition,
    },
<<<<<<< HEAD
    prelude::{DataContract, DocumentTransition, Identifier},
=======
    prelude::{DataContract, Document, DocumentTransition, Identifier},
>>>>>>> 56f05a95
    state_transition::{
        StateTransitionConvert, StateTransitionIdentitySigned, StateTransitionLike,
        StateTransitionType,
    },
    util::json_value::{JsonValueExt, ReplaceWith},
};
use js_sys::{Array, Reflect};
use serde::{Deserialize, Serialize};
use serde_json::Value;
use wasm_bindgen::prelude::*;

use crate::{
    bls_adapter::{BlsAdapter, JsBlsAdapter},
    buffer::Buffer,
    document_batch_transition::document_transition::DocumentTransitionWasm,
    identifier::IdentifierWrapper,
    lodash::lodash_set,
<<<<<<< HEAD
    utils::{
        replace_identifiers_with_bytes_without_failing, IntoWasm, ToSerdeJSONExt, WithJsError,
    },
    IdentityPublicKeyWasm, StateTransitionExecutionContextWasm,
=======
    utils::{IntoWasm, ToSerdeJSONExt, WithJsError},
    DocumentWasm, IdentityPublicKeyWasm, StateTransitionExecutionContextWasm,
>>>>>>> 56f05a95
};
pub mod apply_document_batch_transition;
pub mod document_transition;
pub mod validation;

#[derive(Clone, Debug)]
#[wasm_bindgen(js_name = DocumentsBatchTransition)]
pub struct DocumentsBatchTransitionWASM(DocumentsBatchTransition);

<<<<<<< HEAD
=======
/// Collections of Documents split by actions
#[derive(Debug, Default)]
#[wasm_bindgen(js_name=DocumentsContainer)]
pub struct DocumentsContainer {
    create: Vec<Document>,
    replace: Vec<Document>,
    delete: Vec<Document>,
}

>>>>>>> 56f05a95
#[derive(Debug, Serialize, Deserialize, Default, Clone, Copy)]
#[serde(rename_all = "camelCase")]
pub struct ToObjectOptions {
    #[serde(default)]
    skip_signature: bool,
    #[serde(default)]
    skip_identifiers_conversion: bool,
<<<<<<< HEAD
=======
}

impl From<DocumentsBatchTransitionWASM> for DocumentsBatchTransition {
    fn from(val: DocumentsBatchTransitionWASM) -> Self {
        val.0
    }
}

#[wasm_bindgen(js_class=DocumentsContainer)]
impl DocumentsContainer {
    #[wasm_bindgen(constructor)]
    pub fn new() -> Self {
        Default::default()
    }

    #[wasm_bindgen(js_name=pushDocumentCreate)]
    pub fn push_document_create(&mut self, d: DocumentWasm) {
        self.create.push(d.0);
    }

    #[wasm_bindgen(js_name=pushDocumentReplace)]
    pub fn push_document_replace(&mut self, d: DocumentWasm) {
        self.replace.push(d.0);
    }

    #[wasm_bindgen(js_name=pushDocumentDelete)]
    pub fn push_document_delete(&mut self, d: DocumentWasm) {
        self.delete.push(d.0);
    }
}

impl DocumentsContainer {
    pub fn take_documents_create(&mut self) -> Vec<Document> {
        std::mem::take(&mut self.create)
    }

    pub fn take_documents_replace(&mut self) -> Vec<Document> {
        std::mem::take(&mut self.replace)
    }

    pub fn take_documents_delete(&mut self) -> Vec<Document> {
        std::mem::take(&mut self.delete)
    }
>>>>>>> 56f05a95
}

#[wasm_bindgen(js_class=DocumentsBatchTransition)]
impl DocumentsBatchTransitionWASM {
    #[wasm_bindgen(constructor)]
    pub fn from_raw_object(
        js_raw_transition: JsValue,
        data_contracts: Array,
    ) -> Result<DocumentsBatchTransitionWASM, JsValue> {
        let data_contracts_array_js = Array::from(&data_contracts);

        let mut data_contracts: Vec<DataContract> = vec![];
        for contract in data_contracts_array_js.iter() {
            let json_value = contract.with_serde_to_json_value()?;
            let data_contract = DataContract::from_json_object(json_value).with_js_error()?;
            data_contracts.push(data_contract);
        }

        let mut batch_transition_value = js_raw_transition.with_serde_to_json_value()?;
<<<<<<< HEAD
        replace_identifiers_with_bytes_without_failing(
            &mut batch_transition_value,
            DocumentsBatchTransition::identifiers_property_paths(),
        );

=======

        // Allow to fail as, the identifier could be type of `Identifier` of `Buffer`
        let _ = batch_transition_value.replace_identifier_paths(
            DocumentsBatchTransition::identifiers_property_paths(),
            ReplaceWith::Bytes,
        );
>>>>>>> 56f05a95
        if let Some(Value::Array(ref mut transitions)) =
            batch_transition_value.get_mut(documents_batch_transition::property_names::TRANSITIONS)
        {
            for t in transitions {
<<<<<<< HEAD
                replace_identifiers_with_bytes_without_failing(
                    t,
                    document_base_transition::IDENTIFIER_FIELDS,
=======
                let _ = t.replace_identifier_paths(
                    document_base_transition::IDENTIFIER_FIELDS,
                    ReplaceWith::Bytes,
>>>>>>> 56f05a95
                );
            }
        }

        let documents_batch_transition =
            DocumentsBatchTransition::from_raw_object(batch_transition_value, data_contracts)
                .with_js_error()?;

        Ok(documents_batch_transition.into())
    }

    #[wasm_bindgen(js_name=getType)]
    pub fn get_type(&self) -> u8 {
        StateTransitionType::DocumentsBatch.into()
    }

    #[wasm_bindgen(js_name=getOwnerId)]
    pub fn get_owner_id(&self) -> IdentifierWrapper {
        self.0.get_owner_id().to_owned().into()
    }

    #[wasm_bindgen(js_name=getTransitions)]
    pub fn get_transitions(&self) -> js_sys::Array {
        let array = js_sys::Array::new();
        let transitions = self.0.get_transitions();

        for tr in transitions.iter().cloned() {
            let transition: DocumentTransitionWasm = tr.into();
            array.push(&transition.into());
        }

        array
    }

    #[wasm_bindgen(js_name=setTransitions)]
    pub fn set_transitions(&mut self, js_transitions: Array) -> Result<(), JsValue> {
        let mut transitions = vec![];
        for js_transition in js_transitions.iter() {
            let transition: DocumentTransition = js_transition
                .to_wasm::<DocumentTransitionWasm>("DocumentTransition")?
                .to_owned()
                .into();
            transitions.push(transition)
        }

        self.0.transitions = transitions;
        Ok(())
    }

    #[wasm_bindgen(js_name=toJSON)]
    pub fn to_json(&self) -> Result<JsValue, JsValue> {
        let value = self.0.to_json(false).with_js_error()?;
        let serializer = serde_wasm_bindgen::Serializer::json_compatible();

        let is_null_signature = value.get(property_names::SIGNATURE).is_none();
        let is_null_signature_public_key_id =
            value.get(property_names::SIGNATURE_PUBLIC_KEY_ID).is_none();

        let js_value = value.serialize(&serializer)?;

        if is_null_signature {
            js_sys::Reflect::set(
                &js_value,
                &property_names::SIGNATURE.into(),
                &JsValue::undefined(),
            )?;
        }
        if is_null_signature_public_key_id {
            js_sys::Reflect::set(
                &js_value,
                &property_names::SIGNATURE_PUBLIC_KEY_ID.into(),
                &JsValue::undefined(),
            )?;
        }

        Ok(js_value)
    }

    #[wasm_bindgen(js_name=toObject)]
    pub fn to_object(&self, js_options: &JsValue) -> Result<JsValue, JsValue> {
        let options: ToObjectOptions = if js_options.is_object() {
            let raw_options = js_options.with_serde_to_json_value()?;
            serde_json::from_value(raw_options).with_js_error()?
        } else {
            Default::default()
        };

        let mut value = self.0.to_object(options.skip_signature).with_js_error()?;
        let serializer = serde_wasm_bindgen::Serializer::json_compatible();
        let js_value = value.serialize(&serializer)?;

        // Transform every transition individually
        let transitions = Array::new();
        for transition in self.0.transitions.iter() {
            let js_value =
                DocumentTransitionWasm::from(transition.to_owned()).to_object(js_options)?;
            transitions.push(&js_value);
        }
        // Replace the whole collection of transitions
        Reflect::set(
            &js_value,
            &property_names::TRANSITIONS.into(),
            &transitions.into(),
        )?;

        // Transform paths that are specific to the DocumentsBatchTransition
        for path in DocumentsBatchTransition::binary_property_paths() {
            if let Ok(bytes) = value.remove_path_into::<Vec<u8>>(path) {
                let buffer = Buffer::from_bytes(&bytes);
                lodash_set(&js_value, path, buffer.into());
            }
        }
        for path in DocumentsBatchTransition::identifiers_property_paths() {
            if let Ok(bytes) = value.remove_path_into::<Vec<u8>>(path) {
                if !options.skip_identifiers_conversion {
                    let buffer = Buffer::from_bytes(&bytes);
                    lodash_set(&js_value, path, buffer.into());
                } else {
                    let id = IdentifierWrapper::new(bytes)?;
                    lodash_set(&js_value, path, id.into());
                }
            }
        }

        if value.get(property_names::SIGNATURE).is_none() && !options.skip_signature {
            js_sys::Reflect::set(
                &js_value,
                &property_names::SIGNATURE.into(),
                &JsValue::undefined(),
            )?;
        }
        if value.get(property_names::SIGNATURE_PUBLIC_KEY_ID).is_none() {
            js_sys::Reflect::set(
                &js_value,
                &property_names::SIGNATURE_PUBLIC_KEY_ID.into(),
                &JsValue::undefined(),
            )?;
        }

        Ok(js_value)
    }

    #[wasm_bindgen(js_name=getModifiedDataIds)]
    pub fn get_modified_ids(&self) -> Array {
        let array = Array::new();

        for id in self.0.get_modified_data_ids() {
            let id = <IdentifierWrapper as From<Identifier>>::from(id.to_owned());
            array.push(&id.into());
        }

        array
    }

    // AbstractSTateTransitionIdentitySigned methods
    #[wasm_bindgen(js_name=getSignaturePublicKeyId)]
    pub fn get_signature_public_key_id(&self) -> Option<f64> {
        self.0.get_signature_public_key_id().map(|v| v as f64)
    }

    #[wasm_bindgen(js_name=sign)]
    pub fn sign(
        &mut self,
        identity_public_key: &IdentityPublicKeyWasm,
        private_key: &[u8],
        bls: JsBlsAdapter,
    ) -> Result<(), JsValue> {
        self.0
            .sign(identity_public_key.inner(), private_key, &BlsAdapter(bls))
            .with_js_error()
    }

    #[wasm_bindgen(js_name=verifyPublicKeyLevelAndPurpose)]
    pub fn verify_public_key_level_and_purpose(
        &self,
        public_key: &IdentityPublicKeyWasm,
    ) -> Result<(), JsValue> {
        self.0
            .verify_public_key_level_and_purpose(public_key.inner())
            .with_js_error()
    }

    #[wasm_bindgen(js_name=verifyPublicKeyIsEnabled)]
    pub fn verify_public_key_is_enabled(
        &self,
        public_key: &IdentityPublicKeyWasm,
    ) -> Result<(), JsValue> {
        self.0
            .verify_public_key_is_enabled(public_key.inner())
            .with_js_error()
    }

    #[wasm_bindgen(js_name=verifySignature)]
    pub fn verify_signature(
        &self,
        public_key: &IdentityPublicKeyWasm,
        bls: JsBlsAdapter,
    ) -> Result<(), JsValue> {
        self.0
            .verify_signature(public_key.inner(), &BlsAdapter(bls))
            .with_js_error()
    }

    #[wasm_bindgen(js_name=setSignaturePublicKey)]
    pub fn set_signature_public_key(&mut self, key_id: KeyID) {
        self.0.set_signature_public_key_id(key_id)
    }

    #[wasm_bindgen(js_name=getSecurityLevelRequirement)]
    pub fn get_security_level_requirement(&self) -> u8 {
        self.0.get_security_level_requirement() as u8
    }

    // AbstractStateTransition methods
    #[wasm_bindgen(js_name=getProtocolVersion)]
    pub fn get_protocol_version(&self) -> u32 {
        self.0.get_protocol_version()
    }

    #[wasm_bindgen(js_name=getSignature)]
    pub fn get_signature(&self) -> Vec<u8> {
        self.0.get_signature().to_owned()
    }

    #[wasm_bindgen(js_name=setSignature)]
    pub fn set_signature(&mut self, signature: Vec<u8>) {
        self.0.set_signature(signature)
    }

    #[wasm_bindgen(js_name=calculateFee)]
    pub fn calculate_fee(&self) -> i64 {
        self.0.calculate_fee()
    }

    #[wasm_bindgen(js_name=isDocumentStateTransition)]
    pub fn is_document_state_transition(&self) -> bool {
        self.0.is_document_state_transition()
    }

    #[wasm_bindgen(js_name=isDataContractStateTransition)]
    pub fn is_data_contract_state_transition(&self) -> bool {
        self.0.is_data_contract_state_transition()
    }

    #[wasm_bindgen(js_name=isIdentityStateTransition)]
    pub fn is_identity_state_transition(&self) -> bool {
        self.0.is_identity_state_transition()
    }

    #[wasm_bindgen(js_name=setExecutionContext)]
    pub fn set_execution_context(&mut self, context: StateTransitionExecutionContextWasm) {
        self.0.set_execution_context(context.into())
    }

    #[wasm_bindgen(js_name=getExecutionContext)]
    pub fn get_execution_context(&mut self) -> StateTransitionExecutionContextWasm {
        self.0.get_execution_context().clone().into()
    }

    #[wasm_bindgen(js_name=toBuffer)]
    pub fn to_buffer(&self, options: &JsValue) -> Result<Buffer, JsValue> {
        let skip_signature = if options.is_object() {
            let options = options.with_serde_to_json_value()?;
            options.get_bool("skipSignature").unwrap_or_default()
        } else {
            false
        };
        let bytes = self.0.to_buffer(skip_signature).with_js_error()?;

        Ok(Buffer::from_bytes(&bytes))
    }

    #[wasm_bindgen(js_name=hash)]
    pub fn hash(&self, options: JsValue) -> Result<Buffer, JsValue> {
        let skip_signature = if options.is_object() {
            let options = options.with_serde_to_json_value()?;
            options.get_bool("skipSignature").unwrap_or_default()
        } else {
            false
        };
        let bytes = self.0.hash(skip_signature).with_js_error()?;

        Ok(Buffer::from_bytes(&bytes))
    }
}

impl From<DocumentsBatchTransition> for DocumentsBatchTransitionWASM {
    fn from(t: DocumentsBatchTransition) -> Self {
        DocumentsBatchTransitionWASM(t)
    }
}<|MERGE_RESOLUTION|>--- conflicted
+++ resolved
@@ -5,11 +5,7 @@
         state_transition::documents_batch_transition::{self, property_names},
         DocumentsBatchTransition,
     },
-<<<<<<< HEAD
     prelude::{DataContract, DocumentTransition, Identifier},
-=======
-    prelude::{DataContract, Document, DocumentTransition, Identifier},
->>>>>>> 56f05a95
     state_transition::{
         StateTransitionConvert, StateTransitionIdentitySigned, StateTransitionLike,
         StateTransitionType,
@@ -27,15 +23,10 @@
     document_batch_transition::document_transition::DocumentTransitionWasm,
     identifier::IdentifierWrapper,
     lodash::lodash_set,
-<<<<<<< HEAD
     utils::{
         replace_identifiers_with_bytes_without_failing, IntoWasm, ToSerdeJSONExt, WithJsError,
     },
     IdentityPublicKeyWasm, StateTransitionExecutionContextWasm,
-=======
-    utils::{IntoWasm, ToSerdeJSONExt, WithJsError},
-    DocumentWasm, IdentityPublicKeyWasm, StateTransitionExecutionContextWasm,
->>>>>>> 56f05a95
 };
 pub mod apply_document_batch_transition;
 pub mod document_transition;
@@ -45,18 +36,6 @@
 #[wasm_bindgen(js_name = DocumentsBatchTransition)]
 pub struct DocumentsBatchTransitionWASM(DocumentsBatchTransition);
 
-<<<<<<< HEAD
-=======
-/// Collections of Documents split by actions
-#[derive(Debug, Default)]
-#[wasm_bindgen(js_name=DocumentsContainer)]
-pub struct DocumentsContainer {
-    create: Vec<Document>,
-    replace: Vec<Document>,
-    delete: Vec<Document>,
-}
-
->>>>>>> 56f05a95
 #[derive(Debug, Serialize, Deserialize, Default, Clone, Copy)]
 #[serde(rename_all = "camelCase")]
 pub struct ToObjectOptions {
@@ -64,52 +43,6 @@
     skip_signature: bool,
     #[serde(default)]
     skip_identifiers_conversion: bool,
-<<<<<<< HEAD
-=======
-}
-
-impl From<DocumentsBatchTransitionWASM> for DocumentsBatchTransition {
-    fn from(val: DocumentsBatchTransitionWASM) -> Self {
-        val.0
-    }
-}
-
-#[wasm_bindgen(js_class=DocumentsContainer)]
-impl DocumentsContainer {
-    #[wasm_bindgen(constructor)]
-    pub fn new() -> Self {
-        Default::default()
-    }
-
-    #[wasm_bindgen(js_name=pushDocumentCreate)]
-    pub fn push_document_create(&mut self, d: DocumentWasm) {
-        self.create.push(d.0);
-    }
-
-    #[wasm_bindgen(js_name=pushDocumentReplace)]
-    pub fn push_document_replace(&mut self, d: DocumentWasm) {
-        self.replace.push(d.0);
-    }
-
-    #[wasm_bindgen(js_name=pushDocumentDelete)]
-    pub fn push_document_delete(&mut self, d: DocumentWasm) {
-        self.delete.push(d.0);
-    }
-}
-
-impl DocumentsContainer {
-    pub fn take_documents_create(&mut self) -> Vec<Document> {
-        std::mem::take(&mut self.create)
-    }
-
-    pub fn take_documents_replace(&mut self) -> Vec<Document> {
-        std::mem::take(&mut self.replace)
-    }
-
-    pub fn take_documents_delete(&mut self) -> Vec<Document> {
-        std::mem::take(&mut self.delete)
-    }
->>>>>>> 56f05a95
 }
 
 #[wasm_bindgen(js_class=DocumentsBatchTransition)]
@@ -129,33 +62,18 @@
         }
 
         let mut batch_transition_value = js_raw_transition.with_serde_to_json_value()?;
-<<<<<<< HEAD
         replace_identifiers_with_bytes_without_failing(
             &mut batch_transition_value,
             DocumentsBatchTransition::identifiers_property_paths(),
         );
 
-=======
-
-        // Allow to fail as, the identifier could be type of `Identifier` of `Buffer`
-        let _ = batch_transition_value.replace_identifier_paths(
-            DocumentsBatchTransition::identifiers_property_paths(),
-            ReplaceWith::Bytes,
-        );
->>>>>>> 56f05a95
         if let Some(Value::Array(ref mut transitions)) =
             batch_transition_value.get_mut(documents_batch_transition::property_names::TRANSITIONS)
         {
             for t in transitions {
-<<<<<<< HEAD
                 replace_identifiers_with_bytes_without_failing(
                     t,
                     document_base_transition::IDENTIFIER_FIELDS,
-=======
-                let _ = t.replace_identifier_paths(
-                    document_base_transition::IDENTIFIER_FIELDS,
-                    ReplaceWith::Bytes,
->>>>>>> 56f05a95
                 );
             }
         }
