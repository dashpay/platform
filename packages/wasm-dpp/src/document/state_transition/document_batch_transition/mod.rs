--- conflicted
+++ resolved
@@ -6,11 +6,7 @@
         state_transition::documents_batch_transition::{self, property_names},
         DocumentsBatchTransition,
     },
-<<<<<<< HEAD
-    prelude::{DataContract, Identifier},
-=======
     prelude::{DataContract, DocumentTransition, Identifier},
->>>>>>> 398849ca
     state_transition::{
         StateTransitionConvert, StateTransitionIdentitySigned, StateTransitionLike,
         StateTransitionType,
@@ -28,15 +24,10 @@
     document_batch_transition::document_transition::DocumentTransitionWasm,
     identifier::IdentifierWrapper,
     lodash::lodash_set,
-<<<<<<< HEAD
-    utils::{ToSerdeJSONExt, WithJsError},
-    ExtendedDocumentWasm, IdentityPublicKeyWasm,
-=======
     utils::{
         replace_identifiers_with_bytes_without_failing, IntoWasm, ToSerdeJSONExt, WithJsError,
     },
-    IdentityPublicKeyWasm, StateTransitionExecutionContextWasm,
->>>>>>> 398849ca
+    ExtendedDocumentWasm, IdentityPublicKeyWasm, StateTransitionExecutionContextWasm,
 };
 pub mod apply_document_batch_transition;
 pub mod document_transition;
@@ -46,18 +37,6 @@
 #[wasm_bindgen(js_name = DocumentsBatchTransition)]
 pub struct DocumentsBatchTransitionWASM(DocumentsBatchTransition);
 
-<<<<<<< HEAD
-/// Collections of Documents split by actions
-#[derive(Debug, Default)]
-#[wasm_bindgen(js_name=DocumentsContainer)]
-pub struct DocumentsContainer {
-    create: Vec<ExtendedDocument>,
-    replace: Vec<ExtendedDocument>,
-    delete: Vec<ExtendedDocument>,
-}
-
-=======
->>>>>>> 398849ca
 #[derive(Debug, Serialize, Deserialize, Default, Clone, Copy)]
 #[serde(rename_all = "camelCase")]
 pub struct ToObjectOptions {
@@ -67,52 +46,6 @@
     skip_identifiers_conversion: bool,
 }
 
-<<<<<<< HEAD
-impl From<DocumentsBatchTransitionWASM> for DocumentsBatchTransition {
-    fn from(val: DocumentsBatchTransitionWASM) -> Self {
-        val.0
-    }
-}
-
-#[wasm_bindgen(js_class=DocumentsContainer)]
-impl DocumentsContainer {
-    #[wasm_bindgen(constructor)]
-    pub fn new() -> Self {
-        Default::default()
-    }
-
-    #[wasm_bindgen(js_name=pushDocumentCreate)]
-    pub fn push_document_create(&mut self, d: ExtendedDocumentWasm) {
-        self.create.push(d.0);
-    }
-
-    #[wasm_bindgen(js_name=pushDocumentReplace)]
-    pub fn push_document_replace(&mut self, d: ExtendedDocumentWasm) {
-        self.replace.push(d.0);
-    }
-
-    #[wasm_bindgen(js_name=pushDocumentDelete)]
-    pub fn push_document_delete(&mut self, d: ExtendedDocumentWasm) {
-        self.delete.push(d.0);
-    }
-}
-
-impl DocumentsContainer {
-    pub fn take_documents_create(&mut self) -> Vec<ExtendedDocument> {
-        std::mem::take(&mut self.create)
-    }
-
-    pub fn take_documents_replace(&mut self) -> Vec<ExtendedDocument> {
-        std::mem::take(&mut self.replace)
-    }
-
-    pub fn take_documents_delete(&mut self) -> Vec<ExtendedDocument> {
-        std::mem::take(&mut self.delete)
-    }
-}
-
-=======
->>>>>>> 398849ca
 #[wasm_bindgen(js_class=DocumentsBatchTransition)]
 impl DocumentsBatchTransitionWASM {
     #[wasm_bindgen(constructor)]
