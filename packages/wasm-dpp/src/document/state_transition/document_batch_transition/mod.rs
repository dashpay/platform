--- conflicted
+++ resolved
@@ -1,8 +1,5 @@
 use dpp::identity::KeyID;
-<<<<<<< HEAD
-=======
-
->>>>>>> 4e7dae3f
+
 use dpp::{
     consensus::signature::SignatureError,
     consensus::ConsensusError::SignatureError as ConsensusSignatureErrorVariant,
