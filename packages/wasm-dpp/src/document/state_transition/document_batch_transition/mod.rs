use dpp::identity::KeyID;
use dpp::{
    document::{
        document_transition::document_base_transition,
        state_transition::documents_batch_transition::{self, property_names},
        DocumentsBatchTransition,
    },
    prelude::{DataContract, DocumentTransition, Identifier},
    state_transition::{
        StateTransitionConvert, StateTransitionIdentitySigned, StateTransitionLike,
        StateTransitionType,
    },
    util::json_value::{JsonValueExt, ReplaceWith},
};
use js_sys::{Array, Reflect};
use serde::{Deserialize, Serialize};
use serde_json::Value;
use wasm_bindgen::prelude::*;

use crate::{
    bls_adapter::{BlsAdapter, JsBlsAdapter},
    buffer::Buffer,
    document_batch_transition::document_transition::DocumentTransitionWasm,
    identifier::IdentifierWrapper,
    lodash::lodash_set,
    utils::{
<<<<<<< HEAD
        replace_identifiers_with_bytes_without_failing, Inner, IntoWasm, ToSerdeJSONExt,
        WithJsError,
=======
        replace_identifiers_with_bytes_without_failing, IntoWasm, ToSerdeJSONExt, WithJsError,
>>>>>>> 398849ca
    },
    IdentityPublicKeyWasm, StateTransitionExecutionContextWasm,
};
pub mod apply_document_batch_transition;
pub mod document_transition;
pub mod validation;

#[derive(Clone, Debug)]
#[wasm_bindgen(js_name = DocumentsBatchTransition)]
pub struct DocumentsBatchTransitionWASM(DocumentsBatchTransition);

#[derive(Debug, Serialize, Deserialize, Default, Clone, Copy)]
#[serde(rename_all = "camelCase")]
pub struct ToObjectOptions {
    #[serde(default)]
    skip_signature: bool,
    #[serde(default)]
    skip_identifiers_conversion: bool,
}

#[wasm_bindgen(js_class=DocumentsBatchTransition)]
impl DocumentsBatchTransitionWASM {
    #[wasm_bindgen(constructor)]
    pub fn from_raw_object(
        js_raw_transition: JsValue,
        data_contracts: Array,
    ) -> Result<DocumentsBatchTransitionWASM, JsValue> {
        let data_contracts_array_js = Array::from(&data_contracts);

        let mut data_contracts: Vec<DataContract> = vec![];
        for contract in data_contracts_array_js.iter() {
            let json_value = contract.with_serde_to_json_value()?;
            let data_contract = DataContract::from_json_object(json_value).with_js_error()?;
            data_contracts.push(data_contract);
        }

        let mut batch_transition_value = js_raw_transition.with_serde_to_json_value()?;
        replace_identifiers_with_bytes_without_failing(
            &mut batch_transition_value,
            DocumentsBatchTransition::identifiers_property_paths(),
        );

        if let Some(Value::Array(ref mut transitions)) =
            batch_transition_value.get_mut(documents_batch_transition::property_names::TRANSITIONS)
        {
            for t in transitions {
                replace_identifiers_with_bytes_without_failing(
                    t,
                    document_base_transition::IDENTIFIER_FIELDS,
                );
            }
        }

        let documents_batch_transition =
            DocumentsBatchTransition::from_raw_object(batch_transition_value, data_contracts)
                .with_js_error()?;

        Ok(documents_batch_transition.into())
    }

    #[wasm_bindgen(js_name=getType)]
    pub fn get_type(&self) -> u8 {
        StateTransitionType::DocumentsBatch.into()
    }

    #[wasm_bindgen(js_name=getOwnerId)]
    pub fn get_owner_id(&self) -> IdentifierWrapper {
        self.0.get_owner_id().to_owned().into()
    }

    #[wasm_bindgen(js_name=getTransitions)]
    pub fn get_transitions(&self) -> js_sys::Array {
        let array = js_sys::Array::new();
        let transitions = self.0.get_transitions();

        for tr in transitions.iter().cloned() {
            let transition: DocumentTransitionWasm = tr.into();
            array.push(&transition.into());
        }

        array
    }

    #[wasm_bindgen(js_name=setTransitions)]
    pub fn set_transitions(&mut self, js_transitions: Array) -> Result<(), JsValue> {
        let mut transitions = vec![];
        for js_transition in js_transitions.iter() {
            let transition: DocumentTransition = js_transition
                .to_wasm::<DocumentTransitionWasm>("DocumentTransition")?
                .to_owned()
                .into();
            transitions.push(transition)
        }

        self.0.transitions = transitions;
        Ok(())
    }

    #[wasm_bindgen(js_name=toJSON)]
    pub fn to_json(&self) -> Result<JsValue, JsValue> {
        let value = self.0.to_json(false).with_js_error()?;
        let serializer = serde_wasm_bindgen::Serializer::json_compatible();

        let is_null_signature = value.get(property_names::SIGNATURE).is_none();
        let is_null_signature_public_key_id =
            value.get(property_names::SIGNATURE_PUBLIC_KEY_ID).is_none();

        let js_value = value.serialize(&serializer)?;

        if is_null_signature {
            js_sys::Reflect::set(
                &js_value,
                &property_names::SIGNATURE.into(),
                &JsValue::undefined(),
            )?;
        }
        if is_null_signature_public_key_id {
            js_sys::Reflect::set(
                &js_value,
                &property_names::SIGNATURE_PUBLIC_KEY_ID.into(),
                &JsValue::undefined(),
            )?;
        }

        Ok(js_value)
    }

    #[wasm_bindgen(js_name=toObject)]
    pub fn to_object(&self, js_options: &JsValue) -> Result<JsValue, JsValue> {
        let options: ToObjectOptions = if js_options.is_object() {
            let raw_options = js_options.with_serde_to_json_value()?;
            serde_json::from_value(raw_options).with_js_error()?
        } else {
            Default::default()
        };

        let mut value = self.0.to_object(options.skip_signature).with_js_error()?;
        let serializer = serde_wasm_bindgen::Serializer::json_compatible();
        let js_value = value.serialize(&serializer)?;
        let is_signature_present = value.get(property_names::SIGNATURE).is_some();

        // Transform every transition individually
        let transitions = Array::new();
        for transition in self.0.transitions.iter() {
            let js_value =
                DocumentTransitionWasm::from(transition.to_owned()).to_object(js_options)?;
            transitions.push(&js_value);
        }
        // Replace the whole collection of transitions
        Reflect::set(
            &js_value,
            &property_names::TRANSITIONS.into(),
            &transitions.into(),
        )?;

        // Transform paths that are specific to the DocumentsBatchTransition
        for path in DocumentsBatchTransition::binary_property_paths() {
            if let Ok(bytes) = value.remove_path_into::<Vec<u8>>(path) {
                let buffer = Buffer::from_bytes(&bytes);
                lodash_set(&js_value, path, buffer.into());
            }
        }
        for path in DocumentsBatchTransition::identifiers_property_paths() {
            if let Ok(bytes) = value.remove_path_into::<Vec<u8>>(path) {
                if !options.skip_identifiers_conversion {
                    let buffer = Buffer::from_bytes(&bytes);
                    lodash_set(&js_value, path, buffer.into());
                } else {
                    let id = IdentifierWrapper::new(bytes)?;
                    lodash_set(&js_value, path, id.into());
                }
            }
        }

<<<<<<< HEAD
        if !is_signature_present && !options.skip_signature {
=======
        if value.get(property_names::SIGNATURE).is_none() && !options.skip_signature {
>>>>>>> 398849ca
            js_sys::Reflect::set(
                &js_value,
                &property_names::SIGNATURE.into(),
                &JsValue::undefined(),
            )?;
        }
        if value.get(property_names::SIGNATURE_PUBLIC_KEY_ID).is_none() {
            js_sys::Reflect::set(
                &js_value,
                &property_names::SIGNATURE_PUBLIC_KEY_ID.into(),
                &JsValue::undefined(),
            )?;
        }

        Ok(js_value)
    }

    #[wasm_bindgen(js_name=getModifiedDataIds)]
    pub fn get_modified_ids(&self) -> Array {
        let array = Array::new();

        for id in self.0.get_modified_data_ids() {
            let id = <IdentifierWrapper as From<Identifier>>::from(id.to_owned());
            array.push(&id.into());
        }

        array
    }

    // AbstractSTateTransitionIdentitySigned methods
    #[wasm_bindgen(js_name=getSignaturePublicKeyId)]
    pub fn get_signature_public_key_id(&self) -> Option<f64> {
        self.0.get_signature_public_key_id().map(|v| v as f64)
    }

    #[wasm_bindgen(js_name=sign)]
    pub fn sign(
        &mut self,
        identity_public_key: &IdentityPublicKeyWasm,
        private_key: &[u8],
        bls: JsBlsAdapter,
    ) -> Result<(), JsValue> {
        self.0
            .sign(identity_public_key.inner(), private_key, &BlsAdapter(bls))
            .with_js_error()
    }

    #[wasm_bindgen(js_name=verifyPublicKeyLevelAndPurpose)]
    pub fn verify_public_key_level_and_purpose(
        &self,
        public_key: &IdentityPublicKeyWasm,
    ) -> Result<(), JsValue> {
        self.0
            .verify_public_key_level_and_purpose(public_key.inner())
            .with_js_error()
    }

    #[wasm_bindgen(js_name=verifyPublicKeyIsEnabled)]
    pub fn verify_public_key_is_enabled(
        &self,
        public_key: &IdentityPublicKeyWasm,
    ) -> Result<(), JsValue> {
        self.0
            .verify_public_key_is_enabled(public_key.inner())
            .with_js_error()
    }

    #[wasm_bindgen(js_name=verifySignature)]
    pub fn verify_signature(
        &self,
        public_key: &IdentityPublicKeyWasm,
        bls: JsBlsAdapter,
    ) -> Result<(), JsValue> {
        self.0
            .verify_signature(public_key.inner(), &BlsAdapter(bls))
            .with_js_error()
    }

    #[wasm_bindgen(js_name=setSignaturePublicKey)]
    pub fn set_signature_public_key(&mut self, key_id: KeyID) {
        self.0.set_signature_public_key_id(key_id)
    }

    #[wasm_bindgen(js_name=getKeySecurityLevelRequirement)]
    pub fn get_security_level_requirement(&self) -> u8 {
        self.0.get_security_level_requirement() as u8
    }

    // AbstractStateTransition methods
    #[wasm_bindgen(js_name=getProtocolVersion)]
    pub fn get_protocol_version(&self) -> u32 {
        self.0.get_protocol_version()
    }

    #[wasm_bindgen(js_name=getSignature)]
    pub fn get_signature(&self) -> Vec<u8> {
        self.0.get_signature().to_owned()
    }

    #[wasm_bindgen(js_name=setSignature)]
    pub fn set_signature(&mut self, signature: Vec<u8>) {
        self.0.set_signature(signature)
    }

    #[wasm_bindgen(js_name=calculateFee)]
    pub fn calculate_fee(&self) -> i64 {
        self.0.calculate_fee()
    }

    #[wasm_bindgen(js_name=isDocumentStateTransition)]
    pub fn is_document_state_transition(&self) -> bool {
        self.0.is_document_state_transition()
    }

    #[wasm_bindgen(js_name=isDataContractStateTransition)]
    pub fn is_data_contract_state_transition(&self) -> bool {
        self.0.is_data_contract_state_transition()
    }

    #[wasm_bindgen(js_name=isIdentityStateTransition)]
    pub fn is_identity_state_transition(&self) -> bool {
        self.0.is_identity_state_transition()
    }

    #[wasm_bindgen(js_name=setExecutionContext)]
    pub fn set_execution_context(&mut self, context: StateTransitionExecutionContextWasm) {
        self.0.set_execution_context(context.into())
    }

    #[wasm_bindgen(js_name=getExecutionContext)]
    pub fn get_execution_context(&mut self) -> StateTransitionExecutionContextWasm {
        self.0.get_execution_context().clone().into()
    }

    #[wasm_bindgen(js_name=toBuffer)]
    pub fn to_buffer(&self, options: &JsValue) -> Result<Buffer, JsValue> {
        let skip_signature = if options.is_object() {
            let options = options.with_serde_to_json_value()?;
            options.get_bool("skipSignature").unwrap_or_default()
        } else {
            false
        };
        let bytes = self.0.to_buffer(skip_signature).with_js_error()?;

        Ok(Buffer::from_bytes(&bytes))
    }

    #[wasm_bindgen(js_name=hash)]
    pub fn hash(&self, options: JsValue) -> Result<Buffer, JsValue> {
        let skip_signature = if options.is_object() {
            let options = options.with_serde_to_json_value()?;
            options.get_bool("skipSignature").unwrap_or_default()
        } else {
            false
        };
        let bytes = self.0.hash(skip_signature).with_js_error()?;

        Ok(Buffer::from_bytes(&bytes))
    }
}

impl From<DocumentsBatchTransition> for DocumentsBatchTransitionWASM {
    fn from(t: DocumentsBatchTransition) -> Self {
        DocumentsBatchTransitionWASM(t)
    }
}

impl From<DocumentsBatchTransitionWASM> for DocumentsBatchTransition {
    fn from(t: DocumentsBatchTransitionWASM) -> Self {
        t.0
    }
}<|MERGE_RESOLUTION|>--- conflicted
+++ resolved
@@ -24,12 +24,8 @@
     identifier::IdentifierWrapper,
     lodash::lodash_set,
     utils::{
-<<<<<<< HEAD
         replace_identifiers_with_bytes_without_failing, Inner, IntoWasm, ToSerdeJSONExt,
         WithJsError,
-=======
-        replace_identifiers_with_bytes_without_failing, IntoWasm, ToSerdeJSONExt, WithJsError,
->>>>>>> 398849ca
     },
     IdentityPublicKeyWasm, StateTransitionExecutionContextWasm,
 };
@@ -204,11 +200,7 @@
             }
         }
 
-<<<<<<< HEAD
         if !is_signature_present && !options.skip_signature {
-=======
-        if value.get(property_names::SIGNATURE).is_none() && !options.skip_signature {
->>>>>>> 398849ca
             js_sys::Reflect::set(
                 &js_value,
                 &property_names::SIGNATURE.into(),
