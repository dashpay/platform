use dpp::identity::KeyID;
use dpp::{
    document::{
        document_transition::document_base_transition,
        state_transition::documents_batch_transition::property_names, DocumentsBatchTransition,
    },
    prelude::{DataContract, DocumentTransition, Identifier},
    state_transition::{
        StateTransitionConvert, StateTransitionIdentitySigned, StateTransitionLike,
        StateTransitionType,
    },
    util::json_value::JsonValueExt,
    ProtocolError,
};
use js_sys::{Array, Reflect};
use serde::{Deserialize, Serialize};

use dpp::platform_value::btreemap_extensions::BTreeValueMapReplacementPathHelper;
use dpp::platform_value::{BinaryData, ReplacementType};
use wasm_bindgen::prelude::*;

use crate::{
    bls_adapter::{BlsAdapter, JsBlsAdapter},
    buffer::Buffer,
    document_batch_transition::document_transition::DocumentTransitionWasm,
    identifier::IdentifierWrapper,
    lodash::lodash_set,
    utils::{Inner, IntoWasm, ToSerdeJSONExt, WithJsError},
    IdentityPublicKeyWasm, StateTransitionExecutionContextWasm,
};
pub mod apply_document_batch_transition;
pub mod document_transition;
pub mod validation;

#[derive(Clone, Debug)]
#[wasm_bindgen(js_name = DocumentsBatchTransition)]
pub struct DocumentsBatchTransitionWasm(DocumentsBatchTransition);

#[derive(Debug, Serialize, Deserialize, Default, Clone, Copy)]
#[serde(rename_all = "camelCase")]
pub struct ToObjectOptions {
    #[serde(default)]
    skip_signature: bool,
    #[serde(default)]
    skip_identifiers_conversion: bool,
}

#[wasm_bindgen(js_class=DocumentsBatchTransition)]
impl DocumentsBatchTransitionWasm {
    #[wasm_bindgen(constructor)]
    pub fn from_raw_object(
        js_raw_transition: JsValue,
        data_contracts: Array,
    ) -> Result<DocumentsBatchTransitionWasm, JsValue> {
        let data_contracts_array_js = Array::from(&data_contracts);

        let mut data_contracts: Vec<DataContract> = vec![];

        for contract in data_contracts_array_js.iter() {
            let value = contract.with_serde_to_platform_value()?;
            let data_contract = DataContract::from_raw_object(value).with_js_error()?;
            data_contracts.push(data_contract);
        }

        let mut batch_transition_value = js_raw_transition.with_serde_to_platform_value()?;
        let base_identifier_fields = document_base_transition::IDENTIFIER_FIELDS
            .iter()
            .map(|field| format!("{}[].{}", property_names::TRANSITIONS, field))
            .collect::<Vec<_>>();
        batch_transition_value
            .replace_at_paths(
                DocumentsBatchTransition::identifiers_property_paths()
                    .into_iter()
                    .chain(base_identifier_fields.iter().map(|s| s.as_str())),
                ReplacementType::Identifier,
            )
            .map_err(ProtocolError::ValueError)
            .with_js_error()?;

        let documents_batch_transition =
            DocumentsBatchTransition::from_raw_object(batch_transition_value, data_contracts)
                .with_js_error()?;

        Ok(documents_batch_transition.into())
    }

    #[wasm_bindgen(js_name=getType)]
    pub fn get_type(&self) -> u8 {
        StateTransitionType::DocumentsBatch.into()
    }

    #[wasm_bindgen(js_name=getOwnerId)]
    pub fn get_owner_id(&self) -> IdentifierWrapper {
        self.0.get_owner_id().to_owned().into()
    }

    #[wasm_bindgen(js_name=getTransitions)]
    pub fn get_transitions(&self) -> js_sys::Array {
        let array = js_sys::Array::new();
        let transitions = self.0.get_transitions();

        for tr in transitions.iter().cloned() {
            let transition: DocumentTransitionWasm = tr.into();
            array.push(&transition.into());
        }

        array
    }

    #[wasm_bindgen(js_name=setTransitions)]
    pub fn set_transitions(&mut self, js_transitions: Array) -> Result<(), JsValue> {
        let mut transitions = vec![];
        for js_transition in js_transitions.iter() {
            let transition: DocumentTransition = js_transition
                .to_wasm::<DocumentTransitionWasm>("DocumentTransition")?
                .to_owned()
                .into();
            transitions.push(transition)
        }

        self.0.transitions = transitions;
        Ok(())
    }

    #[wasm_bindgen(js_name=toJSON)]
    pub fn to_json(&self) -> Result<JsValue, JsValue> {
        let value = self.0.to_json(false).with_js_error()?;
        let serializer = serde_wasm_bindgen::Serializer::json_compatible();

        let is_null_signature = value.get(property_names::SIGNATURE).is_none();
        let is_null_signature_public_key_id =
            value.get(property_names::SIGNATURE_PUBLIC_KEY_ID).is_none();

        let js_value = value.serialize(&serializer)?;

        if is_null_signature {
            js_sys::Reflect::set(
                &js_value,
                &property_names::SIGNATURE.into(),
                &JsValue::undefined(),
            )?;
        }
        if is_null_signature_public_key_id {
            js_sys::Reflect::set(
                &js_value,
                &property_names::SIGNATURE_PUBLIC_KEY_ID.into(),
                &JsValue::undefined(),
            )?;
        }

        Ok(js_value)
    }

    #[wasm_bindgen(js_name=toObject)]
    pub fn to_object(&self, js_options: &JsValue) -> Result<JsValue, JsValue> {
        let options: ToObjectOptions = if js_options.is_object() {
            let raw_options = js_options.with_serde_to_json_value()?;
            serde_json::from_value(raw_options).with_js_error()?
        } else {
            Default::default()
        };

        let mut value = self.0.to_object(options.skip_signature).with_js_error()?;
        let serializer = serde_wasm_bindgen::Serializer::json_compatible();
        let js_value = value.serialize(&serializer)?;
        let is_signature_present = value
            .get(property_names::SIGNATURE)
            .map_err(ProtocolError::ValueError)
            .with_js_error()?
            .is_some();

        // Transform every transition individually
        let transitions = Array::new();
        for transition in self.0.transitions.iter() {
            let js_value =
                DocumentTransitionWasm::from(transition.to_owned()).to_object(js_options)?;
            transitions.push(&js_value);
        }
        // Replace the whole collection of transitions
        Reflect::set(
            &js_value,
            &property_names::TRANSITIONS.into(),
            &transitions.into(),
        )?;

        // Transform paths that are specific to the DocumentsBatchTransition
        for path in DocumentsBatchTransition::binary_property_paths() {
            let bytes = value
                .remove_value_at_path(path)
                .and_then(|value| value.to_binary_bytes())
                .map_err(ProtocolError::ValueError)
                .with_js_error()?;
            let buffer = Buffer::from_bytes_owned(bytes);
            lodash_set(&js_value, path, buffer.into());
        }
        for path in DocumentsBatchTransition::identifiers_property_paths() {
<<<<<<< HEAD
            let bytes = value
                .remove_value_at_path(path)
                .and_then(|value| value.to_identifier_bytes())
                .map_err(ProtocolError::ValueError)
                .with_js_error()?;
            if !options.skip_identifiers_conversion {
                let buffer = Buffer::from_bytes_owned(bytes);
                lodash_set(&js_value, path, buffer.into());
            } else {
                let id = IdentifierWrapper::new(bytes)?;
                lodash_set(&js_value, path, id.into());
=======
            if let Ok(bytes) = value.remove_path_into::<Vec<u8>>(path) {
                let buffer = Buffer::from_bytes(&bytes);
                if !options.skip_identifiers_conversion {
                    lodash_set(&js_value, path, buffer.into());
                } else {
                    let id = IdentifierWrapper::new(buffer.into())?;
                    lodash_set(&js_value, path, id.into());
                }
>>>>>>> 407fff5f
            }
        }

        if !is_signature_present && !options.skip_signature {
            js_sys::Reflect::set(
                &js_value,
                &property_names::SIGNATURE.into(),
                &JsValue::undefined(),
            )?;
        }
        if value
            .get(property_names::SIGNATURE_PUBLIC_KEY_ID)
            .map_err(ProtocolError::ValueError)
            .with_js_error()?
            .is_none()
        {
            js_sys::Reflect::set(
                &js_value,
                &property_names::SIGNATURE_PUBLIC_KEY_ID.into(),
                &JsValue::undefined(),
            )?;
        }

        Ok(js_value)
    }

    #[wasm_bindgen(js_name=getModifiedDataIds)]
    pub fn get_modified_ids(&self) -> Array {
        let array = Array::new();

        for id in self.0.get_modified_data_ids() {
            let id = <IdentifierWrapper as From<Identifier>>::from(id.to_owned());
            array.push(&id.into());
        }

        array
    }

    // AbstractSTateTransitionIdentitySigned methods
    #[wasm_bindgen(js_name=getSignaturePublicKeyId)]
    pub fn get_signature_public_key_id(&self) -> Option<f64> {
        self.0.get_signature_public_key_id().map(|v| v as f64)
    }

    #[wasm_bindgen(js_name=sign)]
    pub fn sign(
        &mut self,
        identity_public_key: &IdentityPublicKeyWasm,
        private_key: &[u8],
        bls: JsBlsAdapter,
    ) -> Result<(), JsValue> {
        self.0
            .sign(
                &identity_public_key.to_owned().into(),
                private_key,
                &BlsAdapter(bls),
            )
            .with_js_error()
    }

    #[wasm_bindgen(js_name=verifyPublicKeyLevelAndPurpose)]
    pub fn verify_public_key_level_and_purpose(
        &self,
        public_key: &IdentityPublicKeyWasm,
    ) -> Result<(), JsValue> {
        self.0
            .verify_public_key_level_and_purpose(public_key.inner())
            .with_js_error()
    }

    #[wasm_bindgen(js_name=verifyPublicKeyIsEnabled)]
    pub fn verify_public_key_is_enabled(
        &self,
        public_key: &IdentityPublicKeyWasm,
    ) -> Result<(), JsValue> {
        self.0
            .verify_public_key_is_enabled(public_key.inner())
            .with_js_error()
    }

    #[wasm_bindgen(js_name=verifySignature)]
    pub fn verify_signature(
        &self,
        public_key: &IdentityPublicKeyWasm,
        bls: JsBlsAdapter,
    ) -> Result<(), JsValue> {
        self.0
            .verify_signature(public_key.inner(), &BlsAdapter(bls))
            .with_js_error()
    }

    #[wasm_bindgen(js_name=setSignaturePublicKey)]
    pub fn set_signature_public_key(&mut self, key_id: KeyID) {
        self.0.set_signature_public_key_id(key_id)
    }

    #[wasm_bindgen(js_name=getKeySecurityLevelRequirement)]
    pub fn get_security_level_requirement(&self) -> u8 {
        self.0.get_security_level_requirement() as u8
    }

    // AbstractStateTransition methods
    #[wasm_bindgen(js_name=getProtocolVersion)]
    pub fn get_protocol_version(&self) -> u32 {
        self.0.get_protocol_version()
    }

    #[wasm_bindgen(js_name=getSignature)]
    pub fn get_signature(&self) -> Vec<u8> {
        self.0.get_signature().to_vec()
    }

    #[wasm_bindgen(js_name=setSignature)]
    pub fn set_signature(&mut self, signature: Vec<u8>) {
        self.0.set_signature(BinaryData::new(signature))
    }

    #[wasm_bindgen(js_name=calculateFee)]
    pub fn calculate_fee(&self) -> i64 {
        self.0.calculate_fee()
    }

    #[wasm_bindgen(js_name=isDocumentStateTransition)]
    pub fn is_document_state_transition(&self) -> bool {
        self.0.is_document_state_transition()
    }

    #[wasm_bindgen(js_name=isDataContractStateTransition)]
    pub fn is_data_contract_state_transition(&self) -> bool {
        self.0.is_data_contract_state_transition()
    }

    #[wasm_bindgen(js_name=isIdentityStateTransition)]
    pub fn is_identity_state_transition(&self) -> bool {
        self.0.is_identity_state_transition()
    }

    #[wasm_bindgen(js_name=setExecutionContext)]
    pub fn set_execution_context(&mut self, context: StateTransitionExecutionContextWasm) {
        self.0.set_execution_context(context.into())
    }

    #[wasm_bindgen(js_name=getExecutionContext)]
    pub fn get_execution_context(&mut self) -> StateTransitionExecutionContextWasm {
        self.0.get_execution_context().clone().into()
    }

    #[wasm_bindgen(js_name=toBuffer)]
    pub fn to_buffer(&self, options: &JsValue) -> Result<Buffer, JsValue> {
        let skip_signature = if options.is_object() {
            let options = options.with_serde_to_json_value()?;
            options.get_bool("skipSignature").unwrap_or_default()
        } else {
            false
        };
        let bytes = self.0.to_buffer(skip_signature).with_js_error()?;

        Ok(Buffer::from_bytes(&bytes))
    }

    #[wasm_bindgen(js_name=hash)]
    pub fn hash(&self, options: JsValue) -> Result<Buffer, JsValue> {
        let skip_signature = if options.is_object() {
            let options = options.with_serde_to_json_value()?;
            options.get_bool("skipSignature").unwrap_or_default()
        } else {
            false
        };
        let bytes = self.0.hash(skip_signature).with_js_error()?;

        Ok(Buffer::from_bytes(&bytes))
    }
}

impl From<DocumentsBatchTransition> for DocumentsBatchTransitionWasm {
    fn from(t: DocumentsBatchTransition) -> Self {
        DocumentsBatchTransitionWasm(t)
    }
}

impl From<DocumentsBatchTransitionWasm> for DocumentsBatchTransition {
    fn from(t: DocumentsBatchTransitionWasm) -> Self {
        t.0
    }
}<|MERGE_RESOLUTION|>--- conflicted
+++ resolved
@@ -194,28 +194,17 @@
             lodash_set(&js_value, path, buffer.into());
         }
         for path in DocumentsBatchTransition::identifiers_property_paths() {
-<<<<<<< HEAD
             let bytes = value
                 .remove_value_at_path(path)
                 .and_then(|value| value.to_identifier_bytes())
                 .map_err(ProtocolError::ValueError)
                 .with_js_error()?;
+            let buffer = Buffer::from_bytes_owned(bytes);
             if !options.skip_identifiers_conversion {
-                let buffer = Buffer::from_bytes_owned(bytes);
                 lodash_set(&js_value, path, buffer.into());
             } else {
-                let id = IdentifierWrapper::new(bytes)?;
+                let id = IdentifierWrapper::new(buffer.into())?;
                 lodash_set(&js_value, path, id.into());
-=======
-            if let Ok(bytes) = value.remove_path_into::<Vec<u8>>(path) {
-                let buffer = Buffer::from_bytes(&bytes);
-                if !options.skip_identifiers_conversion {
-                    lodash_set(&js_value, path, buffer.into());
-                } else {
-                    let id = IdentifierWrapper::new(buffer.into())?;
-                    lodash_set(&js_value, path, id.into());
-                }
->>>>>>> 407fff5f
             }
         }
 
