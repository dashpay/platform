use dpp::identity::KeyID;

use dpp::{
    prelude::{DataContract, Identifier},
    state_transition::documents_batch_transition::document_base_transition,
    state_transition::documents_batch_transition::fields::property_names,
    state_transition::documents_batch_transition::DocumentsBatchTransition,
    state_transition::{StateTransitionFieldTypes, StateTransitionLike, StateTransitionType},
    util::json_value::JsonValueExt,
    ProtocolError,
};
use js_sys::{Array, Reflect};
use serde::{Deserialize, Serialize};

use dpp::consensus::signature::SignatureError;
use dpp::consensus::ConsensusError;
use dpp::platform_value::{BinaryData, ReplacementType};
use dpp::serialization::PlatformSerializable;
use dpp::state_transition::StateTransition;
use wasm_bindgen::prelude::*;

use crate::{
    bls_adapter::{BlsAdapter, JsBlsAdapter},
    buffer::Buffer,
    identifier::IdentifierWrapper,
    lodash::lodash_set,
    utils::{Inner, IntoWasm, ToSerdeJSONExt, WithJsError},
};

pub mod document_transition;
// pub mod validation;

#[derive(Clone, Debug)]
#[wasm_bindgen(js_name = DocumentsBatchTransition)]
pub struct DocumentsBatchTransitionWasm(DocumentsBatchTransition);

#[derive(Debug, Serialize, Deserialize, Default, Clone, Copy)]
#[serde(rename_all = "camelCase")]
pub struct ToObjectOptions {
    #[serde(default)]
    skip_signature: bool,
    #[serde(default)]
    skip_identifiers_conversion: bool,
}

<<<<<<< HEAD
// #[wasm_bindgen(js_class=DocumentsBatchTransition)]
// impl DocumentsBatchTransitionWasm {
//     #[wasm_bindgen(constructor)]
//     pub fn from_object(
//         js_raw_transition: JsValue,
//         data_contracts: Array,
//     ) -> Result<DocumentsBatchTransitionWasm, JsValue> {
//         let data_contracts_array_js = Array::from(&data_contracts);
//
//         let mut data_contracts: Vec<DataContract> = vec![];
//
//         for contract in data_contracts_array_js.iter() {
//             let value = contract.with_serde_to_platform_value()?;
//             let data_contract = DataContract::from_value(value).with_js_error()?;
//             data_contracts.push(data_contract);
//         }
//
//         let mut batch_transition_value = js_raw_transition.with_serde_to_platform_value()?;
//         let base_identifier_fields = document_base_transition::IDENTIFIER_FIELDS
//             .iter()
//             .map(|field| format!("{}[].{}", property_names::TRANSITIONS, field))
//             .collect::<Vec<_>>();
//         batch_transition_value
//             .replace_at_paths(
//                 DocumentsBatchTransition::identifiers_property_paths()
//                     .into_iter()
//                     .chain(base_identifier_fields.iter().map(|s| s.as_str())),
//                 ReplacementType::Identifier,
//             )
//             .map_err(ProtocolError::ValueError)
//             .with_js_error()?;
//
//         let documents_batch_transition = DocumentsBatchTransition::from_object_with_contracts(
//             batch_transition_value,
//             data_contracts,
//         )
//         .with_js_error()?;
//
//         Ok(documents_batch_transition.into())
//     }
//
//     #[wasm_bindgen(js_name=getType)]
//     pub fn get_type(&self) -> u8 {
//         StateTransitionType::DocumentsBatch.into()
//     }
//
//     #[wasm_bindgen(js_name=getOwnerId)]
//     pub fn get_owner_id(&self) -> IdentifierWrapper {
//         self.0.get_owner_id().to_owned().into()
//     }
//
//     #[wasm_bindgen(js_name=getTransitions)]
//     pub fn get_transitions(&self) -> js_sys::Array {
//         let array = js_sys::Array::new();
//         let transitions = self.0.get_transitions();
//
//         for tr in transitions.iter().cloned() {
//             let transition: DocumentTransitionWasm = tr.into();
//             array.push(&transition.into());
//         }
//
//         array
//     }
//
//     #[wasm_bindgen(js_name=setTransitions)]
//     pub fn set_transitions(&mut self, js_transitions: Array) -> Result<(), JsValue> {
//         let mut transitions = vec![];
//         for js_transition in js_transitions.iter() {
//             let transition: DocumentTransition = js_transition
//                 .to_wasm::<DocumentTransitionWasm>("DocumentTransition")?
//                 .to_owned()
//                 .into();
//             transitions.push(transition)
//         }
//
//         self.0.transitions = transitions;
//         Ok(())
//     }
//
//     #[wasm_bindgen(js_name=toJSON)]
//     pub fn to_json(&self) -> Result<JsValue, JsValue> {
//         let value = self.0.to_json(false).with_js_error()?;
//         let serializer = serde_wasm_bindgen::Serializer::json_compatible();
//
//         let is_null_signature = value.get(property_names::SIGNATURE).is_none();
//         let is_null_signature_public_key_id =
//             value.get(property_names::SIGNATURE_PUBLIC_KEY_ID).is_none();
//
//         let js_value = value.serialize(&serializer)?;
//
//         if is_null_signature {
//             js_sys::Reflect::set(
//                 &js_value,
//                 &property_names::SIGNATURE.into(),
//                 &JsValue::undefined(),
//             )?;
//         }
//         if is_null_signature_public_key_id {
//             js_sys::Reflect::set(
//                 &js_value,
//                 &property_names::SIGNATURE_PUBLIC_KEY_ID.into(),
//                 &JsValue::undefined(),
//             )?;
//         }
//
//         Ok(js_value)
//     }
//
//     #[wasm_bindgen(js_name=toObject)]
//     pub fn to_object(&self, js_options: &JsValue) -> Result<JsValue, JsValue> {
//         let options: ToObjectOptions = if js_options.is_object() {
//             let raw_options = js_options.with_serde_to_json_value()?;
//             serde_json::from_value(raw_options).with_js_error()?
//         } else {
//             Default::default()
//         };
//
//         let mut value = self
//             .0
//             .to_cleaned_object(options.skip_signature)
//             .with_js_error()?;
//         let serializer = serde_wasm_bindgen::Serializer::json_compatible();
//         let js_value = value.serialize(&serializer)?;
//         let is_signature_present = value
//             .get(property_names::SIGNATURE)
//             .map_err(ProtocolError::ValueError)
//             .with_js_error()?
//             .is_some();
//
//         // Transform every transition individually
//         let transitions = Array::new();
//         for transition in self.0.transitions.iter() {
//             let js_value =
//                 DocumentTransitionWasm::from(transition.to_owned()).to_object(js_options)?;
//             transitions.push(&js_value);
//         }
//         // Replace the whole collection of transitions
//         Reflect::set(
//             &js_value,
//             &property_names::TRANSITIONS.into(),
//             &transitions.into(),
//         )?;
//
//         // Transform paths that are specific to the DocumentsBatchTransition
//         for path in DocumentsBatchTransition::binary_property_paths() {
//             if let Some(bytes) = value
//                 .remove_optional_value_at_path(path)
//                 .and_then(|value| value.map(|value| value.to_binary_bytes()).transpose())
//                 .map_err(ProtocolError::ValueError)
//                 .with_js_error()?
//             {
//                 let buffer = Buffer::from_bytes_owned(bytes);
//                 lodash_set(&js_value, path, buffer.into());
//             }
//         }
//         for path in DocumentsBatchTransition::identifiers_property_paths() {
//             if let Some(bytes) = value
//                 .remove_optional_value_at_path(path)
//                 .and_then(|value| value.map(|value| value.to_identifier_bytes()).transpose())
//                 .map_err(ProtocolError::ValueError)
//                 .with_js_error()?
//             {
//                 let buffer = Buffer::from_bytes_owned(bytes);
//                 if !options.skip_identifiers_conversion {
//                     lodash_set(&js_value, path, buffer.into());
//                 } else {
//                     let id = IdentifierWrapper::new(buffer.into());
//                     lodash_set(&js_value, path, id.into());
//                 }
//             }
//         }
//
//         if !is_signature_present && !options.skip_signature {
//             js_sys::Reflect::set(
//                 &js_value,
//                 &property_names::SIGNATURE.into(),
//                 &JsValue::undefined(),
//             )?;
//         }
//         if value
//             .get(property_names::SIGNATURE_PUBLIC_KEY_ID)
//             .map_err(ProtocolError::ValueError)
//             .with_js_error()?
//             .is_none()
//         {
//             js_sys::Reflect::set(
//                 &js_value,
//                 &property_names::SIGNATURE_PUBLIC_KEY_ID.into(),
//                 &JsValue::undefined(),
//             )?;
//         }
//
//         Ok(js_value)
//     }
//
//     #[wasm_bindgen(js_name=getModifiedDataIds)]
//     pub fn get_modified_ids(&self) -> Array {
//         let array = Array::new();
//
//         for id in self.0.modified_data_ids() {
//             let id = <IdentifierWrapper as From<Identifier>>::from(id.to_owned());
//             array.push(&id.into());
//         }
//
//         array
//     }
//
//     // AbstractSTateTransitionIdentitySigned methods
//     #[wasm_bindgen(js_name=getSignaturePublicKeyId)]
//     pub fn get_signature_public_key_id(&self) -> Option<f64> {
//         self.0.get_signature_public_key_id().map(|v| v as f64)
//     }
//
//     #[wasm_bindgen(js_name=sign)]
//     pub fn sign(
//         &mut self,
//         identity_public_key: &IdentityPublicKeyWasm,
//         private_key: &[u8],
//         bls: JsBlsAdapter,
//     ) -> Result<(), JsValue> {
//         self.0
//             .sign(
//                 &identity_public_key.to_owned().into(),
//                 private_key,
//                 &BlsAdapter(bls),
//             )
//             .with_js_error()
//     }
//
//     #[wasm_bindgen(js_name=verifyPublicKeyLevelAndPurpose)]
//     pub fn verify_public_key_level_and_purpose(
//         &self,
//         public_key: &IdentityPublicKeyWasm,
//     ) -> Result<(), JsValue> {
//         self.0
//             .verify_public_key_level_and_purpose(public_key.inner())
//             .with_js_error()
//     }
//
//     #[wasm_bindgen(js_name=verifyPublicKeyIsEnabled)]
//     pub fn verify_public_key_is_enabled(
//         &self,
//         public_key: &IdentityPublicKeyWasm,
//     ) -> Result<(), JsValue> {
//         self.0
//             .verify_public_key_is_enabled(public_key.inner())
//             .with_js_error()
//     }
//
//     #[wasm_bindgen(js_name=verifySignature)]
//     pub fn verify_signature(
//         &self,
//         identity_public_key: &IdentityPublicKeyWasm,
//         bls: JsBlsAdapter,
//     ) -> Result<bool, JsValue> {
//         let bls_adapter = BlsAdapter(bls);
//
//         let verification_result = self
//             .0
//             .verify_signature(&identity_public_key.to_owned().into(), &bls_adapter);
//
//         match verification_result {
//             Ok(()) => Ok(true),
//             Err(protocol_error) => match &protocol_error {
//                 ProtocolError::ConsensusError(err) => match err.as_ref() {
//                     ConsensusError::SignatureError(
//                         SignatureError::InvalidStateTransitionSignatureError { .. },
//                     ) => Ok(false),
//                     _ => Err(protocol_error),
//                 },
//                 _ => Err(protocol_error),
//             },
//         }
//         .with_js_error()
//     }
//
//     #[wasm_bindgen(js_name=setSignaturePublicKeyId)]
//     pub fn set_signature_public_key(&mut self, key_id: KeyID) {
//         self.0.set_signature_public_key_id(key_id)
//     }
//
//     #[wasm_bindgen(js_name=getKeySecurityLevelRequirement)]
//     pub fn get_security_level_requirement(&self) -> js_sys::Array {
//         let array = js_sys::Array::new();
//         for security_level in self.0.get_security_level_requirement() {
//             array.push(&JsValue::from(security_level as u32));
//         }
//         array
//     }
//
//     // AbstractStateTransition methods
//     #[wasm_bindgen(js_name=getProtocolVersion)]
//     pub fn get_protocol_version(&self) -> u32 {
//         self.0.state_transition_protocol_version()
//     }
//
//     #[wasm_bindgen(js_name=getSignature)]
//     pub fn get_signature(&self) -> Vec<u8> {
//         self.0.signature().to_vec()
//     }
//
//     #[wasm_bindgen(js_name=setSignature)]
//     pub fn set_signature(&mut self, signature: Vec<u8>) {
//         self.0.set_signature(BinaryData::new(signature))
//     }
//
//     #[wasm_bindgen(js_name=isDocumentStateTransition)]
//     pub fn is_document_state_transition(&self) -> bool {
//         self.0.is_document_state_transition()
//     }
//
//     #[wasm_bindgen(js_name=isDataContractStateTransition)]
//     pub fn is_data_contract_state_transition(&self) -> bool {
//         self.0.is_data_contract_state_transition()
//     }
//
//     #[wasm_bindgen(js_name=isIdentityStateTransition)]
//     pub fn is_identity_state_transition(&self) -> bool {
//         self.0.is_identity_state_transition()
//     }
//
//     #[wasm_bindgen(js_name=toBuffer)]
//     pub fn to_buffer(&self) -> Result<Buffer, JsValue> {
//         let bytes = PlatformSerializable::serialize_to_bytes(&StateTransition::DocumentsBatch(
//             self.0.clone(),
//         ))
//         .with_js_error()?;
//         Ok(Buffer::from_bytes(&bytes))
//     }
//
//     #[wasm_bindgen(js_name=hash)]
//     pub fn hash(&self, options: JsValue) -> Result<Buffer, JsValue> {
//         let skip_signature = if options.is_object() {
//             let options = options.with_serde_to_json_value()?;
//             options.get_bool("skipSignature").unwrap_or_default()
//         } else {
//             false
//         };
//         let bytes = self.0.hash(skip_signature).with_js_error()?;
//
//         Ok(Buffer::from_bytes(&bytes))
//     }
// }
//
// impl From<DocumentsBatchTransition> for DocumentsBatchTransitionWasm {
//     fn from(t: DocumentsBatchTransition) -> Self {
//         DocumentsBatchTransitionWasm(t)
//     }
// }
//
// impl From<DocumentsBatchTransitionWasm> for DocumentsBatchTransition {
//     fn from(t: DocumentsBatchTransitionWasm) -> Self {
//         t.0
//     }
// }
=======
#[wasm_bindgen(js_class=DocumentsBatchTransition)]
impl DocumentsBatchTransitionWasm {
    #[wasm_bindgen(constructor)]
    pub fn from_object(
        js_raw_transition: JsValue,
        data_contracts: Array,
    ) -> Result<DocumentsBatchTransitionWasm, JsValue> {
        let data_contracts_array_js = Array::from(&data_contracts);

        let mut data_contracts: Vec<DataContract> = vec![];

        for contract in data_contracts_array_js.iter() {
            let value = contract.with_serde_to_platform_value()?;
            let data_contract = DataContract::from_value(value).with_js_error()?;
            data_contracts.push(data_contract);
        }

        let mut batch_transition_value = js_raw_transition.with_serde_to_platform_value()?;
        let base_identifier_fields = document_base_transition::IDENTIFIER_FIELDS
            .iter()
            .map(|field| format!("{}[].{}", property_names::TRANSITIONS, field))
            .collect::<Vec<_>>();
        batch_transition_value
            .replace_at_paths(
                DocumentsBatchTransition::identifiers_property_paths()
                    .into_iter()
                    .chain(base_identifier_fields.iter().map(|s| s.as_str())),
                ReplacementType::Identifier,
            )
            .map_err(ProtocolError::ValueError)
            .with_js_error()?;

        let documents_batch_transition = DocumentsBatchTransition::from_object_with_contracts(
            batch_transition_value,
            data_contracts,
        )
        .with_js_error()?;

        Ok(documents_batch_transition.into())
    }

    #[wasm_bindgen(js_name=getType)]
    pub fn get_type(&self) -> u8 {
        StateTransitionType::DocumentsBatch.into()
    }

    #[wasm_bindgen(js_name=getOwnerId)]
    pub fn get_owner_id(&self) -> IdentifierWrapper {
        self.0.get_owner_id().to_owned().into()
    }

    #[wasm_bindgen(js_name=getTransitions)]
    pub fn get_transitions(&self) -> js_sys::Array {
        let array = js_sys::Array::new();
        let transitions = self.0.get_transitions();

        for tr in transitions.iter().cloned() {
            let transition: DocumentTransitionWasm = tr.into();
            array.push(&transition.into());
        }

        array
    }

    #[wasm_bindgen(js_name=setTransitions)]
    pub fn set_transitions(&mut self, js_transitions: Array) -> Result<(), JsValue> {
        let mut transitions = vec![];
        for js_transition in js_transitions.iter() {
            let transition: DocumentTransition = js_transition
                .to_wasm::<DocumentTransitionWasm>("DocumentTransition")?
                .to_owned()
                .into();
            transitions.push(transition)
        }

        self.0.transitions = transitions;
        Ok(())
    }

    #[wasm_bindgen(js_name=toJSON)]
    pub fn to_json(&self) -> Result<JsValue, JsValue> {
        let value = self.0.to_json(false).with_js_error()?;
        let serializer = serde_wasm_bindgen::Serializer::json_compatible();

        let is_null_signature = value.get(property_names::SIGNATURE).is_none();
        let is_null_signature_public_key_id =
            value.get(property_names::SIGNATURE_PUBLIC_KEY_ID).is_none();

        let js_value = value.serialize(&serializer)?;

        if is_null_signature {
            js_sys::Reflect::set(
                &js_value,
                &property_names::SIGNATURE.into(),
                &JsValue::undefined(),
            )?;
        }
        if is_null_signature_public_key_id {
            js_sys::Reflect::set(
                &js_value,
                &property_names::SIGNATURE_PUBLIC_KEY_ID.into(),
                &JsValue::undefined(),
            )?;
        }

        Ok(js_value)
    }

    #[wasm_bindgen(js_name=toObject)]
    pub fn to_object(&self, js_options: &JsValue) -> Result<JsValue, JsValue> {
        let options: ToObjectOptions = if js_options.is_object() {
            let raw_options = js_options.with_serde_to_json_value()?;
            serde_json::from_value(raw_options).with_js_error()?
        } else {
            Default::default()
        };

        let mut value = self
            .0
            .to_cleaned_object(options.skip_signature)
            .with_js_error()?;
        let serializer = serde_wasm_bindgen::Serializer::json_compatible();
        let js_value = value.serialize(&serializer)?;
        let is_signature_present = value
            .get(property_names::SIGNATURE)
            .map_err(ProtocolError::ValueError)
            .with_js_error()?
            .is_some();

        // Transform every transition individually
        let transitions = Array::new();
        for transition in self.0.transitions.iter() {
            let js_value =
                DocumentTransitionWasm::from(transition.to_owned()).to_object(js_options)?;
            transitions.push(&js_value);
        }
        // Replace the whole collection of transitions
        Reflect::set(
            &js_value,
            &property_names::TRANSITIONS.into(),
            &transitions.into(),
        )?;

        // Transform paths that are specific to the DocumentsBatchTransition
        for path in DocumentsBatchTransition::binary_property_paths() {
            if let Some(bytes) = value
                .remove_optional_value_at_path(path)
                .and_then(|value| value.map(|value| value.to_binary_bytes()).transpose())
                .map_err(ProtocolError::ValueError)
                .with_js_error()?
            {
                let buffer = Buffer::from_bytes_owned(bytes);
                lodash_set(&js_value, path, buffer.into());
            }
        }
        for path in DocumentsBatchTransition::identifiers_property_paths() {
            if let Some(bytes) = value
                .remove_optional_value_at_path(path)
                .and_then(|value| value.map(|value| value.to_identifier_bytes()).transpose())
                .map_err(ProtocolError::ValueError)
                .with_js_error()?
            {
                let buffer = Buffer::from_bytes_owned(bytes);
                if !options.skip_identifiers_conversion {
                    lodash_set(&js_value, path, buffer.into());
                } else {
                    let id = IdentifierWrapper::new(buffer.into());
                    lodash_set(&js_value, path, id.into());
                }
            }
        }

        if !is_signature_present && !options.skip_signature {
            js_sys::Reflect::set(
                &js_value,
                &property_names::SIGNATURE.into(),
                &JsValue::undefined(),
            )?;
        }
        if value
            .get(property_names::SIGNATURE_PUBLIC_KEY_ID)
            .map_err(ProtocolError::ValueError)
            .with_js_error()?
            .is_none()
        {
            js_sys::Reflect::set(
                &js_value,
                &property_names::SIGNATURE_PUBLIC_KEY_ID.into(),
                &JsValue::undefined(),
            )?;
        }

        Ok(js_value)
    }

    #[wasm_bindgen(js_name=getModifiedDataIds)]
    pub fn get_modified_ids(&self) -> Array {
        let array = Array::new();

        for id in self.0.modified_data_ids() {
            let id = <IdentifierWrapper as From<Identifier>>::from(id.to_owned());
            array.push(&id.into());
        }

        array
    }

    // AbstractSTateTransitionIdentitySigned methods
    #[wasm_bindgen(js_name=getSignaturePublicKeyId)]
    pub fn get_signature_public_key_id(&self) -> Option<f64> {
        self.0.get_signature_public_key_id().map(|v| v as f64)
    }

    #[wasm_bindgen(js_name=sign)]
    pub fn sign(
        &mut self,
        identity_public_key: &IdentityPublicKeyWasm,
        private_key: &[u8],
        bls: JsBlsAdapter,
    ) -> Result<(), JsValue> {
        let bls_adapter = BlsAdapter(bls);

        // TODO: come up with a better way to set signature to the binding.
        let mut state_transition = StateTransition::DocumentsBatch(self.0.clone());
        state_transition
            .sign(
                &identity_public_key.to_owned().into(),
                &private_key,
                &bls_adapter,
            )
            .with_js_error()?;

        let signature = state_transition.signature().to_owned();
        let signature_public_key_id = state_transition.signature_public_key_id().unwrap_or(0);

        self.0.set_signature(signature);
        self.0.set_signature_public_key_id(signature_public_key_id);

        Ok(())
    }

    #[wasm_bindgen(js_name=verifyPublicKeyLevelAndPurpose)]
    pub fn verify_public_key_level_and_purpose(
        &self,
        public_key: &IdentityPublicKeyWasm,
    ) -> Result<(), JsValue> {
        self.0
            .verify_public_key_level_and_purpose(public_key.inner())
            .with_js_error()
    }

    #[wasm_bindgen(js_name=verifyPublicKeyIsEnabled)]
    pub fn verify_public_key_is_enabled(
        &self,
        public_key: &IdentityPublicKeyWasm,
    ) -> Result<(), JsValue> {
        self.0
            .verify_public_key_is_enabled(public_key.inner())
            .with_js_error()
    }

    #[wasm_bindgen(js_name=verifySignature)]
    pub fn verify_signature(
        &self,
        identity_public_key: &IdentityPublicKeyWasm,
        bls: JsBlsAdapter,
    ) -> Result<bool, JsValue> {
        let bls_adapter = BlsAdapter(bls);

        let verification_result = self
            .0
            .verify_signature(&identity_public_key.to_owned().into(), &bls_adapter);

        match verification_result {
            Ok(()) => Ok(true),
            Err(protocol_error) => match &protocol_error {
                ProtocolError::ConsensusError(err) => match err.as_ref() {
                    ConsensusError::SignatureError(
                        SignatureError::InvalidStateTransitionSignatureError { .. },
                    ) => Ok(false),
                    _ => Err(protocol_error),
                },
                _ => Err(protocol_error),
            },
        }
        .with_js_error()
    }

    #[wasm_bindgen(js_name=setSignaturePublicKeyId)]
    pub fn set_signature_public_key(&mut self, key_id: KeyID) {
        self.0.set_signature_public_key_id(key_id)
    }

    #[wasm_bindgen(js_name=getKeySecurityLevelRequirement)]
    pub fn get_security_level_requirement(&self) -> js_sys::Array {
        let array = js_sys::Array::new();
        for security_level in self.0.get_security_level_requirement() {
            array.push(&JsValue::from(security_level as u32));
        }
        array
    }

    // AbstractStateTransition methods
    #[wasm_bindgen(js_name=getProtocolVersion)]
    pub fn get_protocol_version(&self) -> u32 {
        self.0.state_transition_protocol_version()
    }

    #[wasm_bindgen(js_name=getSignature)]
    pub fn get_signature(&self) -> Vec<u8> {
        self.0.signature().to_vec()
    }

    #[wasm_bindgen(js_name=setSignature)]
    pub fn set_signature(&mut self, signature: Vec<u8>) {
        self.0.set_signature(BinaryData::new(signature))
    }

    #[wasm_bindgen(js_name=isDocumentStateTransition)]
    pub fn is_document_state_transition(&self) -> bool {
        self.0.is_document_state_transition()
    }

    #[wasm_bindgen(js_name=isDataContractStateTransition)]
    pub fn is_data_contract_state_transition(&self) -> bool {
        self.0.is_data_contract_state_transition()
    }

    #[wasm_bindgen(js_name=isIdentityStateTransition)]
    pub fn is_identity_state_transition(&self) -> bool {
        self.0.is_identity_state_transition()
    }

    #[wasm_bindgen(js_name=toBuffer)]
    pub fn to_buffer(&self) -> Result<Buffer, JsValue> {
        let bytes = PlatformSerializable::serialize_to_bytes(&StateTransition::DocumentsBatch(
            self.0.clone(),
        ))
        .with_js_error()?;
        Ok(Buffer::from_bytes(&bytes))
    }

    #[wasm_bindgen(js_name=hash)]
    pub fn hash(&self, options: JsValue) -> Result<Buffer, JsValue> {
        let skip_signature = if options.is_object() {
            let options = options.with_serde_to_json_value()?;
            options.get_bool("skipSignature").unwrap_or_default()
        } else {
            false
        };
        let bytes = self.0.hash(skip_signature).with_js_error()?;

        Ok(Buffer::from_bytes(&bytes))
    }
}

impl From<DocumentsBatchTransition> for DocumentsBatchTransitionWasm {
    fn from(t: DocumentsBatchTransition) -> Self {
        DocumentsBatchTransitionWasm(t)
    }
}

impl From<DocumentsBatchTransitionWasm> for DocumentsBatchTransition {
    fn from(t: DocumentsBatchTransitionWasm) -> Self {
        t.0
    }
}
>>>>>>> e409bdaa
<|MERGE_RESOLUTION|>--- conflicted
+++ resolved
@@ -1,11 +1,15 @@
 use dpp::identity::KeyID;
 
 use dpp::{
-    prelude::{DataContract, Identifier},
-    state_transition::documents_batch_transition::document_base_transition,
-    state_transition::documents_batch_transition::fields::property_names,
-    state_transition::documents_batch_transition::DocumentsBatchTransition,
-    state_transition::{StateTransitionFieldTypes, StateTransitionLike, StateTransitionType},
+    document::{
+        document_transition::document_base_transition,
+        state_transition::documents_batch_transition::property_names, DocumentsBatchTransition,
+    },
+    prelude::{DataContract, DocumentTransition, Identifier},
+    state_transition::{
+        StateTransitionFieldTypes, StateTransitionIdentitySignedV0, StateTransitionLike,
+        StateTransitionType,
+    },
     util::json_value::JsonValueExt,
     ProtocolError,
 };
@@ -22,13 +26,15 @@
 use crate::{
     bls_adapter::{BlsAdapter, JsBlsAdapter},
     buffer::Buffer,
+    document_batch_transition::document_transition::DocumentTransitionWasm,
     identifier::IdentifierWrapper,
     lodash::lodash_set,
     utils::{Inner, IntoWasm, ToSerdeJSONExt, WithJsError},
+    IdentityPublicKeyWasm,
 };
-
+pub mod apply_document_batch_transition;
 pub mod document_transition;
-// pub mod validation;
+pub mod validation;
 
 #[derive(Clone, Debug)]
 #[wasm_bindgen(js_name = DocumentsBatchTransition)]
@@ -43,363 +49,6 @@
     skip_identifiers_conversion: bool,
 }
 
-<<<<<<< HEAD
-// #[wasm_bindgen(js_class=DocumentsBatchTransition)]
-// impl DocumentsBatchTransitionWasm {
-//     #[wasm_bindgen(constructor)]
-//     pub fn from_object(
-//         js_raw_transition: JsValue,
-//         data_contracts: Array,
-//     ) -> Result<DocumentsBatchTransitionWasm, JsValue> {
-//         let data_contracts_array_js = Array::from(&data_contracts);
-//
-//         let mut data_contracts: Vec<DataContract> = vec![];
-//
-//         for contract in data_contracts_array_js.iter() {
-//             let value = contract.with_serde_to_platform_value()?;
-//             let data_contract = DataContract::from_value(value).with_js_error()?;
-//             data_contracts.push(data_contract);
-//         }
-//
-//         let mut batch_transition_value = js_raw_transition.with_serde_to_platform_value()?;
-//         let base_identifier_fields = document_base_transition::IDENTIFIER_FIELDS
-//             .iter()
-//             .map(|field| format!("{}[].{}", property_names::TRANSITIONS, field))
-//             .collect::<Vec<_>>();
-//         batch_transition_value
-//             .replace_at_paths(
-//                 DocumentsBatchTransition::identifiers_property_paths()
-//                     .into_iter()
-//                     .chain(base_identifier_fields.iter().map(|s| s.as_str())),
-//                 ReplacementType::Identifier,
-//             )
-//             .map_err(ProtocolError::ValueError)
-//             .with_js_error()?;
-//
-//         let documents_batch_transition = DocumentsBatchTransition::from_object_with_contracts(
-//             batch_transition_value,
-//             data_contracts,
-//         )
-//         .with_js_error()?;
-//
-//         Ok(documents_batch_transition.into())
-//     }
-//
-//     #[wasm_bindgen(js_name=getType)]
-//     pub fn get_type(&self) -> u8 {
-//         StateTransitionType::DocumentsBatch.into()
-//     }
-//
-//     #[wasm_bindgen(js_name=getOwnerId)]
-//     pub fn get_owner_id(&self) -> IdentifierWrapper {
-//         self.0.get_owner_id().to_owned().into()
-//     }
-//
-//     #[wasm_bindgen(js_name=getTransitions)]
-//     pub fn get_transitions(&self) -> js_sys::Array {
-//         let array = js_sys::Array::new();
-//         let transitions = self.0.get_transitions();
-//
-//         for tr in transitions.iter().cloned() {
-//             let transition: DocumentTransitionWasm = tr.into();
-//             array.push(&transition.into());
-//         }
-//
-//         array
-//     }
-//
-//     #[wasm_bindgen(js_name=setTransitions)]
-//     pub fn set_transitions(&mut self, js_transitions: Array) -> Result<(), JsValue> {
-//         let mut transitions = vec![];
-//         for js_transition in js_transitions.iter() {
-//             let transition: DocumentTransition = js_transition
-//                 .to_wasm::<DocumentTransitionWasm>("DocumentTransition")?
-//                 .to_owned()
-//                 .into();
-//             transitions.push(transition)
-//         }
-//
-//         self.0.transitions = transitions;
-//         Ok(())
-//     }
-//
-//     #[wasm_bindgen(js_name=toJSON)]
-//     pub fn to_json(&self) -> Result<JsValue, JsValue> {
-//         let value = self.0.to_json(false).with_js_error()?;
-//         let serializer = serde_wasm_bindgen::Serializer::json_compatible();
-//
-//         let is_null_signature = value.get(property_names::SIGNATURE).is_none();
-//         let is_null_signature_public_key_id =
-//             value.get(property_names::SIGNATURE_PUBLIC_KEY_ID).is_none();
-//
-//         let js_value = value.serialize(&serializer)?;
-//
-//         if is_null_signature {
-//             js_sys::Reflect::set(
-//                 &js_value,
-//                 &property_names::SIGNATURE.into(),
-//                 &JsValue::undefined(),
-//             )?;
-//         }
-//         if is_null_signature_public_key_id {
-//             js_sys::Reflect::set(
-//                 &js_value,
-//                 &property_names::SIGNATURE_PUBLIC_KEY_ID.into(),
-//                 &JsValue::undefined(),
-//             )?;
-//         }
-//
-//         Ok(js_value)
-//     }
-//
-//     #[wasm_bindgen(js_name=toObject)]
-//     pub fn to_object(&self, js_options: &JsValue) -> Result<JsValue, JsValue> {
-//         let options: ToObjectOptions = if js_options.is_object() {
-//             let raw_options = js_options.with_serde_to_json_value()?;
-//             serde_json::from_value(raw_options).with_js_error()?
-//         } else {
-//             Default::default()
-//         };
-//
-//         let mut value = self
-//             .0
-//             .to_cleaned_object(options.skip_signature)
-//             .with_js_error()?;
-//         let serializer = serde_wasm_bindgen::Serializer::json_compatible();
-//         let js_value = value.serialize(&serializer)?;
-//         let is_signature_present = value
-//             .get(property_names::SIGNATURE)
-//             .map_err(ProtocolError::ValueError)
-//             .with_js_error()?
-//             .is_some();
-//
-//         // Transform every transition individually
-//         let transitions = Array::new();
-//         for transition in self.0.transitions.iter() {
-//             let js_value =
-//                 DocumentTransitionWasm::from(transition.to_owned()).to_object(js_options)?;
-//             transitions.push(&js_value);
-//         }
-//         // Replace the whole collection of transitions
-//         Reflect::set(
-//             &js_value,
-//             &property_names::TRANSITIONS.into(),
-//             &transitions.into(),
-//         )?;
-//
-//         // Transform paths that are specific to the DocumentsBatchTransition
-//         for path in DocumentsBatchTransition::binary_property_paths() {
-//             if let Some(bytes) = value
-//                 .remove_optional_value_at_path(path)
-//                 .and_then(|value| value.map(|value| value.to_binary_bytes()).transpose())
-//                 .map_err(ProtocolError::ValueError)
-//                 .with_js_error()?
-//             {
-//                 let buffer = Buffer::from_bytes_owned(bytes);
-//                 lodash_set(&js_value, path, buffer.into());
-//             }
-//         }
-//         for path in DocumentsBatchTransition::identifiers_property_paths() {
-//             if let Some(bytes) = value
-//                 .remove_optional_value_at_path(path)
-//                 .and_then(|value| value.map(|value| value.to_identifier_bytes()).transpose())
-//                 .map_err(ProtocolError::ValueError)
-//                 .with_js_error()?
-//             {
-//                 let buffer = Buffer::from_bytes_owned(bytes);
-//                 if !options.skip_identifiers_conversion {
-//                     lodash_set(&js_value, path, buffer.into());
-//                 } else {
-//                     let id = IdentifierWrapper::new(buffer.into());
-//                     lodash_set(&js_value, path, id.into());
-//                 }
-//             }
-//         }
-//
-//         if !is_signature_present && !options.skip_signature {
-//             js_sys::Reflect::set(
-//                 &js_value,
-//                 &property_names::SIGNATURE.into(),
-//                 &JsValue::undefined(),
-//             )?;
-//         }
-//         if value
-//             .get(property_names::SIGNATURE_PUBLIC_KEY_ID)
-//             .map_err(ProtocolError::ValueError)
-//             .with_js_error()?
-//             .is_none()
-//         {
-//             js_sys::Reflect::set(
-//                 &js_value,
-//                 &property_names::SIGNATURE_PUBLIC_KEY_ID.into(),
-//                 &JsValue::undefined(),
-//             )?;
-//         }
-//
-//         Ok(js_value)
-//     }
-//
-//     #[wasm_bindgen(js_name=getModifiedDataIds)]
-//     pub fn get_modified_ids(&self) -> Array {
-//         let array = Array::new();
-//
-//         for id in self.0.modified_data_ids() {
-//             let id = <IdentifierWrapper as From<Identifier>>::from(id.to_owned());
-//             array.push(&id.into());
-//         }
-//
-//         array
-//     }
-//
-//     // AbstractSTateTransitionIdentitySigned methods
-//     #[wasm_bindgen(js_name=getSignaturePublicKeyId)]
-//     pub fn get_signature_public_key_id(&self) -> Option<f64> {
-//         self.0.get_signature_public_key_id().map(|v| v as f64)
-//     }
-//
-//     #[wasm_bindgen(js_name=sign)]
-//     pub fn sign(
-//         &mut self,
-//         identity_public_key: &IdentityPublicKeyWasm,
-//         private_key: &[u8],
-//         bls: JsBlsAdapter,
-//     ) -> Result<(), JsValue> {
-//         self.0
-//             .sign(
-//                 &identity_public_key.to_owned().into(),
-//                 private_key,
-//                 &BlsAdapter(bls),
-//             )
-//             .with_js_error()
-//     }
-//
-//     #[wasm_bindgen(js_name=verifyPublicKeyLevelAndPurpose)]
-//     pub fn verify_public_key_level_and_purpose(
-//         &self,
-//         public_key: &IdentityPublicKeyWasm,
-//     ) -> Result<(), JsValue> {
-//         self.0
-//             .verify_public_key_level_and_purpose(public_key.inner())
-//             .with_js_error()
-//     }
-//
-//     #[wasm_bindgen(js_name=verifyPublicKeyIsEnabled)]
-//     pub fn verify_public_key_is_enabled(
-//         &self,
-//         public_key: &IdentityPublicKeyWasm,
-//     ) -> Result<(), JsValue> {
-//         self.0
-//             .verify_public_key_is_enabled(public_key.inner())
-//             .with_js_error()
-//     }
-//
-//     #[wasm_bindgen(js_name=verifySignature)]
-//     pub fn verify_signature(
-//         &self,
-//         identity_public_key: &IdentityPublicKeyWasm,
-//         bls: JsBlsAdapter,
-//     ) -> Result<bool, JsValue> {
-//         let bls_adapter = BlsAdapter(bls);
-//
-//         let verification_result = self
-//             .0
-//             .verify_signature(&identity_public_key.to_owned().into(), &bls_adapter);
-//
-//         match verification_result {
-//             Ok(()) => Ok(true),
-//             Err(protocol_error) => match &protocol_error {
-//                 ProtocolError::ConsensusError(err) => match err.as_ref() {
-//                     ConsensusError::SignatureError(
-//                         SignatureError::InvalidStateTransitionSignatureError { .. },
-//                     ) => Ok(false),
-//                     _ => Err(protocol_error),
-//                 },
-//                 _ => Err(protocol_error),
-//             },
-//         }
-//         .with_js_error()
-//     }
-//
-//     #[wasm_bindgen(js_name=setSignaturePublicKeyId)]
-//     pub fn set_signature_public_key(&mut self, key_id: KeyID) {
-//         self.0.set_signature_public_key_id(key_id)
-//     }
-//
-//     #[wasm_bindgen(js_name=getKeySecurityLevelRequirement)]
-//     pub fn get_security_level_requirement(&self) -> js_sys::Array {
-//         let array = js_sys::Array::new();
-//         for security_level in self.0.get_security_level_requirement() {
-//             array.push(&JsValue::from(security_level as u32));
-//         }
-//         array
-//     }
-//
-//     // AbstractStateTransition methods
-//     #[wasm_bindgen(js_name=getProtocolVersion)]
-//     pub fn get_protocol_version(&self) -> u32 {
-//         self.0.state_transition_protocol_version()
-//     }
-//
-//     #[wasm_bindgen(js_name=getSignature)]
-//     pub fn get_signature(&self) -> Vec<u8> {
-//         self.0.signature().to_vec()
-//     }
-//
-//     #[wasm_bindgen(js_name=setSignature)]
-//     pub fn set_signature(&mut self, signature: Vec<u8>) {
-//         self.0.set_signature(BinaryData::new(signature))
-//     }
-//
-//     #[wasm_bindgen(js_name=isDocumentStateTransition)]
-//     pub fn is_document_state_transition(&self) -> bool {
-//         self.0.is_document_state_transition()
-//     }
-//
-//     #[wasm_bindgen(js_name=isDataContractStateTransition)]
-//     pub fn is_data_contract_state_transition(&self) -> bool {
-//         self.0.is_data_contract_state_transition()
-//     }
-//
-//     #[wasm_bindgen(js_name=isIdentityStateTransition)]
-//     pub fn is_identity_state_transition(&self) -> bool {
-//         self.0.is_identity_state_transition()
-//     }
-//
-//     #[wasm_bindgen(js_name=toBuffer)]
-//     pub fn to_buffer(&self) -> Result<Buffer, JsValue> {
-//         let bytes = PlatformSerializable::serialize_to_bytes(&StateTransition::DocumentsBatch(
-//             self.0.clone(),
-//         ))
-//         .with_js_error()?;
-//         Ok(Buffer::from_bytes(&bytes))
-//     }
-//
-//     #[wasm_bindgen(js_name=hash)]
-//     pub fn hash(&self, options: JsValue) -> Result<Buffer, JsValue> {
-//         let skip_signature = if options.is_object() {
-//             let options = options.with_serde_to_json_value()?;
-//             options.get_bool("skipSignature").unwrap_or_default()
-//         } else {
-//             false
-//         };
-//         let bytes = self.0.hash(skip_signature).with_js_error()?;
-//
-//         Ok(Buffer::from_bytes(&bytes))
-//     }
-// }
-//
-// impl From<DocumentsBatchTransition> for DocumentsBatchTransitionWasm {
-//     fn from(t: DocumentsBatchTransition) -> Self {
-//         DocumentsBatchTransitionWasm(t)
-//     }
-// }
-//
-// impl From<DocumentsBatchTransitionWasm> for DocumentsBatchTransition {
-//     fn from(t: DocumentsBatchTransitionWasm) -> Self {
-//         t.0
-//     }
-// }
-=======
 #[wasm_bindgen(js_class=DocumentsBatchTransition)]
 impl DocumentsBatchTransitionWasm {
     #[wasm_bindgen(constructor)]
@@ -766,5 +415,4 @@
     fn from(t: DocumentsBatchTransitionWasm) -> Self {
         t.0
     }
-}
->>>>>>> e409bdaa
+}