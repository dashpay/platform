use dpp::document::document_transition::{
    document_delete_transition, DocumentDeleteTransition, DocumentTransitionObjectLike,
};
use serde::Serialize;
use wasm_bindgen::prelude::*;

use crate::{
<<<<<<< HEAD
    document_batch_transition::document_transition::convert_to_object,
    identifier::IdentifierWrapper, utils::WithJsError, DataContractWasm,
=======
    document_batch_transition::document_transition::to_object, identifier::IdentifierWrapper,
    utils::WithJsError, DataContractWasm,
>>>>>>> 38708ce2
};

#[wasm_bindgen(js_name=DocumentDeleteTransition)]
#[derive(Debug, Clone)]
pub struct DocumentDeleteTransitionWasm {
    inner: DocumentDeleteTransition,
}

impl From<DocumentDeleteTransition> for DocumentDeleteTransitionWasm {
    fn from(v: DocumentDeleteTransition) -> Self {
        Self { inner: v }
    }
}

impl From<DocumentDeleteTransitionWasm> for DocumentDeleteTransition {
    fn from(v: DocumentDeleteTransitionWasm) -> Self {
        v.inner
    }
}

#[wasm_bindgen(js_class=DocumentDeleteTransition)]
impl DocumentDeleteTransitionWasm {
    #[wasm_bindgen(js_name=getAction)]
    pub fn action(&self) -> u8 {
        self.inner.base.action as u8
    }

    #[wasm_bindgen(js_name=toObject)]
    pub fn to_object(&self, options: &JsValue) -> Result<JsValue, JsValue> {
<<<<<<< HEAD
        convert_to_object(
            self.inner.to_object().with_js_error()?,
=======
        to_object(
            &self.inner,
>>>>>>> 38708ce2
            options,
            document_delete_transition::IDENTIFIER_FIELDS,
            [],
        )
    }

    #[wasm_bindgen(js_name=toJSON)]
    pub fn to_json(&self) -> Result<JsValue, JsValue> {
        let value = self.inner.to_json().with_js_error()?;
        let serializer = serde_wasm_bindgen::Serializer::json_compatible();
        let js_value = value.serialize(&serializer)?;
        Ok(js_value)
    }

    // AbstractDocumentTransition
    #[wasm_bindgen(js_name=getId)]
    pub fn id(&self) -> IdentifierWrapper {
        self.inner.base.id.clone().into()
    }

    #[wasm_bindgen(js_name=getType)]
    pub fn document_type(&self) -> String {
        self.inner.base.document_type.clone()
    }

    #[wasm_bindgen(js_name=getDataContract)]
    pub fn data_contract(&self) -> DataContractWasm {
        self.inner.base.data_contract.clone().into()
    }

    #[wasm_bindgen(js_name=getDataContractId)]
    pub fn data_contract_id(&self) -> IdentifierWrapper {
        self.inner.base.data_contract.id.clone().into()
    }

    #[wasm_bindgen(js_name=get)]
    pub fn get(&self, path: String) -> Result<JsValue, JsValue> {
        let _ = path;
        Ok(JsValue::undefined())
    }
}<|MERGE_RESOLUTION|>--- conflicted
+++ resolved
@@ -5,13 +5,8 @@
 use wasm_bindgen::prelude::*;
 
 use crate::{
-<<<<<<< HEAD
-    document_batch_transition::document_transition::convert_to_object,
-    identifier::IdentifierWrapper, utils::WithJsError, DataContractWasm,
-=======
     document_batch_transition::document_transition::to_object, identifier::IdentifierWrapper,
     utils::WithJsError, DataContractWasm,
->>>>>>> 38708ce2
 };
 
 #[wasm_bindgen(js_name=DocumentDeleteTransition)]
@@ -41,13 +36,8 @@
 
     #[wasm_bindgen(js_name=toObject)]
     pub fn to_object(&self, options: &JsValue) -> Result<JsValue, JsValue> {
-<<<<<<< HEAD
-        convert_to_object(
-            self.inner.to_object().with_js_error()?,
-=======
         to_object(
             &self.inner,
->>>>>>> 38708ce2
             options,
             document_delete_transition::IDENTIFIER_FIELDS,
             [],
