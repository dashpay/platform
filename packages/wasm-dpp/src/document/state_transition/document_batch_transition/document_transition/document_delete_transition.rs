use dpp::document::document_transition::{
    document_delete_transition, DocumentDeleteTransition, DocumentTransitionObjectLike,
};
use serde::Serialize;
use wasm_bindgen::prelude::*;

use crate::{
<<<<<<< HEAD
    document_batch_transition::document_transition::convert_to_object,
    identifier::IdentifierWrapper, utils::WithJsError, DataContractWasm,
=======
    document_batch_transition::document_transition::to_object, identifier::IdentifierWrapper,
    utils::WithJsError, DataContractWasm,
>>>>>>> 398849ca
};

#[wasm_bindgen(js_name=DocumentDeleteTransition)]
#[derive(Debug, Clone)]
pub struct DocumentDeleteTransitionWasm {
    inner: DocumentDeleteTransition,
}

impl From<DocumentDeleteTransition> for DocumentDeleteTransitionWasm {
    fn from(v: DocumentDeleteTransition) -> Self {
        Self { inner: v }
    }
}

impl From<DocumentDeleteTransitionWasm> for DocumentDeleteTransition {
    fn from(v: DocumentDeleteTransitionWasm) -> Self {
        v.inner
    }
}

#[wasm_bindgen(js_class=DocumentDeleteTransition)]
impl DocumentDeleteTransitionWasm {
    #[wasm_bindgen(js_name=getAction)]
    pub fn action(&self) -> u8 {
        self.inner.base.action as u8
    }

    #[wasm_bindgen(js_name=toObject)]
    pub fn to_object(&self, options: &JsValue) -> Result<JsValue, JsValue> {
<<<<<<< HEAD
        convert_to_object(
=======
        to_object(
>>>>>>> 398849ca
            self.inner.to_object().with_js_error()?,
            options,
            document_delete_transition::IDENTIFIER_FIELDS,
            [],
        )
    }

    #[wasm_bindgen(js_name=toJSON)]
    pub fn to_json(&self) -> Result<JsValue, JsValue> {
        let value = self.inner.to_json().with_js_error()?;
        let serializer = serde_wasm_bindgen::Serializer::json_compatible();
        let js_value = value.serialize(&serializer)?;
        Ok(js_value)
    }

    // AbstractDocumentTransition
    #[wasm_bindgen(js_name=getId)]
    pub fn id(&self) -> IdentifierWrapper {
        self.inner.base.id.clone().into()
    }

    #[wasm_bindgen(js_name=getType)]
    pub fn document_type(&self) -> String {
        self.inner.base.document_type.clone()
    }

    #[wasm_bindgen(js_name=getDataContract)]
    pub fn data_contract(&self) -> DataContractWasm {
        self.inner.base.data_contract.clone().into()
    }

    #[wasm_bindgen(js_name=getDataContractId)]
    pub fn data_contract_id(&self) -> IdentifierWrapper {
        self.inner.base.data_contract.id.clone().into()
    }

    #[wasm_bindgen(js_name=get)]
    pub fn get(&self, path: String) -> Result<JsValue, JsValue> {
        let _ = path;
        Ok(JsValue::undefined())
    }
}<|MERGE_RESOLUTION|>--- conflicted
+++ resolved
@@ -5,13 +5,8 @@
 use wasm_bindgen::prelude::*;
 
 use crate::{
-<<<<<<< HEAD
-    document_batch_transition::document_transition::convert_to_object,
-    identifier::IdentifierWrapper, utils::WithJsError, DataContractWasm,
-=======
     document_batch_transition::document_transition::to_object, identifier::IdentifierWrapper,
     utils::WithJsError, DataContractWasm,
->>>>>>> 398849ca
 };
 
 #[wasm_bindgen(js_name=DocumentDeleteTransition)]
@@ -41,11 +36,7 @@
 
     #[wasm_bindgen(js_name=toObject)]
     pub fn to_object(&self, options: &JsValue) -> Result<JsValue, JsValue> {
-<<<<<<< HEAD
-        convert_to_object(
-=======
         to_object(
->>>>>>> 398849ca
             self.inner.to_object().with_js_error()?,
             options,
             document_delete_transition::IDENTIFIER_FIELDS,
