--- conflicted
+++ resolved
@@ -21,15 +21,9 @@
 
 use crate::{
     buffer::Buffer,
-<<<<<<< HEAD
-    identifier::{identifier_from_js_value, IdentifierWrapper},
-    lodash::lodash_set,
-    utils::{try_to_u64, ToSerdeJSONExt, WithJsError},
-=======
     identifier::IdentifierWrapper,
     lodash::lodash_set,
     utils::{ToSerdeJSONExt, WithJsError},
->>>>>>> 38708ce2
     with_js_error, BinaryType, ConversionOptions, DataContractWasm,
 };
 
@@ -176,11 +170,7 @@
         JsValue::undefined()
     }
 
-<<<<<<< HEAD
     #[wasm_bindgen(js_name=toObject)]
-=======
-    #[wasm_bindgen(js_name=getObject)]
->>>>>>> 38708ce2
     pub fn to_object(&self, options: &JsValue) -> Result<JsValue, JsValue> {
         match self.0 {
             DocumentTransition::Create(ref t) => {
@@ -277,21 +267,12 @@
     }
 }
 
-<<<<<<< HEAD
-pub(crate) fn convert_to_object<'a>(
-    value: Value,
-=======
 pub(crate) fn to_object<'a>(
     data: &impl DocumentTransitionObjectLike,
->>>>>>> 38708ce2
     options: &JsValue,
     identifiers_paths: impl IntoIterator<Item = &'a str>,
     binary_paths: impl IntoIterator<Item = &'a str>,
 ) -> Result<JsValue, JsValue> {
-<<<<<<< HEAD
-    let mut value = value;
-=======
->>>>>>> 38708ce2
     let options: ConversionOptions = if options.is_object() {
         let raw_options = options.with_serde_to_json_value()?;
         serde_json::from_value(raw_options).with_js_error()?
@@ -299,10 +280,7 @@
         Default::default()
     };
 
-<<<<<<< HEAD
-=======
     let mut value = data.to_object().with_js_error()?;
->>>>>>> 38708ce2
     let serializer = serde_wasm_bindgen::Serializer::json_compatible();
     let js_value = value.serialize(&serializer)?;
 
