mod document_create_transition;
mod document_delete_transition;
mod document_replace_transition;

use anyhow::Context;
pub use document_create_transition::*;
pub use document_delete_transition::*;
pub use document_replace_transition::*;

use dpp::platform_value::Value;
use dpp::{
    document::document_transition::{
        DocumentCreateTransition, DocumentDeleteTransition, DocumentReplaceTransition,
        DocumentTransitionExt, DocumentTransitionObjectLike,
    },
    prelude::{DocumentTransition, Identifier},
    util::{json_schema::JsonSchemaExt, json_value::JsonValueExt},
    ProtocolError,
};
use serde::Serialize;
use serde_json::Value as JsonValue;
use wasm_bindgen::prelude::*;

use crate::{
    buffer::Buffer,
    identifier::{identifier_from_js_value, IdentifierWrapper},
    lodash::lodash_set,
    utils::{try_to_u64, Inner, ToSerdeJSONExt, WithJsError},
    with_js_error, BinaryType, ConversionOptions, DataContractWasm,
};

#[wasm_bindgen(js_name=DocumentTransition)]
#[derive(Debug, Clone)]
pub struct DocumentTransitionWasm(DocumentTransition);

#[wasm_bindgen(js_class=DocumentTransition)]
impl DocumentTransitionWasm {
    #[wasm_bindgen(js_name=getId)]
    pub fn get_id(&self) -> IdentifierWrapper {
        self.0.get_id().to_owned().into()
    }

    #[wasm_bindgen(js_name=getType)]
    pub fn get_type(&self) -> String {
        self.0.get_document_type().to_owned()
    }

    #[wasm_bindgen(js_name=getAction)]
    pub fn get_action(&self) -> u8 {
        self.0.get_action().into()
    }

    #[wasm_bindgen(js_name=getDataContract)]
    pub fn get_data_contract(&self) -> DataContractWasm {
        self.0.get_data_contract().to_owned().into()
    }

    #[wasm_bindgen(js_name=getDataContractId)]
    pub fn get_data_contract_id(&self) -> IdentifierWrapper {
        self.0.get_data_contract_id().to_owned().into()
    }

    #[wasm_bindgen(js_name=setDataContractId)]
    pub fn set_data_contract_id(&mut self, js_data_contract_id: &JsValue) -> Result<(), JsValue> {
        let identifier = identifier_from_js_value(js_data_contract_id)?;
        self.0.set_data_contract_id(identifier);
        Ok(())
    }

    #[wasm_bindgen(js_name=getRevision)]
    pub fn get_revision(&self) -> JsValue {
        if let Some(revision) = self.0.get_revision() {
            (revision as f64).into()
        } else {
            JsValue::NULL
        }
    }

    #[wasm_bindgen(js_name=getCreatedAt)]
    pub fn get_created_at(&self) -> JsValue {
        if let Some(created_at) = self.0.get_created_at() {
            (created_at as f64).into()
        } else {
            JsValue::NULL
        }
    }
    #[wasm_bindgen(js_name=getUpdatedAt)]
    pub fn get_updated_at(&self) -> JsValue {
        if let Some(updated_at) = self.0.get_updated_at() {
            (updated_at as f64).into()
        } else {
            JsValue::NULL
        }
    }

    #[wasm_bindgen(js_name=setUpdatedAt)]
    pub fn set_updated_at(&mut self, js_timestamp_millis: JsValue) -> Result<(), JsValue> {
        if js_timestamp_millis.is_undefined() || js_timestamp_millis.is_null() {
            self.0.set_updated_at(None);
            return Ok(());
        }
        let timestamp_millis = try_to_u64(js_timestamp_millis)
            .context("setting updatedAt in DocumentsBatchTransition")
            .with_js_error()?;
        self.0.set_updated_at(Some(timestamp_millis));

        Ok(())
    }

    #[wasm_bindgen(js_name=setCreatedAt)]
    pub fn set_created_at(&mut self, js_timestamp_millis: JsValue) -> Result<(), JsValue> {
        if js_timestamp_millis.is_undefined() || js_timestamp_millis.is_null() {
            self.0.set_created_at(None);
            return Ok(());
        }
        let timestamp_millis = try_to_u64(js_timestamp_millis)
            .context("setting createdAt in DocumentsBatchTransition")
            .with_js_error()?;
        self.0.set_created_at(Some(timestamp_millis));

        Ok(())
    }

    #[wasm_bindgen(js_name=getData)]
    pub fn get_data(&self) -> Result<JsValue, JsValue> {
        if let Some(data) = self.0.get_data() {
            let (identifier_paths, binary_paths) = self
                .0
                .get_data_contract()
                .get_identifiers_and_binary_paths(self.0.get_document_type())
                .with_js_error()?;

            let js_value = to_object(
                data.clone().into(),
                &JsValue::NULL,
                identifier_paths,
                binary_paths,
            )?;
            Ok(js_value)
        } else {
            Ok(JsValue::NULL)
        }
    }

    #[wasm_bindgen(js_name=get)]
    pub fn get(&self, path: &str) -> JsValue {
        let binary_type = self.get_binary_type_of_path(path);

        if let Some(value) = self.0.get_dynamic_property(path) {
            match binary_type {
                BinaryType::Identifier => {
                    if let Ok(bytes) = value.to_identifier_bytes() {
                        let id: IdentifierWrapper = Identifier::from_bytes(&bytes).unwrap().into();
                        return id.into();
                    }
                }
                BinaryType::Buffer => {
                    if let Ok(bytes) = value.to_binary_bytes() {
                        return Buffer::from_bytes(&bytes).into();
                    }
                }
                BinaryType::None => {
                    let serializer = serde_wasm_bindgen::Serializer::json_compatible();
                    if let Ok(js_value) = value.serialize(&serializer) {
                        return js_value;
                    }
                }
            }
        }

        JsValue::undefined()
    }

    #[wasm_bindgen(js_name=toObject)]
    pub fn to_object(&self, options: &JsValue) -> Result<JsValue, JsValue> {
        match self.0 {
            DocumentTransition::Create(ref t) => {
                DocumentCreateTransitionWasm::from(t.to_owned()).to_object(options)
            }
            DocumentTransition::Replace(ref t) => {
                DocumentReplaceTransitionWasm::from(t.to_owned()).to_object(options)
            }
            DocumentTransition::Delete(ref t) => {
                DocumentDeleteTransitionWasm::from(t.to_owned()).to_object(options)
            }
        }
    }

    #[wasm_bindgen(js_name=toJSON)]
    pub fn to_json(&self) -> Result<JsValue, JsValue> {
        let json_value = self.0.to_json().with_js_error()?;
        with_js_error!(json_value.serialize(&serde_wasm_bindgen::Serializer::json_compatible()))
    }

    #[wasm_bindgen(js_name=fromTransitionCreate)]
    pub fn from_transition_create(
        js_create_transition: DocumentCreateTransitionWasm,
    ) -> DocumentTransitionWasm {
        let transition_create: DocumentCreateTransition = js_create_transition.into();
        let document_transition = DocumentTransition::Create(transition_create);

        document_transition.into()
    }

    #[wasm_bindgen(js_name=fromTransitionReplace)]
    pub fn from_transition_replace(
        js_replace_transition: DocumentReplaceTransitionWasm,
    ) -> DocumentTransitionWasm {
        let transition_replace: DocumentReplaceTransition = js_replace_transition.into();
        let document_transition = DocumentTransition::Replace(transition_replace);

        document_transition.into()
    }

    #[wasm_bindgen(js_name=fromTransitionDelete)]
    pub fn from_transition_delete(
        js_delete_transition: DocumentDeleteTransitionWasm,
    ) -> DocumentTransitionWasm {
        let transition_delete: DocumentDeleteTransition = js_delete_transition.into();
        let document_transition = DocumentTransition::Delete(transition_delete);

        document_transition.into()
    }
}

impl DocumentTransitionWasm {
    fn get_binary_type_of_path(&self, path: impl AsRef<str>) -> BinaryType {
        let maybe_binary_properties = self
            .0
            .get_data_contract()
            .get_binary_properties(self.0.get_document_type());

        if let Ok(binary_properties) = maybe_binary_properties {
            if let Some(data) = binary_properties.get(path.as_ref()) {
                if data.is_type_of_identifier() {
                    return BinaryType::Identifier;
                }
                return BinaryType::Buffer;
            }
        }
        BinaryType::None
    }
}

impl From<DocumentTransition> for DocumentTransitionWasm {
    fn from(v: DocumentTransition) -> Self {
        DocumentTransitionWasm(v)
    }
}

impl From<DocumentTransitionWasm> for DocumentTransition {
    fn from(v: DocumentTransitionWasm) -> Self {
        v.0
    }
}

impl Inner for DocumentTransitionWasm {
    type InnerItem = DocumentTransition;

    fn into_inner(self) -> Self::InnerItem {
        self.0
    }

    fn inner(&self) -> &Self::InnerItem {
        &self.0
    }

    fn inner_mut(&mut self) -> &mut Self::InnerItem {
        &mut self.0
    }
}

pub fn from_document_transition_to_js_value(document_transition: DocumentTransition) -> JsValue {
    match document_transition {
        DocumentTransition::Create(create_transition) => {
            DocumentCreateTransitionWasm::from(create_transition).into()
        }
        DocumentTransition::Replace(replace_transition) => {
            DocumentReplaceTransitionWasm::from(replace_transition).into()
        }
        DocumentTransition::Delete(delete_transition) => {
            DocumentDeleteTransitionWasm::from(delete_transition).into()
        }
    }
}

pub(crate) fn to_object<'a>(
    value: Value,
    options: &JsValue,
    identifiers_paths: impl IntoIterator<Item = &'a str>,
    binary_paths: impl IntoIterator<Item = &'a str>,
) -> Result<JsValue, JsValue> {
    let mut value: JsonValue = value
        .try_into_validating_json()
        .map_err(ProtocolError::ValueError)
        .with_js_error()?;
    let options: ConversionOptions = if options.is_object() {
        let raw_options = options.with_serde_to_json_value()?;
        serde_json::from_value(raw_options).with_js_error()?
    } else {
        Default::default()
    };

    let serializer = serde_wasm_bindgen::Serializer::json_compatible();
    let js_value = value.serialize(&serializer)?;

    for path in identifiers_paths.into_iter() {
<<<<<<< HEAD
        if let Ok(bytes) = value.remove_value_at_path_into::<Vec<u8>>(path) {
=======
        if let Ok(bytes) = value.remove_path_into::<Vec<u8>>(path) {
            let buffer = Buffer::from_bytes(&bytes);
>>>>>>> 407fff5f
            if !options.skip_identifiers_conversion {
                lodash_set(&js_value, path, buffer.into());
            } else {
                let id = IdentifierWrapper::new(buffer.into())?;
                lodash_set(&js_value, path, id.into());
            }
        }
    }

    for path in binary_paths.into_iter() {
        if let Ok(bytes) = value.remove_value_at_path_into::<Vec<u8>>(path) {
            let buffer = Buffer::from_bytes(&bytes);
            lodash_set(&js_value, path, buffer.into());
        }
    }

    Ok(js_value)
}<|MERGE_RESOLUTION|>--- conflicted
+++ resolved
@@ -305,12 +305,8 @@
     let js_value = value.serialize(&serializer)?;
 
     for path in identifiers_paths.into_iter() {
-<<<<<<< HEAD
         if let Ok(bytes) = value.remove_value_at_path_into::<Vec<u8>>(path) {
-=======
-        if let Ok(bytes) = value.remove_path_into::<Vec<u8>>(path) {
-            let buffer = Buffer::from_bytes(&bytes);
->>>>>>> 407fff5f
+            let buffer = Buffer::from_bytes_owned(bytes);
             if !options.skip_identifiers_conversion {
                 lodash_set(&js_value, path, buffer.into());
             } else {
