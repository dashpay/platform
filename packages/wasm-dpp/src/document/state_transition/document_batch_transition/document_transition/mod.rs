--- conflicted
+++ resolved
@@ -23,11 +23,7 @@
     buffer::Buffer,
     identifier::{identifier_from_js_value, IdentifierWrapper},
     lodash::lodash_set,
-<<<<<<< HEAD
     utils::{try_to_u64, Inner, ToSerdeJSONExt, WithJsError},
-=======
-    utils::{try_to_u64, ToSerdeJSONExt, WithJsError},
->>>>>>> 398849ca
     with_js_error, BinaryType, ConversionOptions, DataContractWasm,
 };
 
@@ -132,11 +128,7 @@
                 .get_identifiers_and_binary_paths(self.0.get_document_type())
                 .with_js_error()?;
 
-<<<<<<< HEAD
-            let js_value = convert_to_object(
-=======
             let js_value = to_object(
->>>>>>> 398849ca
                 data.to_owned(),
                 &JsValue::NULL,
                 identifier_paths,
@@ -261,7 +253,6 @@
     }
 }
 
-<<<<<<< HEAD
 impl Inner for DocumentTransitionWasm {
     type InnerItem = DocumentTransition;
 
@@ -278,8 +269,6 @@
     }
 }
 
-=======
->>>>>>> 398849ca
 pub fn from_document_transition_to_js_value(document_transition: DocumentTransition) -> JsValue {
     match document_transition {
         DocumentTransition::Create(create_transition) => {
@@ -294,11 +283,7 @@
     }
 }
 
-<<<<<<< HEAD
-pub(crate) fn convert_to_object<'a>(
-=======
 pub(crate) fn to_object<'a>(
->>>>>>> 398849ca
     value: Value,
     options: &JsValue,
     identifiers_paths: impl IntoIterator<Item = &'a str>,
