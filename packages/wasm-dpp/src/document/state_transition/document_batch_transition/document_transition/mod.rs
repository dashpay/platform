--- conflicted
+++ resolved
@@ -128,11 +128,7 @@
                 .get_identifiers_and_binary_paths(self.0.get_document_type())
                 .with_js_error()?;
 
-<<<<<<< HEAD
-            let js_value = convert_to_object(
-=======
             let js_value = to_object(
->>>>>>> 56f05a95
                 data.to_owned(),
                 &JsValue::NULL,
                 identifier_paths,
@@ -271,11 +267,7 @@
     }
 }
 
-<<<<<<< HEAD
-pub(crate) fn convert_to_object<'a>(
-=======
 pub(crate) fn to_object<'a>(
->>>>>>> 56f05a95
     value: Value,
     options: &JsValue,
     identifiers_paths: impl IntoIterator<Item = &'a str>,
