use std::convert;

use dpp::{
    document::{
        self,
        document_transition::{
            document_create_transition, document_replace_transition, DocumentReplaceTransition,
            DocumentTransitionObjectLike,
        },
    },
    prelude::{DataContract, Identifier},
    util::{
        json_schema::JsonSchemaExt,
        json_value::{JsonValueExt, ReplaceWith},
    },
};
use serde::Serialize;
use wasm_bindgen::prelude::*;

use crate::{
    buffer::Buffer,
<<<<<<< HEAD
    document_batch_transition::document_transition::convert_to_object,
=======
    document_batch_transition::document_transition::to_object,
>>>>>>> 38708ce2
    identifier::IdentifierWrapper,
    lodash::lodash_set,
    utils::{ToSerdeJSONExt, WithJsError},
    BinaryType, DataContractWasm,
};

#[wasm_bindgen(js_name=DocumentReplaceTransition)]
#[derive(Debug, Clone)]
pub struct DocumentReplaceTransitionWasm {
    inner: DocumentReplaceTransition,
}

impl From<DocumentReplaceTransition> for DocumentReplaceTransitionWasm {
    fn from(v: DocumentReplaceTransition) -> Self {
        Self { inner: v }
    }
}

<<<<<<< HEAD
impl From<DocumentReplaceTransitionWasm> for DocumentReplaceTransition {
    fn from(v: DocumentReplaceTransitionWasm) -> Self {
        v.inner
    }
}

=======
>>>>>>> 38708ce2
#[wasm_bindgen(js_class=DocumentReplaceTransition)]
impl DocumentReplaceTransitionWasm {
    #[wasm_bindgen(constructor)]
    pub fn from_raw_object(
        raw_object: JsValue,
        data_contract: &DataContractWasm,
    ) -> Result<DocumentReplaceTransitionWasm, JsValue> {
        let data_contract: DataContract = data_contract.clone().into();
        let mut value = raw_object.with_serde_to_json_value()?;
        let document_type = value
            .get_string(document::property_names::DOCUMENT_TYPE)
            .with_js_error()?;

        let (identifier_paths, _) = data_contract
            .get_identifiers_and_binary_paths(document_type)
            .with_js_error()?;
        // Allow to fail as it could be a Buffer or Identifier
        let _ = value.replace_identifier_paths(
            identifier_paths
                .into_iter()
                .chain(document_create_transition::IDENTIFIER_FIELDS),
            ReplaceWith::Bytes,
        );
        let transition =
            DocumentReplaceTransition::from_raw_object(value, data_contract).with_js_error()?;

        Ok(transition.into())
    }

    #[wasm_bindgen(js_name=getAction)]
    pub fn action(&self) -> u8 {
        self.inner.base.action as u8
    }

    #[wasm_bindgen(js_name=getRevision)]
    pub fn revision(&self) -> u32 {
        self.inner.revision
    }

    #[wasm_bindgen(js_name=getUpdatedAt)]
    pub fn updated_at(&self) -> Option<i64> {
        self.inner.updated_at
    }

    #[wasm_bindgen(js_name=toObject)]
    pub fn to_object(&self, options: &JsValue) -> Result<JsValue, JsValue> {
        let (identifiers_paths, binary_paths) = self
            .inner
            .base
            .data_contract
            .get_identifiers_and_binary_paths(&self.inner.base.document_type)
            .with_js_error()?;

<<<<<<< HEAD
        convert_to_object(
            self.inner.to_object().with_js_error()?,
=======
        to_object(
            &self.inner,
>>>>>>> 38708ce2
            options,
            identifiers_paths
                .into_iter()
                .chain(document_replace_transition::IDENTIFIER_FIELDS),
            binary_paths,
        )
    }

    #[wasm_bindgen(js_name=toJSON)]
    pub fn to_json(&self) -> Result<JsValue, JsValue> {
        let value = self.inner.to_json().with_js_error()?;
        let serializer = serde_wasm_bindgen::Serializer::json_compatible();
        let js_value = value.serialize(&serializer)?;
        Ok(js_value)
    }

    // AbstractDataDocumentTransition
    #[wasm_bindgen(js_name=getData)]
    pub fn get_data(&self) -> Result<JsValue, JsValue> {
        let data = if let Some(ref data) = self.inner.data {
            data
        } else {
            return Ok(JsValue::undefined());
        };

        let js_value = data.serialize(&serde_wasm_bindgen::Serializer::json_compatible())?;
        let (identifier_paths, binary_paths) = self
            .inner
            .base
            .data_contract
            .get_identifiers_and_binary_paths(&self.inner.base.document_type)
            .with_js_error()?;

        for path in identifier_paths {
            if let Ok(value) = data.get_value(path) {
                let bytes: Vec<u8> = serde_json::from_value(value.to_owned()).with_js_error()?;
                let id = <IdentifierWrapper as convert::From<Identifier>>::from(
                    Identifier::from_bytes(&bytes).unwrap(),
                );
                lodash_set(&js_value, path, id.into());
            }
        }
        for path in binary_paths {
            if let Ok(value) = data.get_value(path) {
                let bytes: Vec<u8> = serde_json::from_value(value.to_owned()).with_js_error()?;
                let buffer = Buffer::from_bytes(&bytes);
                lodash_set(&js_value, path, buffer.into());
            }
        }

        Ok(js_value)
    }

    // AbstractDocumentTransition
    #[wasm_bindgen(js_name=getId)]
    pub fn id(&self) -> IdentifierWrapper {
        self.inner.base.id.clone().into()
    }

    #[wasm_bindgen(js_name=getType)]
    pub fn document_type(&self) -> String {
        self.inner.base.document_type.clone()
    }

    #[wasm_bindgen(js_name=getDataContract)]
    pub fn data_contract(&self) -> DataContractWasm {
        self.inner.base.data_contract.clone().into()
    }

    #[wasm_bindgen(js_name=getDataContractId)]
    pub fn data_contract_id(&self) -> IdentifierWrapper {
        self.inner.base.data_contract.id.clone().into()
    }

    #[wasm_bindgen(js_name=get)]
    pub fn get(&self, path: String) -> Result<JsValue, JsValue> {
        let document_data = if let Some(ref data) = self.inner.data {
            data
        } else {
            return Ok(JsValue::undefined());
        };

        let mut value = if let Ok(value) = document_data.get_value(&path) {
            value.to_owned()
        } else {
            return Ok(JsValue::undefined());
        };

        match self.get_binary_type_of_path(&path) {
            BinaryType::Buffer => {
                let bytes: Vec<u8> = serde_json::from_value(value).unwrap();
                let buffer = Buffer::from_bytes(&bytes);
                return Ok(buffer.into());
            }
            BinaryType::Identifier => {
                let bytes: Vec<u8> = serde_json::from_value(value).unwrap();
                let id = <IdentifierWrapper as convert::From<Identifier>>::from(
                    Identifier::from_bytes(&bytes).unwrap(),
                );
                return Ok(id.into());
            }
            BinaryType::None => {
                // Do nothing. If is 'None' it means that binary may contain binary data
                // or may not captain it at all
            }
        }

        let js_value = value.serialize(&serde_wasm_bindgen::Serializer::json_compatible())?;
        let (identifier_paths, binary_paths) = self
            .inner
            .base
            .data_contract
            .get_identifiers_and_binary_paths(&self.inner.base.document_type)
            .with_js_error()?;

        for property_path in identifier_paths {
            if property_path.starts_with(&path) {
                let (_, suffix) = property_path.split_at(path.len() + 1);

                if value.get_value(suffix).is_ok() {
                    // unwrap allowed because the line above
                    let bytes = value.remove_path_into::<Vec<u8>>(suffix).unwrap();
                    let id = <IdentifierWrapper as convert::From<Identifier>>::from(
                        Identifier::from_bytes(&bytes).unwrap(),
                    );
                    lodash_set(&js_value, suffix, id.into());
                }
            }
        }

        for property_path in binary_paths {
            if property_path.starts_with(&path) {
                let (_, suffix) = property_path.split_at(path.len() + 1);

                if value.get_value(suffix).is_ok() {
                    // unwrap allowed because the line above
                    let bytes = value.remove_path_into::<Vec<u8>>(suffix).unwrap();
                    let buffer = Buffer::from_bytes(&bytes);
                    lodash_set(&js_value, suffix, buffer.into());
                }
            }
        }

        Ok(js_value)
    }
}

impl DocumentReplaceTransitionWasm {
    fn get_binary_type_of_path(&self, path: &String) -> BinaryType {
        let maybe_binary_properties = self
            .inner
            .base
            .data_contract
            .get_binary_properties(&self.inner.base.document_type);

        if let Ok(binary_properties) = maybe_binary_properties {
            if let Some(data) = binary_properties.get(path) {
                if data.is_type_of_identifier() {
                    return BinaryType::Identifier;
                }
                return BinaryType::Buffer;
            }
        }
        BinaryType::None
    }
}<|MERGE_RESOLUTION|>--- conflicted
+++ resolved
@@ -19,11 +19,7 @@
 
 use crate::{
     buffer::Buffer,
-<<<<<<< HEAD
-    document_batch_transition::document_transition::convert_to_object,
-=======
     document_batch_transition::document_transition::to_object,
->>>>>>> 38708ce2
     identifier::IdentifierWrapper,
     lodash::lodash_set,
     utils::{ToSerdeJSONExt, WithJsError},
@@ -42,15 +38,6 @@
     }
 }
 
-<<<<<<< HEAD
-impl From<DocumentReplaceTransitionWasm> for DocumentReplaceTransition {
-    fn from(v: DocumentReplaceTransitionWasm) -> Self {
-        v.inner
-    }
-}
-
-=======
->>>>>>> 38708ce2
 #[wasm_bindgen(js_class=DocumentReplaceTransition)]
 impl DocumentReplaceTransitionWasm {
     #[wasm_bindgen(constructor)]
@@ -104,13 +91,8 @@
             .get_identifiers_and_binary_paths(&self.inner.base.document_type)
             .with_js_error()?;
 
-<<<<<<< HEAD
-        convert_to_object(
-            self.inner.to_object().with_js_error()?,
-=======
         to_object(
             &self.inner,
->>>>>>> 38708ce2
             options,
             identifiers_paths
                 .into_iter()
