use std::convert;

use dpp::{
    document::document_transition::{
        self, document_create_transition, DocumentCreateTransition, DocumentTransitionObjectLike,
    },
    prelude::{DataContract, Identifier},
    util::{json_schema::JsonSchemaExt, json_value::JsonValueExt},
};
use serde::Serialize;
use wasm_bindgen::prelude::*;

use crate::{
    buffer::Buffer,
    document,
<<<<<<< HEAD
    document_batch_transition::document_transition::convert_to_object,
=======
    document_batch_transition::document_transition::to_object,
>>>>>>> f45b3a3c
    identifier::IdentifierWrapper,
    lodash::lodash_set,
    utils::{replace_identifiers_with_bytes_without_failing, ToSerdeJSONExt, WithJsError},
    BinaryType, DataContractWasm,
};

#[wasm_bindgen(js_name=DocumentCreateTransition)]
#[derive(Debug, Clone)]
pub struct DocumentCreateTransitionWasm {
    inner: DocumentCreateTransition,
}

impl From<DocumentCreateTransition> for DocumentCreateTransitionWasm {
    fn from(v: DocumentCreateTransition) -> Self {
        Self { inner: v }
    }
}

impl From<DocumentCreateTransitionWasm> for DocumentCreateTransition {
    fn from(v: DocumentCreateTransitionWasm) -> Self {
        v.inner
    }
}

#[wasm_bindgen(js_class=DocumentCreateTransition)]
impl DocumentCreateTransitionWasm {
    #[wasm_bindgen(constructor)]
    pub fn from_raw_object(
        raw_object: JsValue,
        data_contract: &DataContractWasm,
    ) -> Result<DocumentCreateTransitionWasm, JsValue> {
        let data_contract: DataContract = data_contract.clone().into();
        let mut value = raw_object.with_serde_to_json_value()?;
        let document_type = value
            .get_string(document::property_names::DOCUMENT_TYPE)
            .with_js_error()?;

        let (identifier_paths, _) = data_contract
            .get_identifiers_and_binary_paths(document_type)
            .with_js_error()?;
        replace_identifiers_with_bytes_without_failing(
            &mut value,
            identifier_paths
                .into_iter()
                .chain(document_create_transition::IDENTIFIER_FIELDS),
        );
        let transition =
            DocumentCreateTransition::from_raw_object(value, data_contract).with_js_error()?;

        Ok(transition.into())
    }

    // DocumentCreateTransition
    #[wasm_bindgen(js_name=getEntropy)]
    pub fn entropy(&self) -> Vec<u8> {
        self.inner.entropy.to_vec()
    }

    #[wasm_bindgen(js_name=getCreatedAt)]
    pub fn created_at(&self) -> Option<i64> {
        self.inner.created_at
    }

    #[wasm_bindgen(js_name=getUpdatedAt)]
    pub fn updated_at(&self) -> Option<i64> {
        self.inner.updated_at
    }

    #[wasm_bindgen(js_name=getRevision)]
    pub fn revision(&self) -> u32 {
        document_transition::INITIAL_REVISION
    }

    // AbstractDocumentTransitionMethods
    #[wasm_bindgen(js_name=getId)]
    pub fn id(&self) -> IdentifierWrapper {
        self.inner.base.id.clone().into()
    }

    #[wasm_bindgen(js_name=getType)]
    pub fn document_type(&self) -> String {
        self.inner.base.document_type.clone()
    }

    #[wasm_bindgen(js_name=getAction)]
    pub fn action(&self) -> u8 {
        self.inner.base.action as u8
    }

    #[wasm_bindgen(js_name=getDataContract)]
    pub fn data_contract(&self) -> DataContractWasm {
        self.inner.base.data_contract.clone().into()
    }

    #[wasm_bindgen(js_name=getDataContractId)]
    pub fn data_contract_id(&self) -> IdentifierWrapper {
<<<<<<< HEAD
        self.inner.base.data_contract.id.clone().into()
    }

    #[wasm_bindgen(js_name=get)]
=======
        self.inner.base.data_contract.id.into()
    }

    #[wasm_bindgen]
>>>>>>> f45b3a3c
    pub fn get(&self, path: String) -> Result<JsValue, JsValue> {
        let document_data = if let Some(ref data) = self.inner.data {
            data
        } else {
            return Ok(JsValue::undefined());
        };

        let mut value = if let Ok(value) = document_data.get_value(&path) {
            value.to_owned()
        } else {
            return Ok(JsValue::undefined());
        };

        match self.get_binary_type_of_path(&path) {
            BinaryType::Buffer => {
                let bytes: Vec<u8> = serde_json::from_value(value).unwrap();
                let buffer = Buffer::from_bytes(&bytes);
                return Ok(buffer.into());
            }
            BinaryType::Identifier => {
                let bytes: Vec<u8> = serde_json::from_value(value).unwrap();
                let id = <IdentifierWrapper as convert::From<Identifier>>::from(
<<<<<<< HEAD
                    Identifier::from_bytes(&bytes).unwrap(),
=======
                    Identifier::from_bytes(&bytes).with_js_error()?,
>>>>>>> f45b3a3c
                );
                return Ok(id.into());
            }
            BinaryType::None => {
                // Do nothing. If is 'None' it means that binary may contain binary data
                // or may not captain it at all
            }
        }

        let js_value = value.serialize(&serde_wasm_bindgen::Serializer::json_compatible())?;
        let (identifier_paths, binary_paths) = self
            .inner
            .base
            .data_contract
            .get_identifiers_and_binary_paths(&self.inner.base.document_type)
            .with_js_error()?;

        for property_path in identifier_paths {
            if property_path.starts_with(&path) {
                let (_, suffix) = property_path.split_at(path.len() + 1);

                if value.get_value(suffix).is_ok() {
                    // unwrap allowed because the line above
                    let bytes = value.remove_path_into::<Vec<u8>>(suffix).unwrap();
                    let id = <IdentifierWrapper as convert::From<Identifier>>::from(
                        Identifier::from_bytes(&bytes).unwrap(),
                    );
                    lodash_set(&js_value, suffix, id.into());
                }
            }
        }

        for property_path in binary_paths {
            if property_path.starts_with(&path) {
                let (_, suffix) = property_path.split_at(path.len() + 1);

                if value.get_value(suffix).is_ok() {
                    // unwrap allowed because the line above
                    let bytes = value.remove_path_into::<Vec<u8>>(suffix).unwrap();
                    let buffer = Buffer::from_bytes(&bytes);
                    lodash_set(&js_value, suffix, buffer.into());
                }
            }
        }

        Ok(js_value)
    }

    // DocumentTransitionObjectLike
    #[wasm_bindgen(js_name=toObject)]
    pub fn to_object(&self, options: &JsValue) -> Result<JsValue, JsValue> {
        let (identifiers_paths, binary_paths) = self
            .inner
            .base
            .data_contract
            .get_identifiers_and_binary_paths(&self.inner.base.document_type)
            .with_js_error()?;

<<<<<<< HEAD
        convert_to_object(
=======
        to_object(
>>>>>>> f45b3a3c
            self.inner.to_object().with_js_error()?,
            options,
            identifiers_paths
                .into_iter()
                .chain(document_create_transition::IDENTIFIER_FIELDS),
            binary_paths
                .into_iter()
                .chain(document_create_transition::BINARY_FIELDS),
        )
    }

    #[wasm_bindgen(js_name=toJSON)]
    pub fn to_json(&self) -> Result<JsValue, JsValue> {
        let value = self.inner.to_json().with_js_error()?;
        let serializer = serde_wasm_bindgen::Serializer::json_compatible();
        let js_value = value.serialize(&serializer)?;
        Ok(js_value)
    }

    // AbstractDataDocumentTransition
    #[wasm_bindgen(js_name=getData)]
    pub fn get_data(&self) -> Result<JsValue, JsValue> {
        let data = if let Some(ref data) = self.inner.data {
            data
        } else {
            return Ok(JsValue::undefined());
        };

        let js_value = data.serialize(&serde_wasm_bindgen::Serializer::json_compatible())?;
        let (identifier_paths, binary_paths) = self
            .inner
            .base
            .data_contract
            .get_identifiers_and_binary_paths(&self.inner.base.document_type)
            .with_js_error()?;

        for path in identifier_paths {
            if let Ok(value) = data.get_value(path) {
                let bytes: Vec<u8> = serde_json::from_value(value.to_owned()).with_js_error()?;
                let id = <IdentifierWrapper as convert::From<Identifier>>::from(
                    Identifier::from_bytes(&bytes).unwrap(),
                );
                lodash_set(&js_value, path, id.into());
            }
        }
        for path in binary_paths {
            if let Ok(value) = data.get_value(path) {
                let bytes: Vec<u8> = serde_json::from_value(value.to_owned()).with_js_error()?;
                let buffer = Buffer::from_bytes(&bytes);
                lodash_set(&js_value, path, buffer.into());
            }
        }

        Ok(js_value)
    }
}

impl DocumentCreateTransitionWasm {
    fn get_binary_type_of_path(&self, path: &String) -> BinaryType {
        let maybe_binary_properties = self
            .inner
            .base
            .data_contract
            .get_binary_properties(&self.inner.base.document_type);

        if let Ok(binary_properties) = maybe_binary_properties {
            if let Some(data) = binary_properties.get(path) {
                if data.is_type_of_identifier() {
                    return BinaryType::Identifier;
                }
                return BinaryType::Buffer;
            }
        }
        BinaryType::None
    }
}<|MERGE_RESOLUTION|>--- conflicted
+++ resolved
@@ -13,11 +13,7 @@
 use crate::{
     buffer::Buffer,
     document,
-<<<<<<< HEAD
-    document_batch_transition::document_transition::convert_to_object,
-=======
     document_batch_transition::document_transition::to_object,
->>>>>>> f45b3a3c
     identifier::IdentifierWrapper,
     lodash::lodash_set,
     utils::{replace_identifiers_with_bytes_without_failing, ToSerdeJSONExt, WithJsError},
@@ -114,17 +110,10 @@
 
     #[wasm_bindgen(js_name=getDataContractId)]
     pub fn data_contract_id(&self) -> IdentifierWrapper {
-<<<<<<< HEAD
-        self.inner.base.data_contract.id.clone().into()
-    }
-
-    #[wasm_bindgen(js_name=get)]
-=======
         self.inner.base.data_contract.id.into()
     }
 
     #[wasm_bindgen]
->>>>>>> f45b3a3c
     pub fn get(&self, path: String) -> Result<JsValue, JsValue> {
         let document_data = if let Some(ref data) = self.inner.data {
             data
@@ -147,11 +136,7 @@
             BinaryType::Identifier => {
                 let bytes: Vec<u8> = serde_json::from_value(value).unwrap();
                 let id = <IdentifierWrapper as convert::From<Identifier>>::from(
-<<<<<<< HEAD
-                    Identifier::from_bytes(&bytes).unwrap(),
-=======
                     Identifier::from_bytes(&bytes).with_js_error()?,
->>>>>>> f45b3a3c
                 );
                 return Ok(id.into());
             }
@@ -210,11 +195,7 @@
             .get_identifiers_and_binary_paths(&self.inner.base.document_type)
             .with_js_error()?;
 
-<<<<<<< HEAD
-        convert_to_object(
-=======
         to_object(
->>>>>>> f45b3a3c
             self.inner.to_object().with_js_error()?,
             options,
             identifiers_paths
