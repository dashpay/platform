--- conflicted
+++ resolved
@@ -1,5 +1,5 @@
-<<<<<<< HEAD
 pub mod burn;
+mod claim;
 pub mod config;
 pub mod destroy;
 pub mod emergency_action;
@@ -7,17 +7,6 @@
 pub mod mint;
 pub mod transfer;
 pub mod unfreeze;
-=======
-mod burn;
-mod claim;
-mod config;
-mod destroy;
-mod emergency_action;
-mod freeze;
-mod mint;
-mod transfer;
-mod unfreeze;
->>>>>>> cbb1bd22
 
 use crate::batch_transition::token_transition::burn::TokenBurnTransitionWasm;
 use crate::batch_transition::token_transition::claim::TokenClaimTransitionWasm;
