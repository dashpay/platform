--- conflicted
+++ resolved
@@ -13,16 +13,7 @@
 
 use dpp::prelude::ExtendedDocument;
 
-<<<<<<< HEAD
-use dpp::identifier::Identifier;
-use dpp::state_transition::batch_transition::batched_transition::document_transition_action_type::DocumentTransitionActionType;
-use dpp::version::PlatformVersion;
-use std::convert::TryFrom;
-
 use crate::batch_transition::BatchTransitionWasm;
-=======
-use crate::document_batch_transition::DocumentsBatchTransitionWasm;
->>>>>>> 196976c8
 use crate::entropy_generator::ExternalEntropyGenerator;
 use crate::{
     identifier::identifier_from_js_value,
@@ -30,7 +21,7 @@
     DataContractWasm, ExtendedDocumentWasm,
 };
 use dpp::identifier::Identifier;
-use dpp::state_transition::documents_batch_transition::document_transition::action_type::DocumentTransitionActionType;
+use dpp::state_transition::batch_transition::batched_transition::document_transition_action_type::DocumentTransitionActionType;
 use dpp::version::PlatformVersion;
 use std::convert::TryFrom;
 use std::str::FromStr;
@@ -259,6 +250,70 @@
     //
     //     Ok(document.into())
     // }
+    //
+    // #[wasm_bindgen(js_name=createFromObject)]
+    // pub async fn create_from_object(
+    //     &self,
+    //     raw_document_js: JsValue,
+    //     options: JsValue,
+    // ) -> Result<ExtendedDocumentWasm, JsValue> {
+    //     let mut raw_document = raw_document_js.with_serde_to_platform_value()?;
+    //     let options: FactoryOptions = if !options.is_undefined() && options.is_object() {
+    //         let raw_options = options.with_serde_to_json_value()?;
+    //         serde_json::from_value(raw_options).with_js_error()?
+    //     } else {
+    //         Default::default()
+    //     };
+    //     raw_document
+    //         .replace_at_paths(
+    //             extended_document::IDENTIFIER_FIELDS,
+    //             ReplacementType::Identifier,
+    //         )
+    //         .map_err(ProtocolError::ValueError)
+    //         .with_js_error()?;
+    //
+    //     let mut document = self
+    //         .0
+    //         .create_from_object(raw_document, options)
+    //         .await
+    //         .with_js_error()?;
+    //     let (identifier_paths, binary_paths): (Vec<_>, Vec<_>) = document
+    //         .get_identifiers_and_binary_paths_owned()
+    //         .with_js_error()?;
+    //     // When data contract is available, replace remaining dynamic paths
+    //     let document_data = document.properties_as_mut();
+    //     document_data
+    //         .replace_at_paths(identifier_paths, ReplacementType::Identifier)
+    //         .map_err(ProtocolError::ValueError)
+    //         .with_js_error()?;
+    //     document_data
+    //         .replace_at_paths(binary_paths, ReplacementType::BinaryBytes)
+    //         .map_err(ProtocolError::ValueError)
+    //         .with_js_error()?;
+    //     Ok(document.into())
+    // }
+    //
+    // #[wasm_bindgen(js_name=createFromBuffer)]
+    // pub async fn create_from_buffer(
+    //     &self,
+    //     buffer: Vec<u8>,
+    //     options: &JsValue,
+    // ) -> Result<ExtendedDocumentWasm, JsValue> {
+    //     // let options: FactoryOptions = if !options.is_undefined() && options.is_object() {
+    //     //     let raw_options = options.with_serde_to_json_value()?;
+    //     //     serde_json::from_value(raw_options).with_js_error()?
+    //     // } else {
+    //     //     Default::default()
+    //     // };
+    //
+    //     let document = self
+    //         .0
+    //         .create_from_buffer(buffer, options)
+    //         .await
+    //         .with_js_error()?;
+    //
+    //     Ok(document.into())
+    // }
 
     #[wasm_bindgen(js_name=createExtendedDocumentFromDocumentBuffer)]
     pub fn create_extended_from_document_buffer(
