use anyhow::anyhow;
use std::collections::HashMap;
use std::sync::Arc;

use dpp::platform_value::ReplacementType;
use dpp::{
    document::{
        document_factory::{DocumentFactory, FactoryOptions},
        document_transition::Action,
        extended_document,
        fetch_and_validate_data_contract::DataContractFetcherAndValidator,
    },
    ProtocolError,
};
use wasm_bindgen::prelude::*;

use dpp::platform_value::btreemap_extensions::BTreeValueMapReplacementPathHelper;
use dpp::prelude::ExtendedDocument;
use std::convert::TryFrom;

use crate::{
    identifier::identifier_from_js_value,
    state_repository::{ExternalStateRepositoryLike, ExternalStateRepositoryLikeWrapper},
<<<<<<< HEAD
    utils::{ToSerdeJSONExt, WithJsError},
    DataContractWasm, DocumentsBatchTransitionWASM, ExtendedDocumentWasm,
=======
    utils::{
        replace_identifiers_with_bytes_without_failing, IntoWasm, ToSerdeJSONExt, WithJsError,
    },
    DataContractWasm, DocumentWasm, DocumentsBatchTransitionWasm,
>>>>>>> 2cf72739
};

use super::validator::DocumentValidatorWasm;
use crate::utils::IntoWasm;

#[wasm_bindgen(js_name=DocumentTransitions)]
#[derive(Debug, Default)]
pub struct DocumentTransitions {
    create: Vec<ExtendedDocumentWasm>,
    replace: Vec<ExtendedDocumentWasm>,
    delete: Vec<ExtendedDocumentWasm>,
}

#[wasm_bindgen(js_class=DocumentTransitions)]
impl DocumentTransitions {
    #[wasm_bindgen(constructor)]
    pub fn new() -> Self {
        Default::default()
    }

    #[wasm_bindgen(js_name = "addTransitionCreate")]
    pub fn add_transition_create(&mut self, transition: ExtendedDocumentWasm) {
        self.create.push(transition)
    }

    #[wasm_bindgen(js_name = "addTransitionReplace")]
    pub fn add_transition_replace(&mut self, transition: ExtendedDocumentWasm) {
        self.replace.push(transition)
    }

    #[wasm_bindgen(js_name = "addTransitionDelete")]
    pub fn add_transition_delete(&mut self, transition: ExtendedDocumentWasm) {
        self.delete.push(transition)
    }
}

#[wasm_bindgen(js_name = DocumentFactory)]
pub struct DocumentFactoryWASM(DocumentFactory<ExternalStateRepositoryLikeWrapper>);

impl DocumentFactoryWASM {
    pub(crate) fn new_with_state_repository_wrapper(
        protocol_version: u32,
        document_validator: DocumentValidatorWasm,
        state_repository: ExternalStateRepositoryLikeWrapper,
    ) -> Self {
        let factory = DocumentFactory::new(
            protocol_version,
            document_validator.into(),
            DataContractFetcherAndValidator::new(Arc::new(state_repository)),
            Some(5000), //5000 has been chosen arbitrarily
        );

        DocumentFactoryWASM(factory)
    }
}

#[wasm_bindgen(js_class=DocumentFactory)]
impl DocumentFactoryWASM {
    #[wasm_bindgen(constructor)]
    pub fn new(
        protocol_version: u32,
        document_validator: DocumentValidatorWasm,
        state_repository: ExternalStateRepositoryLike,
    ) -> DocumentFactoryWASM {
        let factory = DocumentFactory::new(
            protocol_version,
            document_validator.into(),
            DataContractFetcherAndValidator::new(Arc::new(
                ExternalStateRepositoryLikeWrapper::new(state_repository),
            )),
            None,
        );

        DocumentFactoryWASM(factory)
    }

    #[wasm_bindgen(js_name=create)]
    pub fn create(
        &self,
        data_contract: &DataContractWasm,
        js_owner_id: &JsValue,
        document_type: &str,
        data: &JsValue,
    ) -> Result<ExtendedDocumentWasm, JsValue> {
        let owner_id = identifier_from_js_value(js_owner_id)?;
        let dynamic_data = data.with_serde_to_platform_value()?;
        let document = self
            .0
<<<<<<< HEAD
            .create_extended_document_for_state_transition(
                data_contract.into(),
=======
            .create(
                data_contract.to_owned().into(),
>>>>>>> 2cf72739
                owner_id,
                document_type.to_string(),
                dynamic_data.into(),
            )
            .with_js_error()?;

        Ok(document.into())
    }

    #[wasm_bindgen(js_name=createStateTransition)]
    pub fn create_state_transition(
        &self,
        documents: &JsValue,
    ) -> Result<DocumentsBatchTransitionWasm, JsValue> {
        let documents_by_action = extract_documents_by_action(documents)?;
        let batch_transition = self
            .0
            .create_state_transition(documents_by_action)
            .with_js_error()?;

        Ok(batch_transition.into())
    }

    #[wasm_bindgen(js_name=createFromObject)]
    pub async fn create_from_object(
        &self,
        raw_document_js: JsValue,
        options: JsValue,
    ) -> Result<ExtendedDocumentWasm, JsValue> {
        let mut raw_document = raw_document_js.with_serde_to_platform_value()?;
        let options: FactoryOptions = if !options.is_undefined() && options.is_object() {
            let raw_options = options.with_serde_to_json_value()?;
            serde_json::from_value(raw_options).with_js_error()?
        } else {
            Default::default()
        };
        raw_document
            .replace_at_paths(
                extended_document::IDENTIFIER_FIELDS,
                ReplacementType::Identifier,
            )
            .map_err(ProtocolError::ValueError)
            .with_js_error()?;

        let mut document = self
            .0
            .create_from_object(raw_document, options)
            .await
            .with_js_error()?;
        let (identifier_paths, binary_paths) = document
            .get_identifiers_and_binary_paths_owned()
            .with_js_error()?;
        // When data contract is available, replace remaining dynamic paths
        let document_data = document.properties_as_mut();
        document_data
            .replace_at_paths(identifier_paths, ReplacementType::IdentifierBytes)
            .map_err(ProtocolError::ValueError)
            .with_js_error()?;
        document_data
            .replace_at_paths(binary_paths, ReplacementType::BinaryBytes)
            .map_err(ProtocolError::ValueError)
            .with_js_error()?;
        Ok(document.into())
    }

    #[wasm_bindgen(js_name=createFromBuffer)]
    pub async fn create_from_buffer(
        &self,
        buffer: Vec<u8>,
        options: &JsValue,
    ) -> Result<ExtendedDocumentWasm, JsValue> {
        let options: FactoryOptions = if !options.is_undefined() && options.is_object() {
            let raw_options = options.with_serde_to_json_value()?;
            serde_json::from_value(raw_options).with_js_error()?
        } else {
            Default::default()
        };

        let document = self
            .0
            .create_from_buffer(buffer, options)
            .await
            .with_js_error()?;

        Ok(document.into())
    }
}

fn extract_documents_by_action(
    documents: &JsValue,
) -> Result<HashMap<Action, Vec<ExtendedDocument>>, JsValue> {
    let mut documents_by_action: HashMap<Action, Vec<ExtendedDocument>> = Default::default();

    let documents_create = extract_documents_of_action(documents, "create").with_js_error()?;
    let documents_replace = extract_documents_of_action(documents, "replace").with_js_error()?;
    let documents_delete = extract_documents_of_action(documents, "delete").with_js_error()?;

    documents_by_action.insert(Action::Create, documents_create);
    documents_by_action.insert(Action::Replace, documents_replace);
    documents_by_action.insert(Action::Delete, documents_delete);

    Ok(documents_by_action)
}

fn extract_documents_of_action(
    documents: &JsValue,
    action: &str,
) -> Result<Vec<ExtendedDocument>, anyhow::Error> {
    let mut extracted_documents: Vec<ExtendedDocument> = vec![];
    let documents_with_action =
        js_sys::Reflect::get(documents, &action.to_string().into()).unwrap_or(JsValue::NULL);
    if documents_with_action.is_null() || documents_with_action.is_undefined() {
        return Ok(extracted_documents);
    }
    let documents_array = js_sys::Array::try_from(documents_with_action)
        .map_err(|e| anyhow!("property '{}' isn't an array: {}", action, e))?;

    for js_document in documents_array.iter() {
        let document: ExtendedDocument = js_document
            .to_wasm::<ExtendedDocumentWasm>("ExtendedDocument")
            .map_err(|e| {
                anyhow!(
                    "Element in '{}' isn't an Extended Document instance: {:#?}",
                    action,
                    e
                )
            })?
            .clone()
            .into();
        extracted_documents.push(document)
    }

    Ok(extracted_documents)
}<|MERGE_RESOLUTION|>--- conflicted
+++ resolved
@@ -21,19 +21,13 @@
 use crate::{
     identifier::identifier_from_js_value,
     state_repository::{ExternalStateRepositoryLike, ExternalStateRepositoryLikeWrapper},
-<<<<<<< HEAD
-    utils::{ToSerdeJSONExt, WithJsError},
-    DataContractWasm, DocumentsBatchTransitionWASM, ExtendedDocumentWasm,
-=======
     utils::{
         replace_identifiers_with_bytes_without_failing, IntoWasm, ToSerdeJSONExt, WithJsError,
     },
-    DataContractWasm, DocumentWasm, DocumentsBatchTransitionWasm,
->>>>>>> 2cf72739
+    DataContractWasm, DocumentsBatchTransitionWasm, ExtendedDocumentWasm,
 };
 
 use super::validator::DocumentValidatorWasm;
-use crate::utils::IntoWasm;
 
 #[wasm_bindgen(js_name=DocumentTransitions)]
 #[derive(Debug, Default)]
@@ -118,13 +112,8 @@
         let dynamic_data = data.with_serde_to_platform_value()?;
         let document = self
             .0
-<<<<<<< HEAD
             .create_extended_document_for_state_transition(
-                data_contract.into(),
-=======
-            .create(
                 data_contract.to_owned().into(),
->>>>>>> 2cf72739
                 owner_id,
                 document_type.to_string(),
                 dynamic_data.into(),
