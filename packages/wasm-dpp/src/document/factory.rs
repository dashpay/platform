<<<<<<< HEAD
use std::collections::HashSet;
use std::sync::Arc;

use dpp::platform_value::btreemap_field_replacement::BTreeValueMapInsertionPathHelper;
use dpp::platform_value::ReplacementType;
=======
use std::{collections::HashMap, convert::TryFrom, sync::Arc};

use anyhow::anyhow;
>>>>>>> 398849ca
use dpp::{
    document::{
        document_factory::{DocumentFactory, FactoryOptions},
        document_transition::Action,
        extended_document,
        fetch_and_validate_data_contract::DataContractFetcherAndValidator,
    },
<<<<<<< HEAD
    util::json_value::{JsonValueExt, ReplaceWith},
    ProtocolError,
=======
    prelude::Document,
>>>>>>> 398849ca
};
use wasm_bindgen::prelude::*;

use crate::{
    document::document_data_to_bytes,
    identifier::identifier_from_js_value,
    state_repository::{ExternalStateRepositoryLike, ExternalStateRepositoryLikeWrapper},
<<<<<<< HEAD
    utils::{ToSerdeJSONExt, WithJsError},
    DataContractWasm, DocumentsBatchTransitionWASM, DocumentsContainer, ExtendedDocumentWasm,
=======
    utils::{
        replace_identifiers_with_bytes_without_failing, IntoWasm, ToSerdeJSONExt, WithJsError,
    },
    DataContractWasm, DocumentWasm, DocumentsBatchTransitionWASM,
>>>>>>> 398849ca
};

use super::validator::DocumentValidatorWasm;

#[wasm_bindgen(js_name=DocumentTransitions)]
#[derive(Debug, Default)]
pub struct DocumentTransitions {
    create: Vec<ExtendedDocumentWasm>,
    replace: Vec<ExtendedDocumentWasm>,
    delete: Vec<ExtendedDocumentWasm>,
}

#[wasm_bindgen(js_class=DocumentTransitions)]
impl DocumentTransitions {
    #[wasm_bindgen(constructor)]
    pub fn new() -> Self {
        Default::default()
    }

    #[wasm_bindgen(js_name = "addTransitionCreate")]
    pub fn add_transition_create(&mut self, transition: ExtendedDocumentWasm) {
        self.create.push(transition)
    }

    #[wasm_bindgen(js_name = "addTransitionReplace")]
    pub fn add_transition_replace(&mut self, transition: ExtendedDocumentWasm) {
        self.replace.push(transition)
    }

    #[wasm_bindgen(js_name = "addTransitionDelete")]
    pub fn add_transition_delete(&mut self, transition: ExtendedDocumentWasm) {
        self.delete.push(transition)
    }
}

#[wasm_bindgen(js_name = DocumentFactory)]
pub struct DocumentFactoryWASM(DocumentFactory<ExternalStateRepositoryLikeWrapper>);

impl DocumentFactoryWASM {
    pub(crate) fn new_with_state_repository_wrapper(
        protocol_version: u32,
        document_validator: DocumentValidatorWasm,
        state_repository: ExternalStateRepositoryLikeWrapper,
    ) -> Self {
        let factory = DocumentFactory::new(
            protocol_version,
            document_validator.into(),
            DataContractFetcherAndValidator::new(Arc::new(state_repository)),
        );

        DocumentFactoryWASM(factory)
    }
}

#[wasm_bindgen(js_class=DocumentFactory)]
impl DocumentFactoryWASM {
    #[wasm_bindgen(constructor)]
    pub fn new(
        protocol_version: u32,
        document_validator: DocumentValidatorWasm,
        state_repository: ExternalStateRepositoryLike,
    ) -> DocumentFactoryWASM {
        let factory = DocumentFactory::new(
            protocol_version,
            document_validator.into(),
            DataContractFetcherAndValidator::new(Arc::new(
                ExternalStateRepositoryLikeWrapper::new(state_repository),
            )),
            None,
        );

        DocumentFactoryWASM(factory)
    }

    #[wasm_bindgen(js_name=create)]
    pub fn create(
        &self,
        data_contract: DataContractWasm,
        js_owner_id: &JsValue,
        document_type: &str,
        data: &JsValue,
    ) -> Result<ExtendedDocumentWasm, JsValue> {
        let owner_id = identifier_from_js_value(js_owner_id)?;
        let dynamic_data = data.with_serde_to_json_value()?;
        let document = self
            .0
            .create_document_for_state_transition(
                data_contract.into(),
                owner_id,
                document_type.to_string(),
                dynamic_data.into(),
            )
            .with_js_error()?;

        Ok(document.into())
    }

    #[wasm_bindgen(js_name=createStateTransition)]
    pub fn create_state_transition(
        &self,
        documents: &JsValue,
    ) -> Result<DocumentsBatchTransitionWASM, JsValue> {
        let documents_by_action = extract_documents_by_action(documents)?;
        let batch_transition = self
            .0
            .create_state_transition(documents_by_action)
            .with_js_error()?;

        Ok(batch_transition.into())
    }

    #[wasm_bindgen(js_name=createFromObject)]
    pub async fn create_from_object(
        &self,
        raw_document_js: JsValue,
        options: JsValue,
    ) -> Result<ExtendedDocumentWasm, JsValue> {
        let mut raw_document = raw_document_js.with_serde_to_json_value()?;
        let options: FactoryOptions = if !options.is_undefined() && options.is_object() {
            let raw_options = options.with_serde_to_json_value()?;
            serde_json::from_value(raw_options).with_js_error()?
        } else {
            Default::default()
        };
<<<<<<< HEAD

        // Errors are ignored. When `Buffer` crosses the WASM boundary it becomes an Array.
        // When `Identifier` crosses the WASM boundary, it becomes a String. From perspective of JS
        // `Identifier` and `Buffer` are used interchangeably, so we we can expect the replacing may fail when `Buffer` is provided
        let _ = raw_document
            .replace_identifier_paths(extended_document::IDENTIFIER_FIELDS, ReplaceWith::Bytes)
            .with_js_error();
=======
        replace_identifiers_with_bytes_without_failing(
            &mut raw_document,
            document::IDENTIFIER_FIELDS,
        );
>>>>>>> 398849ca

        let mut document = self
            .0
            .create_from_object(raw_document, options)
            .await
            .with_js_error()?;
<<<<<<< HEAD
        let (identifier_paths, binary_paths) = document
            .get_identifiers_and_binary_paths_owned()
            .with_js_error()?;
        // When data contract is available, replace remaining dynamic paths
        let mut document_data = document.properties_as_mut();
        document_data
            .replace_at_paths(identifier_paths, ReplacementType::Bytes)
            .map_err(ProtocolError::ValueError)
            .with_js_error()?;
        document_data
            .replace_at_paths(binary_paths, ReplacementType::Bytes)
            .map_err(ProtocolError::ValueError)
            .with_js_error()?;

=======

        document_data_to_bytes(&mut document)?;
>>>>>>> 398849ca
        Ok(document.into())
    }

    #[wasm_bindgen(js_name=createFromBuffer)]
    pub async fn create_from_buffer(
        &self,
        buffer: Vec<u8>,
        options: &JsValue,
    ) -> Result<ExtendedDocumentWasm, JsValue> {
        let options: FactoryOptions = if !options.is_undefined() && options.is_object() {
            let raw_options = options.with_serde_to_json_value()?;
            serde_json::from_value(raw_options).with_js_error()?
        } else {
            Default::default()
        };

        let document = self
            .0
            .create_from_buffer(buffer, options)
            .await
            .with_js_error()?;

        Ok(document.into())
    }
}

fn extract_documents_by_action(
    documents: &JsValue,
) -> Result<HashMap<Action, Vec<Document>>, JsValue> {
    let mut documents_by_action: HashMap<Action, Vec<Document>> = Default::default();

    let documents_create = extract_documents_of_action(documents, "create").with_js_error()?;
    let documents_replace = extract_documents_of_action(documents, "replace").with_js_error()?;
    let documents_delete = extract_documents_of_action(documents, "delete").with_js_error()?;

    documents_by_action.insert(Action::Create, documents_create);
    documents_by_action.insert(Action::Replace, documents_replace);
    documents_by_action.insert(Action::Delete, documents_delete);

    Ok(documents_by_action)
}

fn extract_documents_of_action(
    documents: &JsValue,
    action: &str,
) -> Result<Vec<Document>, anyhow::Error> {
    let mut extracted_documents: Vec<Document> = vec![];
    let documents_with_action =
        js_sys::Reflect::get(documents, &action.to_string().into()).unwrap_or(JsValue::NULL);
    if documents_with_action.is_null() || documents_with_action.is_undefined() {
        return Ok(extracted_documents);
    }
    let documents_array = js_sys::Array::try_from(documents_with_action)
        .map_err(|e| anyhow!("property '{}' isn't an array: {}", action, e))?;

    for js_document in documents_array.iter() {
        let document: Document = js_document
            .to_wasm::<DocumentWasm>("Document")
            .map_err(|e| {
                anyhow!(
                    "Element in '{}' isn't a Document instance: {:#?}",
                    action,
                    e
                )
            })?
            .clone()
            .into();
        extracted_documents.push(document)
    }

    Ok(extracted_documents)
}<|MERGE_RESOLUTION|>--- conflicted
+++ resolved
@@ -1,14 +1,10 @@
-<<<<<<< HEAD
-use std::collections::HashSet;
+use anyhow::anyhow;
+use std::collections::{HashMap, HashSet};
 use std::sync::Arc;
 
+use dpp::document::Document;
 use dpp::platform_value::btreemap_field_replacement::BTreeValueMapInsertionPathHelper;
 use dpp::platform_value::ReplacementType;
-=======
-use std::{collections::HashMap, convert::TryFrom, sync::Arc};
-
-use anyhow::anyhow;
->>>>>>> 398849ca
 use dpp::{
     document::{
         document_factory::{DocumentFactory, FactoryOptions},
@@ -16,31 +12,24 @@
         extended_document,
         fetch_and_validate_data_contract::DataContractFetcherAndValidator,
     },
-<<<<<<< HEAD
     util::json_value::{JsonValueExt, ReplaceWith},
     ProtocolError,
-=======
-    prelude::Document,
->>>>>>> 398849ca
 };
 use wasm_bindgen::prelude::*;
+
+use dpp::prelude::ExtendedDocument;
+use std::convert::TryFrom;
 
 use crate::{
     document::document_data_to_bytes,
     identifier::identifier_from_js_value,
     state_repository::{ExternalStateRepositoryLike, ExternalStateRepositoryLikeWrapper},
-<<<<<<< HEAD
     utils::{ToSerdeJSONExt, WithJsError},
-    DataContractWasm, DocumentsBatchTransitionWASM, DocumentsContainer, ExtendedDocumentWasm,
-=======
-    utils::{
-        replace_identifiers_with_bytes_without_failing, IntoWasm, ToSerdeJSONExt, WithJsError,
-    },
-    DataContractWasm, DocumentWasm, DocumentsBatchTransitionWASM,
->>>>>>> 398849ca
+    DataContractWasm, DocumentWasm, DocumentsBatchTransitionWASM, ExtendedDocumentWasm,
 };
 
 use super::validator::DocumentValidatorWasm;
+use crate::utils::IntoWasm;
 
 #[wasm_bindgen(js_name=DocumentTransitions)]
 #[derive(Debug, Default)]
@@ -86,6 +75,7 @@
             protocol_version,
             document_validator.into(),
             DataContractFetcherAndValidator::new(Arc::new(state_repository)),
+            Some(5000), //5000 has been chosen arbitrarily
         );
 
         DocumentFactoryWASM(factory)
@@ -162,27 +152,18 @@
         } else {
             Default::default()
         };
-<<<<<<< HEAD
-
         // Errors are ignored. When `Buffer` crosses the WASM boundary it becomes an Array.
         // When `Identifier` crosses the WASM boundary, it becomes a String. From perspective of JS
         // `Identifier` and `Buffer` are used interchangeably, so we we can expect the replacing may fail when `Buffer` is provided
-        let _ = raw_document
+        raw_document
             .replace_identifier_paths(extended_document::IDENTIFIER_FIELDS, ReplaceWith::Bytes)
-            .with_js_error();
-=======
-        replace_identifiers_with_bytes_without_failing(
-            &mut raw_document,
-            document::IDENTIFIER_FIELDS,
-        );
->>>>>>> 398849ca
+            .with_js_error()?;
 
         let mut document = self
             .0
             .create_from_object(raw_document, options)
             .await
             .with_js_error()?;
-<<<<<<< HEAD
         let (identifier_paths, binary_paths) = document
             .get_identifiers_and_binary_paths_owned()
             .with_js_error()?;
@@ -196,11 +177,6 @@
             .replace_at_paths(binary_paths, ReplacementType::Bytes)
             .map_err(ProtocolError::ValueError)
             .with_js_error()?;
-
-=======
-
-        document_data_to_bytes(&mut document)?;
->>>>>>> 398849ca
         Ok(document.into())
     }
 
@@ -229,8 +205,8 @@
 
 fn extract_documents_by_action(
     documents: &JsValue,
-) -> Result<HashMap<Action, Vec<Document>>, JsValue> {
-    let mut documents_by_action: HashMap<Action, Vec<Document>> = Default::default();
+) -> Result<HashMap<Action, Vec<ExtendedDocument>>, JsValue> {
+    let mut documents_by_action: HashMap<Action, Vec<ExtendedDocument>> = Default::default();
 
     let documents_create = extract_documents_of_action(documents, "create").with_js_error()?;
     let documents_replace = extract_documents_of_action(documents, "replace").with_js_error()?;
@@ -246,8 +222,8 @@
 fn extract_documents_of_action(
     documents: &JsValue,
     action: &str,
-) -> Result<Vec<Document>, anyhow::Error> {
-    let mut extracted_documents: Vec<Document> = vec![];
+) -> Result<Vec<ExtendedDocument>, anyhow::Error> {
+    let mut extracted_documents: Vec<ExtendedDocument> = vec![];
     let documents_with_action =
         js_sys::Reflect::get(documents, &action.to_string().into()).unwrap_or(JsValue::NULL);
     if documents_with_action.is_null() || documents_with_action.is_undefined() {
@@ -257,11 +233,11 @@
         .map_err(|e| anyhow!("property '{}' isn't an array: {}", action, e))?;
 
     for js_document in documents_array.iter() {
-        let document: Document = js_document
-            .to_wasm::<DocumentWasm>("Document")
+        let document: ExtendedDocument = js_document
+            .to_wasm::<ExtendedDocumentWasm>("ExtendedDocument")
             .map_err(|e| {
                 anyhow!(
-                    "Element in '{}' isn't a Document instance: {:#?}",
+                    "Element in '{}' isn't an Extended Document instance: {:#?}",
                     action,
                     e
                 )
