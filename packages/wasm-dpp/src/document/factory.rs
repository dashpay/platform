use anyhow::anyhow;
<<<<<<< HEAD
use std::collections::HashMap;
use std::sync::Arc;

use dpp::platform_value::ReplacementType;
=======

>>>>>>> 407fff5f
use dpp::{
    document::{
        document_factory::{DocumentFactory, FactoryOptions},
        document_transition::Action,
        extended_document,
        fetch_and_validate_data_contract::DataContractFetcherAndValidator,
    },
    ProtocolError,
};

use wasm_bindgen::prelude::*;

<<<<<<< HEAD
use dpp::platform_value::btreemap_extensions::BTreeValueMapReplacementPathHelper;
use dpp::prelude::ExtendedDocument;
use std::convert::TryFrom;
=======
use crate::document::errors::InvalidActionNameError;
>>>>>>> 407fff5f

use crate::{
    identifier::identifier_from_js_value,
    state_repository::{ExternalStateRepositoryLike, ExternalStateRepositoryLikeWrapper},
    utils::{IntoWasm, ToSerdeJSONExt, WithJsError},
    DataContractWasm, DocumentsBatchTransitionWasm, ExtendedDocumentWasm,
};

use super::validator::DocumentValidatorWasm;

#[wasm_bindgen(js_name=DocumentTransitions)]
#[derive(Debug, Default)]
pub struct DocumentTransitions {
    create: Vec<ExtendedDocumentWasm>,
    replace: Vec<ExtendedDocumentWasm>,
    delete: Vec<ExtendedDocumentWasm>,
}

#[wasm_bindgen(js_class=DocumentTransitions)]
impl DocumentTransitions {
    #[wasm_bindgen(constructor)]
    pub fn new() -> Self {
        Default::default()
    }

    #[wasm_bindgen(js_name = "addTransitionCreate")]
    pub fn add_transition_create(&mut self, transition: ExtendedDocumentWasm) {
        self.create.push(transition)
    }

    #[wasm_bindgen(js_name = "addTransitionReplace")]
    pub fn add_transition_replace(&mut self, transition: ExtendedDocumentWasm) {
        self.replace.push(transition)
    }

    #[wasm_bindgen(js_name = "addTransitionDelete")]
    pub fn add_transition_delete(&mut self, transition: ExtendedDocumentWasm) {
        self.delete.push(transition)
    }
}

#[wasm_bindgen(js_name = DocumentFactory)]
pub struct DocumentFactoryWASM(DocumentFactory<ExternalStateRepositoryLikeWrapper>);

impl DocumentFactoryWASM {
    pub(crate) fn new_with_state_repository_wrapper(
        protocol_version: u32,
        document_validator: DocumentValidatorWasm,
        state_repository: ExternalStateRepositoryLikeWrapper,
    ) -> Self {
        let factory = DocumentFactory::new(
            protocol_version,
            document_validator.into(),
            DataContractFetcherAndValidator::new(Arc::new(state_repository)),
            Some(5000), //5000 has been chosen arbitrarily
        );

        DocumentFactoryWASM(factory)
    }
}

#[wasm_bindgen(js_class=DocumentFactory)]
impl DocumentFactoryWASM {
    #[wasm_bindgen(constructor)]
    pub fn new(
        protocol_version: u32,
        document_validator: DocumentValidatorWasm,
        state_repository: ExternalStateRepositoryLike,
    ) -> DocumentFactoryWASM {
        let factory = DocumentFactory::new(
            protocol_version,
            document_validator.into(),
            DataContractFetcherAndValidator::new(Arc::new(
                ExternalStateRepositoryLikeWrapper::new(state_repository),
            )),
            None,
        );

        DocumentFactoryWASM(factory)
    }

    #[wasm_bindgen]
    pub fn create(
        &self,
        data_contract: &DataContractWasm,
        js_owner_id: &JsValue,
        document_type: &str,
        data: &JsValue,
    ) -> Result<ExtendedDocumentWasm, JsValue> {
        let owner_id = identifier_from_js_value(js_owner_id)?;
<<<<<<< HEAD
        let dynamic_data = data.with_serde_to_platform_value()?;
=======
        let dynamic_data = data.with_serde_to_json_value()?;

>>>>>>> 407fff5f
        let document = self
            .0
            .create_extended_document_for_state_transition(
                data_contract.to_owned().into(),
                owner_id,
                document_type.to_string(),
                dynamic_data,
            )
            .with_js_error()?;

        Ok(document.into())
    }

    #[wasm_bindgen(js_name=createStateTransition)]
    pub fn create_state_transition(
        &self,
        documents: &JsValue,
    ) -> Result<DocumentsBatchTransitionWasm, JsValue> {
        let documents_by_action = extract_documents_by_action(documents)?;
        let batch_transition = self
            .0
            .create_state_transition(documents_by_action)
            .with_js_error()?;

        Ok(batch_transition.into())
    }

    #[wasm_bindgen(js_name=createFromObject)]
    pub async fn create_from_object(
        &self,
        raw_document_js: JsValue,
        options: JsValue,
    ) -> Result<ExtendedDocumentWasm, JsValue> {
        let mut raw_document = raw_document_js.with_serde_to_platform_value()?;
        let options: FactoryOptions = if !options.is_undefined() && options.is_object() {
            let raw_options = options.with_serde_to_json_value()?;
            serde_json::from_value(raw_options).with_js_error()?
        } else {
            Default::default()
        };
        raw_document
            .replace_at_paths(
                extended_document::IDENTIFIER_FIELDS,
                ReplacementType::Identifier,
            )
            .map_err(ProtocolError::ValueError)
            .with_js_error()?;

        let mut document = self
            .0
            .create_from_object(raw_document, options)
            .await
            .with_js_error()?;
        let (identifier_paths, binary_paths) = document
            .get_identifiers_and_binary_paths_owned()
            .with_js_error()?;
        // When data contract is available, replace remaining dynamic paths
        let document_data = document.properties_as_mut();
        document_data
            .replace_at_paths(identifier_paths, ReplacementType::Identifier)
            .map_err(ProtocolError::ValueError)
            .with_js_error()?;
        document_data
            .replace_at_paths(binary_paths, ReplacementType::BinaryBytes)
            .map_err(ProtocolError::ValueError)
            .with_js_error()?;
        Ok(document.into())
    }

    #[wasm_bindgen(js_name=createFromBuffer)]
    pub async fn create_from_buffer(
        &self,
        buffer: Vec<u8>,
        options: &JsValue,
    ) -> Result<ExtendedDocumentWasm, JsValue> {
        let options: FactoryOptions = if !options.is_undefined() && options.is_object() {
            let raw_options = options.with_serde_to_json_value()?;
            serde_json::from_value(raw_options).with_js_error()?
        } else {
            Default::default()
        };

        let document = self
            .0
            .create_from_buffer(buffer, options)
            .await
            .with_js_error()?;

        Ok(document.into())
    }
}

fn extract_documents_by_action(
    documents: &JsValue,
<<<<<<< HEAD
) -> Result<HashMap<Action, Vec<ExtendedDocument>>, JsValue> {
    let mut documents_by_action: HashMap<Action, Vec<ExtendedDocument>> = Default::default();
=======
) -> Result<HashMap<Action, Vec<Document>>, JsValue> {
    check_actions(documents)?;

    let mut documents_by_action: HashMap<Action, Vec<Document>> = Default::default();
>>>>>>> 407fff5f

    let documents_create = extract_documents_of_action(documents, "create").with_js_error()?;
    let documents_replace = extract_documents_of_action(documents, "replace").with_js_error()?;
    let documents_delete = extract_documents_of_action(documents, "delete").with_js_error()?;

    documents_by_action.insert(Action::Create, documents_create);
    documents_by_action.insert(Action::Replace, documents_replace);
    documents_by_action.insert(Action::Delete, documents_delete);

    Ok(documents_by_action)
}

fn check_actions(documents: &JsValue) -> Result<(), JsValue> {
    if !documents.is_object() {
        return Err(anyhow!("Expected documents to be an object")).with_js_error();
    }

    let documents_object = js_sys::Object::from(documents.clone());

    let actions: js_sys::Array = js_sys::Object::keys(&documents_object);

    for action in actions.iter() {
        let action_string: String = action
            .as_string()
            .ok_or_else(|| anyhow!("Expected all keys to be strings"))
            .with_js_error()?;
        Action::try_from(action_string)
            .map_err(|_| InvalidActionNameError::new(vec![action.clone()]))?;
    }

    Ok(())
}

fn extract_documents_of_action(
    documents: &JsValue,
    action: &str,
) -> Result<Vec<ExtendedDocument>, anyhow::Error> {
    let mut extracted_documents: Vec<ExtendedDocument> = vec![];
    let documents_with_action =
        js_sys::Reflect::get(documents, &action.to_string().into()).unwrap_or(JsValue::NULL);
    if documents_with_action.is_null() || documents_with_action.is_undefined() {
        return Ok(extracted_documents);
    }
    let documents_array = js_sys::Array::try_from(documents_with_action)
        .map_err(|e| anyhow!("property '{}' isn't an array: {}", action, e))?;

    for js_document in documents_array.iter() {
        let document: ExtendedDocument = js_document
            .to_wasm::<ExtendedDocumentWasm>("ExtendedDocument")
            .map_err(|e| {
                anyhow!(
                    "Element in '{}' isn't an Extended Document instance: {:#?}",
                    action,
                    e
                )
            })?
            .clone()
            .into();
        extracted_documents.push(document)
    }

    Ok(extracted_documents)
}<|MERGE_RESOLUTION|>--- conflicted
+++ resolved
@@ -1,12 +1,6 @@
+use std::collections::HashMap;
 use anyhow::anyhow;
-<<<<<<< HEAD
-use std::collections::HashMap;
-use std::sync::Arc;
-
 use dpp::platform_value::ReplacementType;
-=======
-
->>>>>>> 407fff5f
 use dpp::{
     document::{
         document_factory::{DocumentFactory, FactoryOptions},
@@ -19,13 +13,11 @@
 
 use wasm_bindgen::prelude::*;
 
-<<<<<<< HEAD
 use dpp::platform_value::btreemap_extensions::BTreeValueMapReplacementPathHelper;
 use dpp::prelude::ExtendedDocument;
 use std::convert::TryFrom;
-=======
+use std::sync::Arc;
 use crate::document::errors::InvalidActionNameError;
->>>>>>> 407fff5f
 
 use crate::{
     identifier::identifier_from_js_value,
@@ -116,12 +108,7 @@
         data: &JsValue,
     ) -> Result<ExtendedDocumentWasm, JsValue> {
         let owner_id = identifier_from_js_value(js_owner_id)?;
-<<<<<<< HEAD
         let dynamic_data = data.with_serde_to_platform_value()?;
-=======
-        let dynamic_data = data.with_serde_to_json_value()?;
-
->>>>>>> 407fff5f
         let document = self
             .0
             .create_extended_document_for_state_transition(
@@ -216,15 +203,9 @@
 
 fn extract_documents_by_action(
     documents: &JsValue,
-<<<<<<< HEAD
 ) -> Result<HashMap<Action, Vec<ExtendedDocument>>, JsValue> {
+    check_actions(documents)?;
     let mut documents_by_action: HashMap<Action, Vec<ExtendedDocument>> = Default::default();
-=======
-) -> Result<HashMap<Action, Vec<Document>>, JsValue> {
-    check_actions(documents)?;
-
-    let mut documents_by_action: HashMap<Action, Vec<Document>> = Default::default();
->>>>>>> 407fff5f
 
     let documents_create = extract_documents_of_action(documents, "create").with_js_error()?;
     let documents_replace = extract_documents_of_action(documents, "replace").with_js_error()?;
