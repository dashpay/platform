--- conflicted
+++ resolved
@@ -29,7 +29,7 @@
 
 pub use document_batch_transition::DocumentsBatchTransitionWasm;
 use dpp::data_contract::DriveContractExt;
-use dpp::document::{Document, EXTENDED_DOCUMENT_IDENTIFIER_FIELDS};
+use dpp::document::{Document, EXTENDED_DOCUMENT_IDENTIFIER_FIELDS, IDENTIFIER_FIELDS};
 
 pub use extended_document::ExtendedDocumentWasm;
 
@@ -243,14 +243,9 @@
         let serializer = serde_wasm_bindgen::Serializer::json_compatible();
         let js_value = value.serialize(&serializer)?;
 
-<<<<<<< HEAD
-        for path in identifiers_paths.into_iter() {
+        for path in identifiers_paths.into_iter().chain(IDENTIFIER_FIELDS) {
             if let Ok(bytes) = value.remove_value_at_path_as_bytes(path) {
-=======
-        for path in identifiers_paths.into_iter().chain(IDENTIFIER_FIELDS) {
-            if let Ok(bytes) = value.remove_path_into::<Vec<u8>>(path) {
-                let buffer = Buffer::from_bytes(&bytes);
->>>>>>> 407fff5f
+                let buffer = Buffer::from_bytes_owned(bytes);
                 if !options.skip_identifiers_conversion {
                     lodash_set(&js_value, path, buffer.into());
                 } else {
