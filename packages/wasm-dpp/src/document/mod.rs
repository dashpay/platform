use dpp::dashcore::anyhow::Context;
use dpp::prelude::{DataContract, Identifier};
use dpp::util::json_schema::JsonSchemaExt;
use dpp::util::json_value::JsonValueExt;

use anyhow::anyhow;
use serde::{Deserialize, Serialize};
use std::convert::TryInto;
use wasm_bindgen::prelude::*;

use crate::buffer::Buffer;

use crate::identifier::IdentifierWrapper;
use crate::lodash::lodash_set;
use crate::utils::{
    replace_identifiers_with_bytes_without_failing, with_serde_to_json_value, ToSerdeJSONExt,
};
use crate::utils::{try_to_u64, WithJsError};
use crate::with_js_error;
use crate::DataContractWasm;

pub mod errors;
pub use state_transition::*;
pub mod document_facade;
mod extended_document;
mod factory;
pub mod fetch_and_validate_data_contract;
pub mod state_transition;
mod validator;

pub use document_batch_transition::DocumentsBatchTransitionWASM;
use dpp::data_contract::DriveContractExt;
use dpp::document::{Document, EXTENDED_DOCUMENT_IDENTIFIER_FIELDS, IDENTIFIER_FIELDS};

pub use extended_document::ExtendedDocumentWasm;

use dpp::document::extended_document::property_names;
use dpp::platform_value::btreemap_field_replacement::BTreeValueMapReplacementPathHelper;
use dpp::platform_value::ReplacementType;
use dpp::platform_value::Value;
use dpp::ProtocolError;
pub use factory::DocumentFactoryWASM;
use serde_json::Value as JsonValue;
pub use validator::DocumentValidatorWasm;

#[derive(Serialize, Deserialize, Debug, Clone, Copy, Default)]
#[serde(rename_all = "camelCase")]
pub(crate) struct ConversionOptions {
    #[serde(default)]
    pub skip_identifiers_conversion: bool,
}

pub(super) enum BinaryType {
    Identifier,
    Buffer,
    None,
}

#[wasm_bindgen(js_name=Document)]
#[derive(Debug, Clone, Serialize, Deserialize)]
pub struct DocumentWasm(Document);

#[wasm_bindgen(js_class=Document)]
impl DocumentWasm {
    #[wasm_bindgen(constructor)]
    pub fn new(
        js_raw_document: JsValue,
        js_data_contract: &DataContractWasm,
        js_document_type_name: JsValue,
    ) -> Result<DocumentWasm, JsValue> {
        let mut raw_document: Value = with_serde_to_json_value(&js_raw_document)?.into();

        let document_type_name = js_document_type_name
            .as_string()
            .ok_or(anyhow!("expected a string for the document type"))
            .with_js_error()?;

        let (identifier_paths, _) = js_data_contract
            .inner()
            .get_identifiers_and_binary_paths(document_type_name.as_str())
            .with_js_error()?;

        // TODO: figure out a better way to replace identifiers
        raw_document
            .replace_at_paths(
                identifier_paths
                    .into_iter()
                    .chain(EXTENDED_DOCUMENT_IDENTIFIER_FIELDS),
                ReplacementType::Bytes,
            )
            .map_err(ProtocolError::ValueError)
            .with_js_error()?;
        // The binary paths are not being converted, because they always should be a `Buffer`. `Buffer` is always an Array

        let document = Document::from_platform_value(raw_document).with_js_error()?;

        Ok(document.into())
    }

    #[wasm_bindgen(js_name=getId)]
    pub fn get_id(&self) -> IdentifierWrapper {
        self.0.id.into()
    }

    #[wasm_bindgen(js_name=setId)]
    pub fn set_id(&mut self, js_id: IdentifierWrapper) {
        self.0.id = js_id.inner().to_buffer();
    }

    #[wasm_bindgen(js_name=setOwnerId)]
    pub fn set_owner_id(&mut self, owner_id: IdentifierWrapper) {
        self.0.owner_id = owner_id.inner().to_buffer();
    }

    #[wasm_bindgen(js_name=getOwnerId)]
    pub fn get_owner_id(&self) -> IdentifierWrapper {
        self.0.owner_id.into()
    }

    #[wasm_bindgen(js_name=setRevision)]
    pub fn set_revision(&mut self, revision: Option<u32>) {
        // TODO: JS feeding Number here (u32). Is it okay to cast u32 to u64?
        self.0.revision = revision.map(|r| r as u64);
    }

    #[wasm_bindgen(js_name=getRevision)]
    pub fn get_revision(&self) -> Option<u32> {
        // TODO: JS tests expecting Number (u32). Is it okay to cast u64 to u32 here?
        self.0.revision.map(|r| r as u32)
    }

    #[wasm_bindgen(js_name=setProperties)]
    pub fn set_properties(&mut self, d: JsValue) -> Result<(), JsValue> {
        self.0.properties = with_js_error!(serde_wasm_bindgen::from_value(d))?;
        Ok(())
    }

    #[wasm_bindgen(js_name=getProperties)]
    pub fn get_properties(&mut self) -> Result<JsValue, JsValue> {
        let serializer = serde_wasm_bindgen::Serializer::json_compatible();
        Ok(with_js_error!(self.0.properties.serialize(&serializer))?)
    }

    #[wasm_bindgen(js_name=set)]
    pub fn set(&mut self, path: String, js_value_to_set: JsValue) -> Result<(), JsValue> {
        let value = js_value_to_set.with_serde_to_platform_value()?;
        self.0.set(&path, value);
        Ok(())
    }

    #[wasm_bindgen(js_name=get)]
<<<<<<< HEAD
    pub fn get(&mut self, path: String) -> Result<JsValue, JsValue> {
=======
    pub fn get(
        &mut self,
        path: String,
        data_contract: &DataContractWasm,
        document_type_name: String,
    ) -> Result<JsValue, JsValue> {
        let binary_type = self.get_binary_type_of_path(&path, data_contract, document_type_name);

>>>>>>> b941aa6d
        if let Some(value) = self.0.get(&path) {
            match value {
                Value::Bytes(bytes) => {
                    return Ok(Buffer::from_bytes(bytes.as_slice()).into());
                }
                Value::Bytes32(bytes) => {
                    return Ok(Buffer::from_bytes(bytes.as_slice()).into());
                }
                Value::Identifier(identifier) => {
                    let id: IdentifierWrapper = Identifier::from(*identifier).into();
                    return Ok(id.into());
                }
                _ => {
                    let json_value_result: Result<JsonValue, ProtocolError> =
                        value.clone().try_into().map_err(ProtocolError::ValueError);
                    let json_value = json_value_result.with_js_error()?;
                    let serializer = serde_wasm_bindgen::Serializer::json_compatible();
                    if let Ok(js_value) = json_value.serialize(&serializer) {
                        return Ok(js_value);
                    }
                }
            }
        }

        Ok(JsValue::undefined())
    }

    #[wasm_bindgen(js_name=setCreatedAt)]
    pub fn set_created_at(&mut self, number: JsValue) -> Result<(), JsValue> {
        let ts = try_to_u64(number)
            .context("setting createdAt in Document")
            .with_js_error()?;

        self.0.created_at = Some(ts);
        Ok(())
    }

    #[wasm_bindgen(js_name=setUpdatedAt)]
    pub fn set_updated_at(&mut self, number: JsValue) -> Result<(), JsValue> {
        let ts = try_to_u64(number)
            .context("setting updatedAt in Document")
            .with_js_error()?;
        self.0.updated_at = Some(ts);
        Ok(())
    }

    #[wasm_bindgen(js_name=getCreatedAt)]
    pub fn get_created_at(&self) -> Option<f64> {
        self.0.created_at.map(|v| v as f64)
    }

    #[wasm_bindgen(js_name=getUpdatedAt)]
    pub fn get_updated_at(&self) -> Option<f64> {
        self.0.updated_at.map(|v| v as f64)
    }

    #[wasm_bindgen(js_name=toObject)]
    pub fn to_object(
        &self,
        options: &JsValue,
        data_contract: &DataContractWasm,
        document_type_name: &str,
    ) -> Result<JsValue, JsValue> {
        let options: ConversionOptions = if !options.is_undefined() && options.is_object() {
            let raw_options = options.with_serde_to_json_value()?;
            serde_json::from_value(raw_options).with_js_error()?
        } else {
            Default::default()
        };
        let mut value = self
            .0
            .to_object(&data_contract.0, document_type_name)
            .with_js_error()?;

        let (identifiers_paths, binary_paths) =
            Document::get_identifiers_and_binary_paths(&data_contract.0, document_type_name)
                .with_js_error()?;
        let serializer = serde_wasm_bindgen::Serializer::json_compatible();
        let js_value = value.serialize(&serializer)?;

        for path in identifiers_paths.into_iter() {
            if let Ok(bytes) = value.remove_path_into::<Vec<u8>>(path) {
                if !options.skip_identifiers_conversion {
                    let buffer = Buffer::from_bytes(&bytes);
                    lodash_set(&js_value, path, buffer.into());
                } else {
                    let id = IdentifierWrapper::new(bytes)?;
                    lodash_set(&js_value, path, id.into());
                }
            }
        }

        for path in binary_paths {
            if let Ok(bytes) = value.remove_path_into::<Vec<u8>>(path) {
                let buffer = Buffer::from_bytes(&bytes);
                lodash_set(&js_value, path, buffer.into());
            }
        }

        Ok(js_value)
    }

    #[wasm_bindgen(js_name=toJSON)]
    pub fn to_json(&self) -> Result<JsValue, JsValue> {
        let value = self.0.to_cbor().with_js_error()?;
        let serializer = serde_wasm_bindgen::Serializer::json_compatible();

        with_js_error!(value.serialize(&serializer))
    }

    #[wasm_bindgen(js_name=toBuffer)]
    pub fn to_buffer(&self) -> Result<Buffer, JsValue> {
        let bytes = self.0.to_cbor().with_js_error()?;

        Ok(Buffer::from_bytes(&bytes))
    }

    #[wasm_bindgen(js_name=hash)]
    pub fn hash(
        &self,
        data_contract: DataContractWasm,
        document_type_name: String,
    ) -> Result<Buffer, JsValue> {
        let document_type = data_contract
            .0
            .document_type_for_name(document_type_name.as_str())
            .with_js_error()?;
        let bytes = self
            .0
            .hash(&data_contract.0, document_type)
            .with_js_error()?;
        Ok(Buffer::from_bytes(&bytes))
    }

    #[wasm_bindgen(js_name=clone)]
    pub fn deep_clone(&self) -> DocumentWasm {
        self.clone()
    }
}

impl DocumentWasm {
    fn get_binary_type_of_path(
        &self,
        path: &String,
        data_contract: &DataContractWasm,
        document_type_name: String,
    ) -> BinaryType {
        let maybe_binary_properties = data_contract
            .0
            .get_binary_properties(document_type_name.as_str());

        if let Ok(binary_properties) = maybe_binary_properties {
            if let Some(data) = binary_properties.get(path) {
                if data.is_type_of_identifier() {
                    return BinaryType::Identifier;
                }
                return BinaryType::Buffer;
            }
        }
        BinaryType::None
    }
}

/// document's dynamic data, regardless they are identifiers or binary, they should
/// be stored as arrays of int
pub(crate) fn document_data_to_bytes(
    document: &mut Document,
    contract: &DataContract,
    document_type: &str,
) -> Result<(), JsValue> {
    let (identifier_paths, binary_paths) = contract
        .get_identifiers_and_binary_paths_owned(document_type)
        .with_js_error()?;
    document
        .properties
        .replace_at_paths(identifier_paths, ReplacementType::Bytes)
        .map_err(ProtocolError::ValueError)
        .with_js_error()?;
    document
        .properties
        .replace_at_paths(binary_paths, ReplacementType::Bytes)
        .map_err(ProtocolError::ValueError)
        .with_js_error()?;
    Ok(())
}

pub(crate) fn raw_document_from_js_value(
    js_raw_document: &JsValue,
    data_contract: &DataContract,
) -> Result<JsonValue, JsValue> {
    let mut raw_document = js_raw_document.with_serde_to_json_value()?;

    let document_type = raw_document
        .get_string(property_names::DOCUMENT_TYPE)
        .with_js_error()?;

    let (identifier_paths, _) = data_contract
        .get_identifiers_and_binary_paths(document_type)
        .with_js_error()?;

    replace_identifiers_with_bytes_without_failing(
        &mut raw_document,
        identifier_paths.into_iter().chain(IDENTIFIER_FIELDS),
    );

    // The binary paths are not being converted, because they always should be a `Buffer`. `Buffer` is always an Array
    Ok(raw_document)
}

impl From<Document> for DocumentWasm {
    fn from(d: Document) -> Self {
        DocumentWasm(d)
    }
}

impl From<DocumentWasm> for Document {
    fn from(d: DocumentWasm) -> Self {
        d.0
    }
}

impl From<&DocumentWasm> for Document {
    fn from(d: &DocumentWasm) -> Self {
        d.0.clone()
    }
}<|MERGE_RESOLUTION|>--- conflicted
+++ resolved
@@ -149,18 +149,7 @@
     }
 
     #[wasm_bindgen(js_name=get)]
-<<<<<<< HEAD
     pub fn get(&mut self, path: String) -> Result<JsValue, JsValue> {
-=======
-    pub fn get(
-        &mut self,
-        path: String,
-        data_contract: &DataContractWasm,
-        document_type_name: String,
-    ) -> Result<JsValue, JsValue> {
-        let binary_type = self.get_binary_type_of_path(&path, data_contract, document_type_name);
-
->>>>>>> b941aa6d
         if let Some(value) = self.0.get(&path) {
             match value {
                 Value::Bytes(bytes) => {
