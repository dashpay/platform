--- conflicted
+++ resolved
@@ -121,50 +121,17 @@
         self.0.revision
     }
 
-    #[wasm_bindgen(js_name=setData)]
+    #[wasm_bindgen(js_name=setProperties)]
     pub fn set_properties(&mut self, d: JsValue) -> Result<(), JsValue> {
         self.0.properties = with_js_error!(serde_wasm_bindgen::from_value(d))?;
         Ok(())
     }
 
-    #[wasm_bindgen(js_name=getData)]
-<<<<<<< HEAD
+    #[wasm_bindgen(js_name=getProperties)]
     pub fn get_properties(&mut self) -> Result<JsValue, JsValue> {
         let serializer = serde_wasm_bindgen::Serializer::json_compatible();
 
         Ok(with_js_error!(self.0.properties.serialize(&serializer))?)
-=======
-    pub fn get_data(&mut self) -> Result<JsValue, JsValue> {
-        let js_value = self
-            .0
-            .data
-            .serialize(&serde_wasm_bindgen::Serializer::json_compatible())?;
-
-        let (identifier_paths, binary_paths) = self
-            .0
-            .data_contract
-            .get_identifiers_and_binary_paths(&self.0.document_type)
-            .with_js_error()?;
-
-        for path in identifier_paths {
-            if let Ok(value) = self.0.data.get_value(path) {
-                let bytes: Vec<u8> = serde_json::from_value(value.to_owned()).with_js_error()?;
-                let id = <IdentifierWrapper as convert::From<Identifier>>::from(
-                    Identifier::from_bytes(&bytes).unwrap(),
-                );
-                lodash_set(&js_value, path, id.into());
-            }
-        }
-        for path in binary_paths {
-            if let Ok(value) = self.0.data.get_value(path) {
-                let bytes: Vec<u8> = serde_json::from_value(value.to_owned()).with_js_error()?;
-                let buffer = Buffer::from_bytes(&bytes);
-                lodash_set(&js_value, path, buffer.into());
-            }
-        }
-
-        Ok(js_value)
->>>>>>> 38708ce2
     }
 
     #[wasm_bindgen(js_name=set)]
