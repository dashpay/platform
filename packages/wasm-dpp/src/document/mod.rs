use dpp::dashcore::anyhow::Context;
use dpp::prelude::Identifier;
use dpp::util::json_schema::JsonSchemaExt;
use dpp::util::json_value::{JsonValueExt, ReplaceWith};
use dpp::util::string_encoding::Encoding;
use serde::{Deserialize, Serialize};
use std::convert::TryInto;
use wasm_bindgen::prelude::*;

use dpp::document::{property_names, Document, IDENTIFIER_FIELDS};

use crate::buffer::Buffer;
use crate::errors::RustConversionError;
use crate::identifier::IdentifierWrapper;
use crate::lodash::lodash_set;
use crate::utils::WithJsError;
use crate::utils::{with_serde_to_json_value, ToSerdeJSONExt};
use crate::with_js_error;
use crate::{DataContractWasm, MetadataWasm};

pub mod errors;
<<<<<<< HEAD
pub use state_transition::*;
mod factory;
mod state_transition;
mod validator;

pub use document_batch_transition::{DocumentsBatchTransitionWASM, DocumentsContainer};
pub use factory::DocumentFactoryWASM;
pub use validator::DocumentValidatorWasm;

pub(super) enum BinaryType {
    Identifier,
    Buffer,
    None,
}
=======
pub mod state_transition;
>>>>>>> 2a38d641

#[wasm_bindgen(js_name=Document)]
#[derive(Debug, Clone, Serialize, Deserialize)]
pub struct DocumentWasm(Document);

#[wasm_bindgen(js_class=Document)]
impl DocumentWasm {
    #[wasm_bindgen(constructor)]
    pub fn new(
        js_raw_document: JsValue,
        js_data_contract: &DataContractWasm,
    ) -> Result<DocumentWasm, JsValue> {
        let mut raw_document = with_serde_to_json_value(&js_raw_document)?;

        let document_type = raw_document
            .get_string(property_names::DOCUMENT_TYPE)
            .with_js_error()?;

        let (identifier_paths, binary_paths) = js_data_contract
            .inner()
            .get_identifiers_and_binary_paths(document_type);

        // the errors are ignore, because I'm not sure what is the expected input for Identifiers and ByteArray
        // Should they come as string or as array of integers
        let _ = raw_document
            .replace_identifier_paths(
                identifier_paths.into_iter().chain(IDENTIFIER_FIELDS),
                ReplaceWith::Bytes,
            )
            .with_js_error();
        let _ = raw_document
            .replace_binary_paths(binary_paths, ReplaceWith::Bytes)
            .with_js_error();

        let document =
            Document::from_raw_document(raw_document, js_data_contract.to_owned().into())
                .with_js_error()?;

        Ok(document.into())
    }

    #[wasm_bindgen(js_name=getProtocolVersion)]
    pub fn get_protocol_version(&self) -> u32 {
        self.0.protocol_version
    }

    #[wasm_bindgen(js_name=getId)]
    pub fn get_id(&self) -> IdentifierWrapper {
        self.0.id.clone().into()
    }

    #[wasm_bindgen(js_name=setId)]
    pub fn set_id(&mut self, js_id: IdentifierWrapper) {
        self.0.id = js_id.inner();
    }

    #[wasm_bindgen(js_name=getType)]
    pub fn get_type(&self) -> String {
        self.0.document_type.clone()
    }

    #[wasm_bindgen(js_name=getDataContractId)]
    pub fn get_data_contract_id(&self) -> IdentifierWrapper {
        self.0.data_contract_id.clone().into()
    }

    #[wasm_bindgen(js_name=getDataContract)]
    pub fn get_data_contract(&self) -> DataContractWasm {
        self.0.data_contract.clone().into()
    }

    #[wasm_bindgen(js_name=setOwnerId)]
    pub fn set_owner_id(&mut self, owner_id: IdentifierWrapper) {
        self.0.owner_id = owner_id.inner();
    }

    #[wasm_bindgen(js_name=getOwnerId)]
    pub fn get_owner_id(&self) -> IdentifierWrapper {
        self.0.owner_id.clone().into()
    }

    #[wasm_bindgen(js_name=setRevision)]
    pub fn set_revision(&mut self, rev: u32) {
        self.0.revision = rev
    }

    #[wasm_bindgen(js_name=getRevision)]
    pub fn get_revision(&self) -> u32 {
        self.0.revision
    }

    #[wasm_bindgen(js_name=setEntropy)]
    pub fn set_entropy(&mut self, e: Vec<u8>) -> Result<(), JsValue> {
        let entropy: [u8; 32] = e.try_into().map_err(|_| {
            RustConversionError::Error(String::from(
                "unable to turn the data into 32 bytes array of bytes",
            ))
            .to_js_value()
        })?;
        self.0.entropy = entropy;
        Ok(())
    }

    #[wasm_bindgen(js_name=getEntropy)]
    pub fn get_entropy(&mut self) -> Buffer {
        Buffer::from_bytes(&self.0.entropy)
    }

    #[wasm_bindgen(js_name=setData)]
    pub fn set_data(&mut self, d: JsValue) -> Result<(), JsValue> {
        // TODO
        self.0.data = with_js_error!(serde_wasm_bindgen::from_value(d))?;
        Ok(())
    }

    #[wasm_bindgen(js_name=getData)]
    pub fn get_data(&mut self) -> Result<JsValue, JsValue> {
        let serializer = serde_wasm_bindgen::Serializer::json_compatible();

        Ok(with_js_error!(self.0.get_data().serialize(&serializer))?)
    }

    #[wasm_bindgen(js_name=set)]
    pub fn set(&mut self, path: String, js_value_to_set: JsValue) -> Result<(), JsValue> {
        let (identifier_paths, _) = self.0.get_identifiers_and_binary_paths();
        for property_path in identifier_paths {
            if property_path == path {
                let id_value = js_value_to_set.with_serde_to_json_value()?;
                let id_string = id_value
                    .as_str()
                    .context("the value must be a string")
                    .with_js_error()?;
                let id = Identifier::from_string(id_string, Encoding::Base58).with_js_error()?;
                let new_value = serde_json::to_value(id.as_bytes()).with_js_error()?;

                return self.0.set(&path, new_value).with_js_error();
            } else if property_path.starts_with(&path) {
                let (_, suffix) = property_path.split_at(path.len() + 1);
                let mut value = js_value_to_set.with_serde_to_json_value()?;

                if value.get_value(suffix).is_ok() {
                    let id_string = value
                        .remove_path_into::<String>(suffix)
                        .with_context(|| format!("unable convert `{path}` into string"))
                        .map_err(|e| format!("{e:#}"))?;
                    let id: IdentifierWrapper =
                        Identifier::from_string(&id_string, Encoding::Base58)
                            .with_js_error()?
                            .into();
                    let new_value = serde_json::to_value(id.inner().as_bytes()).with_js_error()?;
                    value.insert_with_path(suffix, new_value).with_js_error()?;

                    return self.0.set(&path, value).with_js_error();
                }
            }
        }

        let value = js_value_to_set.with_serde_to_json_value()?;
        self.0.set(&path, value).with_js_error()
    }

    #[wasm_bindgen(js_name=get)]
    pub fn get(&mut self, path: String) -> JsValue {
        let binary_type = self.get_binary_type_of_path(&path);

        if let Some(value) = self.0.get(&path) {
            match binary_type {
                BinaryType::Identifier => {
                    if let Ok(bytes) = serde_json::from_value::<Vec<u8>>(value.to_owned()) {
                        let id: IdentifierWrapper = Identifier::from_bytes(&bytes).unwrap().into();

                        return id.into();
                    }
                }
                BinaryType::Buffer => {
                    if let Ok(bytes) = serde_json::from_value::<Vec<u8>>(value.to_owned()) {
                        return Buffer::from_bytes(&bytes).into();
                    }
                }
                BinaryType::None => {
                    let serializer = serde_wasm_bindgen::Serializer::json_compatible();
                    if let Ok(js_value) = value.serialize(&serializer) {
                        return js_value;
                    }
                }
            }
        }

        JsValue::undefined()
    }

    #[wasm_bindgen(js_name=setCreatedAt)]
    pub fn set_created_at(&mut self, ts: f64) {
        self.0.created_at = Some(ts as i64);
    }

    #[wasm_bindgen(js_name=setUpdatedAt)]
    pub fn set_updated_at(&mut self, ts: f64) {
        self.0.updated_at = Some(ts as i64);
    }

    #[wasm_bindgen(js_name=getCreatedAt)]
    pub fn get_created_at(&self) -> Option<f64> {
        self.0.created_at.map(|v| v as f64)
    }

    #[wasm_bindgen(js_name=getUpdatedAt)]
    pub fn get_updated_at(&self) -> Option<f64> {
        self.0.updated_at.map(|v| v as f64)
    }

    #[wasm_bindgen(js_name=getMetadata)]
    pub fn get_metadata(&self) -> Option<MetadataWasm> {
        self.0.metadata.clone().map(Into::into)
    }

    #[wasm_bindgen(js_name=setMetadata)]
    pub fn set_metadata(mut self, metadata: MetadataWasm) -> Self {
        self.0.metadata = Some(metadata.into());
        self
    }

    #[wasm_bindgen(js_name=toObject)]
    pub fn to_object(&self) -> Result<JsValue, JsValue> {
        let mut value = self.0.to_object(false).with_js_error()?;

        let (identifiers_paths, binary_paths) = self.0.get_identifiers_and_binary_paths();
        let serializer = serde_wasm_bindgen::Serializer::json_compatible();
        let js_value = value.serialize(&serializer)?;

        for path in identifiers_paths.into_iter().chain(IDENTIFIER_FIELDS) {
            if let Ok(bytes) = value.remove_path_into::<Vec<u8>>(path) {
                let id = IdentifierWrapper::new(bytes)?;
                lodash_set(&js_value, path, id.into());
            }
        }

        for path in binary_paths {
            if let Ok(bytes) = value.remove_path_into::<Vec<u8>>(path) {
                let buffer = Buffer::from_bytes(&bytes);
                lodash_set(&js_value, path, buffer.into());
            }
        }

        Ok(js_value)
    }

    #[wasm_bindgen(js_name=toJSON)]
    pub fn to_json(&self) -> Result<JsValue, JsValue> {
        let value = self.0.to_json().with_js_error()?;
        let serializer = serde_wasm_bindgen::Serializer::json_compatible();

        with_js_error!(value.serialize(&serializer))
    }

    #[wasm_bindgen(js_name=toBuffer)]
    pub fn to_buffer(&self) -> Result<Buffer, JsValue> {
        let bytes = self.0.to_buffer().with_js_error()?;

        Ok(Buffer::from_bytes(&bytes))
    }

    #[wasm_bindgen(js_name=hash)]
    pub fn hash(&self) -> Result<Buffer, JsValue> {
        let bytes = self.0.hash().with_js_error()?;
        Ok(Buffer::from_bytes(&bytes))
    }

    #[wasm_bindgen(js_name=clone)]
    pub fn deep_clone(&self) -> Self {
        self.clone()
    }
}

impl DocumentWasm {
    fn get_binary_type_of_path(&self, path: &String) -> BinaryType {
        let maybe_binary_properties = self
            .0
            .data_contract
            .get_binary_properties(&self.0.document_type);

        if let Ok(binary_properties) = maybe_binary_properties {
            if let Some(data) = binary_properties.get(path) {
                if data.is_type_of_identifier() {
                    return BinaryType::Identifier;
                }
                return BinaryType::Buffer;
            }
        }
        BinaryType::None
    }
}

impl From<Document> for DocumentWasm {
    fn from(d: Document) -> Self {
        DocumentWasm(d)
    }
}<|MERGE_RESOLUTION|>--- conflicted
+++ resolved
@@ -19,7 +19,6 @@
 use crate::{DataContractWasm, MetadataWasm};
 
 pub mod errors;
-<<<<<<< HEAD
 pub use state_transition::*;
 mod factory;
 mod state_transition;
@@ -34,9 +33,7 @@
     Buffer,
     None,
 }
-=======
 pub mod state_transition;
->>>>>>> 2a38d641
 
 #[wasm_bindgen(js_name=Document)]
 #[derive(Debug, Clone, Serialize, Deserialize)]
