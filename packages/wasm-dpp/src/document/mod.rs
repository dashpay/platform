use dpp::dashcore::anyhow::Context;
use dpp::prelude::Identifier;
use dpp::util::json_schema::JsonSchemaExt;
use dpp::util::json_value::{JsonValueExt, ReplaceWith};
use dpp::util::string_encoding::Encoding;
use serde::{Deserialize, Serialize};
use std::convert::{self, TryInto};
use wasm_bindgen::prelude::*;

use dpp::document::{property_names, Document, IDENTIFIER_FIELDS};

use crate::buffer::Buffer;
use crate::errors::RustConversionError;
use crate::identifier::{identifier_from_js_value, IdentifierWrapper};
use crate::lodash::lodash_set;
use crate::utils::WithJsError;
use crate::utils::{with_serde_to_json_value, ToSerdeJSONExt};
use crate::{console_log, with_js_error};
use crate::{DataContractWasm, MetadataWasm};

pub mod errors;
pub use state_transition::*;
mod factory;
pub mod fetch_and_validate_data_contract;
pub mod state_transition;
mod validator;

pub use document_batch_transition::{DocumentsBatchTransitionWASM, DocumentsContainer};
pub use factory::DocumentFactoryWASM;
pub use validator::DocumentValidatorWasm;

#[derive(Serialize, Deserialize, Debug, Clone, Copy, Default)]
#[serde(rename_all = "camelCase")]
pub(crate) struct ConversionOptions {
    #[serde(default)]
    pub skip_identifiers_conversion: bool,
}

pub(super) enum BinaryType {
    Identifier,
    Buffer,
    None,
}

#[wasm_bindgen(js_name=Document)]
#[derive(Debug, Clone, Serialize, Deserialize)]
pub struct DocumentWasm(Document);

#[wasm_bindgen(js_class=Document)]
impl DocumentWasm {
    #[wasm_bindgen(constructor)]
    pub fn new(
        js_raw_document: JsValue,
        js_data_contract: &DataContractWasm,
    ) -> Result<DocumentWasm, JsValue> {
        let mut raw_document = with_serde_to_json_value(&js_raw_document)?;

        let document_type = raw_document
            .get_string(property_names::DOCUMENT_TYPE)
            .with_js_error()?;

        let (identifier_paths, _) = js_data_contract
            .inner()
            .get_identifiers_and_binary_paths(document_type)
            .with_js_error()?;

        // Errors are ignored. When `Buffer` crosses the WASM boundary it becomes an Array.
        // When `Identifier` crosses the WASM boundary it becomes a String. From perspective of JS
        // `Identifier` and `Buffer` are used interchangeably, so we we can expect the replacing may fail when `Buffer` is provided
        let _ = raw_document
            .replace_identifier_paths(
                identifier_paths.into_iter().chain(IDENTIFIER_FIELDS),
                ReplaceWith::Bytes,
            )
            .with_js_error();
        // The binary paths are not being converted, because they always should be a `Buffer`. `Buffer` is always an Array

        let document =
            Document::from_raw_document(raw_document, js_data_contract.to_owned().into())
                .with_js_error()?;

        Ok(document.into())
    }

    #[wasm_bindgen(js_name=getProtocolVersion)]
    pub fn get_protocol_version(&self) -> u32 {
        self.0.protocol_version
    }

    #[wasm_bindgen(js_name=getId)]
    pub fn get_id(&self) -> IdentifierWrapper {
        self.0.id.clone().into()
    }

    #[wasm_bindgen(js_name=setId)]
    pub fn set_id(&mut self, js_id: IdentifierWrapper) {
        self.0.id = js_id.inner();
    }

    #[wasm_bindgen(js_name=getType)]
    pub fn get_type(&self) -> String {
        self.0.document_type.clone()
    }

    #[wasm_bindgen(js_name=getDataContractId)]
    pub fn get_data_contract_id(&self) -> IdentifierWrapper {
        self.0.data_contract_id.clone().into()
    }

    #[wasm_bindgen(js_name=setDataContractId)]
    pub fn set_data_contract_id(&mut self, js_data_contract_id: &JsValue) -> Result<(), JsValue> {
        let data_contract_id = identifier_from_js_value(js_data_contract_id)?;
        self.0.data_contract_id = data_contract_id;
        Ok(())
    }

    #[wasm_bindgen(js_name=getDataContract)]
    pub fn get_data_contract(&self) -> DataContractWasm {
        self.0.data_contract.clone().into()
    }

    #[wasm_bindgen(js_name=setOwnerId)]
    pub fn set_owner_id(&mut self, owner_id: IdentifierWrapper) {
        self.0.owner_id = owner_id.inner();
    }

    #[wasm_bindgen(js_name=getOwnerId)]
    pub fn get_owner_id(&self) -> IdentifierWrapper {
        self.0.owner_id.clone().into()
    }

    #[wasm_bindgen(js_name=setRevision)]
    pub fn set_revision(&mut self, rev: u32) {
        self.0.revision = rev
    }

    #[wasm_bindgen(js_name=getRevision)]
    pub fn get_revision(&self) -> u32 {
        self.0.revision
    }

    #[wasm_bindgen(js_name=setEntropy)]
    pub fn set_entropy(&mut self, e: Vec<u8>) -> Result<(), JsValue> {
        let entropy: [u8; 32] = e.try_into().map_err(|_| {
            RustConversionError::Error(String::from(
                "unable to turn the data into 32 bytes array of bytes",
            ))
            .to_js_value()
        })?;
        self.0.entropy = entropy;
        Ok(())
    }

    #[wasm_bindgen(js_name=getEntropy)]
    pub fn get_entropy(&mut self) -> Buffer {
        Buffer::from_bytes(&self.0.entropy)
    }

    #[wasm_bindgen(js_name=setData)]
    pub fn set_data(&mut self, d: JsValue) -> Result<(), JsValue> {
        self.0.data = with_js_error!(serde_wasm_bindgen::from_value(d))?;
        Ok(())
    }

    #[wasm_bindgen(js_name=getData)]
    pub fn get_data(&mut self) -> Result<JsValue, JsValue> {
        let js_value = self
            .0
            .data
            .serialize(&serde_wasm_bindgen::Serializer::json_compatible())?;
        let (identifier_paths, binary_paths) = self
            .0
            .data_contract
            .get_identifiers_and_binary_paths(&self.0.document_type)
            .with_js_error()?;

        for path in identifier_paths {
            if let Ok(value) = self.0.data.get_value(path) {
                let bytes: Vec<u8> = serde_json::from_value(value.to_owned()).with_js_error()?;
                let id = <IdentifierWrapper as convert::From<Identifier>>::from(
                    Identifier::from_bytes(&bytes).unwrap(),
                );
                lodash_set(&js_value, path, id.into());
            }
        }
        for path in binary_paths {
            if let Ok(value) = self.0.data.get_value(path) {
                let bytes: Vec<u8> = serde_json::from_value(value.to_owned()).with_js_error()?;
                let buffer = Buffer::from_bytes(&bytes);
                lodash_set(&js_value, path, buffer.into());
            }
        }

        Ok(js_value)
    }

    #[wasm_bindgen(js_name=set)]
    pub fn set(&mut self, path: String, js_value_to_set: JsValue) -> Result<(), JsValue> {
<<<<<<< HEAD
        let mut value_to_set = if js_value_to_set.is_null() || js_value_to_set.is_undefined() {
            serde_json::Value::Null
        } else {
            js_value_to_set.with_serde_to_json_value()?
        };

        let (identifier_paths, _) = self.0.get_identifiers_and_binary_paths();
=======
        let (identifier_paths, _) = self.0.get_identifiers_and_binary_paths().with_js_error()?;
>>>>>>> 180387f5
        for property_path in identifier_paths {
            if property_path == path {
                let id_string = value_to_set
                    .as_str()
                    .context("the value must be a string")
                    .with_js_error()?;
                let id = Identifier::from_string(id_string, Encoding::Base58).with_js_error()?;
                let new_value = serde_json::to_value(id.as_bytes()).with_js_error()?;

                return self.0.set(&path, new_value).with_js_error();
            } else if property_path.starts_with(&path) {
                let (_, suffix) = property_path.split_at(path.len() + 1);
                // TODO run the tests
                // let mut value = js_value_to_set.with_serde_to_json_value()?;

                if value_to_set.get_value(suffix).is_ok() {
                    let id_string = value_to_set
                        .remove_path_into::<String>(suffix)
                        .with_context(|| format!("unable convert `{path}` into string"))
                        .map_err(|e| format!("{e:#}"))?;
                    let id: IdentifierWrapper =
                        Identifier::from_string(&id_string, Encoding::Base58)
                            .with_js_error()?
                            .into();
                    let new_value = serde_json::to_value(id.inner().as_bytes()).with_js_error()?;
                    value_to_set
                        .insert_with_path(suffix, new_value)
                        .with_js_error()?;

                    return self.0.set(&path, value_to_set).with_js_error();
                }
            }
        }

        self.0.set(&path, value_to_set).with_js_error()
    }

    #[wasm_bindgen(js_name=get)]
    pub fn get(&mut self, path: String) -> JsValue {
        let binary_type = self.get_binary_type_of_path(&path);

        if let Some(value) = self.0.get(&path) {
            match binary_type {
                BinaryType::Identifier => {
                    if let Ok(bytes) = serde_json::from_value::<Vec<u8>>(value.to_owned()) {
                        let id: IdentifierWrapper = Identifier::from_bytes(&bytes).unwrap().into();

                        return id.into();
                    }
                }
                BinaryType::Buffer => {
                    if let Ok(bytes) = serde_json::from_value::<Vec<u8>>(value.to_owned()) {
                        return Buffer::from_bytes(&bytes).into();
                    }
                }
                BinaryType::None => {
                    let serializer = serde_wasm_bindgen::Serializer::json_compatible();
                    if let Ok(js_value) = value.serialize(&serializer) {
                        return js_value;
                    }
                }
            }
        }

        JsValue::undefined()
    }

    #[wasm_bindgen(js_name=setCreatedAt)]
    pub fn set_created_at(&mut self, ts: f64) {
        self.0.created_at = Some(ts as i64);
    }

    #[wasm_bindgen(js_name=setUpdatedAt)]
    pub fn set_updated_at(&mut self, ts: f64) {
        self.0.updated_at = Some(ts as i64);
    }

    #[wasm_bindgen(js_name=getCreatedAt)]
    pub fn get_created_at(&self) -> Option<f64> {
        self.0.created_at.map(|v| v as f64)
    }

    #[wasm_bindgen(js_name=getUpdatedAt)]
    pub fn get_updated_at(&self) -> Option<f64> {
        self.0.updated_at.map(|v| v as f64)
    }

    #[wasm_bindgen(js_name=getMetadata)]
    pub fn get_metadata(&self) -> Option<MetadataWasm> {
        self.0.metadata.clone().map(Into::into)
    }

    #[wasm_bindgen(js_name=setMetadata)]
    pub fn set_metadata(mut self, metadata: MetadataWasm) -> Self {
        self.0.metadata = Some(metadata.into());
        self
    }

    #[wasm_bindgen(js_name=toObject)]
    pub fn to_object(&self, options: &JsValue) -> Result<JsValue, JsValue> {
        let options: ConversionOptions = if !options.is_undefined() && options.is_object() {
            let raw_options = options.with_serde_to_json_value()?;
            serde_json::from_value(raw_options).with_js_error()?
        } else {
            Default::default()
        };
        let mut value = self.0.to_object().with_js_error()?;

        let (identifiers_paths, binary_paths) =
            self.0.get_identifiers_and_binary_paths().with_js_error()?;
        let serializer = serde_wasm_bindgen::Serializer::json_compatible();
        let js_value = value.serialize(&serializer)?;

        for path in identifiers_paths.into_iter().chain(IDENTIFIER_FIELDS) {
            if let Ok(bytes) = value.remove_path_into::<Vec<u8>>(path) {
                if !options.skip_identifiers_conversion {
                    let buffer = Buffer::from_bytes(&bytes);
                    lodash_set(&js_value, path, buffer.into());
                } else {
                    let id = IdentifierWrapper::new(bytes)?;
                    lodash_set(&js_value, path, id.into());
                }
            }
        }

        for path in binary_paths {
            if let Ok(bytes) = value.remove_path_into::<Vec<u8>>(path) {
                let buffer = Buffer::from_bytes(&bytes);
                lodash_set(&js_value, path, buffer.into());
            }
        }

        Ok(js_value)
    }

    #[wasm_bindgen(js_name=toJSON)]
    pub fn to_json(&self) -> Result<JsValue, JsValue> {
        let value = self.0.to_json().with_js_error()?;
        let serializer = serde_wasm_bindgen::Serializer::json_compatible();

        with_js_error!(value.serialize(&serializer))
    }

    #[wasm_bindgen(js_name=toBuffer)]
    pub fn to_buffer(&self) -> Result<Buffer, JsValue> {
        let bytes = self.0.to_buffer().with_js_error()?;

        Ok(Buffer::from_bytes(&bytes))
    }

    #[wasm_bindgen(js_name=hash)]
    pub fn hash(&self) -> Result<Buffer, JsValue> {
        let bytes = self.0.hash().with_js_error()?;
        Ok(Buffer::from_bytes(&bytes))
    }

    #[wasm_bindgen(js_name=ass)]
    pub fn ass(&self) {
        console_log!("this is an an ass")
    }

    #[wasm_bindgen(js_name=clone)]
    pub fn deep_clone(&self) -> DocumentWasm {
        self.clone()
    }
}

impl DocumentWasm {
    fn get_binary_type_of_path(&self, path: &String) -> BinaryType {
        let maybe_binary_properties = self
            .0
            .data_contract
            .get_binary_properties(&self.0.document_type);

        if let Ok(binary_properties) = maybe_binary_properties {
            if let Some(data) = binary_properties.get(path) {
                if data.is_type_of_identifier() {
                    return BinaryType::Identifier;
                }
                return BinaryType::Buffer;
            }
        }
        BinaryType::None
    }
}

impl From<Document> for DocumentWasm {
    fn from(d: Document) -> Self {
        DocumentWasm(d)
    }
}

impl From<DocumentWasm> for Document {
    fn from(d: DocumentWasm) -> Self {
        d.0
    }
}<|MERGE_RESOLUTION|>--- conflicted
+++ resolved
@@ -196,17 +196,13 @@
 
     #[wasm_bindgen(js_name=set)]
     pub fn set(&mut self, path: String, js_value_to_set: JsValue) -> Result<(), JsValue> {
-<<<<<<< HEAD
         let mut value_to_set = if js_value_to_set.is_null() || js_value_to_set.is_undefined() {
             serde_json::Value::Null
         } else {
             js_value_to_set.with_serde_to_json_value()?
         };
 
-        let (identifier_paths, _) = self.0.get_identifiers_and_binary_paths();
-=======
         let (identifier_paths, _) = self.0.get_identifiers_and_binary_paths().with_js_error()?;
->>>>>>> 180387f5
         for property_path in identifier_paths {
             if property_path == path {
                 let id_string = value_to_set
