--- conflicted
+++ resolved
@@ -12,13 +12,7 @@
 
 use crate::identifier::IdentifierWrapper;
 use crate::lodash::lodash_set;
-<<<<<<< HEAD
-use crate::utils::{
-    replace_identifiers_with_bytes_without_failing, with_serde_to_json_value, ToSerdeJSONExt,
-};
-=======
-use crate::utils::{replace_identifiers_with_bytes_without_failing, Inner, ToSerdeJSONExt};
->>>>>>> f45b3a3c
+use crate::utils::{replace_identifiers_with_bytes_without_failing, Inner, with_serde_to_json_value, ToSerdeJSONExt};
 use crate::utils::{try_to_u64, WithJsError};
 use crate::with_js_error;
 use crate::DataContractWasm;
@@ -110,42 +104,12 @@
 
     #[wasm_bindgen(js_name=setId)]
     pub fn set_id(&mut self, js_id: IdentifierWrapper) {
-<<<<<<< HEAD
-        self.0.id = js_id.inner().to_buffer();
-=======
-        self.0.id = js_id.into_inner();
-    }
-
-    #[wasm_bindgen(js_name=getType)]
-    pub fn get_type(&self) -> String {
-        self.0.document_type.clone()
-    }
-
-    #[wasm_bindgen(js_name=getDataContractId)]
-    pub fn get_data_contract_id(&self) -> IdentifierWrapper {
-        self.0.data_contract_id.into()
-    }
-
-    #[wasm_bindgen(js_name=setDataContractId)]
-    pub fn set_data_contract_id(&mut self, js_data_contract_id: &JsValue) -> Result<(), JsValue> {
-        let data_contract_id = identifier_from_js_value(js_data_contract_id)?;
-        self.0.data_contract_id = data_contract_id;
-        Ok(())
-    }
-
-    #[wasm_bindgen(js_name=getDataContract)]
-    pub fn get_data_contract(&self) -> DataContractWasm {
-        self.0.data_contract.clone().into()
->>>>>>> f45b3a3c
+        self.0.id = js_id.into_inner().buffer;
     }
 
     #[wasm_bindgen(js_name=setOwnerId)]
     pub fn set_owner_id(&mut self, owner_id: IdentifierWrapper) {
-<<<<<<< HEAD
-        self.0.owner_id = owner_id.inner().to_buffer();
-=======
-        self.0.owner_id = owner_id.into_inner();
->>>>>>> f45b3a3c
+        self.0.owner_id = owner_id.into_inner().buffer;
     }
 
     #[wasm_bindgen(js_name=getOwnerId)]
