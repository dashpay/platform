--- conflicted
+++ resolved
@@ -95,13 +95,8 @@
     pub fn create_state_transition(
         &self,
         documents: &JsValue,
-<<<<<<< HEAD
-        nonce_counter_value: &js_sys::Object, //IdentityID/ContractID -> nonce
+        nonce_counter_value: &js_sys::Object, //IdentityID/ContractID -> nonce (BigInt)
     ) -> Result<BatchTransitionWasm, JsValue> {
-=======
-        nonce_counter_value: &js_sys::Object, //IdentityID/ContractID -> nonce (BigInt)
-    ) -> Result<DocumentsBatchTransitionWasm, JsValue> {
->>>>>>> 196976c8
         self.factory
             .create_state_transition(documents, nonce_counter_value)
     }
