--- conflicted
+++ resolved
@@ -1,14 +1,9 @@
 {
   "name": "@dashevo/wasm-dpp",
-<<<<<<< HEAD
-  "version": "0.23.0-dev.1",
-  "description": "",
+  "version": "0.23.0-dev.15",
+  "description": "The JavaScript implementation of the Dash Platform Protocol",
   "main": "dist/index.js",
   "types": "dist/index.d.ts",
-=======
-  "version": "0.23.0-dev.15",
-  "description": "The JavaScript implementation of the Dash Platform Protocol",
->>>>>>> ac770586
   "scripts": {
     "build": "scripts/build.sh && webpack",
     "test": "NODE_ENV=test mocha",
