--- conflicted
+++ resolved
@@ -36,11 +36,7 @@
   },
   "devDependencies": {
     "@apidevtools/json-schema-ref-parser": "^8.0.0",
-<<<<<<< HEAD
-    "@dashevo/dashcore-lib": "github:dashevo/dashcore-lib#1179c8be52dcd4f5ded55ef5337790533917f904",
-=======
     "@dashevo/dashcore-lib": "~0.20.0",
->>>>>>> 3f48ff60
     "@dashevo/dpns-contract": "workspace:*",
     "@dashevo/dpp": "workspace:*",
     "@dashevo/wasm-re2": "~1.0.2",
