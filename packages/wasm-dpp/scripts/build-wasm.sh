--- conflicted
+++ resolved
@@ -4,19 +4,6 @@
 
 TARGET=wasm32-unknown-unknown
 
-<<<<<<< HEAD
-PROFILE_ARG=""
-PROFILE="debug"
-
-if [ -n "$CARGO_BUILD_PROFILE" ]; then
-  if [ "$CARGO_BUILD_PROFILE" == "release" ]; then
-    PROFILE_ARG="--release"
-    PROFILE="release"
-  elif [ "$CARGO_BUILD_PROFILE" != "dev" ]; then
-    PROFILE_ARG="--profile $CARGO_BUILD_PROFILE"
-    PROFILE="$CARGO_BUILD_PROFILE"
-  fi
-=======
 # "--profile release" is equivalent of "--release", see
 # https://github.com/rust-lang/cargo/blob/13413c64ff88dd6c2824e9eb9374fc5f10895d28/src/cargo/util/command_prelude.rs#L426
 CARGO_BUILD_PROFILE="${CARGO_BUILD_PROFILE:-dev}"
@@ -24,7 +11,6 @@
 PROFILE="${CARGO_BUILD_PROFILE}"
 if [[ "${CARGO_BUILD_PROFILE}" == "dev" ]]; then
   PROFILE=debug
->>>>>>> 54c7b8c8
 fi
 
 OUTPUT_DIR="${PWD}/wasm"
@@ -33,38 +19,19 @@
 BUILD_COMMAND="cargo build --config net.git-fetch-with-cli=true --target=${TARGET} ${PROFILE_ARG}"
 BINDGEN_COMMAND="wasm-bindgen --out-dir=${OUTPUT_DIR} --target=web --omit-default-module-path ../../target/${TARGET}/${PROFILE}/wasm_dpp.wasm"
 
-<<<<<<< HEAD
-if ! [[ -d $OUTPUT_DIR ]]; then
-  mkdir -p "$OUTPUT_DIR"
-=======
 if ! [[ -d ${OUTPUT_DIR} ]]; then
   mkdir -p "${OUTPUT_DIR}"
->>>>>>> 54c7b8c8
 fi
 
 if ! [[ -x "$(command -v wasm-bindgen)" ]]; then
   echo 'Wasm-bindgen CLI is not installed. Installing'
-<<<<<<< HEAD
-  cargo install --config net.git-fetch-with-cli=true -f wasm-bindgen-cli
-=======
   cargo install cargo-lock --features=cli --profile "${CARGO_BUILD_PROFILE}"
   WASM_BINDGEN_VERSION=$(cargo-lock list -p wasm-bindgen | grep -Eo '[0-9.]+')
   cargo install --config net.git-fetch-with-cli=true --profile "${CARGO_BUILD_PROFILE}" -f "wasm-bindgen-cli@${WASM_BINDGEN_VERSION}"
->>>>>>> 54c7b8c8
 fi
 
 # On a mac, bundled clang won't work - you need to install LLVM manually through brew,
 # and then set the correct env for the build to work
-<<<<<<< HEAD
-if [[ "$OSTYPE" == "darwin"* ]]; then
-  AR_PATH=$(which llvm-ar)
-  CLANG_PATH=$(which clang)
-  AR=$AR_PATH CC=$CLANG_PATH $BUILD_COMMAND
-  AR=$AR_PATH CC=$CLANG_PATH $BINDGEN_COMMAND
-else
-  $BUILD_COMMAND
-  $BINDGEN_COMMAND
-=======
 if [[ "${OSTYPE}" == "darwin"* ]]; then
   AR_PATH=$(command -v llvm-ar)
   CLANG_PATH=$(command -v clang)
@@ -73,7 +40,6 @@
 else
   ${BUILD_COMMAND}
   ${BINDGEN_COMMAND}
->>>>>>> 54c7b8c8
 fi
 
 # EMCC_CFLAGS="-s ERROR_ON_UNDEFINED_SYMBOLS=0 --no-entry" cargo build --target=wasm32-unknown-emscripten --release
