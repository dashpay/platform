--- conflicted
+++ resolved
@@ -25,13 +25,7 @@
 
 if ! [[ -x "$(command -v wasm-bindgen)" ]]; then
   echo 'Wasm-bindgen CLI is not installed. Installing'
-<<<<<<< HEAD
-  cargo install cargo-lock --features=cli --profile "${CARGO_BUILD_PROFILE}"
-  WASM_BINDGEN_VERSION=$(cargo-lock list -p wasm-bindgen | grep -Eo '[0-9.]+')
-  cargo install --config net.git-fetch-with-cli=true --profile "${CARGO_BUILD_PROFILE}" -f "wasm-bindgen-cli@${WASM_BINDGEN_VERSION}"
-=======
   cargo install --config net.git-fetch-with-cli=true -f wasm-bindgen-cli@0.2.84
->>>>>>> 09e4898b
 fi
 
 # On a mac, bundled clang won't work - you need to install LLVM manually through brew,
