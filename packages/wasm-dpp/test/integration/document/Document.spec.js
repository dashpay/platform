--- conflicted
+++ resolved
@@ -3,11 +3,8 @@
 
 const { default: loadWasmDpp } = require('../../../dist');
 
-<<<<<<< HEAD
-=======
 let ExtendedDocument;
 let DataContract;
->>>>>>> 9b42d688
 let Metadata;
 let Identifier;
 
@@ -18,27 +15,23 @@
 
   beforeEach(async () => {
     ({
-<<<<<<< HEAD
-=======
       ExtendedDocument,
       DataContract,
->>>>>>> 9b42d688
       Metadata,
       Identifier,
     } = await loadWasmDpp());
 
-<<<<<<< HEAD
     dataContract = await getDataContractFixture();
-=======
-    const dataContractJs = getDataContractFixture();
-    dataContract = new DataContract(dataContractJs.toObject());
 
     const [documentJs] = getDocumentsFixture(dataContractJs).slice(8);
     document = new ExtendedDocument(documentJs.toObject(), dataContract);
->>>>>>> 9b42d688
 
-    const documents = await getDocumentsFixture(dataContract);
-    [document] = documents.slice(8);
+    const metadataFixtureJs = new MetadataJs({
+      blockHeight: 42,
+      coreChainLockedHeight: 0,
+      timeMs: new Date().getTime(),
+      protocolVersion: 1,
+    });
 
     metadataFixture = Metadata.from({
       blockHeight: 42,
@@ -52,7 +45,6 @@
 
   describe('#toJSON', () => {
     it('should return json document - Rust', () => {
-      console.log(document);
       const result = document.toJSON();
 
       expect(result).to.deep.equal({
