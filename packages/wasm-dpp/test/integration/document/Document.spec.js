--- conflicted
+++ resolved
@@ -1,7 +1,3 @@
-<<<<<<< HEAD
-const IdentifierJs = require('@dashevo/dpp/lib/identifier/Identifier');
-=======
->>>>>>> 398849ca
 const MetadataJs = require('@dashevo/dpp/lib/Metadata');
 
 const getDataContractFixture = require('@dashevo/dpp/lib/test/fixtures/getDataContractFixture');
@@ -15,11 +11,8 @@
 let Identifier;
 
 describe('Document', () => {
-  let documentJs;
   let document;
-  let dataContractJs;
   let dataContract;
-  let metadataFixtureJs;
   let metadataFixture;
 
   beforeEach(async () => {
@@ -30,15 +23,6 @@
       Identifier,
     } = await loadWasmDpp());
 
-<<<<<<< HEAD
-    dataContractJs = getDataContractFixture();
-    dataContract = new DataContract(dataContractJs.toObject());
-
-    [documentJs] = getDocumentsFixture(dataContractJs).slice(8);
-    document = new Document(documentJs.toObject(), dataContract);
-
-    metadataFixtureJs = new MetadataJs({
-=======
     const dataContractJs = getDataContractFixture();
     dataContract = new DataContract(dataContractJs.toObject());
 
@@ -46,7 +30,6 @@
     document = new Document(documentJs.toObject(), dataContract);
 
     const metadataFixtureJs = new MetadataJs({
->>>>>>> 398849ca
       blockHeight: 42,
       coreChainLockedHeight: 0,
       timeMs: new Date().getTime(),
@@ -65,23 +48,6 @@
   });
 
   describe('#toJSON', () => {
-<<<<<<< HEAD
-    it('should return json document', () => {
-      const result = documentJs.toJSON();
-
-      expect(result).to.deep.equal({
-        $protocolVersion: documentJs.getProtocolVersion(),
-        $dataContractId: dataContractJs.getId().toString(),
-        $id: documentJs.getId().toString(),
-        $ownerId: getDocumentsFixture.ownerId.toString(),
-        $revision: 1,
-        $type: 'withByteArrays',
-        byteArrayField: documentJs.get('byteArrayField').toString('base64'),
-        identifierField: documentJs.get('identifierField').toString(),
-      });
-    });
-=======
->>>>>>> 398849ca
     it('should return json document - Rust', () => {
       const result = document.toJSON();
 
@@ -99,24 +65,6 @@
   });
 
   describe('#toObject', () => {
-<<<<<<< HEAD
-    it('should return raw document', () => {
-      const result = documentJs.toObject();
-
-      expect(result).to.deep.equal({
-        $protocolVersion: documentJs.getProtocolVersion(),
-        $dataContractId: dataContractJs.getId(),
-        $id: documentJs.getId(),
-        $ownerId: getDocumentsFixture.ownerId,
-        $revision: 1,
-        $type: 'withByteArrays',
-        byteArrayField: documentJs.get('byteArrayField'),
-        identifierField: documentJs.get('identifierField'),
-      });
-    });
-
-=======
->>>>>>> 398849ca
     it('should return raw document - Rust', () => {
       const result = document.toObject();
 
@@ -132,35 +80,9 @@
       });
     });
 
-<<<<<<< HEAD
-    it('should return raw document with Identifiers', () => {
-      const result = documentJs.toObject({ skipIdentifiersConversion: true });
-
-      expect(result).to.deep.equal({
-        $protocolVersion: documentJs.getProtocolVersion(),
-        $dataContractId: dataContractJs.getId(),
-        $id: documentJs.getId(),
-        $ownerId: getDocumentsFixture.ownerId,
-        $revision: 1,
-        $type: 'withByteArrays',
-        byteArrayField: documentJs.get('byteArrayField'),
-        identifierField: documentJs.get('identifierField'),
-      });
-
-      expect(result.$dataContractId).to.be.an.instanceOf(IdentifierJs);
-      expect(result.$id).to.be.an.instanceOf(IdentifierJs);
-      expect(result.$ownerId).to.be.an.instanceOf(IdentifierJs);
-      expect(result.identifierField).to.be.an.instanceOf(IdentifierJs);
-    });
-
     it('should return raw document with Identifiers - Rust', () => {
       const result = document.toObject({ skipIdentifiersConversion: true });
 
-=======
-    it('should return raw document with Identifiers - Rust', () => {
-      const result = document.toObject({ skipIdentifiersConversion: true });
-
->>>>>>> 398849ca
       expect(result.$dataContractId).to.be.an.instanceOf(Identifier);
       expect(result.$id).to.be.an.instanceOf(Identifier);
       expect(result.$ownerId).to.be.an.instanceOf(Identifier);
@@ -178,17 +100,6 @@
   });
 
   describe('#setMetadata', () => {
-<<<<<<< HEAD
-    it('should set metadata', () => {
-      const otherMetadata = new MetadataJs(43, 1);
-
-      documentJs.setMetadata(otherMetadata);
-
-      expect(documentJs.metadata).to.deep.equal(otherMetadata);
-    });
-
-=======
->>>>>>> 398849ca
     it('should set metadata - Rust', () => {
       const otherMetadata = new Metadata(43, 1);
       document.setMetadata(otherMetadata);
@@ -198,13 +109,6 @@
   });
 
   describe('#getMetadata', () => {
-<<<<<<< HEAD
-    it('should get metadata', () => {
-      expect(documentJs.getMetadata()).to.deep.equal(metadataFixtureJs);
-    });
-
-=======
->>>>>>> 398849ca
     it('should get metadata - Rust', () => {
       expect(document.getMetadata().toObject()).to.deep.equal(metadataFixture.toObject());
     });
