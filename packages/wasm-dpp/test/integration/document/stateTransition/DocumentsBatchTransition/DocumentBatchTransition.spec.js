const IdentityPublicKey = require('@dashevo/dpp/lib/identity/IdentityPublicKey');

const createStateRepositoryMock = require('@dashevo/dpp/lib/test/mocks/createStateRepositoryMock');
const getDataContractFixture = require('@dashevo/dpp/lib/test/fixtures/getDataContractFixture');
const getDocumentsFixture = require('@dashevo/dpp/lib/test/fixtures/getDocumentsFixture');

const { default: loadWasmDpp } = require('../../../../../dist');

let Document;
let DataContract;
let ProtocolVersionValidator;
let DocumentValidator;
let DocumentFactory;

describe('DocumentBatchTransition', () => {
  let stateTransitionFixture;
  let dataContractFixtureJs;
  let dataContractFixture;
  let documentsFixture;
  let documentFactory;

  let mediumSecurityDocumentFixture;
  let masterSecurityDocumentFixture;
  let noSecurityLevelSpecifiedDocumentFixture;

  beforeEach(async function beforeEach() {
    ({
      Document,
      DataContract,
      ProtocolVersionValidator,
      DocumentFactory,
      DocumentValidator,
    } = await loadWasmDpp());
<<<<<<< HEAD
    dataContractFixtureJs = getDataContractFixture();
=======
    const dataContractFixtureJs = getDataContractFixture();
>>>>>>> f45b3a3c

    dataContractFixtureJs.documents.niceDocument
      .signatureSecurityLevelRequirement = IdentityPublicKey.SECURITY_LEVELS.MEDIUM;
    dataContractFixtureJs.documents.prettyDocument
      .signatureSecurityLevelRequirement = IdentityPublicKey.SECURITY_LEVELS.MASTER;

    dataContractFixture = new DataContract(dataContractFixtureJs.toObject());

    // 0 is niceDocument,
    // 1 and 2 are pretty documents,
    // 3 and 4 are indexed documents that do not have security level specified
    documentsFixture = getDocumentsFixture(dataContractFixtureJs).map((doc) => {
      const document = new Document(doc.toObject(), dataContractFixture.clone());
      document.setEntropy(doc.entropy);
      return document;
    });

    [
      mediumSecurityDocumentFixture, ,
      masterSecurityDocumentFixture, ,
      noSecurityLevelSpecifiedDocumentFixture,
    ] = documentsFixture;

    const protocolValidator = new ProtocolVersionValidator();
    const documentValidator = new DocumentValidator(protocolValidator);
    const stateRepositoryMock = createStateRepositoryMock(this.sinonSandbox);

    documentFactory = new DocumentFactory(1, documentValidator, stateRepositoryMock);

    stateTransitionFixture = documentFactory.createStateTransition({
      create: documentsFixture,
      replace: [],
      delete: [],
    });
  });

  describe('#getRequiredKeySecurityLevel', () => {
    it('should return the highest security level of all transitions - Rust', () => {
      stateTransitionFixture = documentFactory.createStateTransition({
        create: [mediumSecurityDocumentFixture],
        replace: [],
        delete: [],
      });

      // Nice document has medium security level
      expect(stateTransitionFixture.getKeySecurityLevelRequirement())
        .to.be.equal(IdentityPublicKey.SECURITY_LEVELS.MEDIUM);

      stateTransitionFixture = documentFactory.createStateTransition({
        create: [mediumSecurityDocumentFixture, masterSecurityDocumentFixture],
        replace: [],
        delete: [],
      });

      // Should be the highest security level out of MEDIUM and MASTER
      expect(stateTransitionFixture.getKeySecurityLevelRequirement())
        .to.be.equal(IdentityPublicKey.SECURITY_LEVELS.MASTER);
    });

    it('should return default security level if no document has a security level defined - Rust', () => {
      stateTransitionFixture = documentFactory.createStateTransition({
        create: [noSecurityLevelSpecifiedDocumentFixture],
        replace: [],
        delete: [],
      });

      // Should be the default level, which is HIGH
      expect(stateTransitionFixture.getKeySecurityLevelRequirement())
        .to.be.equal(IdentityPublicKey.SECURITY_LEVELS.HIGH);
    });
  });
});<|MERGE_RESOLUTION|>--- conflicted
+++ resolved
@@ -14,7 +14,6 @@
 
 describe('DocumentBatchTransition', () => {
   let stateTransitionFixture;
-  let dataContractFixtureJs;
   let dataContractFixture;
   let documentsFixture;
   let documentFactory;
@@ -31,11 +30,7 @@
       DocumentFactory,
       DocumentValidator,
     } = await loadWasmDpp());
-<<<<<<< HEAD
-    dataContractFixtureJs = getDataContractFixture();
-=======
     const dataContractFixtureJs = getDataContractFixture();
->>>>>>> f45b3a3c
 
     dataContractFixtureJs.documents.niceDocument
       .signatureSecurityLevelRequirement = IdentityPublicKey.SECURITY_LEVELS.MEDIUM;
