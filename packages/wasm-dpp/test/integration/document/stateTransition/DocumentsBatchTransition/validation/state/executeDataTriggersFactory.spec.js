--- conflicted
+++ resolved
@@ -1,41 +1,15 @@
-<<<<<<< HEAD
-const bs58 = require('bs58');
-const AbstractDocumentTransition = require('@dashevo/dpp/lib/document/stateTransition/DocumentsBatchTransition/documentTransition/AbstractDocumentTransition');
-
-const generateRandomIdentifier = require('@dashevo/dpp/lib/test/utils/generateRandomIdentifier');
-
 const createStateRepositoryMock = require('@dashevo/dpp/lib/test/mocks/createStateRepositoryMock');
 const dpnsSystemIds = require('@dashevo/dpns-contract/lib/systemIds');
-const DataTriggerJs = require('@dashevo/dpp/lib/dataTrigger/DataTrigger');
-const DataTriggerExecutionResultJs = require('@dashevo/dpp/lib/dataTrigger/DataTriggerExecutionResult');
-const DataTriggerExecutionContextJs = require('@dashevo/dpp/lib/dataTrigger/DataTriggerExecutionContext');
-=======
-const createStateRepositoryMock = require('@dashevo/dpp/lib/test/mocks/createStateRepositoryMock');
-const dpnsSystemIds = require('@dashevo/dpns-contract/lib/systemIds');
->>>>>>> f45b3a3c
 const getDpnsContractFixture = require('@dashevo/dpp/lib/test/fixtures/getDpnsContractFixture');
 const dpnsDocumentFixture = require('@dashevo/dpp/lib/test/fixtures/getDpnsDocumentFixture');
 const getDocumentsFixture = require('@dashevo/dpp/lib/test/fixtures/getDocumentsFixture');
 const getDocumentTransitionsFixture = require('@dashevo/dpp/lib/test/fixtures/getDocumentTransitionsFixture');
 const getDataContractFixture = require('@dashevo/dpp/lib/test/fixtures/getDataContractFixture');
 
-<<<<<<< HEAD
-const dpnsCreateDomainDataTriggerJs = require('@dashevo/dpp/lib/dataTrigger/dpnsTriggers/createDomainDataTrigger');
-const dpnsDeleteDomainDataTriggerJs = require('@dashevo/dpp/lib/dataTrigger/dpnsTriggers/createDomainDataTrigger');
-const dpnsUpdateDomainDataTriggerJs = require('@dashevo/dpp/lib/dataTrigger/dpnsTriggers/createDomainDataTrigger');
-=======
-const IdentifierJs = require('@dashevo/dpp/lib/identifier/Identifier');
->>>>>>> f45b3a3c
-
-const { default: loadWasmDpp } = require('../../../../../../../dist');
-
-<<<<<<< HEAD
 const IdentifierJs = require('@dashevo/dpp/lib/identifier/Identifier');
 
 const { default: loadWasmDpp } = require('../../../../../../../dist');
 
-=======
->>>>>>> f45b3a3c
 let DataContract;
 let DocumentTransition;
 let DocumentCreateTransition;
@@ -48,22 +22,11 @@
 describe('executeDataTriggersFactory', () => {
   let childDocumentJs;
   let childDocument;
-  let contractMockJs;
   let contractMock;
-<<<<<<< HEAD
-  let dpnsTriggers;
-  let domainDocumentType;
-  let stateTransitionHeaderMock;
   let stateTransitionExecutionContext;
-  let contextJs;
-=======
-  let stateTransitionExecutionContext;
->>>>>>> f45b3a3c
   let context;
-  let documentTransitionsJs;
   let documentTransitions;
 
-  let executeDataTriggersJs;
   let executeDataTriggers;
   let dataContractJs;
   let dataContract;
@@ -81,42 +44,12 @@
       executeDataTriggers,
       getAllDataTriggers,
     } = await loadWasmDpp());
-<<<<<<< HEAD
 
     dataContractJs = getDataContractFixture();
     dataContract = new DataContract(dataContractJs.toObject());
 
-    domainDocumentType = 'domain';
-
-    dpnsTriggers = [
-      dpnsCreateDomainDataTriggerJs,
-      dpnsDeleteDomainDataTriggerJs,
-      dpnsUpdateDomainDataTriggerJs,
-    ];
-
-    contractMockJs = getDpnsContractFixture();
-    contractMock = new DataContract(contractMockJs.toObject());
-
-    childDocumentJs = dpnsDocumentFixture.getChildDocumentFixture();
-    childDocument = new Document(childDocumentJs.toObject(), dataContract.clone());
-=======
-
-    dataContractJs = getDataContractFixture();
-    dataContract = new DataContract(dataContractJs.toObject());
->>>>>>> f45b3a3c
-
     contractMock = new DataContract(getDpnsContractFixture().toObject());
 
-<<<<<<< HEAD
-    dpnsCreateDomainDataTriggerMock
-      .execute.returns(new DataTriggerExecutionResultJs());
-
-    dpnsUpdateDomainDataTriggerMock
-      .execute.returns(new DataTriggerExecutionResultJs());
-
-    dpnsDeleteDomainDataTriggerMock
-      .execute.returns(new DataTriggerExecutionResultJs());
-=======
     childDocumentJs = dpnsDocumentFixture.getChildDocumentFixture();
     childDocument = new Document(childDocumentJs.toObject(),
       dataContract.clone());
@@ -126,19 +59,7 @@
     contractMock.setId(dpnsSystemIds.contractId);
     stateRepositoryMock = createStateRepositoryMock(this.sinonSandbox);
     stateRepositoryMock.fetchDocuments.resolves([childDocument]);
->>>>>>> f45b3a3c
 
-    stateTransitionExecutionContext = new StateTransitionExecutionContext();
-    stateTransitionExecutionContext.disableDryRun();
-
-    stateRepositoryMock = createStateRepositoryMock(this.sinonSandbox);
-    contextJs = new DataTriggerExecutionContextJs(
-      null, ownerId, contractMockJs,
-    );
-
-    contractMock.setId(dpnsSystemIds.contractId);
-    stateRepositoryMock = createStateRepositoryMock(this.sinonSandbox);
-    stateRepositoryMock.fetchDocuments.resolves([childDocument]);
     stateTransitionExecutionContext = new StateTransitionExecutionContext();
     stateTransitionExecutionContext.disableDryRun();
 
@@ -149,42 +70,6 @@
       stateTransitionExecutionContext,
     );
 
-<<<<<<< HEAD
-    documentTransitionsJs = getDocumentTransitionsFixture({
-      create: [childDocumentJs],
-    });
-
-    documentTransitions = documentTransitionsJs.map((transition) => {
-      const transitionCreate = new DocumentCreateTransition(
-        transition.toObject(), dataContract.clone(),
-      );
-      return DocumentTransition.fromTransitionCreate(transitionCreate);
-    });
-
-    getDataTriggersMock = this.sinonSandbox.stub();
-
-    getDataTriggersMock.returns([
-      dpnsCreateDomainDataTriggerMock,
-    ]);
-
-    executeDataTriggersJs = executeDataTriggersFactory(getDataTriggersMock);
-  });
-
-  it('should return an array of DataTriggerExecutionResult', async () => {
-    const dataTriggerExecutionResults = await executeDataTriggersJs(
-      documentTransitionsJs, contextJs,
-    );
-
-    expect(dataTriggerExecutionResults).to.have.a.lengthOf(1);
-
-    const [result] = dataTriggerExecutionResults;
-
-    expect(result).to.be.an.instanceOf(DataTriggerExecutionResultJs);
-    expect(result.getErrors()).to.have.a.lengthOf(0);
-    expect(result.isOk()).to.be.true();
-  });
-
-=======
     const documentTransitionsJs = getDocumentTransitionsFixture({
       create: [childDocumentJs],
     });
@@ -197,7 +82,6 @@
     });
   });
 
->>>>>>> f45b3a3c
   it('should return an array of DataTriggerExecutionResult - Rust', async () => {
     const dataTriggerExecutionResults = await executeDataTriggers(
       documentTransitions, context, getAllDataTriggers(),
@@ -222,33 +106,6 @@
     ];
 
     const expectedTriggersCount = 3;
-<<<<<<< HEAD
-    expect(dpnsTriggers.length).to.equal(expectedTriggersCount);
-
-    const dataTriggerExecutionResults = await executeDataTriggersJs(
-      documentTransitionsJs, contextJs,
-=======
-    const dataTriggerExecutionResults = await executeDataTriggers(
-      documentTransitions, context, dataTriggerListWithDuplicates,
->>>>>>> f45b3a3c
-    );
-
-    expect(dataTriggerExecutionResults).to.have.a.lengthOf(expectedTriggersCount);
-  });
-
-<<<<<<< HEAD
-  it('should return multiple data triggers if there is more than one data trigger for'
-    + ' the same document and action in the contract - Rust', async () => {
-    const dataTriggersList = getAllDataTriggers();
-    const dataTriggerListWithDuplicates = [
-      dataTriggersList[0],
-      dataTriggersList[0],
-      dataTriggersList[0],
-    ];
-
-    const expectedTriggersCount = 3;
-    expect(dpnsTriggers.length).to.equal(expectedTriggersCount);
-
     const dataTriggerExecutionResults = await executeDataTriggers(
       documentTransitions, context, dataTriggerListWithDuplicates,
     );
@@ -256,88 +113,6 @@
     expect(dataTriggerExecutionResults).to.have.a.lengthOf(expectedTriggersCount);
   });
 
-  it('should return a result for each passed document with success or error', async function test() {
-    const doc1 = getDocumentsFixture(dataContractJs)[0];
-    const doc2 = getDocumentsFixture(dataContractJs)[1];
-
-    documentTransitionsJs = getDocumentTransitionsFixture({
-      create: [doc1, doc1],
-      replace: [doc2],
-    });
-
-    const passingExecutionResult = new DataTriggerExecutionResultJs();
-    const executionResultWithErrors = new DataTriggerExecutionResultJs();
-
-    executionResultWithErrors.addError(new Error('Trigger error'));
-
-    const passingTriggerMockFunction = this.sinonSandbox.stub()
-      .resolves(passingExecutionResult);
-    const throwingTriggerMockFunction = this.sinonSandbox.stub()
-      .resolves(executionResultWithErrors);
-
-    const passingDataTriggerMock = new DataTriggerJs(
-      contractMockJs.getId(),
-      doc1.getType(),
-      AbstractDocumentTransition.ACTIONS.CREATE,
-      passingTriggerMockFunction,
-    );
-
-    const throwingDataTriggerMock = new DataTriggerJs(
-      contractMockJs.getId(),
-      doc2.getType(),
-      AbstractDocumentTransition.ACTIONS.REPLACE,
-      throwingTriggerMockFunction,
-    );
-
-    getDataTriggersMock
-      .withArgs(contractMockJs.getId(), doc1.getType(), AbstractDocumentTransition.ACTIONS.CREATE)
-      .returns([passingDataTriggerMock]);
-
-    getDataTriggersMock
-      .withArgs(contractMockJs.getId(), doc2.getType(), AbstractDocumentTransition.ACTIONS.REPLACE)
-      .returns([throwingDataTriggerMock]);
-
-    contextJs = new DataTriggerExecutionContextJs(
-      null, generateRandomIdentifier(), contractMockJs, stateTransitionHeaderMock,
-    );
-
-    const dataTriggerExecutionResults = await executeDataTriggersJs(
-      documentTransitionsJs, contextJs,
-    );
-
-    const expectedResultsCount = 3;
-
-    expect(documentTransitionsJs.length).to.equal(expectedResultsCount);
-    expect(dataTriggerExecutionResults.length).to.equal(expectedResultsCount);
-
-    const passingResults = dataTriggerExecutionResults.filter((result) => result.isOk());
-    const failingResults = dataTriggerExecutionResults.filter((result) => !result.isOk());
-=======
-  it('should return a result for each passed document with success or error - Rust', async () => {
-    const documentTransition = documentTransitions[0];
-    const rawDocumentTransition = documentTransition.toObject();
-    rawDocumentTransition.normalizedLabel = 'a'.repeat(257);
-
-    const invalidDocumentCreateTransition = new DocumentCreateTransition(
-      rawDocumentTransition, dataContract.clone(),
-    );
-    const invalidDocumentTransition = DocumentTransition.fromTransitionCreate(
-      invalidDocumentCreateTransition,
-    );
-
-    const dataTriggerExecutionResults = await executeDataTriggers(
-      [documentTransition, invalidDocumentTransition], context, getAllDataTriggers(),
-    );
-
-    expect(dataTriggerExecutionResults).to.have.a.lengthOf(2);
->>>>>>> f45b3a3c
-
-    const [validResult, invalidResult] = dataTriggerExecutionResults;
-    expect(validResult.isOk()).to.be.true();
-    expect(invalidResult.isOk()).to.be.false();
-  });
-
-<<<<<<< HEAD
   it('should return a result for each passed document with success or error - Rust', async () => {
     const documentTransition = documentTransitions[0];
     const rawDocumentTransition = documentTransition.toObject();
@@ -361,44 +136,6 @@
     expect(invalidResult.isOk()).to.be.false();
   });
 
-  it("should not call any triggers if documents have no triggers associated with it's type or action", async () => {
-    getDataTriggersMock
-      .withArgs(
-        contractMockJs.getId(),
-        domainDocumentType,
-        AbstractDocumentTransition.ACTIONS.CREATE,
-      )
-      .returns([])
-      .withArgs(
-        contractMockJs.getId(),
-        domainDocumentType,
-        AbstractDocumentTransition.ACTIONS.DELETE,
-      )
-      .returns([dpnsDeleteDomainDataTriggerMock])
-      .withArgs(
-        contractMockJs.getId(),
-        domainDocumentType,
-        AbstractDocumentTransition.ACTIONS.REPLACE,
-      )
-      .returns([dpnsUpdateDomainDataTriggerMock]);
-
-    await executeDataTriggersJs(documentTransitionsJs, contextJs);
-
-    expect(dpnsDeleteDomainDataTriggerMock.execute).not.to.be.called();
-    expect(dpnsUpdateDomainDataTriggerMock.execute).not.to.be.called();
-  });
-
-  it("should not call any triggers if documents have no triggers associated with it's type or action - Rust", async () => {
-    const dataTriggers = [getAllDataTriggers()[1]];
-    const dataTriggerExecutionResults = await executeDataTriggers(
-      documentTransitions, context, dataTriggers,
-    );
-
-    expect(dataTriggerExecutionResults).to.have.a.lengthOf(0);
-  });
-
-  it("should call only one trigger if there's one document with a trigger and one without", async () => {
-=======
   it("should not call any triggers if documents have no triggers associated with it's type or action - Rust", async () => {
     const dataTriggers = [getAllDataTriggers()[1]];
     const dataTriggerExecutionResults = await executeDataTriggers(
@@ -409,7 +146,6 @@
   });
 
   it("should call only one trigger if there's one document with a trigger and one without - Rust", async () => {
->>>>>>> f45b3a3c
     const dataContractId = getDataContractFixture().getId();
     childDocumentJs.dataContractId = dataContractId;
     childDocumentJs.dataContract.id = dataContractId;
@@ -417,99 +153,6 @@
       getDocumentsFixture.ownerId,
     );
 
-<<<<<<< HEAD
-    documentTransitionsJs = getDocumentTransitionsFixture({
-      create: [childDocumentJs].concat(getDocumentsFixture(dataContractJs)),
-    });
-
-    getDataTriggersMock.resetBehavior();
-    getDataTriggersMock
-      .returns([])
-      .withArgs(
-        contractMockJs.getId(),
-        domainDocumentType,
-        AbstractDocumentTransition.ACTIONS.CREATE,
-      )
-      .returns([dpnsCreateDomainDataTriggerMock])
-      .withArgs(
-        contractMockJs.getId(),
-        domainDocumentType,
-        AbstractDocumentTransition.ACTIONS.DELETE,
-      )
-      .returns([dpnsDeleteDomainDataTriggerMock])
-      .withArgs(
-        contractMockJs.getId(),
-        domainDocumentType,
-        AbstractDocumentTransition.ACTIONS.REPLACE,
-      )
-      .returns([dpnsUpdateDomainDataTriggerMock]);
-
-    await executeDataTriggersJs(documentTransitionsJs, contextJs);
-
-    expect(dpnsCreateDomainDataTriggerMock.execute).to.be.calledOnce();
-    expect(dpnsDeleteDomainDataTriggerMock.execute).not.to.be.called();
-    expect(dpnsUpdateDomainDataTriggerMock.execute).not.to.be.called();
-  });
-
-  it("should call only one trigger if there's one document with a trigger and one without - Rust", async () => {
-    const dataContractId = getDataContractFixture().getId();
-    childDocumentJs.dataContractId = dataContractId;
-    childDocumentJs.dataContract.id = dataContractId;
-    childDocumentJs.ownerId = IdentifierJs.from(
-      getDocumentsFixture.ownerId,
-    );
-
-    documentTransitionsJs = getDocumentTransitionsFixture({
-      create: [childDocumentJs].concat(getDocumentsFixture(dataContractJs)),
-    });
-
-    documentTransitions = documentTransitionsJs.map((transition) => {
-      const transitionCreate = new DocumentCreateTransition(
-        transition.toObject(), dataContract.clone(),
-      );
-      return DocumentTransition.fromTransitionCreate(transitionCreate);
-    });
-
-    const dataTriggerExecutionResults = await executeDataTriggers(
-      documentTransitions, context, getAllDataTriggers(),
-    );
-
-    expect(dataTriggerExecutionResults).to.have.a.lengthOf(1);
-  });
-
-  it("should not call any triggers if there's no triggers in the contract", async () => {
-    documentTransitionsJs = getDocumentTransitionsFixture({
-      create: getDocumentsFixture(dataContractJs),
-    });
-
-    getDataTriggersMock.resetBehavior();
-    getDataTriggersMock
-      .returns([])
-      .withArgs(
-        contractMockJs.getId(),
-        domainDocumentType,
-        AbstractDocumentTransition.ACTIONS.CREATE,
-      )
-      .returns([dpnsCreateDomainDataTriggerMock])
-      .withArgs(
-        contractMockJs.getId(),
-        domainDocumentType,
-        AbstractDocumentTransition.ACTIONS.DELETE,
-      )
-      .returns([dpnsDeleteDomainDataTriggerMock])
-      .withArgs(
-        contractMockJs.getId(),
-        domainDocumentType,
-        AbstractDocumentTransition.ACTIONS.REPLACE,
-      )
-      .returns([dpnsUpdateDomainDataTriggerMock]);
-
-    await executeDataTriggersJs(documentTransitionsJs, contextJs);
-
-    expect(dpnsCreateDomainDataTriggerMock.execute).not.to.be.called();
-    expect(dpnsDeleteDomainDataTriggerMock.execute).not.to.be.called();
-    expect(dpnsUpdateDomainDataTriggerMock.execute).not.to.be.called();
-=======
     const documentTransitionsJs = getDocumentTransitionsFixture({
       create: [childDocumentJs].concat(getDocumentsFixture(dataContractJs)),
     });
@@ -545,25 +188,5 @@
     );
 
     expect(dataTriggerExecutionResults).to.have.a.lengthOf(0);
->>>>>>> f45b3a3c
-  });
-
-  it("should not call any triggers if there's no triggers in the contract - Rust", async () => {
-    documentTransitionsJs = getDocumentTransitionsFixture({
-      create: getDocumentsFixture(dataContractJs),
-    });
-
-    documentTransitions = documentTransitionsJs.map((transition) => {
-      const transitionCreate = new DocumentCreateTransition(
-        transition.toObject(), dataContract.clone(),
-      );
-      return DocumentTransition.fromTransitionCreate(transitionCreate);
-    });
-
-    const dataTriggerExecutionResults = await executeDataTriggers(
-      documentTransitions, context, getAllDataTriggers(),
-    );
-
-    expect(dataTriggerExecutionResults).to.have.a.lengthOf(0);
   });
 });