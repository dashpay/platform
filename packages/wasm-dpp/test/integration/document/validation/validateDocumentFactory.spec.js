--- conflicted
+++ resolved
@@ -1,30 +1,6 @@
-<<<<<<< HEAD
-const { getRE2Class } = require('@dashevo/wasm-re2');
-
-const createAjv = require('@dashevo/dpp/lib/ajv/createAjv');
-
-const JsonSchemaValidator = require('@dashevo/dpp/lib/validation/JsonSchemaValidator');
-const ValidationResultJs = require('@dashevo/dpp/lib/validation/ValidationResult');
-
-const DataContractJs = require('@dashevo/dpp/lib/dataContract/DataContract');
-
-const validateDocumentFactoryJs = require('@dashevo/dpp/lib/document/validation/validateDocumentFactory');
-const enrichDataContractWithBaseSchema = require('@dashevo/dpp/lib/dataContract/enrichDataContractWithBaseSchema');
-
 const getDataContractFixture = require('@dashevo/dpp/lib/test/fixtures/getDataContractFixture');
 const getDocumentsFixture = require('@dashevo/dpp/lib/test/fixtures/getDocumentsFixture');
 
-const MissingDocumentTypeErrorJs = require('@dashevo/dpp/lib/errors/consensus/basic/document/MissingDocumentTypeError');
-const SomeConsensusError = require('@dashevo/dpp/lib/test/mocks/SomeConsensusError');
-const {
-  expectValidationError: expectValidationErrorJs,
-} = require('@dashevo/dpp/lib/test/expect/expectError');
-
-=======
-const getDataContractFixture = require('@dashevo/dpp/lib/test/fixtures/getDataContractFixture');
-const getDocumentsFixture = require('@dashevo/dpp/lib/test/fixtures/getDocumentsFixture');
-
->>>>>>> f45b3a3c
 const { expectJsonSchemaError, expectValidationError } = require('../../../../lib/test/expect/expectError');
 const { default: loadWasmDpp } = require('../../../../dist');
 
@@ -34,18 +10,10 @@
 let InvalidDocumentTypeError;
 
 describe('validateDocumentFactory', () => {
-  let dataContractJs;
   let dataContract;
   let dataContractJs;
   let rawDocuments;
   let rawDocument;
-<<<<<<< HEAD
-  let documentsJs;
-  let validateDocumentJs;
-  let validatorJs;
-  let validateProtocolVersionMock;
-=======
->>>>>>> f45b3a3c
   let documentValidator;
   let ValidationResult;
 
@@ -58,41 +26,14 @@
       DataContract,
       InvalidDocumentTypeError,
     } = await loadWasmDpp());
-<<<<<<< HEAD
-
-    const RE2 = await getRE2Class();
-    const ajv = createAjv(RE2);
-
-    validatorJs = new JsonSchemaValidator(ajv);
-
-    this.sinonSandbox.spy(validatorJs, 'validate');
-=======
->>>>>>> f45b3a3c
 
     dataContractJs = getDataContractFixture();
     dataContract = new DataContract(dataContractJs.toObject());
 
-<<<<<<< HEAD
-    validateProtocolVersionMock = this.sinonSandbox.stub().returns(new ValidationResultJs());
-
     const protocolValidator = new ProtocolVersionValidator();
     documentValidator = new DocumentValidator(protocolValidator);
 
-    validateDocumentJs = validateDocumentFactoryJs(
-      validatorJs,
-      enrichDataContractWithBaseSchema,
-      validateProtocolVersionMock,
-    );
-
-    documentsJs = getDocumentsFixture(dataContractJs);
-
-    rawDocuments = documentsJs.map((o) => o.toObject());
-=======
-    const protocolValidator = new ProtocolVersionValidator();
-    documentValidator = new DocumentValidator(protocolValidator);
-
     rawDocuments = getDocumentsFixture(dataContractJs).map((o) => o.toObject());
->>>>>>> f45b3a3c
     [rawDocument] = rawDocuments;
   });
 
@@ -127,44 +68,12 @@
       it('should be valid - Rust', async () => {
         rawDocument.$protocolVersion = -1;
 
-<<<<<<< HEAD
-        const protocolVersionError = new SomeConsensusError('test');
-        const protocolVersionResult = new ValidationResultJs([
-          protocolVersionError,
-        ]);
-
-        validateProtocolVersionMock.returns(protocolVersionResult);
-
-        const result = await validateDocumentJs(rawDocument, dataContractJs);
-
-        expectValidationErrorJs(result, SomeConsensusError);
-
-        const [error] = result.getErrors();
-
-        expect(error).to.equal(protocolVersionError);
-
-        expect(validateProtocolVersionMock).to.be.calledOnceWith(
-          rawDocument.$protocolVersion,
-        );
-=======
         try {
           documentValidator.validate(rawDocument, dataContract);
         } catch (e) {
           // TODO - fix error when conversion errors are enabled
           expect(e).to.equal('Error conversion not implemented: unable convert -1 to u64');
         }
->>>>>>> f45b3a3c
-      });
-
-      it('should be valid - Rust', async () => {
-        rawDocument.$protocolVersion = -1;
-
-        try {
-          documentValidator.validate(rawDocument, dataContract);
-        } catch (e) {
-          // TODO - fix error when conversion errors are enabled
-          expect(e).to.equal('Error conversion not implemented: unable convert -1 to u64');
-        }
       });
     });
 
@@ -235,31 +144,6 @@
       it('should be present - Rust', async () => {
         delete rawDocument.$type;
 
-<<<<<<< HEAD
-        const result = validateDocumentJs(rawDocument, dataContractJs);
-
-        expectValidationErrorJs(
-          result,
-          MissingDocumentTypeErrorJs,
-        );
-
-        const [error] = result.getErrors();
-
-        expect(error.getCode()).to.equal(1028);
-      });
-
-      it('should be present - Rust', async () => {
-        delete rawDocument.$type;
-
-        try {
-          documentValidator.validate(rawDocument, dataContract);
-        } catch (e) {
-          // TODO - fix error when conversion errors are enabled
-          expect(e).to.startsWith("the property '$type' doesn't exist");
-        }
-      });
-
-=======
         try {
           documentValidator.validate(rawDocument, dataContract);
         } catch (e) {
@@ -269,7 +153,6 @@
         }
       });
 
->>>>>>> f45b3a3c
       it('should be defined in Data Contract - Rust', async () => {
         rawDocument.$type = 'undefinedDocument';
 
@@ -286,30 +169,8 @@
         expect(error.getType()).to.equal('undefinedDocument');
       });
 
-<<<<<<< HEAD
-      it('should throw an error if getDocumentSchemaRef throws error', function it() {
-        const someError = new Error();
-
-        DataContractMock = this.sinonSandbox.stub(DataContractJs.prototype, 'getDocumentSchemaRef').throws(someError);
-
-        let error;
-        try {
-          validateDocumentJs(rawDocument, dataContractJs);
-        } catch (e) {
-          error = e;
-        }
-
-        expect(error).to.equal(someError);
-
-        expect(dataContractJs.getDocumentSchemaRef).to.have.been.calledOnce();
-      });
-
-      it('should throw an error if getDocumentSchemaRef throws error - Rust', () => {
-        // the tess is impossible to trigger with the new wasm document validator
-=======
       it('should throw an error if getDocumentSchemaRef throws error - Rust', () => {
         // the test is impossible to trigger with the new wasm document validator
->>>>>>> f45b3a3c
       });
     });
 
