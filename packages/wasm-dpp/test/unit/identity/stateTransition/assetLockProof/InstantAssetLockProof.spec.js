--- conflicted
+++ resolved
@@ -1,39 +1,17 @@
-<<<<<<< HEAD
-const { Transaction } = require('@dashevo/dashcore-lib');
-const { hash } = require('../../../../../lib/utils/hash');
-const { InstantAssetLockProof, Identifier } = require('../../../../../dist');
-const getInstantAssetLockProofFixture = require('../../../../../lib/test/fixtures/getInstantAssetLockProofFixture');
-=======
 const getInstantAssetLockProofFixture = require('../../../../../lib/test/fixtures/getInstantAssetLockProofFixture');
 const { InstantAssetLockProof } = require('../../../../../dist');
->>>>>>> a1333bb1
 
 describe('InstantAssetLockProof', () => {
   let instantAssetLockProof;
   let rawInstantAssetLockProof;
 
   before(async () => {
-<<<<<<< HEAD
-    rawInstantAssetLockProof = (await getInstantAssetLockProofFixture())
-      .toObject();
-=======
     rawInstantAssetLockProof = (await getInstantAssetLockProofFixture()).toObject();
->>>>>>> a1333bb1
     instantAssetLockProof = new InstantAssetLockProof(
       rawInstantAssetLockProof,
     );
   });
 
-<<<<<<< HEAD
-=======
-  describe('#getType', () => {
-    it('should return correct type', () => {
-      expect(instantAssetLockProof.getType())
-        .to.equal(rawInstantAssetLockProof.type);
-    });
-  });
-
->>>>>>> a1333bb1
   describe('#getOutputIndex', () => {
     it('should return correct type', () => {
       expect(instantAssetLockProof.getOutputIndex())
@@ -43,38 +21,17 @@
 
   describe('#getOutPoint', () => {
     it('should return correct outPoint', () => {
-      const { transaction: rawTx, outputIndex } = rawInstantAssetLockProof;
-      const tx = new Transaction(rawTx);
-
-      const expectedOutPoint = Buffer.from([
-        ...Buffer.from(tx.hash, 'hex').reverse(),
-        ...Buffer.alloc(4, outputIndex),
-      ]);
-
       expect(instantAssetLockProof.getOutPoint())
-<<<<<<< HEAD
-        .to.deep.equal(expectedOutPoint);
-=======
         .to.have.length(36);
->>>>>>> a1333bb1
     });
   });
 
   describe('#getOutput', () => {
     it('should return correct output', () => {
-      const { transaction: rawTx, outputIndex } = rawInstantAssetLockProof;
-      const tx = new Transaction(rawTx);
-
-      const expectedOutput = tx.extraPayload.creditOutputs[outputIndex].toObject();
-
       expect(instantAssetLockProof.getOutput())
-<<<<<<< HEAD
-        .to.deep.equal(expectedOutput);
-=======
         .to.have.property('script');
       expect(instantAssetLockProof.getOutput())
         .to.have.property('satoshis');
->>>>>>> a1333bb1
     });
   });
 
@@ -82,16 +39,8 @@
     it('should return correct identifier', () => {
       const identifier = instantAssetLockProof.createIdentifier();
 
-<<<<<<< HEAD
-      const expectedIdentifier = Identifier.from(hash(
-        instantAssetLockProof.getOutPoint(),
-      ));
-      expect(identifier)
-        .to.deep.equal(expectedIdentifier);
-=======
       expect(identifier.toBuffer())
         .to.have.length(32);
->>>>>>> a1333bb1
     });
   });
 
@@ -116,12 +65,7 @@
   describe('#toObject', () => {
     it('should return correct object', () => {
       expect(instantAssetLockProof.toObject())
-<<<<<<< HEAD
-        .to.deep.equal({
-          instantLock: instantAssetLockProof.getInstantLock(),
-          outputIndex: instantAssetLockProof.getOutputIndex(),
-          transaction: instantAssetLockProof.getTransaction(),
-        });
+        .to.deep.equal(rawInstantAssetLockProof);
     });
   });
 
@@ -129,13 +73,10 @@
     it('should return correct JSON', () => {
       expect(instantAssetLockProof.toJSON())
         .to.deep.equal({
-          instantLock: instantAssetLockProof.getInstantLock().toString('base64'),
-          outputIndex: instantAssetLockProof.getOutputIndex(),
-          transaction: instantAssetLockProof.getTransaction().toString('hex'),
-        });
-=======
-        .to.deep.equal(rawInstantAssetLockProof);
->>>>>>> a1333bb1
+        instantLock: instantAssetLockProof.getInstantLock().toString('base64'),
+        outputIndex: instantAssetLockProof.getOutputIndex(),
+        transaction: instantAssetLockProof.getTransaction().toString('hex'),
+      });
     });
   });
 });