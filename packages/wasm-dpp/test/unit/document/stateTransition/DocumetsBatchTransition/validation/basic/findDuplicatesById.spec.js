<<<<<<< HEAD
const findDuplicateDocumentsJs = require('@dashevo/dpp/lib/document/stateTransition/DocumentsBatchTransition/validation/basic/findDuplicatesById');

=======
>>>>>>> 56f05a95
const getDocumentTransitionsFixture = require('@dashevo/dpp/lib/test/fixtures/getDocumentTransitionsFixture');
const { default: loadWasmDpp } = require('../../../../../../../dist');

let findDuplicatesById;

describe('findDuplicatesById', () => {
  let rawDocumentTransitions;

  beforeEach(async () => {
    ({
      findDuplicatesById,
    } = await loadWasmDpp());
    rawDocumentTransitions = getDocumentTransitionsFixture().map((t) => t.toObject());
  });

<<<<<<< HEAD
  it('should return empty array if there are no duplicated Documents', () => {
    const result = findDuplicateDocumentsJs(rawDocumentTransitions);

    expect(result).to.be.an('array');
    expect(result).to.have.lengthOf(0);
  });

=======
>>>>>>> 56f05a95
  it('should return empty array if there are no duplicated Documents - Rust', () => {
    const result = findDuplicatesById(rawDocumentTransitions);

    expect(result).to.be.an('array');
    expect(result).to.have.lengthOf(0);
  });

  it('should return duplicated Documents - Rust', () => {
    rawDocumentTransitions.push(rawDocumentTransitions[0]);

<<<<<<< HEAD
    const result = findDuplicateDocumentsJs(rawDocumentTransitions);

    expect(result).to.be.an('array');
    expect(result).to.have.lengthOf(2);
    expect(result).to.have.deep.members([
      rawDocumentTransitions[0],
      rawDocumentTransitions[0],
    ]);
  });

  it('should return duplicated Documents - Rust', () => {
    rawDocumentTransitions.push(rawDocumentTransitions[0]);

=======
>>>>>>> 56f05a95
    const result = findDuplicatesById(rawDocumentTransitions);

    expect(result).to.be.an('array');
    expect(result).to.have.lengthOf(2);
    expect(result).to.have.deep.members([
      rawDocumentTransitions[0],
      rawDocumentTransitions[0],
    ]);
  });
});<|MERGE_RESOLUTION|>--- conflicted
+++ resolved
@@ -1,8 +1,3 @@
-<<<<<<< HEAD
-const findDuplicateDocumentsJs = require('@dashevo/dpp/lib/document/stateTransition/DocumentsBatchTransition/validation/basic/findDuplicatesById');
-
-=======
->>>>>>> 56f05a95
 const getDocumentTransitionsFixture = require('@dashevo/dpp/lib/test/fixtures/getDocumentTransitionsFixture');
 const { default: loadWasmDpp } = require('../../../../../../../dist');
 
@@ -18,16 +13,6 @@
     rawDocumentTransitions = getDocumentTransitionsFixture().map((t) => t.toObject());
   });
 
-<<<<<<< HEAD
-  it('should return empty array if there are no duplicated Documents', () => {
-    const result = findDuplicateDocumentsJs(rawDocumentTransitions);
-
-    expect(result).to.be.an('array');
-    expect(result).to.have.lengthOf(0);
-  });
-
-=======
->>>>>>> 56f05a95
   it('should return empty array if there are no duplicated Documents - Rust', () => {
     const result = findDuplicatesById(rawDocumentTransitions);
 
@@ -38,22 +23,6 @@
   it('should return duplicated Documents - Rust', () => {
     rawDocumentTransitions.push(rawDocumentTransitions[0]);
 
-<<<<<<< HEAD
-    const result = findDuplicateDocumentsJs(rawDocumentTransitions);
-
-    expect(result).to.be.an('array');
-    expect(result).to.have.lengthOf(2);
-    expect(result).to.have.deep.members([
-      rawDocumentTransitions[0],
-      rawDocumentTransitions[0],
-    ]);
-  });
-
-  it('should return duplicated Documents - Rust', () => {
-    rawDocumentTransitions.push(rawDocumentTransitions[0]);
-
-=======
->>>>>>> 56f05a95
     const result = findDuplicatesById(rawDocumentTransitions);
 
     expect(result).to.be.an('array');
