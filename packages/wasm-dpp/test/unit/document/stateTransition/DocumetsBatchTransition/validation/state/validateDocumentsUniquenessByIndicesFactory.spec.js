const getDocumentsFixture = require('@dashevo/dpp/lib/test/fixtures/getDocumentsFixture');
const getContractFixture = require('@dashevo/dpp/lib/test/fixtures/getDataContractFixture');
const getDocumentTransitionsFixture = require('@dashevo/dpp/lib/test/fixtures/getDocumentTransitionsFixture');

<<<<<<< HEAD
const { expectValidationError: expectValidationErrorJs } = require('@dashevo/dpp/lib/test/expect/expectError');
const createStateRepositoryMock = require('@dashevo/dpp/lib/test/mocks/createStateRepositoryMock');

const ValidationResultJs = require('@dashevo/dpp/lib/validation/ValidationResult');

const DuplicateUniqueIndexErrorJs = require('@dashevo/dpp/lib/errors/consensus/state/document/DuplicateUniqueIndexError');
const StateTransitionExecutionContextJs = require('@dashevo/dpp/lib/stateTransition/StateTransitionExecutionContext');

const sinon = require('sinon');
const { expectValidationError } = require('../../../../../../../lib/test/expect/expectError');
const { default: loadWasmDpp } = require('../../../../../../../dist');

=======
const createStateRepositoryMock = require('@dashevo/dpp/lib/test/mocks/createStateRepositoryMock');

const sinon = require('sinon');
const { expectValidationError } = require('../../../../../../../lib/test/expect/expectError');
const { default: loadWasmDpp } = require('../../../../../../../dist');

>>>>>>> 56f05a95
let DataContract;
let Document;
let ValidationResult;
let DuplicateUniqueIndexError;
let validateDocumentsUniquenessByIndices;
let DocumentCreateTransition;
let DocumentTransition;
let Identifier;
let StateTransitionExecutionContext;

describe('validateDocumentsUniquenessByIndices', () => {
  let stateRepositoryMockJs;
  let stateRepositoryMock;
<<<<<<< HEAD
  let validateDocumentsUniquenessByIndicesJs;
=======
>>>>>>> 56f05a95
  let documentsJs;
  let documentTransitionsJs;
  let documentTransitions;
  let dataContractJs;
  let dataContract;
  let ownerIdJs;
  let ownerId;
  let executionContextJs;
  let executionContext;

  beforeEach(async function beforeEach() {
    ({
      Document,
      DataContract,
      Identifier,
      DocumentCreateTransition,
      DocumentTransition,
      ValidationResult,
      StateTransitionExecutionContext,
      validateDocumentsUniquenessByIndices,

      DuplicateUniqueIndexError,
    } = await loadWasmDpp());

    ({ ownerId: ownerIdJs } = getDocumentsFixture);
    ownerId = Identifier.from(ownerIdJs.toBuffer());

    dataContractJs = getContractFixture();
    dataContract = new DataContract(dataContractJs.toObject());

    documentsJs = getDocumentsFixture(dataContractJs);
    documentTransitionsJs = getDocumentTransitionsFixture({
      create: documentsJs,
    });

    documentTransitions = documentTransitionsJs.map(
      (transition) => DocumentTransition.fromTransitionCreate(
        new DocumentCreateTransition(
          transition.toObject(), dataContract.clone(),
        ),
      ),
    );

    stateRepositoryMock = createStateRepositoryMock(this.sinonSandbox);
    stateRepositoryMock.fetchDocuments.resolves([]);

    stateRepositoryMockJs = createStateRepositoryMock(this.sinonSandbox);
    stateRepositoryMockJs.fetchDocuments.resolves([]);
<<<<<<< HEAD

    executionContext = new StateTransitionExecutionContext();
    executionContextJs = new StateTransitionExecutionContextJs();

    validateDocumentsUniquenessByIndicesJs = verifyDocumentsUniquenessByIndicesFactory(
      stateRepositoryMockJs,
    );
  });

  it('should return valid result if Documents have no unique indices', async () => {
    const [niceDocument] = documentsJs;
    const noIndexDocumentTransitions = getDocumentTransitionsFixture({
      create: [niceDocument],
    });

    const result = await validateDocumentsUniquenessByIndicesJs(
      ownerIdJs,
      noIndexDocumentTransitions,
      dataContractJs,
      executionContextJs,
    );

    expect(result).to.be.an.instanceOf(ValidationResultJs);
    expect(result.isValid()).to.be.true();
    expect(stateRepositoryMockJs.fetchDocuments).to.have.not.been.called();
  });

=======

    executionContext = new StateTransitionExecutionContext();
  });

>>>>>>> 56f05a95
  it('should return valid result if Documents have no unique indices - Rust', async () => {
    const [niceDocument] = documentsJs;
    const noIndexDocumentTransitions = getDocumentTransitionsFixture({
      create: [niceDocument],
    });

    const documentTransition = DocumentTransition.fromTransitionCreate(
      new DocumentCreateTransition(
        noIndexDocumentTransitions[0].toObject(), dataContract,
      ),
    );

    const result = await validateDocumentsUniquenessByIndices(
      stateRepositoryMock,
      ownerId,
      [documentTransition],
      dataContract,
      executionContext,
    );

    expect(result).to.be.an.instanceOf(ValidationResult);
    expect(result.isValid()).to.be.true();
    expect(stateRepositoryMock.fetchDocuments).to.have.not.been.called();
  });

<<<<<<< HEAD
  it('should return valid result if Document has unique indices and there are no duplicates', async () => {
    const [, , , william] = documentsJs;
=======
  it('should return valid result if Document has unique indices and there are no duplicates - Rust', async () => {
    const [, , , william] = documentsJs;
    const williamDocument = new Document(william.toObject(), dataContract);
>>>>>>> 56f05a95

    stateRepositoryMockJs.fetchDocuments
      .withArgs(
<<<<<<< HEAD
        dataContractJs.getId().toBuffer(),
        william.getType(),
=======
        dataContract.getId().toBuffer(),
        williamDocument.getType(),
>>>>>>> 56f05a95
        {
          where: [
            ['$ownerId', '==', ownerIdJs],
            ['firstName', '==', william.get('firstName')],
          ],
        },
      )
      .resolves([williamDocument]);

    stateRepositoryMockJs.fetchDocuments
      .withArgs(
        dataContractJs.getId().toBuffer(),
        william.getType(),
        {
          where: [
            ['$ownerId', '==', ownerIdJs],
            ['lastName', '==', william.get('lastName')],
          ],
        },
      )
      .resolves([william]);

    const result = await validateDocumentsUniquenessByIndicesJs(
      ownerIdJs,
      documentTransitionsJs,
      dataContractJs,
      executionContextJs,
    );

    expect(result).to.be.an.instanceOf(ValidationResultJs);
    expect(result.isValid()).to.be.true();
  });

  it('should return valid result if Document has unique indices and there are no duplicates - Rust', async () => {
    const [, , , william] = documentsJs;
    const williamDocument = new Document(william.toObject(), dataContract);

    stateRepositoryMock.fetchDocuments
      .withArgs(
<<<<<<< HEAD
        dataContract.getId().toBuffer(),
        williamDocument.getType(),
        {
          where: [
            ['$ownerId', '==', ownerIdJs],
            ['firstName', '==', william.get('firstName')],
          ],
        },
      )
      .resolves([williamDocument]);

    stateRepositoryMock.fetchDocuments
      .withArgs(
=======
>>>>>>> 56f05a95
        dataContractJs.getId().toBuffer(),
        william.getType(),
        {
          where: [
            ['$ownerId', '==', ownerIdJs],
            ['lastName', '==', william.get('lastName')],
          ],
        },
      )
      .resolves([williamDocument]);

    const result = await validateDocumentsUniquenessByIndices(
      stateRepositoryMock,
      ownerId,
      documentTransitions,
      dataContract,
      executionContext,
    );

    expect(result).to.be.an.instanceOf(ValidationResult);
    expect(result.isValid()).to.be.true();
  });

<<<<<<< HEAD
  it('should return invalid result if Document has unique indices and there are duplicates', async () => {
    const [, , , william, leon] = documentsJs;

    const indicesDefinition = dataContractJs.getDocumentSchema(william.getType()).indices;

    stateRepositoryMockJs.fetchDocuments
      .withArgs(
        dataContractJs.getId(),
        william.getType(),
        {
          where: [
            ['$ownerId', '==', ownerIdJs],
            ['firstName', '==', william.get('firstName')],
          ],
        },
      )
      .resolves([leon]);

    stateRepositoryMockJs.fetchDocuments
      .withArgs(
        dataContractJs.getId(),
        william.getType(),
        {
          where: [
            ['$ownerId', '==', ownerIdJs],
            ['lastName', '==', william.get('lastName')],
          ],
        },
      )
      .resolves([leon]);

    stateRepositoryMockJs.fetchDocuments
      .withArgs(
        dataContractJs.getId(),
        leon.getType(),
        {
          where: [
            ['$ownerId', '==', ownerIdJs],
            ['firstName', '==', leon.get('firstName')],
          ],
        },
      )
      .resolves([william]);

    stateRepositoryMockJs.fetchDocuments
      .withArgs(
        dataContractJs.getId(),
        leon.getType(),
        {
          where: [
            ['$ownerId', '==', ownerIdJs],
            ['lastName', '==', leon.get('lastName')],
          ],
        },
      )
      .resolves([william]);

    const result = await validateDocumentsUniquenessByIndicesJs(
      ownerIdJs,
      documentTransitionsJs,
      dataContractJs,
      executionContextJs,
    );

    expectValidationErrorJs(result, DuplicateUniqueIndexErrorJs, 4);

    const errors = result.getErrors();

    const [error] = result.getErrors();

    expect(error.getCode()).to.equal(4009);

    expect(errors.map((e) => e.getDocumentId())).to.have.deep.members([
      documentTransitionsJs[3].getId().toBuffer(),
      documentTransitionsJs[3].getId().toBuffer(),
      documentTransitionsJs[4].getId().toBuffer(),
      documentTransitionsJs[4].getId().toBuffer(),
    ]);

    expect(errors.map((e) => e.getDuplicatingProperties())).to.have.deep.members([
      indicesDefinition[0].properties.map((i) => Object.keys(i)[0]),
      indicesDefinition[1].properties.map((i) => Object.keys(i)[0]),
      indicesDefinition[0].properties.map((i) => Object.keys(i)[0]),
      indicesDefinition[1].properties.map((i) => Object.keys(i)[0]),
    ]);
  });

  it('should return invalid result if Document has unique indices and there are duplicates - Rust', async () => {
    let [, , , william, leon] = documentsJs;

=======
  it('should return invalid result if Document has unique indices and there are duplicates - Rust', async () => {
    let [, , , william, leon] = documentsJs;

>>>>>>> 56f05a95
    william = new Document(william.toObject(), dataContract.clone());
    leon = new Document(leon.toObject(), dataContract.clone());

    const indicesDefinition = dataContractJs.getDocumentSchema(william.getType()).indices;

    stateRepositoryMock.fetchDocuments
      .withArgs(
        sinon.match.instanceOf(Identifier),
        william.getType(),
        {
          where: [
            ['$ownerId', '==', ownerId.toJSON()],
            ['firstName', '==', william.get('firstName')],
          ],
        },
      )
      .resolves([leon]);

    stateRepositoryMock.fetchDocuments
      .withArgs(
        sinon.match.instanceOf(Identifier),
        william.getType(),
        {
          where: [
            ['$ownerId', '==', ownerId.toJSON()],
            ['lastName', '==', william.get('lastName')],
          ],
        },
      )
      .resolves([leon]);

    stateRepositoryMock.fetchDocuments
      .withArgs(
        sinon.match.instanceOf(Identifier),
        leon.getType(),
        {
          where: [
            ['$ownerId', '==', ownerId.toJSON()],
            ['firstName', '==', leon.get('firstName')],
          ],
        },
      )
      .resolves([william]);

    stateRepositoryMock.fetchDocuments
      .withArgs(
        sinon.match.instanceOf(Identifier),
        leon.getType(),
        {
          where: [
            ['$ownerId', '==', ownerId.toJSON()],
            ['lastName', '==', leon.get('lastName')],
          ],
        },
      )
      .resolves([william]);

    const result = await validateDocumentsUniquenessByIndices(
      stateRepositoryMock,
      ownerId,
      documentTransitions,
      dataContract,
      executionContext,
    );

    await expectValidationError(result, DuplicateUniqueIndexError, 4);
    const errors = result.getErrors();
    const [error] = result.getErrors();
    expect(error.getCode()).to.equal(4009);

    expect(errors.map((e) => e.getDocumentId())).to.have.deep.members([
      documentTransitionsJs[3].getId().toBuffer(),
      documentTransitionsJs[3].getId().toBuffer(),
      documentTransitionsJs[4].getId().toBuffer(),
      documentTransitionsJs[4].getId().toBuffer(),
    ]);

    expect(errors.map((e) => e.getDuplicatingProperties())).to.have.deep.members([
      indicesDefinition[0].properties.map((i) => Object.keys(i)[0]),
      indicesDefinition[1].properties.map((i) => Object.keys(i)[0]),
      indicesDefinition[0].properties.map((i) => Object.keys(i)[0]),
      indicesDefinition[1].properties.map((i) => Object.keys(i)[0]),
    ]);
  });

<<<<<<< HEAD
  it('should return valid result if Document has undefined field from index', async () => {
    const indexedDocument = documentsJs[7];
=======
  it('should return valid result if Document has undefined field from index - Rust', async () => {
    const indexedDocumentJs = documentsJs[7];
    const indexedDocument = new Document(indexedDocumentJs.toObject(), dataContract.clone());
>>>>>>> 56f05a95
    const indexedDocumentTransitions = getDocumentTransitionsFixture({
      create: [indexedDocumentJs],
    }).map(
      (t) => DocumentTransition.fromTransitionCreate(
        new DocumentCreateTransition(t.toObject(), dataContract.clone()),
      ),
    );

    stateRepositoryMockJs.fetchDocuments
      .withArgs(
<<<<<<< HEAD
        dataContractJs.getId().toBuffer(),
        indexedDocument.getType(),
        {
          where: [
            ['$ownerId', '==', ownerIdJs],
=======
        sinon.match.instanceOf(Identifier),
        indexedDocument.getType(),
        {
          where: [
            ['$ownerId', '==', ownerId.toJSON()],
>>>>>>> 56f05a95
            ['firstName', '==', indexedDocument.get('firstName')],
          ],
        },
      )
      .resolves([indexedDocument]);

    stateRepositoryMockJs.fetchDocuments
<<<<<<< HEAD
      .withArgs(
        dataContractJs.getId(),
        indexedDocument.getType(),
        {
          where: [
            ['$ownerId', '==', ownerIdJs],
          ],
        },
      )
      .resolves([indexedDocument]);

    const result = await validateDocumentsUniquenessByIndicesJs(
      ownerIdJs,
      indexedDocumentTransitions,
      dataContractJs,
      executionContextJs,
    );

    expect(result).to.be.an.instanceOf(ValidationResultJs);
    expect(result.isValid()).to.be.true();
  });

  it('should return valid result if Document has undefined field from index - Rust', async () => {
    const indexedDocumentJs = documentsJs[7];
    const indexedDocument = new Document(indexedDocumentJs.toObject(), dataContract.clone());
    const indexedDocumentTransitions = getDocumentTransitionsFixture({
      create: [indexedDocumentJs],
    }).map(
      (t) => DocumentTransition.fromTransitionCreate(
        new DocumentCreateTransition(t.toObject(), dataContract.clone()),
      ),
    );

    stateRepositoryMockJs.fetchDocuments
      .withArgs(
        sinon.match.instanceOf(Identifier),
        indexedDocument.getType(),
        {
          where: [
            ['$ownerId', '==', ownerId.toJSON()],
            ['firstName', '==', indexedDocument.get('firstName')],
          ],
        },
      )
      .resolves([indexedDocument]);

    stateRepositoryMockJs.fetchDocuments
=======
>>>>>>> 56f05a95
      .withArgs(
        sinon.match.instanceOf(Identifier),
        indexedDocument.getType(),
        {
          where: [
            ['$ownerId', '==', ownerId.toJSON()],
          ],
        },
      )
      .resolves([indexedDocument]);

    const result = await validateDocumentsUniquenessByIndices(
      stateRepositoryMock,
      ownerId,
      indexedDocumentTransitions,
      dataContract,
      executionContext,
    );

    expect(result).to.be.an.instanceOf(ValidationResult);
    expect(result.isValid()).to.be.true();
  });

<<<<<<< HEAD
  it('should return valid result if Document being created and has createdAt and updatedAt indices', async () => {
    const [, , , , , , uniqueDatesDocument] = documentsJs;

    const uniqueDatesDocumentTransitions = getDocumentTransitionsFixture({
      create: [uniqueDatesDocument],
    });
    stateRepositoryMockJs.fetchDocuments
      .withArgs(
        dataContractJs.getId().toBuffer(),
        uniqueDatesDocument.getType(),
=======
  it('should return valid result if Document being created and has createdAt and updatedAt indices - Rust', async () => {
    const [, , , , , , uniqueDatesDocumentJs] = documentsJs;
    const uniqueDatesDocument = new Document(
      uniqueDatesDocumentJs.toObject(), dataContract.clone(),
    );
    const uniqueDatesDocumentTransitions = getDocumentTransitionsFixture({
      create: [uniqueDatesDocumentJs],
    }).map(
      (t) => DocumentTransition.fromTransitionCreate(
        new DocumentCreateTransition(t.toObject(), dataContract.clone()),
      ),
    );

    stateRepositoryMock.fetchDocuments
      .withArgs(
        sinon.match.instanceOf(Identifier),
        uniqueDatesDocumentJs.getType(),
>>>>>>> 56f05a95
        {
          where: [
            ['$createdAt', '==', uniqueDatesDocument.getCreatedAt()],
            ['$updatedAt', '==', uniqueDatesDocument.getUpdatedAt()],
          ],
        },
      )
      .resolves([uniqueDatesDocument]);

    const result = await validateDocumentsUniquenessByIndicesJs(
      ownerIdJs,
      uniqueDatesDocumentTransitions,
      dataContractJs,
      executionContextJs,
    );

    expect(result.isValid()).to.be.true();
  });

  it('should return valid result if Document being created and has createdAt and updatedAt indices - Rust', async () => {
    const [, , , , , , uniqueDatesDocumentJs] = documentsJs;
    const uniqueDatesDocument = new Document(
      uniqueDatesDocumentJs.toObject(), dataContract.clone(),
    );
    const uniqueDatesDocumentTransitions = getDocumentTransitionsFixture({
      create: [uniqueDatesDocumentJs],
    }).map(
      (t) => DocumentTransition.fromTransitionCreate(
        new DocumentCreateTransition(t.toObject(), dataContract.clone()),
      ),
    );

    stateRepositoryMock.fetchDocuments
      .withArgs(
        sinon.match.instanceOf(Identifier),
        uniqueDatesDocumentJs.getType(),
        {
          where: [
            ['$createdAt', '==', uniqueDatesDocument.getCreatedAt()],
            ['$updatedAt', '==', uniqueDatesDocument.getUpdatedAt()],
          ],
        },
      )
      .resolves([uniqueDatesDocument]);

    const result = await validateDocumentsUniquenessByIndices(
      stateRepositoryMock,
      ownerId,
      uniqueDatesDocumentTransitions,
      dataContract,
      executionContext,
    );

    expect(result.isValid()).to.be.true();
  });

<<<<<<< HEAD
  it('should return invalid result on dry run', async () => {
    const [niceDocument] = documentsJs;
    const noIndexDocumentTransitions = getDocumentTransitionsFixture({
      create: [niceDocument],
    });

    executionContextJs.enableDryRun();

    const result = await validateDocumentsUniquenessByIndicesJs(
      ownerIdJs,
      noIndexDocumentTransitions,
      dataContractJs,
      executionContextJs,
    );
    executionContextJs.disableDryRun();

    expect(result).to.be.an.instanceOf(ValidationResultJs);
    expect(result.isValid()).to.be.true();
    expect(stateRepositoryMockJs.fetchDocuments).to.have.not.been.called();
  });

=======
>>>>>>> 56f05a95
  it('should return invalid result on dry run - Rust', async () => {
    const [niceDocument] = documentsJs;
    const noIndexDocumentTransitions = getDocumentTransitionsFixture({
      create: [niceDocument],
    });

    executionContext.enableDryRun();
    const documentTransition = DocumentTransition.fromTransitionCreate(
      new DocumentCreateTransition(
        noIndexDocumentTransitions[0].toObject(), dataContract,
      ),
    );

    const result = await validateDocumentsUniquenessByIndices(
      stateRepositoryMock,
      ownerId,
      [documentTransition],
      dataContract,
      executionContext,
    );

    expect(result).to.be.an.instanceOf(ValidationResult);
    expect(result.isValid()).to.be.true();
    expect(stateRepositoryMock.fetchDocuments).to.have.not.been.called();
  });
});<|MERGE_RESOLUTION|>--- conflicted
+++ resolved
@@ -2,27 +2,12 @@
 const getContractFixture = require('@dashevo/dpp/lib/test/fixtures/getDataContractFixture');
 const getDocumentTransitionsFixture = require('@dashevo/dpp/lib/test/fixtures/getDocumentTransitionsFixture');
 
-<<<<<<< HEAD
-const { expectValidationError: expectValidationErrorJs } = require('@dashevo/dpp/lib/test/expect/expectError');
 const createStateRepositoryMock = require('@dashevo/dpp/lib/test/mocks/createStateRepositoryMock');
-
-const ValidationResultJs = require('@dashevo/dpp/lib/validation/ValidationResult');
-
-const DuplicateUniqueIndexErrorJs = require('@dashevo/dpp/lib/errors/consensus/state/document/DuplicateUniqueIndexError');
-const StateTransitionExecutionContextJs = require('@dashevo/dpp/lib/stateTransition/StateTransitionExecutionContext');
 
 const sinon = require('sinon');
 const { expectValidationError } = require('../../../../../../../lib/test/expect/expectError');
 const { default: loadWasmDpp } = require('../../../../../../../dist');
 
-=======
-const createStateRepositoryMock = require('@dashevo/dpp/lib/test/mocks/createStateRepositoryMock');
-
-const sinon = require('sinon');
-const { expectValidationError } = require('../../../../../../../lib/test/expect/expectError');
-const { default: loadWasmDpp } = require('../../../../../../../dist');
-
->>>>>>> 56f05a95
 let DataContract;
 let Document;
 let ValidationResult;
@@ -36,10 +21,6 @@
 describe('validateDocumentsUniquenessByIndices', () => {
   let stateRepositoryMockJs;
   let stateRepositoryMock;
-<<<<<<< HEAD
-  let validateDocumentsUniquenessByIndicesJs;
-=======
->>>>>>> 56f05a95
   let documentsJs;
   let documentTransitionsJs;
   let documentTransitions;
@@ -88,40 +69,10 @@
 
     stateRepositoryMockJs = createStateRepositoryMock(this.sinonSandbox);
     stateRepositoryMockJs.fetchDocuments.resolves([]);
-<<<<<<< HEAD
 
     executionContext = new StateTransitionExecutionContext();
-    executionContextJs = new StateTransitionExecutionContextJs();
-
-    validateDocumentsUniquenessByIndicesJs = verifyDocumentsUniquenessByIndicesFactory(
-      stateRepositoryMockJs,
-    );
-  });
-
-  it('should return valid result if Documents have no unique indices', async () => {
-    const [niceDocument] = documentsJs;
-    const noIndexDocumentTransitions = getDocumentTransitionsFixture({
-      create: [niceDocument],
-    });
-
-    const result = await validateDocumentsUniquenessByIndicesJs(
-      ownerIdJs,
-      noIndexDocumentTransitions,
-      dataContractJs,
-      executionContextJs,
-    );
-
-    expect(result).to.be.an.instanceOf(ValidationResultJs);
-    expect(result.isValid()).to.be.true();
-    expect(stateRepositoryMockJs.fetchDocuments).to.have.not.been.called();
-  });
-
-=======
-
-    executionContext = new StateTransitionExecutionContext();
-  });
-
->>>>>>> 56f05a95
+  });
+
   it('should return valid result if Documents have no unique indices - Rust', async () => {
     const [niceDocument] = documentsJs;
     const noIndexDocumentTransitions = getDocumentTransitionsFixture({
@@ -147,24 +98,14 @@
     expect(stateRepositoryMock.fetchDocuments).to.have.not.been.called();
   });
 
-<<<<<<< HEAD
-  it('should return valid result if Document has unique indices and there are no duplicates', async () => {
-    const [, , , william] = documentsJs;
-=======
   it('should return valid result if Document has unique indices and there are no duplicates - Rust', async () => {
     const [, , , william] = documentsJs;
     const williamDocument = new Document(william.toObject(), dataContract);
->>>>>>> 56f05a95
 
     stateRepositoryMockJs.fetchDocuments
       .withArgs(
-<<<<<<< HEAD
-        dataContractJs.getId().toBuffer(),
-        william.getType(),
-=======
         dataContract.getId().toBuffer(),
         williamDocument.getType(),
->>>>>>> 56f05a95
         {
           where: [
             ['$ownerId', '==', ownerIdJs],
@@ -204,22 +145,6 @@
 
     stateRepositoryMock.fetchDocuments
       .withArgs(
-<<<<<<< HEAD
-        dataContract.getId().toBuffer(),
-        williamDocument.getType(),
-        {
-          where: [
-            ['$ownerId', '==', ownerIdJs],
-            ['firstName', '==', william.get('firstName')],
-          ],
-        },
-      )
-      .resolves([williamDocument]);
-
-    stateRepositoryMock.fetchDocuments
-      .withArgs(
-=======
->>>>>>> 56f05a95
         dataContractJs.getId().toBuffer(),
         william.getType(),
         {
@@ -243,77 +168,77 @@
     expect(result.isValid()).to.be.true();
   });
 
-<<<<<<< HEAD
-  it('should return invalid result if Document has unique indices and there are duplicates', async () => {
-    const [, , , william, leon] = documentsJs;
+  it('should return invalid result if Document has unique indices and there are duplicates - Rust', async () => {
+    let [, , , william, leon] = documentsJs;
+
+    william = new Document(william.toObject(), dataContract.clone());
+    leon = new Document(leon.toObject(), dataContract.clone());
 
     const indicesDefinition = dataContractJs.getDocumentSchema(william.getType()).indices;
 
-    stateRepositoryMockJs.fetchDocuments
-      .withArgs(
-        dataContractJs.getId(),
+    stateRepositoryMock.fetchDocuments
+      .withArgs(
+        sinon.match.instanceOf(Identifier),
         william.getType(),
         {
           where: [
-            ['$ownerId', '==', ownerIdJs],
+            ['$ownerId', '==', ownerId.toJSON()],
             ['firstName', '==', william.get('firstName')],
           ],
         },
       )
       .resolves([leon]);
 
-    stateRepositoryMockJs.fetchDocuments
-      .withArgs(
-        dataContractJs.getId(),
+    stateRepositoryMock.fetchDocuments
+      .withArgs(
+        sinon.match.instanceOf(Identifier),
         william.getType(),
         {
           where: [
-            ['$ownerId', '==', ownerIdJs],
+            ['$ownerId', '==', ownerId.toJSON()],
             ['lastName', '==', william.get('lastName')],
           ],
         },
       )
       .resolves([leon]);
 
-    stateRepositoryMockJs.fetchDocuments
-      .withArgs(
-        dataContractJs.getId(),
+    stateRepositoryMock.fetchDocuments
+      .withArgs(
+        sinon.match.instanceOf(Identifier),
         leon.getType(),
         {
           where: [
-            ['$ownerId', '==', ownerIdJs],
+            ['$ownerId', '==', ownerId.toJSON()],
             ['firstName', '==', leon.get('firstName')],
           ],
         },
       )
       .resolves([william]);
 
-    stateRepositoryMockJs.fetchDocuments
-      .withArgs(
-        dataContractJs.getId(),
+    stateRepositoryMock.fetchDocuments
+      .withArgs(
+        sinon.match.instanceOf(Identifier),
         leon.getType(),
         {
           where: [
-            ['$ownerId', '==', ownerIdJs],
+            ['$ownerId', '==', ownerId.toJSON()],
             ['lastName', '==', leon.get('lastName')],
           ],
         },
       )
       .resolves([william]);
 
-    const result = await validateDocumentsUniquenessByIndicesJs(
-      ownerIdJs,
-      documentTransitionsJs,
-      dataContractJs,
-      executionContextJs,
-    );
-
-    expectValidationErrorJs(result, DuplicateUniqueIndexErrorJs, 4);
-
+    const result = await validateDocumentsUniquenessByIndices(
+      stateRepositoryMock,
+      ownerId,
+      documentTransitions,
+      dataContract,
+      executionContext,
+    );
+
+    await expectValidationError(result, DuplicateUniqueIndexError, 4);
     const errors = result.getErrors();
-
     const [error] = result.getErrors();
-
     expect(error.getCode()).to.equal(4009);
 
     expect(errors.map((e) => e.getDocumentId())).to.have.deep.members([
@@ -329,160 +254,6 @@
       indicesDefinition[0].properties.map((i) => Object.keys(i)[0]),
       indicesDefinition[1].properties.map((i) => Object.keys(i)[0]),
     ]);
-  });
-
-  it('should return invalid result if Document has unique indices and there are duplicates - Rust', async () => {
-    let [, , , william, leon] = documentsJs;
-
-=======
-  it('should return invalid result if Document has unique indices and there are duplicates - Rust', async () => {
-    let [, , , william, leon] = documentsJs;
-
->>>>>>> 56f05a95
-    william = new Document(william.toObject(), dataContract.clone());
-    leon = new Document(leon.toObject(), dataContract.clone());
-
-    const indicesDefinition = dataContractJs.getDocumentSchema(william.getType()).indices;
-
-    stateRepositoryMock.fetchDocuments
-      .withArgs(
-        sinon.match.instanceOf(Identifier),
-        william.getType(),
-        {
-          where: [
-            ['$ownerId', '==', ownerId.toJSON()],
-            ['firstName', '==', william.get('firstName')],
-          ],
-        },
-      )
-      .resolves([leon]);
-
-    stateRepositoryMock.fetchDocuments
-      .withArgs(
-        sinon.match.instanceOf(Identifier),
-        william.getType(),
-        {
-          where: [
-            ['$ownerId', '==', ownerId.toJSON()],
-            ['lastName', '==', william.get('lastName')],
-          ],
-        },
-      )
-      .resolves([leon]);
-
-    stateRepositoryMock.fetchDocuments
-      .withArgs(
-        sinon.match.instanceOf(Identifier),
-        leon.getType(),
-        {
-          where: [
-            ['$ownerId', '==', ownerId.toJSON()],
-            ['firstName', '==', leon.get('firstName')],
-          ],
-        },
-      )
-      .resolves([william]);
-
-    stateRepositoryMock.fetchDocuments
-      .withArgs(
-        sinon.match.instanceOf(Identifier),
-        leon.getType(),
-        {
-          where: [
-            ['$ownerId', '==', ownerId.toJSON()],
-            ['lastName', '==', leon.get('lastName')],
-          ],
-        },
-      )
-      .resolves([william]);
-
-    const result = await validateDocumentsUniquenessByIndices(
-      stateRepositoryMock,
-      ownerId,
-      documentTransitions,
-      dataContract,
-      executionContext,
-    );
-
-    await expectValidationError(result, DuplicateUniqueIndexError, 4);
-    const errors = result.getErrors();
-    const [error] = result.getErrors();
-    expect(error.getCode()).to.equal(4009);
-
-    expect(errors.map((e) => e.getDocumentId())).to.have.deep.members([
-      documentTransitionsJs[3].getId().toBuffer(),
-      documentTransitionsJs[3].getId().toBuffer(),
-      documentTransitionsJs[4].getId().toBuffer(),
-      documentTransitionsJs[4].getId().toBuffer(),
-    ]);
-
-    expect(errors.map((e) => e.getDuplicatingProperties())).to.have.deep.members([
-      indicesDefinition[0].properties.map((i) => Object.keys(i)[0]),
-      indicesDefinition[1].properties.map((i) => Object.keys(i)[0]),
-      indicesDefinition[0].properties.map((i) => Object.keys(i)[0]),
-      indicesDefinition[1].properties.map((i) => Object.keys(i)[0]),
-    ]);
-  });
-
-<<<<<<< HEAD
-  it('should return valid result if Document has undefined field from index', async () => {
-    const indexedDocument = documentsJs[7];
-=======
-  it('should return valid result if Document has undefined field from index - Rust', async () => {
-    const indexedDocumentJs = documentsJs[7];
-    const indexedDocument = new Document(indexedDocumentJs.toObject(), dataContract.clone());
->>>>>>> 56f05a95
-    const indexedDocumentTransitions = getDocumentTransitionsFixture({
-      create: [indexedDocumentJs],
-    }).map(
-      (t) => DocumentTransition.fromTransitionCreate(
-        new DocumentCreateTransition(t.toObject(), dataContract.clone()),
-      ),
-    );
-
-    stateRepositoryMockJs.fetchDocuments
-      .withArgs(
-<<<<<<< HEAD
-        dataContractJs.getId().toBuffer(),
-        indexedDocument.getType(),
-        {
-          where: [
-            ['$ownerId', '==', ownerIdJs],
-=======
-        sinon.match.instanceOf(Identifier),
-        indexedDocument.getType(),
-        {
-          where: [
-            ['$ownerId', '==', ownerId.toJSON()],
->>>>>>> 56f05a95
-            ['firstName', '==', indexedDocument.get('firstName')],
-          ],
-        },
-      )
-      .resolves([indexedDocument]);
-
-    stateRepositoryMockJs.fetchDocuments
-<<<<<<< HEAD
-      .withArgs(
-        dataContractJs.getId(),
-        indexedDocument.getType(),
-        {
-          where: [
-            ['$ownerId', '==', ownerIdJs],
-          ],
-        },
-      )
-      .resolves([indexedDocument]);
-
-    const result = await validateDocumentsUniquenessByIndicesJs(
-      ownerIdJs,
-      indexedDocumentTransitions,
-      dataContractJs,
-      executionContextJs,
-    );
-
-    expect(result).to.be.an.instanceOf(ValidationResultJs);
-    expect(result.isValid()).to.be.true();
   });
 
   it('should return valid result if Document has undefined field from index - Rust', async () => {
@@ -510,8 +281,6 @@
       .resolves([indexedDocument]);
 
     stateRepositoryMockJs.fetchDocuments
-=======
->>>>>>> 56f05a95
       .withArgs(
         sinon.match.instanceOf(Identifier),
         indexedDocument.getType(),
@@ -535,18 +304,6 @@
     expect(result.isValid()).to.be.true();
   });
 
-<<<<<<< HEAD
-  it('should return valid result if Document being created and has createdAt and updatedAt indices', async () => {
-    const [, , , , , , uniqueDatesDocument] = documentsJs;
-
-    const uniqueDatesDocumentTransitions = getDocumentTransitionsFixture({
-      create: [uniqueDatesDocument],
-    });
-    stateRepositoryMockJs.fetchDocuments
-      .withArgs(
-        dataContractJs.getId().toBuffer(),
-        uniqueDatesDocument.getType(),
-=======
   it('should return valid result if Document being created and has createdAt and updatedAt indices - Rust', async () => {
     const [, , , , , , uniqueDatesDocumentJs] = documentsJs;
     const uniqueDatesDocument = new Document(
@@ -564,7 +321,6 @@
       .withArgs(
         sinon.match.instanceOf(Identifier),
         uniqueDatesDocumentJs.getType(),
->>>>>>> 56f05a95
         {
           where: [
             ['$createdAt', '==', uniqueDatesDocument.getCreatedAt()],
@@ -621,30 +377,6 @@
     expect(result.isValid()).to.be.true();
   });
 
-<<<<<<< HEAD
-  it('should return invalid result on dry run', async () => {
-    const [niceDocument] = documentsJs;
-    const noIndexDocumentTransitions = getDocumentTransitionsFixture({
-      create: [niceDocument],
-    });
-
-    executionContextJs.enableDryRun();
-
-    const result = await validateDocumentsUniquenessByIndicesJs(
-      ownerIdJs,
-      noIndexDocumentTransitions,
-      dataContractJs,
-      executionContextJs,
-    );
-    executionContextJs.disableDryRun();
-
-    expect(result).to.be.an.instanceOf(ValidationResultJs);
-    expect(result.isValid()).to.be.true();
-    expect(stateRepositoryMockJs.fetchDocuments).to.have.not.been.called();
-  });
-
-=======
->>>>>>> 56f05a95
   it('should return invalid result on dry run - Rust', async () => {
     const [niceDocument] = documentsJs;
     const noIndexDocumentTransitions = getDocumentTransitionsFixture({
