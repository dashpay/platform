const DocumentJs = require('@dashevo/dpp/lib/document/Document');
const DocumentsBatchTransitionJs = require(
  '@dashevo/dpp/lib/document/stateTransition/DocumentsBatchTransition/DocumentsBatchTransition',
);

const applyDocumentsBatchTransitionFactory = require(
  '@dashevo/dpp/lib/document/stateTransition/DocumentsBatchTransition/applyDocumentsBatchTransitionFactory',
);

const getDataContractFixture = require('@dashevo/dpp/lib/test/fixtures/getDataContractFixture');
const getDocumentsFixture = require('@dashevo/dpp/lib/test/fixtures/getDocumentsFixture');
const getDocumentTransitionsFixture = require(
  '@dashevo/dpp/lib/test/fixtures/getDocumentTransitionsFixture',
);

const createStateRepositoryMock = require('@dashevo/dpp/lib/test/mocks/createStateRepositoryMock');

const protocolVersion = require('@dashevo/dpp/lib/version/protocolVersion');
const StateTransitionExecutionContextJs = require('@dashevo/dpp/lib/stateTransition/StateTransitionExecutionContext');
<<<<<<< HEAD
const DocumentNotProvidedErrorJs = require('@dashevo/dpp/lib/document/errors/DocumentNotProvidedError');
=======
>>>>>>> f45b3a3c

const { default: loadWasmDpp } = require('../../../../../dist');

let Document;
let DocumentsBatchTransition;
let DataContract;
let StateTransitionExecutionContext;
let applyDocumentsBatchTransition;
let DocumentNotProvidedError;

describe('applyDocumentsBatchTransitionFactory', () => {
  let documentsJs;
  let dataContractJs;
  let dataContract;
  let documentTransitionsJs;
  let ownerId;
  let replaceDocumentJs;
  let replaceDocument;
  let stateTransitionJs;
  let stateTransition;
  let documentsFixtureJs;
  let documentsFixture;
  let applyDocumentsBatchTransitionJs;
  let stateRepositoryMockJs;
  let stateRepositoryMock;
  let fetchDocumentsMock;
  let executionContextJs;
  let executionContext;
  let blockTimeMs;

  beforeEach(async function beforeEach() {
    ({
      DataContract,
      Document,
      DocumentsBatchTransition,
      StateTransitionExecutionContext,
      applyDocumentsBatchTransition,
      // Errors:
      DocumentNotProvidedError,
    } = await loadWasmDpp());

    dataContractJs = getDataContractFixture();
    dataContract = DataContract.fromBuffer(dataContractJs.toBuffer());

    documentsFixtureJs = getDocumentsFixture(dataContractJs);
    documentsFixture = documentsFixtureJs.map((d) => {
      const doc = new Document(d.toObject(), dataContract);
      doc.setEntropy(d.entropy);
      return doc;
    });

    ownerId = getDocumentsFixture.ownerId;

    replaceDocumentJs = new DocumentJs({
      ...documentsFixtureJs[1].toObject(),
      lastName: 'NotSoShiny',
    }, dataContractJs);

    replaceDocument = new Document({
      ...documentsFixture[1].toObject(),
      lastName: 'NotSoShiny',
    }, dataContract);

    blockTimeMs = Date.now();
    documentsJs = [replaceDocumentJs, documentsFixtureJs[2]];
    documentTransitionsJs = getDocumentTransitionsFixture({
      create: [documentsFixtureJs[0]],
      replace: [documentsJs[0]],
      delete: [documentsJs[1]],
    });

    stateTransitionJs = new DocumentsBatchTransitionJs({
      protocolVersion: protocolVersion.latestVersion,
      ownerId,
      transitions: documentTransitionsJs.map((t) => t.toObject()),
    }, [dataContractJs]);

    stateTransition = new DocumentsBatchTransition({
      protocolVersion: protocolVersion.latestVersion,
      ownerId,
      transitions: documentTransitionsJs.map((t) => t.toObject()),
    }, [dataContract]);

    executionContextJs = new StateTransitionExecutionContextJs();
    executionContext = new StateTransitionExecutionContext();

    stateTransitionJs.setExecutionContext(executionContextJs);
    stateTransition.setExecutionContext(executionContext);

    stateRepositoryMockJs = createStateRepositoryMock(this.sinonSandbox);
    stateRepositoryMockJs.fetchDataContract.resolves(dataContractJs);
    stateRepositoryMockJs.fetchLatestPlatformBlockTime.resolves(blockTimeMs);

    fetchDocumentsMock = this.sinonSandbox.stub();
    fetchDocumentsMock.resolves([
      replaceDocumentJs,
    ]);

    stateRepositoryMock = createStateRepositoryMock(this.sinonSandbox);
    stateRepositoryMock.fetchDataContract.resolves(dataContract);
    stateRepositoryMock.fetchLatestPlatformBlockTime.resolves(blockTimeMs);
    stateRepositoryMock.updateDocument.resolves(null);
    stateRepositoryMock.removeDocument.resolves(null);
    stateRepositoryMock.createDocument.resolves(null);
    stateRepositoryMock.fetchDocuments.resolves([replaceDocument]);

    applyDocumentsBatchTransitionJs = applyDocumentsBatchTransitionFactory(
      stateRepositoryMockJs,
      fetchDocumentsMock,
    );
  });

  it('should call `store`, `replace` and `remove` functions for specific type of transitions', async () => {
    await applyDocumentsBatchTransitionJs(stateTransitionJs);

    const replaceDocumentTransition = documentTransitionsJs[1];

    expect(fetchDocumentsMock).to.have.been.calledOnceWithExactly(
      [replaceDocumentTransition],
      executionContextJs,
    );

    expect(stateRepositoryMockJs.createDocument).to.have.been.calledOnce();
    expect(stateRepositoryMockJs.updateDocument).to.have.been.calledOnce();

    const callsArgs = [
      ...stateRepositoryMockJs.createDocument.getCall(0).args,
      ...stateRepositoryMockJs.updateDocument.getCall(0).args,
    ];

    expect(callsArgs).to.have.deep.members([
      documentsFixtureJs[0],
      documentsJs[0],
      executionContextJs,
      executionContextJs,
    ]);

    expect(stateRepositoryMockJs.removeDocument).to.have.been.calledOnceWithExactly(
      documentTransitionsJs[2].getDataContract(),
      documentTransitionsJs[2].getType(),
      documentTransitionsJs[2].getId(),
      executionContextJs,
    );
  });

  it('should call `store`, `replace` and `remove` functions for specific type of transitions - Rust', async () => {
    await applyDocumentsBatchTransition(stateRepositoryMock, stateTransition);
    expect(stateRepositoryMock.createDocument).to.have.been.calledOnce();

    const [fetchContractId, fetchDocumentType] = stateRepositoryMock.fetchDocuments.getCall(0).args;
    expect(fetchContractId.toBuffer()).to.deep.equal(documentTransitionsJs[1].getDataContractId());
    expect(fetchDocumentType).to.equal(documentTransitionsJs[1].getType());

    expect(stateRepositoryMock.updateDocument).to.have.been.calledOnce();
    expect(stateRepositoryMock.fetchDocuments).to.have.been.calledOnce();

    const [createDocument] = stateRepositoryMock.createDocument.getCall(0).args;
    const [updateDocument] = stateRepositoryMock.updateDocument.getCall(0).args;
    const [
      deleteDataContract,
      deleteDocumentType,
      deleteDocumentId,
    ] = stateRepositoryMock.removeDocument.getCall(0).args;

    expect(createDocument.toObject()).to.deep.equal(documentsFixtureJs[0].toObject());
    const expectDocument = documentsJs[0].toJSON();

    // ! Why we need to replace. Apparently, `applyDocumentsTransition` somehow
    // ! modifies `documentsJs` and increments revision and $updatedAt. I have
    // ! no clue how it's possible.
    expectDocument.$updatedAt = documentTransitionsJs[1].toJSON().$updatedAt;
    expectDocument.$revision = documentTransitionsJs[1].toJSON().$revision;
    expect(updateDocument.toJSON()).to.deep.equal(expectDocument);

    expect(deleteDataContract.toObject()).to.deep.equal(dataContract.toObject());
    expect(deleteDocumentType).to.deep.equal(documentTransitionsJs[2].getType());
    expect(deleteDocumentId.toBuffer()).to.deep.equal(documentTransitionsJs[2].getId());
  });

<<<<<<< HEAD
  it('should throw an error if document was not provided for a replacement', async () => {
    fetchDocumentsMock.resolves([]);
=======
  it('should throw an error if document was not provided for a replacement - Rust', async () => {
    stateRepositoryMock.fetchDocuments.resolves([]);
>>>>>>> f45b3a3c

    const replaceDocumentTransition = documentTransitionsJs[1];

    try {
<<<<<<< HEAD
      await applyDocumentsBatchTransitionJs(stateTransitionJs);
      expect.fail('Error was not thrown');
    } catch (e) {
      expect(e).to.be.an.instanceOf(DocumentNotProvidedErrorJs);
      expect(e.getDocumentTransition()).to.deep.equal(replaceDocumentTransition);
    }
  });

  it('should throw an error if document was not provided for a replacement - Rust', async () => {
    stateRepositoryMock.fetchDocuments.resolves([]);

    const replaceDocumentTransition = documentTransitionsJs[1];

    try {
      await applyDocumentsBatchTransition(stateRepositoryMock, stateTransition);
      expect.fail('Error was not thrown');
    } catch (e) {
      expect(e).to.be.an.instanceOf(DocumentNotProvidedError);
      expect(e.getDocumentTransition().toObject())
        .to.deep.equal(replaceDocumentTransition.toObject());
    }
  });

  it('should call `replace` functions on dry run', async () => {
    documentTransitionsJs = getDocumentTransitionsFixture({
      create: [],
      replace: [documentsJs[0]],
      delete: [],
    });

    stateTransitionJs = new DocumentsBatchTransitionJs({
      protocolVersion: protocolVersion.latestVersion,
      ownerId,
      transitions: documentTransitionsJs.map((t) => t.toObject()),
    }, [dataContractJs]);

    stateTransitionJs.getExecutionContext().enableDryRun();

    await applyDocumentsBatchTransitionJs(stateTransitionJs);

    stateTransitionJs.getExecutionContext().disableDryRun();

    expect(stateRepositoryMockJs.fetchLatestPlatformBlockTime).to.have.been.calledOnceWith();

    const [documentTransition] = stateTransitionJs.getTransitions();
    const newDocument = new DocumentJs({
      $protocolVersion: stateTransitionJs.getProtocolVersion(),
      $id: documentTransition.getId(),
      $type: documentTransition.getType(),
      $dataContractId: documentTransition.getDataContractId(),
      $ownerId: stateTransitionJs.getOwnerId(),
      $createdAt: blockTimeMs,
      ...documentTransition.getData(),
    }, documentTransition.getDataContract());

    newDocument.setRevision(documentTransition.getRevision());
    newDocument.setData(documentTransition.getData());
    newDocument.setUpdatedAt(documentTransition.getUpdatedAt());

    expect(stateRepositoryMockJs.updateDocument).to.have.been.calledOnceWithExactly(
      newDocument,
      executionContextJs,
    );
  });

  it('should call `replace` functions on dry run - Rust', async function test() {
    this.timeout(10000);
    stateRepositoryMock.fetchLatestPlatformBlockTime.resolves(blockTimeMs);
    documentTransitionsJs = getDocumentTransitionsFixture({
      create: [],
      replace: [documentsJs[0]],
=======
      await applyDocumentsBatchTransition(stateRepositoryMock, stateTransition);
      expect.fail('Error was not thrown');
    } catch (e) {
      expect(e).to.be.an.instanceOf(DocumentNotProvidedError);
      expect(e.getDocumentTransition().toObject())
        .to.deep.equal(replaceDocumentTransition.toObject());
    }
  });

  it('should call `replace` functions on dry run - Rust', async function test() {
    this.timeout(10000);
    stateRepositoryMock.fetchLatestPlatformBlockTime.resolves(blockTimeMs);
    documentTransitionsJs = getDocumentTransitionsFixture({
      create: [],
      replace: [documentsJs[0]],
>>>>>>> f45b3a3c
      delete: [],
    });

    stateTransition = new DocumentsBatchTransition({
      protocolVersion: protocolVersion.latestVersion,
      ownerId,
      transitions: documentTransitionsJs.map((t) => t.toObject()),
    }, [dataContract]);

    stateTransition.getExecutionContext().enableDryRun();

    await applyDocumentsBatchTransition(stateRepositoryMock, stateTransition);

    stateTransition.getExecutionContext().disableDryRun();

    expect(stateRepositoryMock.fetchLatestPlatformBlockTime).to.have.been.calledOnceWith();

    const [documentTransition] = stateTransition.getTransitions();

    const newDocument = new Document({
      $protocolVersion: stateTransitionJs.getProtocolVersion(),
      $id: documentTransition.getId(),
      $type: documentTransition.getType(),
      $dataContractId: documentTransition.getDataContractId(),
      $ownerId: stateTransitionJs.getOwnerId(),
      $createdAt: blockTimeMs,
      ...documentTransition.getData(),
    }, documentTransition.getDataContract());

    newDocument.setRevision(documentTransition.getRevision());
    newDocument.setData(documentTransition.getData());
    newDocument.setUpdatedAt(documentTransition.getUpdatedAt());

    expect(stateRepositoryMock.updateDocument).to.have.been.called.calledOnce();
    const [updateDocument] = stateRepositoryMock.updateDocument.getCall(0).args;

    expect(updateDocument.toObject()).to.be.deep.equal(newDocument.toObject());
  });
});<|MERGE_RESOLUTION|>--- conflicted
+++ resolved
@@ -17,10 +17,6 @@
 
 const protocolVersion = require('@dashevo/dpp/lib/version/protocolVersion');
 const StateTransitionExecutionContextJs = require('@dashevo/dpp/lib/stateTransition/StateTransitionExecutionContext');
-<<<<<<< HEAD
-const DocumentNotProvidedErrorJs = require('@dashevo/dpp/lib/document/errors/DocumentNotProvidedError');
-=======
->>>>>>> f45b3a3c
 
 const { default: loadWasmDpp } = require('../../../../../dist');
 
@@ -200,26 +196,6 @@
     expect(deleteDocumentId.toBuffer()).to.deep.equal(documentTransitionsJs[2].getId());
   });
 
-<<<<<<< HEAD
-  it('should throw an error if document was not provided for a replacement', async () => {
-    fetchDocumentsMock.resolves([]);
-=======
-  it('should throw an error if document was not provided for a replacement - Rust', async () => {
-    stateRepositoryMock.fetchDocuments.resolves([]);
->>>>>>> f45b3a3c
-
-    const replaceDocumentTransition = documentTransitionsJs[1];
-
-    try {
-<<<<<<< HEAD
-      await applyDocumentsBatchTransitionJs(stateTransitionJs);
-      expect.fail('Error was not thrown');
-    } catch (e) {
-      expect(e).to.be.an.instanceOf(DocumentNotProvidedErrorJs);
-      expect(e.getDocumentTransition()).to.deep.equal(replaceDocumentTransition);
-    }
-  });
-
   it('should throw an error if document was not provided for a replacement - Rust', async () => {
     stateRepositoryMock.fetchDocuments.resolves([]);
 
@@ -235,71 +211,12 @@
     }
   });
 
-  it('should call `replace` functions on dry run', async () => {
-    documentTransitionsJs = getDocumentTransitionsFixture({
-      create: [],
-      replace: [documentsJs[0]],
-      delete: [],
-    });
-
-    stateTransitionJs = new DocumentsBatchTransitionJs({
-      protocolVersion: protocolVersion.latestVersion,
-      ownerId,
-      transitions: documentTransitionsJs.map((t) => t.toObject()),
-    }, [dataContractJs]);
-
-    stateTransitionJs.getExecutionContext().enableDryRun();
-
-    await applyDocumentsBatchTransitionJs(stateTransitionJs);
-
-    stateTransitionJs.getExecutionContext().disableDryRun();
-
-    expect(stateRepositoryMockJs.fetchLatestPlatformBlockTime).to.have.been.calledOnceWith();
-
-    const [documentTransition] = stateTransitionJs.getTransitions();
-    const newDocument = new DocumentJs({
-      $protocolVersion: stateTransitionJs.getProtocolVersion(),
-      $id: documentTransition.getId(),
-      $type: documentTransition.getType(),
-      $dataContractId: documentTransition.getDataContractId(),
-      $ownerId: stateTransitionJs.getOwnerId(),
-      $createdAt: blockTimeMs,
-      ...documentTransition.getData(),
-    }, documentTransition.getDataContract());
-
-    newDocument.setRevision(documentTransition.getRevision());
-    newDocument.setData(documentTransition.getData());
-    newDocument.setUpdatedAt(documentTransition.getUpdatedAt());
-
-    expect(stateRepositoryMockJs.updateDocument).to.have.been.calledOnceWithExactly(
-      newDocument,
-      executionContextJs,
-    );
-  });
-
   it('should call `replace` functions on dry run - Rust', async function test() {
     this.timeout(10000);
     stateRepositoryMock.fetchLatestPlatformBlockTime.resolves(blockTimeMs);
     documentTransitionsJs = getDocumentTransitionsFixture({
       create: [],
       replace: [documentsJs[0]],
-=======
-      await applyDocumentsBatchTransition(stateRepositoryMock, stateTransition);
-      expect.fail('Error was not thrown');
-    } catch (e) {
-      expect(e).to.be.an.instanceOf(DocumentNotProvidedError);
-      expect(e.getDocumentTransition().toObject())
-        .to.deep.equal(replaceDocumentTransition.toObject());
-    }
-  });
-
-  it('should call `replace` functions on dry run - Rust', async function test() {
-    this.timeout(10000);
-    stateRepositoryMock.fetchLatestPlatformBlockTime.resolves(blockTimeMs);
-    documentTransitionsJs = getDocumentTransitionsFixture({
-      create: [],
-      replace: [documentsJs[0]],
->>>>>>> f45b3a3c
       delete: [],
     });
 
