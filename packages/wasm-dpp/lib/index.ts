import init from '../wasm/wasm_dpp';
import * as dpp_module from './dpp';
// @ts-ignore
import wasmBase from '../wasm/wasm_dpp_bg.js';
import { Identifier, IdentifierError } from "./identifier/Identifier";

let isInitialized = false;
let loadingPromise: Promise<void> | null = null;

export default async function loadDpp() {
  if (isInitialized) {
    return dpp_module
  }

  if (!loadingPromise) {
    loadingPromise = loadDppModule()
  }

  await loadingPromise;
  isInitialized = true;
  loadingPromise = null;
  return dpp_module;
};

<<<<<<< HEAD
    // TODO: fix TS warning
    // @ts-ignore
    dpp_module.Identifier = Identifier;
    // @ts-ignore
    dpp_module.IdentifierError = IdentifierError;
=======
const loadDppModule = async () => {
  // @ts-ignore
  let bytes = Buffer.from(wasmBase, 'base64');
>>>>>>> bc9cdff8

  if (typeof window !== 'undefined') {
    let blob = new Blob([bytes], { type: "application/wasm" });
    let wasmUrl = URL.createObjectURL(blob);
    await init(wasmUrl);
  } else {
    dpp_module.initSync(bytes);
  }

  patchIdentifier(dpp_module);
}
<|MERGE_RESOLUTION|>--- conflicted
+++ resolved
@@ -22,17 +22,9 @@
   return dpp_module;
 };
 
-<<<<<<< HEAD
-    // TODO: fix TS warning
-    // @ts-ignore
-    dpp_module.Identifier = Identifier;
-    // @ts-ignore
-    dpp_module.IdentifierError = IdentifierError;
-=======
 const loadDppModule = async () => {
   // @ts-ignore
   let bytes = Buffer.from(wasmBase, 'base64');
->>>>>>> bc9cdff8
 
   if (typeof window !== 'undefined') {
     let blob = new Blob([bytes], { type: "application/wasm" });
@@ -42,5 +34,9 @@
     dpp_module.initSync(bytes);
   }
 
-  patchIdentifier(dpp_module);
+  // TODO: fix TS warning
+  // @ts-ignore
+  dpp_module.Identifier = Identifier;
+  // @ts-ignore
+  dpp_module.IdentifierError = IdentifierError;
 }
