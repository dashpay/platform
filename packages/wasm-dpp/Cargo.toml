[package]
name = "wasm-dpp"
version = "0.1.0"
edition = "2018"
authors = ["Anton Suprunchuk <anton.suprunchuk@gmail.com>"]

[lib]
crate-type = ["cdylib"]

[dependencies]
serde = { version = "1.0", features = ["derive"] }
serde_json = { version = "1.0", features = ["preserve_order"] }
wasm-bindgen = { version = "0.2.76", features = ["serde-serialize"] }
js-sys = "0.3.53"
web-sys = { version ="0.3.6", features = ["console"] }
thiserror = { version="1.0" }
serde-wasm-bindgen = "0.4.3"
<<<<<<< HEAD
dpp = { git="https://github.com/dashevo/rs-platform", branch="v0.24-dev" }
=======
dpp = { git = "https://github.com/dashevo/rs-platform", rev = "faa474795343d9f3291c6161ad2ccfc471a5f9a8" }
>>>>>>> de58f017
<|MERGE_RESOLUTION|>--- conflicted
+++ resolved
@@ -15,8 +15,4 @@
 web-sys = { version ="0.3.6", features = ["console"] }
 thiserror = { version="1.0" }
 serde-wasm-bindgen = "0.4.3"
-<<<<<<< HEAD
-dpp = { git="https://github.com/dashevo/rs-platform", branch="v0.24-dev" }
-=======
-dpp = { git = "https://github.com/dashevo/rs-platform", rev = "faa474795343d9f3291c6161ad2ccfc471a5f9a8" }
->>>>>>> de58f017
+dpp = { git="https://github.com/dashevo/rs-platform", branch="v0.24-dev" }