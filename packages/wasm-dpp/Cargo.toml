[package]
name = "wasm-dpp"
version = "0.1.0"
edition = "2021"
authors = ["Anton Suprunchuk <anton.suprunchuk@gmail.com>"]

[lib]
crate-type = ["cdylib"]

[dependencies]
serde = { version = "1.0.152", features = ["derive"] }
serde_json = { version = "1.0", features = ["preserve_order"] }
# TODO: Build wasm with build.rs
# Meantime if you want to update wasm-bindgen you also need to update version in:
#  - packages/wasm-dpp/scripts/build-wasm.sh
#  - Dockerfile
wasm-bindgen = { version = "=0.2.86" }
js-sys = "0.3.53"
web-sys = { version = "0.3.6", features = ["console"] }
thiserror = { version = "1.0" }
serde-wasm-bindgen = { git = "https://github.com/QuantumExplorer/serde-wasm-bindgen", branch = "feat/not_human_readable" }
dpp = { path = "../rs-dpp", default-features = false, features = [
    "state-transition-serde-conversion",
    "state-transition-value-conversion",
    "data-contract-value-conversion",
    "data-contract-json-conversion",
    "state-transitions",
    "cbor",
    "platform-value",
    "json-object",
    "identity-value-conversion",
    "identity-hashing",
    "factories",
    "client",
    "validation",
    "state-transition-signing",
    "state-transition-validation",
<<<<<<< HEAD
    "extended-document",
    "document-value-conversion",
    "document-json-conversion",
    "state-transition-json-conversion"
=======
  "state-transition-json-conversion"
>>>>>>> a46703bc
]}
itertools = { version = "0.10.5" }
console_error_panic_hook = { version = "0.1.7" }
log = { version = "0.4.6" }
wasm-logger = { version = "0.2.0" }
num_enum = "0.5.7"

wasm-bindgen-futures = "0.4.33"
async-trait = "0.1.59"
anyhow = "1.0.70"

[profile.release]
lto = true
opt-level = 's'<|MERGE_RESOLUTION|>--- conflicted
+++ resolved
@@ -35,14 +35,10 @@
     "validation",
     "state-transition-signing",
     "state-transition-validation",
-<<<<<<< HEAD
+    "state-transition-json-conversion",
     "extended-document",
     "document-value-conversion",
-    "document-json-conversion",
-    "state-transition-json-conversion"
-=======
-  "state-transition-json-conversion"
->>>>>>> a46703bc
+    "document-json-conversion"
 ]}
 itertools = { version = "0.10.5" }
 console_error_panic_hook = { version = "0.1.7" }
