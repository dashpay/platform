--- conflicted
+++ resolved
@@ -53,13 +53,9 @@
 - Install prerequisites:
   - [node.js](https://nodejs.org/) v20
   - [docker](https://docs.docker.com/get-docker/) v20.10+
-<<<<<<< HEAD
   - [rust](https://www.rust-lang.org/tools/install) v1.76+, with wasm32 target (`rustup target add wasm32-unknown-unknown`)
-=======
-  - [rust](https://www.rust-lang.org/tools/install) v1.73+, with wasm32 target (`rustup target add wasm32-unknown-unknown`)
   - [protoc - protobuf compiler](https://github.com/protocolbuffers/protobuf/releases) v25.2+
     - if needed, set PROTOC environment variable to location of `protoc` binary
->>>>>>> c97922ff
   - [wasm-bingen toolchain](https://rustwasm.github.io/wasm-bindgen/):
     - **IMPORTANT (OSX only)**: built-in `llvm` on OSX does not work, needs to be installed from brew:
       - `brew install llvm`
@@ -67,18 +63,11 @@
         in terminal run `echo 'export PATH="/opt/homebrew/opt/llvm/bin:$PATH"' >> ~/.zshrc` or `echo 'export PATH="/opt/homebrew/opt/llvm/bin:$PATH"' >> ~/.bash_profile` depending on your default shell.
         You can find your default shell with `echo $SHELL`
       - Reload your shell with `source ~/.zshrc` or `source ~/.bash_profile`
-<<<<<<< HEAD
-    - install `protoc` - protobuf compiler:
-      - on debian/ubuntu: `apt install -y protobuf-compiler`
-      - on Mac: `brew install protobuf`
-      - on other systems, install most recent version from [Protocol Buffers releases page](https://github.com/protocolbuffers/protobuf/releases) (tested with protobuf 22.4)
-      - if needed, set PROTOC environment variable to location of `protoc` binary
-=======
->>>>>>> c97922ff
     - `cargo install wasm-bindgen-cli@0.2.85`
       - *double-check that wasm-bindgen-cli version above matches wasm-bindgen version in Cargo.lock file*
       - *Depending on system, additional packages may need to be installed as a prerequisite for wasm-bindgen-cli. If anything is missing, installation will error and prompt what packages are missing (i.e. clang, llvm, libssl-dev)*
-  - essential build tools - example for Debian/Ubuntu: `apt install -y build-essential libssl-dev pkg-config clang`
+
+- essential build tools - example for Debian/Ubuntu: `apt install -y build-essential libssl-dev pkg-config clang`
 - Run `corepack enable` to enable [corepack](https://nodejs.org/dist/latest/docs/api/corepack.html) and install yarn
 - Run `yarn setup` to install dependencies and configure and build all packages
 - Run `yarn start` to start the local dev environment built from the sources
