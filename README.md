: <!-- markdownlint-disable MD033 MD041 -->
<p align="center">
  <a href="https://dashplatform.readme.io/docs/introduction-what-is-dash-platform/">
    <img alt="babel" src="https://media.dash.org/wp-content/uploads/dash_digital-cash_logo_2018_rgb_for_screens.png" width="546">
  </a>
</p>

<p align="center">
  Seriously fast decentralized applications for the Dash network
</p>

<p align="center">
  <a href="https://github.com/dashpay/platform/actions/workflows/tests.yml"><img alt="GitHub CI Status" src="https://github.com/dashpay/platform/actions/workflows/tests.yml/badge.svg"></a>
  <a href="https://discordapp.com/invite/PXbUxJB"><img alt="General Chat" src="https://img.shields.io/badge/discord-General_chat-738adb"></a>
  <a href="https://twitter.com/intent/follow?screen_name=Dashpay"><img alt="Follow on Twitter" src="https://img.shields.io/twitter/follow/Dashpay.svg?style=social&label=Follow"></a>
</p>

Dash Platform is a technology stack for building decentralized applications on
the Dash network. The two main architectural components, Drive and DAPI, turn
the Dash P2P network into a cloud that developers can integrate with their
applications.

If you are looking for how to contribute to the project or need any help with
building an app on the Dash Platform - message us on the [Dash
Discord](https://discordapp.com/invite/PXbUxJB)!

## Intro

This is a multi-package repository - sometimes also known as monorepository -
that contains all packages that comprise the Dash platform - for example, Drive,
which is the storage component of Dash Platform, the JavaScript SDK, wallet-lib,
DAPI, and others. Every individual package contains its own readme. Packages are
located in the [packages](./packages) directory.

### Supported networks

Dash Platform is currently undergoing testing and final development necessary to
support its release on the Dash production network (mainnet). The packages in
this repository may be used on the following networks:

- [x] **Development networks** ([**devnets**](https://docs.dash.org/projects/platform/en/stable/docs/reference/glossary.html#devnet))
- [x] [**Testnet**](https://docs.dash.org/projects/platform/en/stable/docs/reference/glossary.html#testnet)
- [x] [Mainnet](https://docs.dash.org/projects/platform/en/stable/docs/reference/glossary.html#mainnet)

## FAQ

### How to build and set up a node from the code in this repo?

- Clone the repo
- Install prerequisites:
  - [node.js](https://nodejs.org/) v20
  - [docker](https://docs.docker.com/get-docker/) v20.10+
  - [rust](https://www.rust-lang.org/tools/install) v1.89+, with wasm32 target (`rustup target add wasm32-unknown-unknown`)
<<<<<<< HEAD
  - [protoc - protobuf compiler](https://github.com/protocolbuffers/protobuf/releases) v27.3+
=======
  - [protoc - protobuf compiler](https://github.com/protocolbuffers/protobuf/releases) v32.0+
>>>>>>> b7550d2a
    - if needed, set PROTOC environment variable to location of `protoc` binary
  - [wasm-bindgen toolchain](https://rustwasm.github.io/wasm-bindgen/):
    - **IMPORTANT (OSX only)**: built-in `llvm` on OSX does not work, needs to be installed from brew:
      - `brew install llvm`
      - LLVM installed from brew is keg only, and path to it must be provided in the profile file,
        in terminal run `echo 'export PATH="/opt/homebrew/opt/llvm/bin:$PATH"' >> ~/.zshrc` or `echo 'export PATH="/opt/homebrew/opt/llvm/bin:$PATH"' >> ~/.bash_profile` depending on your default shell.
        You can find your default shell with `echo $SHELL`
      - Reload your shell with `source ~/.zshrc` or `source ~/.bash_profile`
    - `cargo install wasm-bindgen-cli@0.2.100`
      - *double-check that wasm-bindgen-cli version above matches wasm-bindgen version in Cargo.lock file*
      - *Depending on system, additional packages may need to be installed as a prerequisite for wasm-bindgen-cli. If anything is missing, installation will error and prompt what packages are missing (i.e. clang, llvm, libssl-dev)*
  - essential build tools - example for Debian/Ubuntu: `apt install -y build-essential libssl-dev pkg-config clang cmake llvm`
- Run `corepack enable` to enable [corepack](https://nodejs.org/dist/latest/docs/api/corepack.html) and install yarn
- Run `yarn setup` to install dependencies and configure and build all packages
- Run `yarn start` to start the local dev environment built from the sources
- Run `yarn test` to run the whole test suite (note that running tests requires a running node,
 so be sure to call `yarn start` first). Alternatively, you can run tests for a specific
 package by running `yarn workspace <package_name> test`, for example running
 `yarn workspace @dashevo/dapi-client test` will run tests for the JS DAPI client. To see
 all available packages, please see the [packages readme](./packages/README.md)
- `yarn stop` will stop the local dev environment. Running a dev environment requires a non-trivial amount of system resources,
 so it is best to stop the local node when not in use
- Run `yarn build` to rebuild the project after changes. If you have a local node
 running, you may need to restart it by running `yarn restart`
- To completely reset all local data and builds, run `yarn reset`

### Looking for support?

For questions and support, please join our [Dash Discord](https://discordapp.com/invite/PXbUxJB)

### Where are the docs?

Our docs are hosted on
[docs.dash.org](https://docs.dash.org/projects/platform/en/stable/docs/intro/what-is-dash-platform.html).
You can create issues and feature requests in the
[issues](https://github.com/dashpay/platform/issues) for this repository.

### Want to report a bug or request a feature?

Please read through our [CONTRIBUTING.md](CONTRIBUTING.md) and fill out the
issue template at [platform/issues](https://github.com/dashpay/platform/issues)!

### Want to contribute to Dash Platform?

Check out:

- Our [Dash Discord](https://discordapp.com/invite/PXbUxJB)
- Our [CONTRIBUTING.md](CONTRIBUTING.md) to get started with setting up the
  repo.
- Our concise contributor guide: [AGENTS.md](AGENTS.md) (repo structure, commands, style, tests).
- Our [news](https://www.dash.org/news/) and [blog](https://www.dash.org/blog/) which contains release posts and
  explanations.

## License

[MIT](LICENSE.md)<|MERGE_RESOLUTION|>--- conflicted
+++ resolved
@@ -51,11 +51,7 @@
   - [node.js](https://nodejs.org/) v20
   - [docker](https://docs.docker.com/get-docker/) v20.10+
   - [rust](https://www.rust-lang.org/tools/install) v1.89+, with wasm32 target (`rustup target add wasm32-unknown-unknown`)
-<<<<<<< HEAD
-  - [protoc - protobuf compiler](https://github.com/protocolbuffers/protobuf/releases) v27.3+
-=======
   - [protoc - protobuf compiler](https://github.com/protocolbuffers/protobuf/releases) v32.0+
->>>>>>> b7550d2a
     - if needed, set PROTOC environment variable to location of `protoc` binary
   - [wasm-bindgen toolchain](https://rustwasm.github.io/wasm-bindgen/):
     - **IMPORTANT (OSX only)**: built-in `llvm` on OSX does not work, needs to be installed from brew:
