mod types;

use crate::drive::{Drive, RootTree};
use array_tool::vec::Intersect;
use ciborium::value::{Value as CborValue, Value};
use grovedb::Error;
use serde::{Deserialize, Serialize};
use std::collections::HashMap;

// contract
// - id
// - documents
//      - document_type
//          - indices
//               - properties
//                  - name
//                  - ascending
//               - unique

// Struct Definitions
#[derive(Serialize, Deserialize, Debug)]
pub struct Contract {
    pub document_types: HashMap<String, DocumentType>,
    pub id: Vec<u8>,
}

#[derive(Serialize, Deserialize, Debug)]
pub struct DocumentType {
    pub name: String,
    pub indices: Vec<Index>,
    pub properties: HashMap<String, types::DocumentFieldType>,
}

#[derive(Serialize, Deserialize, Debug)]
pub struct Document {
    pub id: Vec<u8>,
    pub properties: HashMap<String, CborValue>,
    pub owner_id: Vec<u8>,
}

#[derive(Clone, Serialize, Deserialize, Debug)]
pub struct Index {
    pub properties: Vec<IndexProperty>,
    pub unique: bool,
}

impl Index {
    // The matches function will take a slice of an array of strings and an optional sort on value.
    // An index matches if all the index_names in the slice are consecutively the index's properties
    // with leftovers permitted.
    // If a sort_on value is provided it must match the last index property.
    // The number returned is the number of unused index properties
    pub fn matches(
        &self,
        index_names: &[&str],
        in_field_name: Option<&str>,
        sort_on: Option<&str>,
    ) -> Option<u16> {
        let last_property = self.properties.last();
        if last_property.is_none() {
            return None;
        }
        let mut d = self.properties.len();
        if sort_on.is_some() {
            if last_property.unwrap().name.as_str() != sort_on.unwrap() {
                return None;
            } else if !index_names.iter().any(|&a| a == sort_on.unwrap()) {
                // we can remove the -1 here
                // this is a case for example if we have an index on person's name and age
                // where we say name == 'Sam' sort by age
                // there is no field operator on age
                // The return value for name == 'Sam' sort by age would be 0
                // The return value for name == 'Sam and age > 5 sort by age would be 0
                // the return value for sort by age would be 1
                d -= 1;
            }
        }

        // the in field can only be on the last or before last property
<<<<<<< HEAD
        if in_field_name.is_some() {
            if last_property.unwrap().name.as_str() != in_field_name.unwrap() {
                // it can also be on the before last
                if self.properties.len() == 1 {
                    return None;
                }
                let before_last_property = self.properties.get(self.properties.len() - 2);
                if before_last_property.is_none() {
                    return None;
                }
                if before_last_property.unwrap().name.as_str() != in_field_name.unwrap() {
                    return None;
                }
=======
        if in_field_name.is_some() && last_property.unwrap().name.as_str() != in_field_name.unwrap() {
            // it can also be on the before last
            if self.properties.len() == 1 {
                return None;
            }
            let before_last_property = self.properties.get(self.properties.len() - 2);
            if before_last_property.is_none() {
                return None;
            }
            if before_last_property.unwrap().name.as_str() != in_field_name.unwrap() {
                return None;
>>>>>>> 98839f13
            }
        }
        for search_name in index_names.iter() {
            if !self
                .properties
                .iter()
                .any(|property| property.name.as_str() == *search_name)
            {
                return None;
            }
            d -= 1;
        }

        Some(d as u16)
    }
}

#[derive(Clone, Serialize, Deserialize, Debug)]
pub struct IndexProperty {
    pub(crate) name: String,
    pub(crate) ascending: bool,
}

// Struct Implementations
impl Contract {
    pub fn from_cbor(contract_cbor: &[u8]) -> Result<Self, Error> {
        let (version, read_contract_cbor) = contract_cbor.split_at(4);
        if !Drive::check_protocol_version_bytes(version) {
            return Err(Error::CorruptedData(String::from(
                "invalid protocol version",
            )));
        }
        // Deserialize the contract
        let contract: HashMap<String, CborValue> = ciborium::de::from_reader(read_contract_cbor)
            .map_err(|_| Error::CorruptedData(String::from("unable to decode contract")))?;

        // Get the contract id
        let contract_id = bytes_for_system_value_from_hash_map(&contract, "$id").ok_or(
            Error::CorruptedData(String::from("unable to get contract id")),
        )?;

        let documents_cbor_value =
            contract
                .get("documents")
                .ok_or(Error::CorruptedData(String::from(
                    "unable to get documents",
                )))?;
        let contract_document_types_raw =
            documents_cbor_value
                .as_map()
                .ok_or(Error::CorruptedData(String::from(
                    "unable to get documents",
                )))?;

        let mut contract_document_types: HashMap<String, DocumentType> = HashMap::new();

        // Build the document type hashmap
        for (type_key_value, document_type_value) in contract_document_types_raw {
            if !type_key_value.is_text() {
                return Err(Error::CorruptedData(String::from(
                    "table type is not a string as expected",
                )));
            }

            // Make sure the document_type_value is a map
            if !document_type_value.is_map() {
                return Err(Error::CorruptedData(String::from(
                    "table type is not a map as expected",
                )));
            }

            let document_type = DocumentType::from_cbor_value(
                type_key_value.as_text().expect("confirmed as text"),
                document_type_value.as_map().expect("confirmed as map"),
            )?;
            contract_document_types.insert(
                String::from(type_key_value.as_text().expect("confirmed as text")),
                document_type,
            );
        }

        Ok(Contract {
            id: contract_id,
            document_types: contract_document_types,
        })
    }

    pub fn root_path(&self) -> Vec<&[u8]> {
        vec![RootTree::ContractDocuments.into(), &self.id]
    }

    pub fn documents_path(&self) -> Vec<&[u8]> {
        vec![RootTree::ContractDocuments.into(), &self.id, b"1"]
    }

    pub fn document_type_path<'a>(&'a self, document_type_name: &'a str) -> Vec<&'a [u8]> {
        vec![
            RootTree::ContractDocuments.into(),
            &self.id,
            b"1",
            document_type_name.as_bytes(),
        ]
    }

    pub fn documents_primary_key_path<'a>(&'a self, document_type_name: &'a str) -> Vec<&'a [u8]> {
        vec![
            RootTree::ContractDocuments.into(),
            &self.id,
            b"1",
            document_type_name.as_bytes(),
            b"0",
        ]
    }
}

impl DocumentType {
    // index_names can be in any order
    // in field name must be in the last two indexes.
    pub fn index_for_types(
        &self,
        index_names: &[&str],
        in_field_name: Option<&str>,
        sort_on: Option<&str>,
    ) -> Option<(&Index, u16)> {
        let mut best_index: Option<(&Index, u16)> = None;
        let mut best_difference = u16::MAX;
        for index in self.indices.iter() {
            let difference_option = index.matches(index_names, in_field_name, sort_on);
            if difference_option.is_some() {
                let difference = difference_option.unwrap();
                if difference == 0 {
                    return Some((index, 0));
                } else if difference < best_difference {
                    best_difference = difference;
                    best_index = Some((index, best_difference));
                }
            }
        }
        best_index
    }

    pub fn serialize_value_for_key<'a>(
        &'a self,
        key: &str,
        value: &Value,
    ) -> Result<Vec<u8>, Error> {
        let field_type = self
            .properties
            .get(key)
            .ok_or(Error::CorruptedData(String::from(
                "expected document to have field",
            )))?;
        Ok(types::encode_document_field_type(field_type, value)?)
    }

    pub fn from_cbor_value(
        name: &str,
        document_type_value_map: &Vec<(Value, Value)>,
    ) -> Result<Self, Error> {
        let mut indices: Vec<Index> = Vec::new();
        let mut document_properties: HashMap<String, types::DocumentFieldType> = HashMap::new();

        let index_values = cbor_inner_array_value(&document_type_value_map, "indices").ok_or(
            Error::CorruptedData(String::from("unable to get indices from the contract")),
        )?;

        for index_value in index_values {
            if !index_value.is_map() {
                return Err(Error::CorruptedData(String::from(
                    "table document is not a map as expected",
                )));
            }
            let index = Index::from_cbor_value(index_value.as_map().expect("confirmed as map"))?;
            indices.push(index);
        }

        // Extract the properties
        let property_values = cbor_inner_map_value(&document_type_value_map, "properties").ok_or(
            Error::CorruptedData(String::from(
                "unable to get document properties from the contract",
            )),
        )?;

        // Based on the property name, determine the type
        for (property_key, property_value) in property_values {
            if !property_key.is_text() {
                return Err(Error::CorruptedData(String::from(
                    "property key should be text",
                )));
            }

            if !property_value.is_map() {
                return Err(Error::CorruptedData(String::from(
                    "document property is not a map as expected",
                )));
            }

            let property_values = property_value.as_map().expect("confirmed as map");
            let type_value = cbor_inner_text_value(property_values, "type").ok_or(
                Error::CorruptedData(String::from("cannot find type property")),
            )?;

            let field_type: types::DocumentFieldType;

            if type_value == "array" {
                // Only handling bytearrays for v1
                // Return an error if it is not a byte array
                let is_byte_array_value = cbor_inner_bool_value(property_values, "byteArray")
                    .ok_or(Error::CorruptedData(String::from(
                        "cannot find byteArray property for array type",
                    )))?;
                if is_byte_array_value {
                    field_type = types::DocumentFieldType::ByteArray;
                } else {
                    return Err(Error::CorruptedData(String::from("invalid type")));
                }
            } else {
                field_type = types::string_to_field_type(type_value)
                    .ok_or(Error::CorruptedData(String::from("invalid type")))?;
            }

            document_properties.insert(
                property_key
                    .as_text()
                    .expect("confirmed as text")
                    .to_string(),
                field_type,
            );
        }

        // Add system properties
        document_properties.insert(String::from("$createdAt"), types::DocumentFieldType::Date);
        document_properties.insert(String::from("$updatedAt"), types::DocumentFieldType::Date);

        Ok(DocumentType {
            name: String::from(name),
            indices,
            properties: document_properties,
        })
    }

    pub fn top_level_indices(&self) -> Result<Vec<IndexProperty>, Error> {
        let mut index_properties: Vec<IndexProperty> = Vec::new();
        for index in &self.indices {
            let property = index.properties.get(0);
            if property.is_some() {
                index_properties.push(property.expect("confirmed is some").clone());
            }
        }
        Ok(index_properties)
    }
}

impl Document {
    pub fn from_cbor(
        document_cbor: &[u8],
        document_id: Option<&[u8]>,
        owner_id: Option<&[u8]>,
    ) -> Result<Self, Error> {
        let (version, read_document_cbor) = document_cbor.split_at(4);
        if !Drive::check_protocol_version_bytes(version) {
            return Err(Error::CorruptedData(String::from(
                "invalid protocol version",
            )));
        }
        // first we need to deserialize the document and contract indices
        // we would need dedicated deserialization functions based on the document type
        let mut document: HashMap<String, CborValue> =
            ciborium::de::from_reader(read_document_cbor)
                .map_err(|_| Error::CorruptedData(String::from("unable to decode contract")))?;

        let owner_id = match owner_id {
            None => {
                let owner_id: Vec<u8> = bytes_for_system_value_from_hash_map(&document, "$ownerId")
                    .ok_or(Error::CorruptedData(String::from(
                        "unable to get document $ownerId",
                    )))?;
                document.remove("$ownerId");
                owner_id
            }
            Some(owner_id) => {
                // we need to start by verifying that the owner_id is a 256 bit number (32 bytes)
                if owner_id.len() != 32 {
                    Err(Error::CorruptedData(String::from("invalid owner id")))?
                }
                Vec::from(owner_id)
            }
        };

        let id = match document_id {
            None => {
                let document_id: Vec<u8> = bytes_for_system_value_from_hash_map(&document, "$id")
                    .ok_or(Error::CorruptedData(String::from(
                    "unable to get document $id",
                )))?;
                document.remove("$id");
                document_id
            }
            Some(document_id) => {
                // we need to start by verifying that the document_id is a 256 bit number (32 bytes)
                if document_id.len() != 32 {
                    Err(Error::CorruptedData(String::from("invalid document id")))?
                }
                Vec::from(document_id)
            }
        };

        // dev-note: properties is everything other than the id
        let document = Document {
            properties: document,
            owner_id,
            id,
        };
        Ok(document)
    }

    pub fn from_cbor_with_id(
        document_cbor: &[u8],
        document_id: &[u8],
        owner_id: &[u8],
    ) -> Result<Self, Error> {
        // we need to start by verifying that the owner_id is a 256 bit number (32 bytes)
        if owner_id.len() != 32 {
            Err(Error::CorruptedData(String::from("invalid owner id")))?
        }

        if document_id.len() != 32 {
            Err(Error::CorruptedData(String::from("invalid document id")))?
        }

        let (version, read_document_cbor) = document_cbor.split_at(4);
        if !Drive::check_protocol_version_bytes(version) {
            return Err(Error::CorruptedData(String::from(
                "invalid protocol version",
            )));
        }

        // first we need to deserialize the document and contract indices
        // we would need dedicated deserialization functions based on the document type
        let mut document: HashMap<String, CborValue> =
            ciborium::de::from_reader(read_document_cbor)
                .map_err(|_| Error::CorruptedData(String::from("unable to decode contract")))?;

        // dev-note: properties is everything other than the id
        let document = Document {
            properties: document,
            owner_id: Vec::from(owner_id),
            id: Vec::from(document_id),
        };
        Ok(document)
    }

    pub fn get(&self, key: &str) -> Option<&Value> {
        self.properties.get(key)
    }

    pub fn get_raw_for_contract<'a>(
        &'a self,
        key: &str,
        document_type_name: &str,
        contract: &Contract,
        owner_id: Option<&[u8]>,
    ) -> Result<Option<Vec<u8>>, Error> {
        if key == "$ownerId" && owner_id.is_some() {
            Ok(Some(Vec::from(owner_id.unwrap())))
        } else {
            match self.properties.get(key) {
                None => Ok(None),
                Some(value) => {
                    let document_type = contract.document_types.get(document_type_name).ok_or(
                        Error::CorruptedData(String::from("document type should exist for name")),
                    )?;
                    Ok(Some(document_type.serialize_value_for_key(key, value)?))
                }
            }
        }
    }
}

impl Index {
    pub fn from_cbor_value(index_type_value_map: &Vec<(Value, Value)>) -> Result<Self, Error> {
        // Decouple the map
        // It contains properties and a unique key
        // If the unique key is absent, then unique is false
        // If present, then use that value
        // For properties, we iterate each and move it to IndexProperty

        let mut unique = false;
        let mut index_properties: Vec<IndexProperty> = Vec::new();

        for (key_value, value_value) in index_type_value_map {
            let key = key_value
                .as_text()
                .ok_or(Error::CorruptedData(String::from(
                    "key should be of type text",
                )))?;

            if key == "unique" {
                if value_value.is_bool() {
                    unique = value_value.as_bool().expect("confirmed as bool");
                }
            } else if key == "properties" {
                let properties =
                    value_value
                        .as_array()
                        .ok_or(Error::CorruptedData(String::from(
                            "property value should be an array",
                        )))?;

                // Iterate over this and get the index properties
                for property in properties {
                    if !property.is_map() {
                        return Err(Error::CorruptedData(String::from(
                            "table document is not a map as expected",
                        )));
                    }

                    let index_property = IndexProperty::from_cbor_value(
                        property.as_map().expect("confirmed as map"),
                    )?;
                    index_properties.push(index_property);
                }
            }
        }

        Ok(Index {
            properties: index_properties,
            unique,
        })
    }
}

impl IndexProperty {
    pub fn from_cbor_value(index_property_map: &Vec<(Value, Value)>) -> Result<Self, Error> {
        let property = index_property_map[0].clone();

        let key = property
            .0 // key
            .as_text()
            .ok_or(Error::CorruptedData(String::from(
                "key should be of type string",
            )))?;
        let value = property
            .1 // value
            .as_text()
            .ok_or(Error::CorruptedData(String::from(
                "value should be of type string",
            )))?;

        let ascending = if value == "asc" { true } else { false };

        Ok(IndexProperty {
            name: key.to_string(),
            ascending,
        })
    }
}

// Helper functions
fn contract_document_types(contract: &HashMap<String, CborValue>) -> Option<&Vec<(Value, Value)>> {
    contract
        .get("documents")
        .map(|id_cbor| {
            if let CborValue::Map(documents) = id_cbor {
                Some(documents)
            } else {
                None
            }
        })
        .flatten()
}

fn get_key_from_cbor_map(cbor_map: &Vec<(Value, Value)>, key: &str) -> Option<Value> {
    for (cbor_key, cbor_value) in cbor_map.iter() {
        if !cbor_key.is_text() {
            continue;
        }

        if cbor_key.as_text().expect("confirmed as text") == key {
            return Some(cbor_value.clone());
        }
    }
    return None;
}

fn cbor_inner_array_value(document_type: &Vec<(Value, Value)>, key: &str) -> Option<Vec<Value>> {
    let key_value = get_key_from_cbor_map(document_type, key)?;
    if key_value.is_array() {
        let array_value = key_value.as_array().expect("confirmed as array");
        return Some(array_value.clone());
    }
    return None;
}

fn cbor_inner_map_value(
    document_type: &Vec<(Value, Value)>,
    key: &str,
) -> Option<Vec<(Value, Value)>> {
    let key_value = get_key_from_cbor_map(document_type, key)?;
    if key_value.is_map() {
        let map_value = key_value.as_map().expect("confirmed as map");
        return Some(map_value.clone());
    }
    return None;
}

fn cbor_inner_text_value(document_type: &Vec<(Value, Value)>, key: &str) -> Option<String> {
    let key_value = get_key_from_cbor_map(document_type, key)?;
    if key_value.is_text() {
        let string_value = key_value.as_text().expect("confirmed as text");
        return Some(string_value.to_string());
    }
    return None;
}

fn cbor_inner_bool_value(document_type: &Vec<(Value, Value)>, key: &str) -> Option<bool> {
    let key_value = get_key_from_cbor_map(document_type, key)?;
    if key_value.is_bool() {
        let bool_value = key_value.as_bool().expect("confirmed as text");
        return Some(bool_value);
    }
    return None;
}

fn bytes_for_system_value_from_hash_map(
    document: &HashMap<String, CborValue>,
    key: &str,
) -> Option<Vec<u8>> {
    document
        .get(key)
        .map(|id_cbor| match id_cbor {
            Value::Bytes(bytes) => Some(bytes.clone()),
            Value::Text(text) => match bs58::decode(text).into_vec() {
                Ok(data) => Some(data),
                Err(_) => None,
            },
            Value::Array(array) => {
                let bytes_result: Result<Vec<u8>, Error> = array
                    .iter()
                    .map(|byte| match byte {
                        Value::Integer(int) => {
                            let value_as_u8: u8 = int.clone().try_into().map_err(|_| {
                                Error::CorruptedData(String::from("expected u8 value"))
                            })?;
                            Ok(value_as_u8)
                        }
                        _ => Err(Error::CorruptedData(String::from(
                            "not an array of integers",
                        ))),
                    })
                    .collect::<Result<Vec<u8>, Error>>();
                match bytes_result {
                    Ok(bytes) => Some(bytes),
                    Err(e) => None,
                }
            }
            _ => None,
        })
        .flatten()
}

#[cfg(test)]
mod tests {
    use crate::contract::Contract;
    use crate::drive::Drive;
    use grovedb::Error;
    use serde::{Deserialize, Serialize};
    use std::ops::Not;
    use std::{collections::HashMap, fs::File, io::BufReader, path::Path};
    use tempdir::TempDir;

    fn json_document_to_cbor(path: impl AsRef<Path>) -> Vec<u8> {
        let file = File::open(path).expect("file not found");
        let reader = BufReader::new(file);
        let json: serde_json::Value =
            serde_json::from_reader(reader).expect("expected a valid json");
        let mut buffer: Vec<u8> = Vec::new();
        buffer.push(0);
        buffer.push(0);
        buffer.push(0);
        buffer.push(1);
        ciborium::ser::into_writer(&json, &mut buffer).expect("unable to serialize into cbor");
        buffer
    }

    #[test]
    fn test_cbor_deserialization() {
        let document_cbor = json_document_to_cbor("simple.json");
        let (version, read_document_cbor) = document_cbor.split_at(4);
        assert!(Drive::check_protocol_version_bytes(version));
        let document: HashMap<String, ciborium::value::Value> =
            ciborium::de::from_reader(read_document_cbor).expect("cannot deserialize cbor");
        assert!(document.get("a").is_some());
    }

    #[test]
    fn test_import_contract() {
        let dashpay_cbor =
            json_document_to_cbor("tests/supporting_files/contract/dashpay/dashpay-contract.json");
        let contract = Contract::from_cbor(&dashpay_cbor).unwrap();

        assert_eq!(contract.document_types.len(), 3);
        assert_eq!(contract.document_types.get("profile").is_some(), true);
        assert_eq!(contract.document_types.get("contactInfo").is_some(), true);
        assert_eq!(
            contract.document_types.get("contactRequest").is_some(),
            true
        );
        assert_eq!(
            contract.document_types.get("non_existent_key").is_some(),
            false
        );

        let contact_info_indices = &contract.document_types.get("contactInfo").unwrap().indices;
        assert_eq!(contact_info_indices.len(), 2);
        assert_eq!(contact_info_indices[0].unique, true);
        assert_eq!(contact_info_indices[1].unique, false);
        assert_eq!(contact_info_indices[0].properties.len(), 3);

        assert_eq!(contact_info_indices[0].properties[0].name, "$ownerId");
        assert_eq!(
            contact_info_indices[0].properties[1].name,
            "rootEncryptionKeyIndex"
        );
        assert_eq!(
            contact_info_indices[0].properties[2].name,
            "derivationEncryptionKeyIndex"
        );

        assert_eq!(contact_info_indices[0].properties[0].ascending, true);
    }
}<|MERGE_RESOLUTION|>--- conflicted
+++ resolved
@@ -77,21 +77,6 @@
         }
 
         // the in field can only be on the last or before last property
-<<<<<<< HEAD
-        if in_field_name.is_some() {
-            if last_property.unwrap().name.as_str() != in_field_name.unwrap() {
-                // it can also be on the before last
-                if self.properties.len() == 1 {
-                    return None;
-                }
-                let before_last_property = self.properties.get(self.properties.len() - 2);
-                if before_last_property.is_none() {
-                    return None;
-                }
-                if before_last_property.unwrap().name.as_str() != in_field_name.unwrap() {
-                    return None;
-                }
-=======
         if in_field_name.is_some() && last_property.unwrap().name.as_str() != in_field_name.unwrap() {
             // it can also be on the before last
             if self.properties.len() == 1 {
@@ -103,7 +88,6 @@
             }
             if before_last_property.unwrap().name.as_str() != in_field_name.unwrap() {
                 return None;
->>>>>>> 98839f13
             }
         }
         for search_name in index_names.iter() {
