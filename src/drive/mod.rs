use grovedb::{Element, Error, GroveDb};
use std::collections::{BTreeMap, HashMap};
use std::path::Path;

pub struct Drive {
    grove: GroveDb,
}

#[derive(Clone)]
pub struct IndexProperty {
    name: String,
    ascending: bool,
}

pub struct Index {
    indices: Vec<IndexProperty>,
    unique: bool,
}

pub enum RootTree {
    // Input data errors
    Identities,
    ContractDocuments,
    PublicKeyHashesToIdentities,
    Misc,
}

pub const STORAGE_COST: i32 = 50;

impl From<RootTree> for &'static [u8] {
    fn from(root_tree: RootTree) -> Self {
        match root_tree {
            RootTree::Identities => b"0",
            RootTree::ContractDocuments => b"1",
            RootTree::PublicKeyHashesToIdentities => b"2",
            RootTree::Misc => b"3",
        }
    }
}

impl From<RootTree> for Vec<u8> {
    fn from(root_tree: RootTree) -> Self {
        match root_tree {
            RootTree::Identities => b"0".to_vec(),
            RootTree::ContractDocuments => b"1".to_vec(),
            RootTree::PublicKeyHashesToIdentities => b"2".to_vec(),
            RootTree::Misc => b"3".to_vec(),
        }
    }
}

// // split_contract_indices will take an array of indices and construct an array of group indices
// // grouped indices will group on identical first indices then on identical second indices
// // if the first index is common and so forth
// pub fn split_contract_indices(contract_indices : Vec<Vec<Vec<u8>>>) -> HashMap<&[u8], &[u8]> {
// //    [firstName, lastName]
// //    [firstName]
// //    [firstName, lastName, age]
// //    [age]
// //    =>
// //    [firstName : [b"0", {lastName : [b"0", {age : b"0" }]}], age: b"0"],
// //
// }

fn top_level_indices(indices: Vec<Index>) -> Vec<IndexProperty> {
    let mut top_level_indices: Vec<IndexProperty> = vec![];
    for index in indices {
        if index.indices.len() == 1 {
<<<<<<< HEAD
            let top_level = index.indices[0].clone();
=======
            let owned_index_property = index.indices.first().unwrap();
            let top_level = *owned_index_property.clone();
>>>>>>> 113ff8c8
            top_level_indices.push(top_level);
        }
    }
    top_level_indices
}

fn contract_indices(contract: &HashMap<String, Vec<u8>>) -> HashMap<String, Vec<Index>> {
    HashMap::new()
}

fn contract_root_path(contract_id: &[u8]) -> Vec<&[u8]> {
    vec![RootTree::ContractDocuments.into(), contract_id]
}

fn contract_documents_path(contract_id: &[u8]) -> Vec<&[u8]> {
    vec![RootTree::ContractDocuments.into(), contract_id, b"1"]
}

fn contract_documents_primary_key_path(contract_id: &[u8]) -> Vec<&[u8]> {
    vec![RootTree::ContractDocuments.into(), contract_id, b"1", b"0"]
}

impl Drive {
    pub fn open<P: AsRef<Path>>(path: P) -> Result<Self, Error> {
        match GroveDb::open(path) {
            Ok(grove) => Ok(Drive { grove }),
            Err(e) => Err(e),
        }
    }

    fn create_root_tree(&mut self) -> Result<(), Error> {
        self.grove
            .insert(&[], RootTree::Identities.into(), Element::empty_tree())?;
        self.grove.insert(
            &[],
            RootTree::ContractDocuments.into(),
            Element::empty_tree(),
        )?;
        self.grove.insert(
            &[],
            RootTree::PublicKeyHashesToIdentities.into(),
            Element::empty_tree(),
        )?;
        self.grove
            .insert(&[], RootTree::Misc.into(), Element::empty_tree())?;
        Ok(())
    }

    fn insert_contract(
        &mut self,
        contract_bytes: Element,
        contract: &HashMap<String, Vec<u8>>,
        contract_id: &[u8],
    ) -> Result<u64, Error> {
        let contract_root_path = contract_root_path(contract_id);
        let contract_id: &[u8] =
            contract
                .get("contractID")
                .ok_or(Error::CorruptedData(String::from(
                    "unable to get contract id",
                )))?;

        self.grove.insert(
            &[RootTree::ContractDocuments.into()],
            Vec::from(contract_id),
            Element::empty_tree(),
        )?;

        let mut cost: u64 = 0;

        // unsafe {
        //     cost += contract_cbor.size_of() * STORAGE_COST;
        // }

        // the contract
        self.grove
            .insert(&contract_root_path, b"0".to_vec(), contract_bytes)?;

        // the documents
        self.grove
            .insert(&contract_root_path, b"1".to_vec(), Element::empty_tree())?;

        // next we should store each document type
        // right now we are referring them by name
        // toDo: change this to be a reference by index
        let contract_documents_path = contract_documents_path(contract_id);
        for (type_key, indices) in contract_indices(&contract) {
            self.grove.insert(
                &contract_documents_path,
                type_key.as_bytes().to_vec(),
                Element::empty_tree(),
            )?;

            let mut type_path = contract_documents_path.clone();
            type_path.push(type_key.as_bytes());

            // for each type we should insert the indices that are top level
            let top_level_indices = top_level_indices(indices);
            for index in top_level_indices {
                // toDo: change this to be a reference by index
                self.grove.insert(
                    &type_path,
                    Vec::from(index.name.as_bytes()),
                    Element::empty_tree(),
                )?;
            }
        }

        Ok(cost)
    }

    fn update_contract(
        &mut self,
        contract_bytes: Element,
        contract: &HashMap<String, Vec<u8>>,
        contract_id: &[u8],
    ) -> Result<u64, Error> {
        let contract_root_path = contract_root_path(contract_id);
        // Will need a proper error enum
        let contract_id: &[u8] =
            contract
                .get("contractID")
                .ok_or(Error::CorruptedData(String::from(
                    "unable to get contract id",
                )))?;

        self.grove.insert(
            &[RootTree::ContractDocuments.into()],
            Vec::from(contract_id),
            Element::empty_tree(),
        )?;

        let mut cost: u64 = 0;

        // unsafe {
        //     cost += contract_cbor.size_of() * STORAGE_COST;
        // }

        // the contract
        self.grove
            .insert(&contract_root_path, b"0".to_vec(), contract_bytes)?;

        // the documents
        self.grove
            .insert(&contract_root_path, b"1".to_vec(), Element::empty_tree())?;

        // next we should store each document type
        // right now we are referring them by name
        // toDo: change this to be a reference by index
        let contract_documents_path = contract_documents_path(contract_id);
        for (type_key, indices) in contract_indices(&contract) {
            self.grove.insert(
                &contract_documents_path,
                type_key.as_bytes().to_vec(),
                Element::empty_tree(),
            )?;

            let mut type_path = contract_documents_path.clone();
            type_path.push(type_key.as_bytes());

            // for each type we should insert the indices that are top level
            let top_level_indices = top_level_indices(indices);
            for index in top_level_indices {
                // toDo: change this to be a reference by index
                self.grove.insert(
                    &type_path,
                    Vec::from(index.name.as_bytes()),
                    Element::empty_tree(),
                )?;
            }
        }

        Ok(cost)
    }

    pub fn apply_contract(&mut self, contract_cbor: &[u8]) -> Result<u64, Error> {
        // first we need to deserialize the contract
        let contract: HashMap<String, Vec<u8>> = minicbor::decode(contract_cbor.as_ref())
            .map_err(|_| Error::CorruptedData(String::from("unable to decode contract")))?;
        let contract_id: &[u8] =
            contract
                .get("contractID")
                .ok_or(Error::CorruptedData(String::from(
                    "unable to get contract id",
                )))?;

        let contract_bytes = Vec::from(contract_cbor);
        let contract_element = Element::Item(contract_bytes.clone());

        // overlying structure
        let mut already_exists = false;
        let mut different_contract_data = false;
        match self.grove.get(&*contract_root_path(contract_id), b"0") {
            Ok(stored_Element) => {
                already_exists = true;
                match stored_Element {
                    Element::Item(stored_contract_bytes) => {
                        if contract_bytes != stored_contract_bytes {
                            different_contract_data = true;
                        }
                    }
                    _ => {
                        already_exists = false;
                    }
                }
            }
            Err(_) => {
                // the element doesn't exist
                // no need to do anything
            }
        };

        match already_exists {
            true => {
                match different_contract_data {
                    true => self.update_contract(contract_element, &contract, contract_id),
                    false => {
                        // there is nothing to do, nothing was changed
                        // accept it, but return cost 0
                        Ok(0)
                    }
                }
            }
            false => self.insert_contract(contract_element, &contract, contract_id),
        }
    }

    pub fn store_document(
        &mut self,
        document_cbor: &[u8],
        contract_indices_cbor: &[u8],
    ) -> Result<(), Error> {
        // first we need to deserialize the document and contract indices
        let document: HashMap<String, Vec<u8>> = minicbor::decode(document_cbor.as_ref())
            .map_err(|_| Error::CorruptedData(String::from("unable to decode contract")))?;
        let document_id: &[u8] =
            document
                .get("documentID")
                .ok_or(Error::CorruptedData(String::from(
                    "unable to get document id",
                )))?;
        let contract_id: &[u8] =
            document
                .get("contractID")
                .ok_or(Error::CorruptedData(String::from(
                    "unable to get contract id",
                )))?;

        let contract_indices: Vec<Index> = minicbor::decode(contract_indices_cbor.as_ref())
            .map_err(|_| Error::CorruptedData(String::from("unable to decode contract indices")))?;

        // second we need to construct the path for documents on the contract
        // the path is
        //  * Document and Contract root tree
        //  * Contract ID recovered from document
        //  * 0 to signify Documents and not Contract
        let contract_path = contract_documents_path(contract_id);

        // third we need to store the document for it's primary key
        let mut primary_key_path = contract_documents_primary_key_path(contract_id);
        let document_element = Element::Item(Vec::from(document_cbor));
        self.grove
            .insert(&primary_key_path, Vec::from(document_id), document_element)?;

        // fourth we need to store a reference to the document for each index
        for index in contract_indices {
            // at this point the contract path is to the contract documents
            // for each index the top index component will already have been added
            // when the contract itself was created
            let mut index_path = contract_path.clone();
            let top_index_property = index.indices.get(0)?;
            index_path.push(top_index_property.name.as_bytes());
            // with the example of the dashpay contract's first index
            // the index path is now something like Contracts/ContractID/Documents(1)/$ownerId

            let document_top_field: &[u8] = document.get(&top_index_property.name).ok_or(Error::CorruptedData(String::from("unable to get document top index field")))?;

            // here we are inserting an empty tree that will have a subtree of all other index properties
            self.grove.insert_if_not_exists(&index_path, Vec::from(document_top_field), Element::empty_tree())?;

            // we push the actual value of the index path
            index_path.push(document_top_field);
            // the index path is now something like Contracts/ContractID/Documents(1)/$ownerId/<ownerId>

            for i in 1..index.indices.len() {
                let index_property = index.indices.get(i)?;
                // here we are inserting an empty tree that will have a subtree of all other index properties
                self.grove.insert_if_not_exists(&index_path, Vec::from(&index_property.name), Element::empty_tree())?;

                index_path.push(index_property.name.as_bytes());
                // Iteration 1. the index path is now something like Contracts/ContractID/Documents(1)/$ownerId/<ownerId>/toUserId
                // Iteration 2. the index path is now something like Contracts/ContractID/Documents(1)/$ownerId/<ownerId>/toUserId/<ToUserId>/accountReference

                let document_top_field: &[u8] = document.get(&index_property.name).ok_or(Error::CorruptedData(String::from("unable to get document field")))?;

                // here we are inserting an empty tree that will have a subtree of all other index properties
                self.grove.insert_if_not_exists(&index_path, Vec::from(document_top_field), Element::empty_tree())?;

                // we push the actual value of the index path
                index_path.push(document_top_field);
                // Iteration 1. the index path is now something like Contracts/ContractID/Documents(1)/$ownerId/<ownerId>/toUserId/<ToUserId>/
                // Iteration 2. the index path is now something like Contracts/ContractID/Documents(1)/$ownerId/<ownerId>/toUserId/<ToUserId>/accountReference/<accountReference>
            }

            // we need to construct the reference to the original document
            let document_reference =
                Element::Reference(primary_key_path.iter().map(|x| x.to_vec()).collect());

            // unique indexes will be stored under key "0"
            // non unique indices should have a tree at key "0" that has all elements based off of primary key
            if !index.unique {
                // here we are inserting an empty tree that will have a subtree of all other index properties
                self.grove.insert_if_not_exists(&index_path, Vec::from(b"0"), Element::empty_tree())?;
                index_path.push(b"0");
            }

            // here we should return an error if the element already exists
            self.grove.insert(&index_path, Vec::from(b"0"), document_reference)?;
        }
        Ok(cost)
    }
}

#[cfg(test)]
mod tests {
    use crate::drive::Drive;
    use std::collections::HashMap;

    #[test]
    fn store_document_1() {
        let tmp_dir = TempDir::new("db").unwrap();
        drive = Drive::open(tmp_dir);
    }

    #[test]
    fn test_cbor_deserialization() {
        let document: HashMap<str, Vec<u8>> = minicbor::decode(document_cbor.as_ref())?;
        let tmp_dir = TempDir::new("db").unwrap();
        drive = Drive::open(tmp_dir);
    }
}<|MERGE_RESOLUTION|>--- conflicted
+++ resolved
@@ -66,12 +66,7 @@
     let mut top_level_indices: Vec<IndexProperty> = vec![];
     for index in indices {
         if index.indices.len() == 1 {
-<<<<<<< HEAD
             let top_level = index.indices[0].clone();
-=======
-            let owned_index_property = index.indices.first().unwrap();
-            let top_level = *owned_index_property.clone();
->>>>>>> 113ff8c8
             top_level_indices.push(top_level);
         }
     }
