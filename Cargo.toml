[workspace]

resolver = "2"

members = [
    "packages/dapi-grpc",
    "packages/rs-dapi-grpc-macros",
    "packages/rs-dpp",
    "packages/rs-drive",
    "packages/rs-platform-value",
    "packages/rs-platform-serialization",
    "packages/rs-platform-serialization-derive",
    "packages/rs-platform-version",
    "packages/rs-platform-versioning",
    "packages/rs-platform-value-convertible",
    "packages/rs-drive-abci",
    "packages/dashpay-contract",
    "packages/withdrawals-contract",
    "packages/masternode-reward-shares-contract",
    "packages/feature-flags-contract",
    "packages/dpns-contract",
    "packages/data-contracts",
    "packages/rs-drive-proof-verifier",
    "packages/wasm-dpp",
    "packages/rs-dapi-client",
    "packages/rs-sdk",
    "packages/strategy-tests",
    "packages/simple-signer",
<<<<<<< HEAD
    "packages/rs-json-schema-compatibility-validator"
]
=======
    "packages/check-features",
]

[patch.crates-io]
tower-service = { git = "https://github.com/QuantumExplorer/tower", branch = "fix/indexMap2OnV0413" }
tower-layer = { git = "https://github.com/QuantumExplorer/tower", branch = "fix/indexMap2OnV0413" }
tower = { git = "https://github.com/QuantumExplorer/tower", branch = "fix/indexMap2OnV0413" }
>>>>>>> c48f2169
<|MERGE_RESOLUTION|>--- conflicted
+++ resolved
@@ -26,15 +26,11 @@
     "packages/rs-sdk",
     "packages/strategy-tests",
     "packages/simple-signer",
-<<<<<<< HEAD
     "packages/rs-json-schema-compatibility-validator"
-]
-=======
     "packages/check-features",
 ]
 
 [patch.crates-io]
 tower-service = { git = "https://github.com/QuantumExplorer/tower", branch = "fix/indexMap2OnV0413" }
 tower-layer = { git = "https://github.com/QuantumExplorer/tower", branch = "fix/indexMap2OnV0413" }
-tower = { git = "https://github.com/QuantumExplorer/tower", branch = "fix/indexMap2OnV0413" }
->>>>>>> c48f2169
+tower = { git = "https://github.com/QuantumExplorer/tower", branch = "fix/indexMap2OnV0413" }