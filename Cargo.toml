[workspace]

resolver = "2"

members = [
    "packages/dapi-grpc",
    "packages/rs-dapi-grpc-macros",
    "packages/rs-dpp",
    "packages/rs-drive",
    "packages/rs-platform-value",
    "packages/rs-platform-serialization",
    "packages/rs-platform-serialization-derive",
    "packages/rs-platform-version",
    "packages/rs-platform-versioning",
    "packages/rs-platform-value-convertible",
    "packages/rs-drive-abci",
    "packages/dashpay-contract",
    "packages/withdrawals-contract",
    "packages/masternode-reward-shares-contract",
    "packages/feature-flags-contract",
    "packages/dpns-contract",
    "packages/data-contracts",
    "packages/rs-drive-proof-verifier",
    "packages/rs-context-provider",
    "packages/rs-sdk-trusted-context-provider",
    "packages/wasm-dpp",
    "packages/rs-dapi-client",
    "packages/rs-sdk",
    "packages/strategy-tests",
    "packages/simple-signer",
    "packages/rs-json-schema-compatibility-validator",
    "packages/check-features",
    "packages/wallet-utils-contract",
    "packages/token-history-contract",
    "packages/keyword-search-contract",
    "packages/rs-sdk-ffi",
    "packages/wasm-drive-verify",
    "packages/dash-platform-balance-checker",
<<<<<<< HEAD
    "packages/rs-dapi",
    "packages/rs-dash-notify",
=======
    "packages/rs-platform-wallet"
>>>>>>> b7550d2a
]

exclude = ["packages/wasm-sdk"] # This one is experimental and not ready for use

[workspace.package]

rust-version = "1.89"<|MERGE_RESOLUTION|>--- conflicted
+++ resolved
@@ -36,12 +36,9 @@
     "packages/rs-sdk-ffi",
     "packages/wasm-drive-verify",
     "packages/dash-platform-balance-checker",
-<<<<<<< HEAD
     "packages/rs-dapi",
     "packages/rs-dash-notify",
-=======
-    "packages/rs-platform-wallet"
->>>>>>> b7550d2a
+    "packages/rs-platform-wallet",
 ]
 
 exclude = ["packages/wasm-sdk"] # This one is experimental and not ready for use
