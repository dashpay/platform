--- conflicted
+++ resolved
@@ -18,9 +18,6 @@
     "packages/dpns-contract",
     "packages/data-contracts",
     "packages/rs-drive-proof-verifier",
-<<<<<<< HEAD
+#    "packages/wasm-dpp",
     "packages/rs-dapi-client",
-=======
-    "packages/wasm-dpp",
->>>>>>> 10080e85
 ]