--- conflicted
+++ resolved
@@ -1,10 +1,6 @@
 {
   "name": "@dashevo/platform",
-<<<<<<< HEAD
-  "version": "0.22.0-dev.7",
-=======
   "version": "0.22.0-dev.7.alpha.2",
->>>>>>> 4dfb826b
   "private": true,
   "scripts": {
     "setup": "yarn install && yarn run build && yarn run configure",
