--- conflicted
+++ resolved
@@ -45,11 +45,7 @@
     "conventional-changelog": "^3.1.24",
     "conventional-changelog-dash": "github:dashevo/conventional-changelog-dash",
     "packster": "^0.4.0",
-<<<<<<< HEAD
-    "syncpack": "^5.8.15",
     "tempfile": "^3.0.0",
-=======
->>>>>>> ce060966
     "ultra-runner": "^3.10.5"
   },
   "workspaces": [
