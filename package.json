{
  "name": "js-dash-platform",
  "version": "0.21.0",
  "private": true,
  "scripts": {
    "setup": "npm ci && npm run build && npm run configure",
    "start": "./packages/dashmate/bin/dashmate group:start --wait-for-readiness --verbose",
    "test": "packster run test --except @dashevo/platform-test-suite",
    "test:suite": "npm run test --workspace=@dashevo/platform-test-suite",
    "stop": "./packages/dashmate/bin/dashmate group:stop",
    "build": "npm run build --workspaces --if-present",
    "lint": "npm run lint --workspaces --if-present",
    "configure:dashmate": "./scripts/configure_dashmate.sh",
    "configure:network": "./scripts/setup_local_network.sh",
    "configure:tests": "./scripts/configure_test_suite.sh",
    "configure:dotenv": "./scripts/configure_dotenv.sh",
    "configure": "npm run configure:dashmate && npm run configure:network && npm run configure:tests && npm run configure:dotenv",
    "clean:data": "npm run dashmate group:reset -- --group=local --hard",
    "clean": "npm run clean:data && npm run build",
<<<<<<< HEAD
    "reset": "npm run clean:data && npm run setup",
    "dashmate": "./packages/dashmate/bin/dashmate",
    "bump": "packster bump"
=======
    "reset": "npm run clean:data -- --force && npm run setup",
    "dashmate": "./packages/dashmate/bin/dashmate"
>>>>>>> 11793dcf
  },
  "devDependencies": {
    "lerna": "3.22.1",
    "packster": "~0.3.0",
    "syncpack": "^5.8.15",
    "ultra-runner": "^3.10.5"
  },
  "workspaces": [
    "packages/js-grpc-common",
    "packages/dapi-grpc",
    "packages/js-abci",
    "packages/js-dpp",
    "packages/dashpay-contract",
    "packages/dpns-contract",
    "packages/feature-flags-contract",
    "packages/js-dapi-client",
    "packages/wallet-lib",
    "packages/js-dash-sdk",
    "packages/dapi",
    "packages/js-drive",
    "packages/dashmate",
    "packages/platform-test-suite"
  ]
}<|MERGE_RESOLUTION|>--- conflicted
+++ resolved
@@ -17,14 +17,9 @@
     "configure": "npm run configure:dashmate && npm run configure:network && npm run configure:tests && npm run configure:dotenv",
     "clean:data": "npm run dashmate group:reset -- --group=local --hard",
     "clean": "npm run clean:data && npm run build",
-<<<<<<< HEAD
-    "reset": "npm run clean:data && npm run setup",
+    "reset": "npm run clean:data -- --force && npm run setup",
     "dashmate": "./packages/dashmate/bin/dashmate",
     "bump": "packster bump"
-=======
-    "reset": "npm run clean:data -- --force && npm run setup",
-    "dashmate": "./packages/dashmate/bin/dashmate"
->>>>>>> 11793dcf
   },
   "devDependencies": {
     "lerna": "3.22.1",
