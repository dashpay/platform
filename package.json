--- conflicted
+++ resolved
@@ -1,10 +1,6 @@
 {
   "name": "@dashevo/platform",
-<<<<<<< HEAD
-  "version": "2.1.0-dev.3",
-=======
   "version": "2.1.0-dev.4",
->>>>>>> aa20d17e
   "private": true,
   "scripts": {
     "setup": "yarn install && yarn run build && yarn run configure",
